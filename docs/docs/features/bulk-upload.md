# Bulk Upload (Using the CLI)

You can use the CLI to upload an existing gallery to the Immich server

[Immich CLI Repository](https://github.com/immich-app/CLI)

## Requirements

- Node.js 16 or above
- Npm

## Installation

```bash
npm i -g immich
```

<<<<<<< HEAD
### Options

| Parameter        | Description                                                         |
| ---------------- | ------------------------------------------------------------------- |
| --yes / -y       | Assume yes on all interactive prompts                               |
| --recursive / -r | Include subfolders                                                  |
| --delete / -da   | Delete local assets after upload                                    |
| --key / -k       | User's API key                                                      |
| --server / -s    | Immich's server address                                             |
| --threads / -t   | Number of threads to use (Default 5)                                |
| --album/ -al     | Create albums for assets based on the parent folder or a given name |
| --import/ -i     | Import gallery (assets are not uploaded)                            |
=======
Pre-installed on the `immich-server` container and can be easily accessed through

```
immich
```
>>>>>>> df9c05be

## Quick Start

Specify user's credential, Immich's server address and port and the directory you would like to upload videos/photos from.

```
immich upload --key HFEJ38DNSDUEG --server http://192.168.1.216:2283/api file1.jpg file2.jpg
```

By default, subfolders are not included. To upload a directory including subfolder, use the --recursive option:

```
immich upload --key HFEJ38DNSDUEG --server http://192.168.1.216:2283/api --recursive directory/
```

### Obtain the API Key

The API key can be obtained in the user setting panel on the web interface.

![Obtain Api Key](./img/obtain-api-key.png)

---

## Uploading exiting libraries

### Run via Docker

You can run the CLI inside of a docker container to avoid needing to install anything.

:::caution Running inside Docker
Be aware that as this runs inside a container, you need to mount the folder from which you want to import into the container.
:::

```bash title="Upload current directory"
cd /DIRECTORY/WITH/IMAGES
docker run -it --rm -v "$(pwd):/import" ghcr.io/immich-app/immich-cli:latest upload --key HFEJ38DNSDUEG --server http://192.168.1.216:2283/api
```

```bash title="Upload target directory"
docker run -it --rm -v "/DIRECTORY/WITH/IMAGES:/import" ghcr.io/immich-app/immich-cli:latest upload --key HFEJ38DNSDUEG --server http://192.168.1.216:2283/api
```

```bash title="Create an alias"
alias immich='docker run -it --rm -v "$(pwd):/import" ghcr.io/immich-app/immich-cli:latest'
immich upload --key HFEJ38DNSDUEG --server http://192.168.1.216:2283/api
```

:::tip Internal networking
If you are running the CLI container on the same machine as your Immich server, you may not be able to reach the external address. In that case, try the following steps:

1. Find the internal Docker network used by Immich via `docker network ls`.
2. Adapt the above command to pass the `--network <immich_network>` argument to `docker run`, substituting `<immich_network>` with the result from step 1.
3. Use `--server http://immich-server:3001` for the upload command instead of the external address.

```bash title="Upload to internal address"
docker run --network immich_default -it --rm -v "$(pwd):/import" ghcr.io/immich-app/immich-cli:latest upload --key HFEJ38DNSDUEG --server http://immich-server:3001
```

:::

### Run from source

```bash title="Clone Repository"
git clone https://github.com/immich-app/CLI
```

```bash title="Install dependencies"
npm install
```

```bash title="Build the project"
npm run build
```

```bash title="Run the command"
node bin/index.js upload --key HFEJ38DNSDUEG --server http://192.168.1.216:2283/api --recursive your/asset/directory
```

---

## Importing existing libraries

If you do not wish to upload files into the server, existing files can be imported into the immich gallery through the use of the `--import` flag.

```
immich upload --key HFEJ38DNSDUEG --server http://192.168.1.216:2283/api --recursive directory/ --import
```

```
immich upload --key HFEJ38DNSDUEG --server http://192.168.1.216:2283/api file1.jpg file2.jpg --import
```

The `immich-server` and `immich-microservices` containers must be able to access the files, or directories at the path referenced in the command. The directories referenced must be set under a user's `External Path` setting. More detailed instructions can be found [here](/docs/features/read-only-gallery).

:::tip Matching volume references
The import command is most easily run on the machine running the immich service, as the path to the files on the machine running the command and the server much match identically.

If you are running immich within docker, the volume pointing to your existing library should be identical with your host machine.

```diff title="docker-compose.yml"
  immich-server:
    container_name: immich_server
    image: ghcr.io/immich-app/immich-server:${IMMICH_VERSION:-release}
    command: [ "start.sh", "immich" ]
    volumes:
      - ${UPLOAD_LOCATION}:/usr/src/app/upload
+     - /path/to/media:/path/to/media
    env_file:
      - .env
    depends_on:
      - redis
      - database
      - typesense
    restart: always

  immich-microservices:
    container_name: immich_microservices
    image: ghcr.io/immich-app/immich-server:${IMMICH_VERSION:-release}
    command: [ "start.sh", "microservices" ]
    volumes:
      - ${UPLOAD_LOCATION}:/usr/src/app/upload
+     - /path/to/media:/path/to/media
    env_file:
      - .env
    depends_on:
      - redis
      - database
      - typesense
    restart: always
```

The proper command for above would be as shown below. You should have access to `/path/to/media` exactly on the environment the CLI command is being run on

```
immich upload --key HFEJ38DNSDUEG --server http://192.168.1.216:2283/api --recursive /path/to/media --import
```

:::<|MERGE_RESOLUTION|>--- conflicted
+++ resolved
@@ -15,7 +15,12 @@
 npm i -g immich
 ```
 
-<<<<<<< HEAD
+Pre-installed on the `immich-server` container and can be easily accessed through
+
+```
+immich
+```
+
 ### Options
 
 | Parameter        | Description                                                         |
@@ -28,13 +33,6 @@
 | --threads / -t   | Number of threads to use (Default 5)                                |
 | --album/ -al     | Create albums for assets based on the parent folder or a given name |
 | --import/ -i     | Import gallery (assets are not uploaded)                            |
-=======
-Pre-installed on the `immich-server` container and can be easily accessed through
-
-```
-immich
-```
->>>>>>> df9c05be
 
 ## Quick Start
 
