# Remove Offline Files [Community]

import Tabs from '@theme/Tabs';
import TabItem from '@theme/TabItem';

:::note
**Before running the script**, please make sure you have a [backup](/docs/administration/backup-and-restore) of your assets and database.
:::

:::info
**None** of the scripts can delete orphaned files from the external library.
:::

This page is a guide to get rid of offline files from the repair page.

<Tabs>

<TabItem value="Python script (Best way)" label="Python script (Best way)">

This way works by retrieving a file that contains a list of all the files that are defined as offline files, running a script that uses the [Immich API](/docs/api/delete-assets) in order to remove the offline files.

1. Create an API key under Admin User -> Account Settings -> API Keys -> New API Key -> Copy to clipboard.
2. Copy and save the code to file -> `Immich Remove Offline Files.py`.
3. Run the script and follow the instructions.

:::note
You might need to run `pip install halo tabulate tqdm` if these dependencies are missing on your machine.
:::

```bash title='Python'
#!/usr/bin/env python3

# Note: you might need to run "pip install halo tabulate tqdm" if these dependencies are missing on your machine

import argparse
import json
import requests

from datetime import datetime
from halo import Halo
from tabulate import tabulate
from tqdm import tqdm
from urllib.parse import urlparse

def parse_arguments():
    parser = argparse.ArgumentParser(description='Fetch file report and delete orphaned media assets from Immich.')
    parser.add_argument('--apikey', help='Immich API key for authentication')
    parser.add_argument('--immichaddress', help='Full address for Immich, including protocol and port')
    parser.add_argument('--no_prompt', action='store_true', help='Delete orphaned media assets without confirmation')
    args = parser.parse_args()
    return args

def filter_entities(response_json, entity_type):
    return [
        {'pathValue': entity['pathValue'], 'entityId': entity['entityId'], 'entityType': entity['entityType']}
        for entity in response_json.get('orphans', []) if entity.get('entityType') == entity_type
    ]

def main():
    args = parse_arguments()
    try:
        if args.apikey:
            api_key = args.apikey
        else:
            api_key = input('Enter the Immich API key: ')

        if args.immichaddress:
            immich_server = args.immichaddress
        else:
            immich_server = input('Enter the full web address for Immich, including protocol and port: ')
        immich_parsed_url = urlparse(immich_server)
        base_url = f'{immich_parsed_url.scheme}://{immich_parsed_url.netloc}'
        api_url = f'{base_url}/api'
        file_report_url = api_url + '/audit/file-report'
        headers = {'x-api-key': api_key}

        print()
        spinner = Halo(text='Retrieving list of orphaned media assets...', spinner='dots')
        spinner.start()

        try:
            response = requests.get(file_report_url, headers=headers)
            response.raise_for_status()
            spinner.succeed('Success!')
        except requests.exceptions.RequestException as e:
            spinner.fail(f'Failed to fetch assets: {str(e)}')

        person_assets = filter_entities(response.json(), 'person')
        orphan_media_assets = filter_entities(response.json(), 'asset')

        num_entries = len(orphan_media_assets)

        if num_entries == 0:
            print('No orphaned media assets found; exiting.')
            return

        else:
            if not args.no_prompt:
                table_data = []
                for asset in orphan_media_assets:
                    table_data.append([asset['pathValue'], asset['entityId']])
                print(tabulate(table_data, headers=['Path Value', 'Entity ID'], tablefmt='pretty'))
                print()

                if person_assets:
                    print('Found orphaned person assets! Please run the "RECOGNIZE FACES > ALL" job in Immich after running this tool to correct this.')
                    print()

                if num_entries > 0:
                    summary = f'There {"is" if num_entries == 1 else "are"} {num_entries} orphaned media asset{"s" if num_entries != 1 else ""}. Would you like to delete {"them" if num_entries != 1 else "it"} from Immich? (yes/no): '
                    user_input = input(summary).lower()
                    print()

                    if user_input not in ('y', 'yes'):
                        print('Exiting without making any changes.')
                        return

            with tqdm(total=num_entries, desc="Deleting orphaned media assets", unit="asset") as progress_bar:
                for asset in orphan_media_assets:
                    entity_id = asset['entityId']
                    asset_url = f'{api_url}/asset'
                    delete_payload = json.dumps({'force': True, 'ids': [entity_id]})
                    headers = {'Content-Type': 'application/json', 'x-api-key': api_key}
                    response = requests.delete(asset_url, headers=headers, data=delete_payload)
                    response.raise_for_status()
                    progress_bar.set_postfix_str(entity_id)
                    progress_bar.update(1)
            print()
            print('Orphaned media assets deleted successfully!')
    except Exception as e:
        print()
        print(f"An error occurred: {str(e)}")

if __name__ == '__main__':
    main()
```

Thanks to [DooMRunneR](https://discord.com/channels/979116623879368755/1179655214870040596/1194308198413373482) and [Sircharlo](https://discord.com/channels/979116623879368755/1179655214870040596/1195038609812758639) for writing this script.

</TabItem>

<TabItem value="Bash and PowerShell script" label="Bash and PowerShell script" default>

This way works by downloading a JSON file that contains a list of all the files that are defined as offline files, running a script that uses the [Immich API](/docs/api/delete-assets) in order to remove the offline files.

1. Create an API key under Admin User -> Account Settings -> API Keys -> New API Key -> Copy to clipboard.
2. Download the JSON file under Administration -> repair -> Export.
3. Replace `YOUR_IP_HERE` and `YOUR_API_KEY_HERE` with your actual IP address and API key in the script.
4. Run the script in the same folder where the JSON file is located.

## Script for Linux based systems:

<<<<<<< HEAD
```
=======
```bash title='Bash'
>>>>>>> ce6dc3b7
awk -F\" '/entityId/ {print $4}' orphans.json | while read line; do curl --location --request DELETE 'http://YOUR_IP_HERE:2283/api/asset' --header 'Content- Type: application/json' --header 'x-api-key: YOUR_API_KEY_HERE' --data '{ "force": true, "ids": ["'"$line"'"]}';done
```

## Script for the Windows system (run through PowerShell):

<<<<<<< HEAD
```
=======
```powershell title='PowerShell'
>>>>>>> ce6dc3b7
Get-Content orphans.json | Select-String -Pattern 'entityId' | ForEach-Object {
  $line = $_ -split '"' | Select-Object -Index 3
  $body = [pscustomobject]@{
    'ids' = @($line)
    'force' = (' true ' | ConvertFrom-Json)
  } | ConvertTo-Json -Depth 3
  Invoke-RestMethod -Uri 'http://YOUR_IP_HERE:2283/api/asset' -Method Delete -Headers @{
    'Content-Type' = 'application/json'
    'x-api-key' = 'YOUR_API_KEY_HERE'
  } -Body $body
}
```

Thanks to [DooMRunneR](https://discord.com/channels/979116623879368755/1179655214870040596/1194308198413373482) for writing this script.

</TabItem>
</Tabs><|MERGE_RESOLUTION|>--- conflicted
+++ resolved
@@ -150,21 +150,13 @@
 
 ## Script for Linux based systems:
 
-<<<<<<< HEAD
-```
-=======
 ```bash title='Bash'
->>>>>>> ce6dc3b7
 awk -F\" '/entityId/ {print $4}' orphans.json | while read line; do curl --location --request DELETE 'http://YOUR_IP_HERE:2283/api/asset' --header 'Content- Type: application/json' --header 'x-api-key: YOUR_API_KEY_HERE' --data '{ "force": true, "ids": ["'"$line"'"]}';done
 ```
 
 ## Script for the Windows system (run through PowerShell):
 
-<<<<<<< HEAD
-```
-=======
 ```powershell title='PowerShell'
->>>>>>> ce6dc3b7
 Get-Content orphans.json | Select-String -Pattern 'entityId' | ForEach-Object {
   $line = $_ -split '"' | Select-Object -Index 3
   $body = [pscustomobject]@{
