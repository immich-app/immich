--- conflicted
+++ resolved
@@ -31,13 +31,9 @@
 docker compose create   # Create Docker containers for Immich apps without running them.
 docker start immich_postgres    # Start Postgres server
 sleep 10    # Wait for Postgres server to start up
-<<<<<<< HEAD
-gunzip < "/path/to/backup/dump.sql.gz" | docker exec -i immich_postgres psql --username=postgres --dbname=immich    # Restore Backup
-=======
 gunzip < "/path/to/backup/dump.sql.gz" \
 | sed "s/SELECT pg_catalog.set_config('search_path', '', false);/SELECT pg_catalog.set_config('search_path', 'public, pg_catalog', true);/g" \
-| docker exec -i immich_postgres psql --username=postgres    # Restore Backup
->>>>>>> 56ce58c7
+| docker exec -i immich_postgres psql --username=postgres --dbname=immich    # Restore Backup
 docker compose up -d    # Start remainder of Immich apps
 ```
 
