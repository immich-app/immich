--- conflicted
+++ resolved
@@ -64,7 +64,11 @@
     url: 'https://github.com/hanpq/PSImmich',
   },
   {
-<<<<<<< HEAD
+    title: 'Immich Distribution',
+    description: 'Snap package for easy install and zero-care auto updates of Immich. Self-hosted photo management.',
+    url: 'https://immich-distribution.nsg.cc',
+  },
+  {
     title: 'Support mTLS with Home Assistant',
     description: 'Allows access to Immich from public IP that did mTLS with Home Assistant.',
     url: 'https://github.com/Tomasinjo/gatekeeper',
@@ -73,11 +77,6 @@
     title: 'Gatekeeper',
     description: 'A simple network access control system for your self hosted services.',
     url: 'https://github.com/Tomasinjo/gatekeeper',
-=======
-    title: 'Immich Distribution',
-    description: 'Snap package for easy install and zero-care auto updates of Immich. Self-hosted photo management.',
-    url: 'https://immich-distribution.nsg.cc',
->>>>>>> 5ef9a8ff
   },
 ];
 
