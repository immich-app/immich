[tools]
node = "22.20.0"
flutter = "3.35.5"
<<<<<<< HEAD
pnpm = "10.18.0"
terragrunt = "0.58.12"
opentofu = "1.7.1"
=======
pnpm = "10.18.1"
>>>>>>> 9d639607

[tools."github:CQLabs/homebrew-dcm"]
version = "1.30.0"
bin = "dcm"
postinstall = "chmod +x $MISE_TOOL_INSTALL_PATH/dcm"

[settings]
experimental = true
pin = true

# .github
[tasks."github:install"]
run = "pnpm install --filter github --frozen-lockfile"

[tasks."github:format"]
env._.path = "./.github/node_modules/.bin"
dir = ".github"
run = "prettier --check ."

[tasks."github:format-fix"]
env._.path = "./.github/node_modules/.bin"
dir = ".github"
run = "prettier --write ."

# @immich/cli
[tasks."cli:install"]
run = "pnpm install --filter @immich/cli --frozen-lockfile"

[tasks."cli:build"]
env._.path = "./cli/node_modules/.bin"
dir = "cli"
run = "vite build"

[tasks."cli:test"]
env._.path = "./cli/node_modules/.bin"
dir = "cli"
run = "vite"

[tasks."cli:lint"]
env._.path = "./cli/node_modules/.bin"
dir = "cli"
run = "eslint \"src/**/*.ts\" --max-warnings 0"

[tasks."cli:lint-fix"]
run = "mise run cli:lint --fix"

[tasks."cli:format"]
env._.path = "./cli/node_modules/.bin"
dir = "cli"
run = "prettier --check ."

[tasks."cli:format-fix"]
env._.path = "./cli/node_modules/.bin"
dir = "cli"
run = "prettier --write ."

[tasks."cli:check"]
env._.path = "./cli/node_modules/.bin"
dir = "cli"
run = "tsc --noEmit"

# @immich/sdk
[tasks."sdk:install"]
run = "pnpm install --filter @immich/sdk --frozen-lockfile"

[tasks."sdk:build"]
env._.path = "./open-api/typescript-sdk/node_modules/.bin"
dir = "./open-api/typescript-sdk"
run = "tsc"

# docs
[tasks."docs:install"]
run = "pnpm install --filter documentation --frozen-lockfile"

[tasks."docs:start"]
env._.path = "./docs/node_modules/.bin"
dir = "docs"
run = "docusaurus --port 3005"

[tasks."docs:build"]
env._.path = "./docs/node_modules/.bin"
dir = "docs"
run = [
  "jq -c < ../open-api/immich-openapi-specs.json > ./static/openapi.json || exit 0",
  "docusaurus build",
]


[tasks."docs:preview"]
env._.path = "./docs/node_modules/.bin"
dir = "docs"
run = "docusaurus serve"


[tasks."docs:format"]
env._.path = "./docs/node_modules/.bin"
dir = "docs"
run = "prettier --check ."

[tasks."docs:format-fix"]
env._.path = "./docs/node_modules/.bin"
dir = "docs"
run = "prettier --write ."


# e2e
[tasks."e2e:install"]
run = "pnpm install --filter immich-e2e --frozen-lockfile"

[tasks."e2e:test"]
env._.path = "./e2e/node_modules/.bin"
dir = "e2e"
run = "vitest --run"

[tasks."e2e:test-web"]
env._.path = "./e2e/node_modules/.bin"
dir = "e2e"
run = "playwright test"

[tasks."e2e:format"]
env._.path = "./e2e/node_modules/.bin"
dir = "e2e"
run = "prettier --check ."

[tasks."e2e:format-fix"]
env._.path = "./e2e/node_modules/.bin"
dir = "e2e"
run = "prettier --write ."

[tasks."e2e:lint"]
env._.path = "./e2e/node_modules/.bin"
dir = "e2e"
run = "eslint \"src/**/*.ts\" --max-warnings 0"

[tasks."e2e:lint-fix"]
run = "mise run e2e:lint --fix"

[tasks."e2e:check"]
env._.path = "./e2e/node_modules/.bin"
dir = "e2e"
run = "tsc --noEmit"

# i18n
[tasks."i18n:format"]
run = "mise run i18n:format-fix"

[tasks."i18n:format-fix"]
run = "pnpm dlx sort-json ./i18n/*.json"


# server
[tasks."server:install"]
run = "pnpm install --filter immich --frozen-lockfile"

[tasks."server:build"]
env._.path = "./server/node_modules/.bin"
dir = "server"
run = "nest build"

[tasks."server:test"]
env._.path = "./server/node_modules/.bin"
dir = "server"
run = "vitest --config test/vitest.config.mjs"

[tasks."server:test-medium"]
env._.path = "./server/node_modules/.bin"
dir = "server"
run = "vitest --config test/vitest.config.medium.mjs"

[tasks."server:format"]
env._.path = "./server/node_modules/.bin"
dir = "server"
run = "prettier --check ."

[tasks."server:format-fix"]
env._.path = "./server/node_modules/.bin"
dir = "server"
run = "prettier --write ."

[tasks."server:lint"]
env._.path = "./server/node_modules/.bin"
dir = "server"
run = "eslint \"src/**/*.ts\" \"test/**/*.ts\" --max-warnings 0"

[tasks."server:lint-fix"]
run = "mise run server:lint --fix"

[tasks."server:check"]
env._.path = "./server/node_modules/.bin"
dir = "server"
run = "tsc --noEmit"

[tasks."server:sql"]
dir = "server"
run = "node ./dist/bin/sync-open-api.js"

[tasks."server:open-api"]
dir = "server"
run = "node ./dist/bin/sync-open-api.js"

[tasks."server:migrations"]
dir = "server"
run = "node ./dist/bin/migrations.js"
description = "Run database migration commands (create, generate, run, debug, or query)"

[tasks."server:schema-drop"]
run = "mise run server:migrations query 'DROP schema public cascade; CREATE schema public;'"

[tasks."server:schema-reset"]
run = "mise run server:schema-drop && mise run server:migrations run"

[tasks."server:email-dev"]
env._.path = "./server/node_modules/.bin"
dir = "server"
run = "email dev -p 3050 --dir src/emails"

[tasks."server:checklist"]
run = [
  "mise run server:install",
  "mise run server:format",
  "mise run server:lint",
  "mise run server:check",
  "mise run server:test-medium --run",
  "mise run server:test --run",
]


# web
[tasks."web:install"]
run = "pnpm install --filter immich-web --frozen-lockfile"

[tasks."web:svelte-kit-sync"]
env._.path = "./web/node_modules/.bin"
dir = "web"
run = "svelte-kit sync"

[tasks."web:build"]
env._.path = "./web/node_modules/.bin"
dir = "web"
run = "vite build"

[tasks."web:build-stats"]
env.BUILD_STATS = "true"
env._.path = "./web/node_modules/.bin"
dir = "web"
run = "vite build"

[tasks."web:preview"]
env._.path = "./web/node_modules/.bin"
dir = "web"
run = "vite preview"

[tasks."web:start"]
env._.path = "web/node_modules/.bin"
dir = "web"
run = "vite dev --host 0.0.0.0 --port 3000"

[tasks."web:test"]
depends = "web:svelte-kit-sync"
env._.path = "web/node_modules/.bin"
dir = "web"
run = "vitest"

[tasks."web:format"]
env._.path = "web/node_modules/.bin"
dir = "web"
run = "prettier --check ."

[tasks."web:format-fix"]
env._.path = "web/node_modules/.bin"
dir = "web"
run = "prettier --write ."

[tasks."web:lint"]
env._.path = "web/node_modules/.bin"
dir = "web"
run = "eslint . --max-warnings 0 --concurrency 4"

[tasks."web:lint-fix"]
run = "mise run web:lint --fix"

[tasks."web:check"]
depends = "web:svelte-kit-sync"
env._.path = "web/node_modules/.bin"
dir = "web"
run = "tsc --noEmit"

[tasks."web:check-svelte"]
depends = "web:svelte-kit-sync"
env._.path = "web/node_modules/.bin"
dir = "web"
run = "svelte-check --no-tsconfig --fail-on-warnings"

[tasks."web:checklist"]
run = [
  "mise run web:install",
  "mise run web:format",
  "mise run web:check",
  "mise run web:test --run",
  "mise run web:lint",
]


# mobile
[tasks."mobile:codegen:dart"]
alias = "mobile:codegen"
description = "Execute build_runner to auto-generate dart code"
dir = "mobile"
sources = [
  "pubspec.yaml",
  "build.yaml",
  "lib/**/*.dart",
  "infrastructure/**/*.drift",
]
outputs = { auto = true }
run = "dart run build_runner build --delete-conflicting-outputs"

[tasks."mobile:codegen:pigeon"]
alias = "mobile:pigeon"
description = "Generate pigeon platform code"
dir = "mobile"
depends = [
  "mobile:pigeon:native-sync",
  "mobile:pigeon:thumbnail",
  "mobile:pigeon:background-worker",
  "mobile:pigeon:background-worker-lock",
  "mobile:pigeon:connectivity",
]

[tasks."mobile:codegen:translation"]
alias = "mobile:translation"
description = "Generate translations from i18n JSONs"
dir = "mobile"
run = [
  { task = "i18n:format-fix" },
  { tasks = [
    "mobile:i18n:loader",
    "mobile:i18n:keys",
  ] },
]

[tasks."mobile:codegen:app-icon"]
description = "Generate app icons"
dir = "mobile"
run = "flutter pub run flutter_launcher_icons:main"

[tasks."mobile:codegen:splash"]
description = "Generate splash screen"
dir = "mobile"
run = "flutter pub run flutter_native_splash:create"

[tasks."mobile:test"]
description = "Run mobile tests"
dir = "mobile"
run = "flutter test"

[tasks."mobile:lint"]
description = "Analyze Dart code"
dir = "mobile"
depends = ["mobile:analyze:dart", "mobile:analyze:dcm"]

[tasks."mobile:lint-fix"]
description = "Auto-fix Dart code"
dir = "mobile"
depends = ["mobile:analyze:fix:dart", "mobile:analyze:fix:dcm"]

[tasks."mobile:format"]
description = "Format Dart code"
dir = "mobile"
run = "dart format --set-exit-if-changed $(find lib -name '*.dart' -not \\( -name '*.g.dart' -o -name '*.drift.dart' -o -name '*.gr.dart' \\))"

[tasks."mobile:build:android"]
description = "Build Android release"
dir = "mobile"
run = "flutter build appbundle"

[tasks."mobile:drift:migration"]
alias = "mobile:migration"
description = "Generate database migrations"
dir = "mobile"
run = "dart run drift_dev make-migrations"


# mobile internal tasks
[tasks."mobile:pigeon:native-sync"]
description = "Generate native sync API pigeon code"
dir = "mobile"
hide = true
sources = ["pigeon/native_sync_api.dart"]
outputs = [
  "lib/platform/native_sync_api.g.dart",
  "ios/Runner/Sync/Messages.g.swift",
  "android/app/src/main/kotlin/app/alextran/immich/sync/Messages.g.kt",
]
run = [
  "dart run pigeon --input pigeon/native_sync_api.dart",
  "dart format lib/platform/native_sync_api.g.dart",
]

[tasks."mobile:pigeon:thumbnail"]
description = "Generate thumbnail API pigeon code"
dir = "mobile"
hide = true
sources = ["pigeon/thumbnail_api.dart"]
outputs = [
  "lib/platform/thumbnail_api.g.dart",
  "ios/Runner/Images/Thumbnails.g.swift",
  "android/app/src/main/kotlin/app/alextran/immich/images/Thumbnails.g.kt",
]
run = [
  "dart run pigeon --input pigeon/thumbnail_api.dart",
  "dart format lib/platform/thumbnail_api.g.dart",
]

[tasks."mobile:pigeon:background-worker"]
description = "Generate background worker API pigeon code"
dir = "mobile"
hide = true
sources = ["pigeon/background_worker_api.dart"]
outputs = [
  "lib/platform/background_worker_api.g.dart",
  "ios/Runner/Background/BackgroundWorker.g.swift",
  "android/app/src/main/kotlin/app/alextran/immich/background/BackgroundWorker.g.kt",
]
run = [
  "dart run pigeon --input pigeon/background_worker_api.dart",
  "dart format lib/platform/background_worker_api.g.dart",
]

[tasks."mobile:pigeon:background-worker-lock"]
description = "Generate background worker lock API pigeon code"
dir = "mobile"
hide = true
sources = ["pigeon/background_worker_lock_api.dart"]
outputs = [
  "lib/platform/background_worker_lock_api.g.dart",
  "android/app/src/main/kotlin/app/alextran/immich/background/BackgroundWorkerLock.g.kt",
]
run = [
  "dart run pigeon --input pigeon/background_worker_lock_api.dart",
  "dart format lib/platform/background_worker_lock_api.g.dart",
]

[tasks."mobile:pigeon:connectivity"]
description = "Generate connectivity API pigeon code"
dir = "mobile"
hide = true
sources = ["pigeon/connectivity_api.dart"]
outputs = [
  "lib/platform/connectivity_api.g.dart",
  "ios/Runner/Connectivity/Connectivity.g.swift",
  "android/app/src/main/kotlin/app/alextran/immich/connectivity/Connectivity.g.kt",
]
run = [
  "dart run pigeon --input pigeon/connectivity_api.dart",
  "dart format lib/platform/connectivity_api.g.dart",
]

[tasks."mobile:i18n:loader"]
description = "Generate i18n loader"
dir = "mobile"
hide = true
sources = ["i18n/"]
outputs = "lib/generated/codegen_loader.g.dart"
run = [
  "dart run easy_localization:generate -S ../i18n",
  "dart format lib/generated/codegen_loader.g.dart",
]

[tasks."mobile:i18n:keys"]
description = "Generate i18n keys"
dir = "mobile"
hide = true
sources = ["i18n/en.json"]
outputs = "lib/generated/intl_keys.g.dart"
run = [
  "dart run bin/generate_keys.dart",
  "dart format lib/generated/intl_keys.g.dart",
]

[tasks."mobile:analyze:dart"]
description = "Run Dart analysis"
dir = "mobile"
hide = true
run = "dart analyze --fatal-infos"

[tasks."mobile:analyze:dcm"]
description = "Run Dart Code Metrics"
dir = "mobile"
hide = true
run = "dcm analyze lib --fatal-style --fatal-warnings"

[tasks."mobile:analyze:fix:dart"]
description = "Auto-fix Dart analysis"
dir = "mobile"
hide = true
run = "dart fix --apply"

[tasks."mobile:analyze:fix:dcm"]
description = "Auto-fix Dart Code Metrics"
dir = "mobile"
hide = true
run = "dcm fix lib"

# docs deployment
[tasks."tg:fmt"]
run = "terragrunt hclfmt"
description = "Format terragrunt files"

[tasks.tf]
run = "terragrunt run --all"
description = "Wrapper for terragrunt run-all"
dir = "{{cwd}}"

[tasks."tf:fmt"]
run = "tofu fmt -recursive tf/"
description = "Format terraform files"

[tasks."tf:init"]
run = "mise run tf init -- -reconfigure"
dir = "{{cwd}}"<|MERGE_RESOLUTION|>--- conflicted
+++ resolved
@@ -1,13 +1,9 @@
 [tools]
 node = "22.20.0"
 flutter = "3.35.5"
-<<<<<<< HEAD
-pnpm = "10.18.0"
+pnpm = "10.18.1"
 terragrunt = "0.58.12"
 opentofu = "1.7.1"
-=======
-pnpm = "10.18.1"
->>>>>>> 9d639607
 
 [tools."github:CQLabs/homebrew-dcm"]
 version = "1.30.0"
