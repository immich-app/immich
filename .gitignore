.DS_Store
<<<<<<< HEAD
.vscode/*
!.vscode/launch.json
.idea
=======
.vscode
.idea

docker/upload
>>>>>>> b1212fc9
<|MERGE_RESOLUTION|>--- conflicted
+++ resolved
@@ -1,11 +1,6 @@
 .DS_Store
-<<<<<<< HEAD
 .vscode/*
 !.vscode/launch.json
 .idea
-=======
-.vscode
-.idea
 
-docker/upload
->>>>>>> b1212fc9
+docker/upload