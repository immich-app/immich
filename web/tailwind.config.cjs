--- conflicted
+++ resolved
@@ -19,7 +19,10 @@
         'immich-dark-bg': 'black',
         'immich-dark-fg': '#e5e7eb',
         'immich-dark-gray': '#212121',
-<<<<<<< HEAD
+        'immich-dark-error': '#d32f2f',
+        'immich-dark-success': '#388e3c',
+        'immich-dark-warning': '#f57c00',
+        
         // flowbite-svelte
         primary: {
           50: '#FFF5F2',
@@ -33,11 +36,6 @@
           800: '#CC4522',
           900: '#A5371B',
         },
-=======
-        'immich-dark-error': '#d32f2f',
-        'immich-dark-success': '#388e3c',
-        'immich-dark-warning': '#f57c00',
->>>>>>> bea287c5
       },
       fontFamily: {
         'immich-title': ['Snowburst One', 'cursive'],
