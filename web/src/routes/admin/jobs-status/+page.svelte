--- conflicted
+++ resolved
@@ -5,16 +5,10 @@
 	import type { PageData } from './$types';
 
 	export let data: PageData;
-<<<<<<< HEAD
-	let jobs = data.jobs;
-	let timer: NodeJS.Timer;
-
-=======
 	let timer: NodeJS.Timer;
 
 	$: jobs = data.jobs;
 
->>>>>>> eb9481b6
 	const load = async () => {
 		const { data } = await api.jobApi.getAllJobsStatus();
 		jobs = data;
