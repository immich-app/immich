--- conflicted
+++ resolved
@@ -15,7 +15,6 @@
 	import type { PageData } from './$types';
 	import { api, ServerStatsResponseDto, UserResponseDto } from '@api';
 	import JobsPanel from '$lib/components/admin-page/jobs/jobs-panel.svelte';
-	import ServerStats from '$lib/components/admin-page/server-stats.svelte';
 
 	let selectedAction: AdminSideBarSelection = AdminSideBarSelection.USER_MANAGEMENT;
 
@@ -134,13 +133,6 @@
 			isSelected={selectedAction === AdminSideBarSelection.JOBS}
 			on:selected={onButtonClicked}
 		/>
-		<SideBarButton
-			title="Server Stats"
-			logo={Server}
-			actionType={AdminSideBarSelection.STATS}
-			isSelected={selectedAction === AdminSideBarSelection.STATS}
-			on:selected={onButtonClicked}
-		/>
 
 		<div class="mb-6 mt-auto">
 			<StatusBox />
@@ -164,14 +156,6 @@
 				{#if selectedAction === AdminSideBarSelection.JOBS}
 					<JobsPanel />
 				{/if}
-<<<<<<< HEAD
-				{#if selectedAction === AdminSideBarSelection.STATS && serverStat}
-					<ServerStats stats={serverStat} allUsers={data.allUsers} />
-=======
-				{#if selectedAction === AdminSideBarSelection.STATS}
-					<ServerStats stats={data.stats} allUsers={data.allUsers} />
->>>>>>> a6eea4d0
-				{/if}
 			</section>
 		</section>
 	</section>
