--- conflicted
+++ resolved
@@ -254,23 +254,12 @@
   {/if}
 
   <UserPageLayout title={data.meta.title} admin>
-<<<<<<< HEAD
     {#snippet buttons()}
       <div class="flex justify-end gap-2">
         <div class="hidden lg:block">
           <SearchBar placeholder={$t('search_settings')} bind:name={searchQuery} showLoadingSpinner={false} />
-=======
-    <div class="flex justify-end gap-2" slot="buttons">
-      <div class="hidden lg:block">
-        <SearchBar placeholder={$t('search_settings')} bind:name={searchQuery} showLoadingSpinner={false} />
-      </div>
-      <LinkButton on:click={() => copyToClipboard(JSON.stringify(config, jsonReplacer, 2))}>
-        <div class="flex place-items-center gap-2 text-sm">
-          <Icon path={mdiContentCopy} size="18" />
-          {$t('copy_to_clipboard')}
->>>>>>> 5c31acbc
         </div>
-        <LinkButton onclick={() => copyToClipboard(JSON.stringify(config, null, 2))}>
+        <LinkButton onclick={() => copyToClipboard(JSON.stringify(config, jsonReplacer, 2))}>
           <div class="flex place-items-center gap-2 text-sm">
             <Icon path={mdiContentCopy} size="18" />
             {$t('copy_to_clipboard')}
