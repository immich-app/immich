<script lang="ts">
  import { page } from '$app/stores';
  import FFmpegSettings from '$lib/components/admin-page/settings/ffmpeg/ffmpeg-settings.svelte';
  import JobSettings from '$lib/components/admin-page/settings/job-settings/job-settings.svelte';
  import MachineLearningSettings from '$lib/components/admin-page/settings/machine-learning-settings/machine-learning-settings.svelte';
  import MapSettings from '$lib/components/admin-page/settings/map-settings/map-settings.svelte';
  import OAuthSettings from '$lib/components/admin-page/settings/oauth/oauth-settings.svelte';
  import PasswordLoginSettings from '$lib/components/admin-page/settings/password-login/password-login-settings.svelte';
  import SettingAccordion from '$lib/components/admin-page/settings/setting-accordion.svelte';
  import StorageTemplateSettings from '$lib/components/admin-page/settings/storage-template/storage-template-settings.svelte';
  import ThumbnailSettings from '$lib/components/admin-page/settings/thumbnail/thumbnail-settings.svelte';
  import ServerSettings from '$lib/components/admin-page/settings/server/server-settings.svelte';
  import TrashSettings from '$lib/components/admin-page/settings/trash-settings/trash-settings.svelte';
  import ThemeSettings from '$lib/components/admin-page/settings/theme/theme-settings.svelte';
  import LinkButton from '$lib/components/elements/buttons/link-button.svelte';
  import UserPageLayout from '$lib/components/layouts/user-page-layout.svelte';
  import { downloadManager } from '$lib/stores/download';
  import { featureFlags } from '$lib/stores/server-config.store';
  import { downloadBlob } from '$lib/utils/asset-utils';
  import { SystemConfigDto, copyToClipboard } from '@api';
  import Icon from '$lib/components/elements/icon.svelte';
  import type { PageData } from './$types';
  import NewVersionCheckSettings from '$lib/components/admin-page/settings/new-version-check-settings/new-version-check-settings.svelte';
  import LibrarySettings from '$lib/components/admin-page/settings/library-settings/library-settings.svelte';
  import LoggingSettings from '$lib/components/admin-page/settings/logging-settings/logging-settings.svelte';
  import { mdiAlert, mdiContentCopy, mdiDownload } from '@mdi/js';
<<<<<<< HEAD
  import { OpenSettingQueryParameterValue, QueryParameter } from '$lib/constants';
=======
  import _ from 'lodash';
  import AdminSettings from '$lib/components/admin-page/settings/admin-settings.svelte';
>>>>>>> c5550349

  export let data: PageData;

  let config = data.configs;
  let openSettings = ($page.url.searchParams.get('open')?.split(',') || []) as Array<keyof SystemConfigDto>;

  const downloadConfig = () => {
    const blob = new Blob([JSON.stringify(config, null, 2)], { type: 'application/json' });
    const downloadKey = 'immich-config.json';
    downloadManager.add(downloadKey, blob.size);
    downloadManager.update(downloadKey, blob.size);
    downloadBlob(blob, downloadKey);
    setTimeout(() => downloadManager.clear(downloadKey), 5_000);
  };

  const settings = [
    {
      item: JobSettings,
      title: 'Job Settings',
      subtitle: 'Manage job concurrency',
      isOpen: openSettings.includes('job'),
    },
    {
      item: LibrarySettings,
      title: 'Library',
      subtitle: 'Manage library settings',
      isOpen: openSettings.includes('library'),
    },
    {
      item: LoggingSettings,
      title: 'Logging',
      subtitle: 'Manage log settings',
      isOpen: openSettings.includes('logging'),
    },
    {
      item: MachineLearningSettings,
      title: 'Machine Learning Settings',
      subtitle: 'Manage machine learning features and settings',
      isOpen: openSettings.includes('machineLearning'),
    },
    {
      item: MapSettings,
      title: 'Map & GPS Settings',
      subtitle: 'Manage map related features and setting',
      isOpen: openSettings.some((key) => ['map', 'reverseGeocoding'].includes(key)),
    },
    {
      item: OAuthSettings,
      title: 'OAuth Authentication',
      subtitle: 'Manage the login with OAuth settings',
      isOpen: openSettings.includes('oauth'),
    },
    {
      item: PasswordLoginSettings,
      title: 'Password Authentication',
      subtitle: 'Manage the login with password settings',
      isOpen: openSettings.includes('passwordLogin'),
    },
    {
      item: ServerSettings,
      title: 'Server Settings',
      subtitle: 'Manage server settings',
      isOpen: openSettings.includes('server'),
    },
    {
      item: StorageTemplateSettings,
      title: 'Storage Template',
      subtitle: 'Manage the folder structure and file name of the upload asset',
      isOpen: openSettings.includes('storageTemplate'),
    },
    {
      item: ThemeSettings,
      title: 'Theme Settings',
      subtitle: 'Manage customization of the Immich web interface',
      isOpen: openSettings.includes('theme'),
    },
    {
      item: ThumbnailSettings,
      title: 'Thumbnail Settings',
      subtitle: 'Manage the resolution of thumbnail sizes',
      isOpen: openSettings.includes('thumbnail'),
    },
    {
      item: TrashSettings,
      title: 'Trash Settings',
      subtitle: 'Manage trash settings',
      isOpen: openSettings.includes('trash'),
    },
    {
      item: NewVersionCheckSettings,
      title: 'Version Check',
      subtitle: 'Enable/disable the new version notification',
      isOpen: openSettings.includes('newVersionCheck'),
    },
    {
      item: FFmpegSettings,
      title: 'Video Transcoding Settings',
      subtitle: 'Manage the resolution and encoding information of the video files',
      isOpen: openSettings.includes('ffmpeg'),
    },
  ];
</script>

{#if $featureFlags.configFile}
  <div class="mb-8 flex flex-row items-center gap-2 rounded-md bg-gray-100 p-3 dark:bg-gray-800">
    <Icon path={mdiAlert} class="text-yellow-400" size={18} />
    <h2 class="text-md text-immich-primary dark:text-immich-dark-primary">Config is currently set by a config file</h2>
  </div>
{/if}

<UserPageLayout title={data.meta.title} admin>
  <div class="flex justify-end gap-2" slot="buttons">
    <LinkButton on:click={() => copyToClipboard(JSON.stringify(config, null, 2))}>
      <div class="flex place-items-center gap-2 text-sm">
        <Icon path={mdiContentCopy} size="18" />
        Copy to Clipboard
      </div>
    </LinkButton>
    <LinkButton on:click={() => downloadConfig()}>
      <div class="flex place-items-center gap-2 text-sm">
        <Icon path={mdiDownload} size="18" />
        Export as JSON
      </div>
    </LinkButton>
  </div>

<<<<<<< HEAD
  <section id="setting-content" class="flex place-content-center sm:mx-4">
    <section class="w-full pb-28 sm:w-5/6 md:w-[850px]">
      <SettingAccordion
        title="Job Settings"
        subtitle="Manage job concurrency"
        isOpen={$page.url.searchParams.get(QueryParameter.OPEN_SETTING) === OpenSettingQueryParameterValue.JOB}
      >
        <JobSettings disabled={$featureFlags.configFile} jobConfig={configs.job} />
      </SettingAccordion>

      <SettingAccordion title="Library" subtitle="Manage library settings">
        <LibrarySettings disabled={$featureFlags.configFile} libraryConfig={configs.library} />
      </SettingAccordion>

      <SettingAccordion title="Logging" subtitle="Manage log settings">
        <LoggingSettings disabled={$featureFlags.configFile} loggingConfig={configs.logging} />
      </SettingAccordion>

      <SettingAccordion title="Machine Learning Settings" subtitle="Manage machine learning features and settings">
        <MachineLearningSettings disabled={$featureFlags.configFile} machineLearningConfig={configs.machineLearning} />
      </SettingAccordion>

      <SettingAccordion title="Map & GPS Settings" subtitle="Manage map related features and setting">
        <MapSettings disabled={$featureFlags.configFile} config={configs} />
      </SettingAccordion>

      <SettingAccordion title="OAuth Authentication" subtitle="Manage the login with OAuth settings">
        <OAuthSettings disabled={$featureFlags.configFile} oauthConfig={configs.oauth} />
      </SettingAccordion>

      <SettingAccordion title="Password Authentication" subtitle="Manage login with password settings">
        <PasswordLoginSettings disabled={$featureFlags.configFile} passwordLoginConfig={configs.passwordLogin} />
      </SettingAccordion>

      <SettingAccordion
        title="Storage Template"
        subtitle="Manage the folder structure and file name of the upload asset"
        isOpen={$page.url.searchParams.get(QueryParameter.OPEN_SETTING) ===
          OpenSettingQueryParameterValue.STORAGE_TEMPLATE}
      >
        <StorageTemplateSettings disabled={$featureFlags.configFile} storageConfig={configs.storageTemplate} />
      </SettingAccordion>

      <SettingAccordion title="Theme Settings" subtitle="Manage customization of the Immich web interface">
        <ThemeSettings disabled={$featureFlags.configFile} themeConfig={configs.theme} />
      </SettingAccordion>

      <SettingAccordion title="Thumbnail Settings" subtitle="Manage the resolution of thumbnail sizes">
        <ThumbnailSettings disabled={$featureFlags.configFile} thumbnailConfig={configs.thumbnail} />
      </SettingAccordion>

      <SettingAccordion title="Trash Settings" subtitle="Manage trash settings">
        <TrashSettings disabled={$featureFlags.configFile} trashConfig={configs.trash} />
      </SettingAccordion>

      <SettingAccordion title="Version Check" subtitle="Enable/disable the new version notification">
        <NewVersionCheckSettings disabled={$featureFlags.configFile} newVersionCheckConfig={configs.newVersionCheck} />
      </SettingAccordion>

      <SettingAccordion
        title="Video Transcoding Settings"
        subtitle="Manage the resolution and encoding information of the video files"
      >
        <FFmpegSettings disabled={$featureFlags.configFile} ffmpegConfig={configs.ffmpeg} />
      </SettingAccordion>
=======
  <AdminSettings bind:config let:handleReset let:handleSave let:savedConfig let:defaultConfig>
    <section id="setting-content" class="flex place-content-center sm:mx-4">
      <section class="w-full pb-28 sm:w-5/6 md:w-[850px]">
        {#each settings as { item, title, subtitle, isOpen }}
          <SettingAccordion {title} {subtitle} {isOpen}>
            <svelte:component
              this={item}
              on:save={({ detail }) => handleSave(detail)}
              on:reset={({ detail }) => handleReset(detail)}
              disabled={$featureFlags.configFile}
              {defaultConfig}
              {config}
              {savedConfig}
            />
          </SettingAccordion>
        {/each}
      </section>
>>>>>>> c5550349
    </section>
  </AdminSettings>
</UserPageLayout><|MERGE_RESOLUTION|>--- conflicted
+++ resolved
@@ -24,12 +24,8 @@
   import LibrarySettings from '$lib/components/admin-page/settings/library-settings/library-settings.svelte';
   import LoggingSettings from '$lib/components/admin-page/settings/logging-settings/logging-settings.svelte';
   import { mdiAlert, mdiContentCopy, mdiDownload } from '@mdi/js';
-<<<<<<< HEAD
-  import { OpenSettingQueryParameterValue, QueryParameter } from '$lib/constants';
-=======
   import _ from 'lodash';
   import AdminSettings from '$lib/components/admin-page/settings/admin-settings.svelte';
->>>>>>> c5550349
 
   export let data: PageData;
 
@@ -156,73 +152,6 @@
     </LinkButton>
   </div>
 
-<<<<<<< HEAD
-  <section id="setting-content" class="flex place-content-center sm:mx-4">
-    <section class="w-full pb-28 sm:w-5/6 md:w-[850px]">
-      <SettingAccordion
-        title="Job Settings"
-        subtitle="Manage job concurrency"
-        isOpen={$page.url.searchParams.get(QueryParameter.OPEN_SETTING) === OpenSettingQueryParameterValue.JOB}
-      >
-        <JobSettings disabled={$featureFlags.configFile} jobConfig={configs.job} />
-      </SettingAccordion>
-
-      <SettingAccordion title="Library" subtitle="Manage library settings">
-        <LibrarySettings disabled={$featureFlags.configFile} libraryConfig={configs.library} />
-      </SettingAccordion>
-
-      <SettingAccordion title="Logging" subtitle="Manage log settings">
-        <LoggingSettings disabled={$featureFlags.configFile} loggingConfig={configs.logging} />
-      </SettingAccordion>
-
-      <SettingAccordion title="Machine Learning Settings" subtitle="Manage machine learning features and settings">
-        <MachineLearningSettings disabled={$featureFlags.configFile} machineLearningConfig={configs.machineLearning} />
-      </SettingAccordion>
-
-      <SettingAccordion title="Map & GPS Settings" subtitle="Manage map related features and setting">
-        <MapSettings disabled={$featureFlags.configFile} config={configs} />
-      </SettingAccordion>
-
-      <SettingAccordion title="OAuth Authentication" subtitle="Manage the login with OAuth settings">
-        <OAuthSettings disabled={$featureFlags.configFile} oauthConfig={configs.oauth} />
-      </SettingAccordion>
-
-      <SettingAccordion title="Password Authentication" subtitle="Manage login with password settings">
-        <PasswordLoginSettings disabled={$featureFlags.configFile} passwordLoginConfig={configs.passwordLogin} />
-      </SettingAccordion>
-
-      <SettingAccordion
-        title="Storage Template"
-        subtitle="Manage the folder structure and file name of the upload asset"
-        isOpen={$page.url.searchParams.get(QueryParameter.OPEN_SETTING) ===
-          OpenSettingQueryParameterValue.STORAGE_TEMPLATE}
-      >
-        <StorageTemplateSettings disabled={$featureFlags.configFile} storageConfig={configs.storageTemplate} />
-      </SettingAccordion>
-
-      <SettingAccordion title="Theme Settings" subtitle="Manage customization of the Immich web interface">
-        <ThemeSettings disabled={$featureFlags.configFile} themeConfig={configs.theme} />
-      </SettingAccordion>
-
-      <SettingAccordion title="Thumbnail Settings" subtitle="Manage the resolution of thumbnail sizes">
-        <ThumbnailSettings disabled={$featureFlags.configFile} thumbnailConfig={configs.thumbnail} />
-      </SettingAccordion>
-
-      <SettingAccordion title="Trash Settings" subtitle="Manage trash settings">
-        <TrashSettings disabled={$featureFlags.configFile} trashConfig={configs.trash} />
-      </SettingAccordion>
-
-      <SettingAccordion title="Version Check" subtitle="Enable/disable the new version notification">
-        <NewVersionCheckSettings disabled={$featureFlags.configFile} newVersionCheckConfig={configs.newVersionCheck} />
-      </SettingAccordion>
-
-      <SettingAccordion
-        title="Video Transcoding Settings"
-        subtitle="Manage the resolution and encoding information of the video files"
-      >
-        <FFmpegSettings disabled={$featureFlags.configFile} ffmpegConfig={configs.ffmpeg} />
-      </SettingAccordion>
-=======
   <AdminSettings bind:config let:handleReset let:handleSave let:savedConfig let:defaultConfig>
     <section id="setting-content" class="flex place-content-center sm:mx-4">
       <section class="w-full pb-28 sm:w-5/6 md:w-[850px]">
@@ -240,7 +169,6 @@
           </SettingAccordion>
         {/each}
       </section>
->>>>>>> c5550349
     </section>
   </AdminSettings>
 </UserPageLayout>