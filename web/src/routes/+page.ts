--- conflicted
+++ resolved
@@ -1,9 +1,6 @@
 import { AppRoute } from '$lib/constants';
-<<<<<<< HEAD
+import { getFormatter } from '$lib/utils/i18n';
 import { initSDK } from '$lib/utils/server';
-=======
-import { getFormatter } from '$lib/utils/i18n';
->>>>>>> 07538299
 import { getServerConfig } from '@immich/sdk';
 import { redirect } from '@sveltejs/kit';
 import { loadUser } from '../lib/utils/auth';
