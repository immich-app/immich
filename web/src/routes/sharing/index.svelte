--- conflicted
+++ resolved
@@ -1,35 +1,22 @@
-<<<<<<< HEAD
-=======
-<script context="module" lang="ts">
-	export const prerender = false;
+<script lang="ts">
+	import NavigationBar from '$lib/components/shared-components/navigation-bar.svelte';
+	import SideBar from '$lib/components/shared-components/side-bar/side-bar.svelte';
+	import PlusBoxOutline from 'svelte-material-icons/PlusBoxOutline.svelte';
+	import SharedAlbumListTile from '$lib/components/sharing-page/shared-album-list-tile.svelte';
+	import { session } from '$app/stores';
+	import { checkUserAuthStatus, gotoLogin } from '$lib/user_auth';
+	import { AlbumResponseDto, api, UserResponseDto } from '@api';
+	import { goto } from '$app/navigation';
 
-	import type { Load } from '@sveltejs/kit';
-	import { AlbumResponseDto, api, UserResponseDto } from '@api';
+	let sharedAlbums: AlbumResponseDto[] = [];
 
-	export const load: Load = async ({ session }) => {
-		if (!session.user) {
-			return {
-				status: 302,
-				redirect: '/auth/login'
-			};
-		}
+	checkUserAuthStatus().catch(() => {
+		gotoLogin();
+	});
 
-		let sharedAlbums: AlbumResponseDto[] = [];
-		try {
-			const { data } = await api.albumApi.getAllAlbums(true);
-			sharedAlbums = data;
-		} catch (e) {
-			console.log('Error [getAllAlbums] ', e);
-		}
-
-		return {
-			status: 200,
-			props: {
-				user: session.user,
-				sharedAlbums: sharedAlbums
-			}
-		};
-	};
+	api.albumApi.getAllAlbums(true).then(resp => {
+		sharedAlbums = resp.data;
+	});
 
 	const createSharedAlbum = async () => {
 		try {
@@ -52,32 +39,6 @@
 			return false;
 		}
 	};
-</script>
-
->>>>>>> a35460cb
-<script lang="ts">
-	import NavigationBar from '$lib/components/shared-components/navigation-bar.svelte';
-	import SideBar from '$lib/components/shared-components/side-bar/side-bar.svelte';
-	import PlusBoxOutline from 'svelte-material-icons/PlusBoxOutline.svelte';
-	import AlbumCard from '$lib/components/album-page/album-card.svelte';
-	import SharedAlbumListTile from '$lib/components/sharing-page/shared-album-list-tile.svelte';
-<<<<<<< HEAD
-	import { session } from '$app/stores';
-	import { checkUserAuthStatus, gotoLogin } from '$lib/user_auth';
-	import { AlbumResponseDto, api, UserResponseDto } from '@api';
-
-	let sharedAlbums: AlbumResponseDto[] = [];
-
-	checkUserAuthStatus().catch(() => {
-		gotoLogin();
-	});
-=======
-	import { goto } from '$app/navigation';
->>>>>>> a35460cb
-
-	api.albumApi.getAllAlbums(true).then(resp => {
-		sharedAlbums = resp.data;
-	});
 </script>
 
 <svelte:head>
@@ -120,11 +81,13 @@
 
 			<!-- Share Album List -->
 			<div class="w-full flex flex-col place-items-center">
-				{#each sharedAlbums as album}
-					<a sveltekit:prefetch href={`albums/${album.id}`}>
-						<SharedAlbumListTile {album} {user} /></a
-					>
-				{/each}
+				{#if $session.user}
+					{#each sharedAlbums as album}
+						<a sveltekit:prefetch href={`albums/${album.id}`}>
+							<SharedAlbumListTile {album} user={$session.user} />
+						</a>
+					{/each}
+				{/if}
 			</div>
 		</section>
 	</section>
