<script lang="ts">
  import { afterNavigate, beforeNavigate } from '$app/navigation';
  import { page } from '$app/state';
  import { shortcut } from '$lib/actions/shortcut';
  import DownloadPanel from '$lib/components/asset-viewer/download-panel.svelte';
  import ErrorLayout from '$lib/components/layouts/ErrorLayout.svelte';
  import AppleHeader from '$lib/components/shared-components/apple-header.svelte';
  import NavigationLoadingBar from '$lib/components/shared-components/navigation-loading-bar.svelte';
  import UploadPanel from '$lib/components/shared-components/upload-panel.svelte';
  import { AppRoute } from '$lib/constants';
  import { eventManager } from '$lib/managers/event-manager.svelte';
  import ServerRestartingModal from '$lib/modals/ServerRestartingModal.svelte';
  import VersionAnnouncementModal from '$lib/modals/VersionAnnouncementModal.svelte';
  import { serverConfig } from '$lib/stores/server-config.store';
  import { user } from '$lib/stores/user.store';
  import {
    closeWebsocketConnection,
    openWebsocketConnection,
    websocketStore,
    type ReleaseEvent,
  } from '$lib/stores/websocket';
<<<<<<< HEAD
  import { copyToClipboard, getReleaseType } from '$lib/utils';
  import { maintenanceShouldRedirect } from '$lib/utils/maintenance';
=======
  import { copyToClipboard, getReleaseType, semverToName } from '$lib/utils';
>>>>>>> edde0f93
  import { isAssetViewerRoute } from '$lib/utils/navigation';
  import { modalManager, setTranslations } from '@immich/ui';
  import { onMount, type Snippet } from 'svelte';
  import { t } from 'svelte-i18n';
  import { run } from 'svelte/legacy';
  import '../app.css';

  interface Props {
    children?: Snippet;
  }

  $effect(() => {
    setTranslations({
      close: $t('close'),
      show_password: $t('show_password'),
      hide_password: $t('hide_password'),
      confirm: $t('confirm'),
      cancel: $t('cancel'),
      toast_success_title: $t('success'),
      toast_info_title: $t('info'),
      toast_warning_title: $t('warning'),
      toast_danger_title: $t('error'),
    });
  });

  let { children }: Props = $props();

  let showNavigationLoadingBar = $state(false);

  const getMyImmichLink = () => {
    return new URL(page.url.pathname + page.url.search, 'https://my.immich.app');
  };

  onMount(() => {
    const element = document.querySelector('#stencil');
    element?.remove();
    // if the browser theme changes, changes the Immich theme too
  });

  eventManager.emit('AppInit');

  beforeNavigate(({ from, to }) => {
    if (isAssetViewerRoute(from) && isAssetViewerRoute(to)) {
      return;
    }
    showNavigationLoadingBar = true;
  });

  afterNavigate(() => {
    showNavigationLoadingBar = false;
  });
  run(() => {
    if ($user || page.url.pathname.startsWith(AppRoute.MAINTENANCE)) {
      openWebsocketConnection();
    } else {
      closeWebsocketConnection();
    }
  });

<<<<<<< HEAD
  const semverToName = ({ major, minor, patch }: ServerVersionResponseDto) => `v${major}.${minor}.${patch}`;
  const { release, serverRestarting } = websocketStore;
=======
  const { release } = websocketStore;
>>>>>>> edde0f93

  const handleRelease = async (release?: ReleaseEvent) => {
    if (!release?.isAvailable || !$user.isAdmin) {
      return;
    }

    const releaseVersion = semverToName(release.releaseVersion);
    const serverVersion = semverToName(release.serverVersion);
    const type = getReleaseType(release.serverVersion, release.releaseVersion);

    if (type === 'none' || type === 'patch' || localStorage.getItem('appVersion') === releaseVersion) {
      return;
    }

    try {
      await modalManager.show(VersionAnnouncementModal, { serverVersion, releaseVersion });

      localStorage.setItem('appVersion', releaseVersion);
    } catch (error) {
      console.error('Error [VersionAnnouncementBox]:', error);
    }
  };

  $effect(() => void handleRelease($release));

  serverRestarting.subscribe((isRestarting) => {
    if (!isRestarting) {
      return;
    }

    if (maintenanceShouldRedirect(isRestarting.isMaintenanceMode, location)) {
      modalManager.show(ServerRestartingModal, {}).catch((error) => console.error('Error [ServerRestartBox]:', error));

      // we will be disconnected momentarily
      // wait for reconnect then reload
      let waiting = false;
      websocketStore.connected.subscribe((connected) => {
        if (!connected) {
          waiting = true;
        } else if (connected && waiting) {
          location.reload();
        }
      });
    }
  });
</script>

<svelte:head>
  <title>{page.data.meta?.title || 'Web'} - Immich</title>
  <link rel="manifest" href="/manifest.json" crossorigin="use-credentials" />
  <meta name="theme-color" content="currentColor" />
  <AppleHeader />

  {#if page.data.meta}
    <meta name="description" content={page.data.meta.description} />

    <!-- Facebook Meta Tags -->
    <meta property="og:type" content="website" />
    <meta property="og:title" content={page.data.meta.title} />
    <meta property="og:description" content={page.data.meta.description} />
    {#if page.data.meta.imageUrl}
      <meta
        property="og:image"
        content={new URL(page.data.meta.imageUrl, $serverConfig.externalDomain || globalThis.location.origin).href}
      />
    {/if}

    <!-- Twitter Meta Tags -->
    <meta name="twitter:card" content="summary_large_image" />
    <meta name="twitter:title" content={page.data.meta.title} />
    <meta name="twitter:description" content={page.data.meta.description} />
    {#if page.data.meta.imageUrl}
      <meta
        name="twitter:image"
        content={new URL(page.data.meta.imageUrl, $serverConfig.externalDomain || globalThis.location.origin).href}
      />
    {/if}
  {/if}
</svelte:head>

<svelte:document
  use:shortcut={{
    shortcut: { ctrl: true, shift: true, key: 'm' },
    onShortcut: () => copyToClipboard(getMyImmichLink().toString()),
  }}
/>

{#if page.data.error}
  <ErrorLayout error={page.data.error}></ErrorLayout>
{:else}
  {@render children?.()}
{/if}

{#if showNavigationLoadingBar}
  <NavigationLoadingBar />
{/if}

<DownloadPanel />
<UploadPanel /><|MERGE_RESOLUTION|>--- conflicted
+++ resolved
@@ -19,12 +19,8 @@
     websocketStore,
     type ReleaseEvent,
   } from '$lib/stores/websocket';
-<<<<<<< HEAD
-  import { copyToClipboard, getReleaseType } from '$lib/utils';
+  import { copyToClipboard, getReleaseType, semverToName } from '$lib/utils';
   import { maintenanceShouldRedirect } from '$lib/utils/maintenance';
-=======
-  import { copyToClipboard, getReleaseType, semverToName } from '$lib/utils';
->>>>>>> edde0f93
   import { isAssetViewerRoute } from '$lib/utils/navigation';
   import { modalManager, setTranslations } from '@immich/ui';
   import { onMount, type Snippet } from 'svelte';
@@ -84,12 +80,7 @@
     }
   });
 
-<<<<<<< HEAD
-  const semverToName = ({ major, minor, patch }: ServerVersionResponseDto) => `v${major}.${minor}.${patch}`;
   const { release, serverRestarting } = websocketStore;
-=======
-  const { release } = websocketStore;
->>>>>>> edde0f93
 
   const handleRelease = async (release?: ReleaseEvent) => {
     if (!release?.isAvailable || !$user.isAdmin) {
