<script lang="ts">
  import { afterNavigate, beforeNavigate } from '$app/navigation';
  import { page } from '$app/stores';
  import DownloadPanel from '$lib/components/asset-viewer/download-panel.svelte';
  import AppleHeader from '$lib/components/shared-components/apple-header.svelte';
  import FullscreenContainer from '$lib/components/shared-components/fullscreen-container.svelte';
  import NavigationLoadingBar from '$lib/components/shared-components/navigation-loading-bar.svelte';
  import NotificationList from '$lib/components/shared-components/notification/notification-list.svelte';
  import UploadPanel from '$lib/components/shared-components/upload-panel.svelte';
  import VersionAnnouncementBox from '$lib/components/shared-components/version-announcement-box.svelte';
  import { Theme } from '$lib/constants';
  import { colorTheme, handleToggleTheme, type ThemeSetting } from '$lib/stores/preferences.store';
<<<<<<< HEAD
=======
  import { loadConfig, serverConfig } from '$lib/stores/server-config.store';
>>>>>>> 07538299
  import { user } from '$lib/stores/user.store';
  import { closeWebsocketConnection, openWebsocketConnection } from '$lib/stores/websocket';
  import { setKey } from '$lib/utils';
  import { handleError } from '$lib/utils/handle-error';
  import { onDestroy, onMount } from 'svelte';
  import '../app.css';
  import { isAssetViewerRoute, isSharedLinkRoute } from '$lib/utils/navigation';
  import DialogWrapper from '$lib/components/shared-components/dialog/dialog-wrapper.svelte';
  import { t } from 'svelte-i18n';

  let showNavigationLoadingBar = false;
  $: changeTheme($colorTheme);

  $: if ($user) {
    openWebsocketConnection();
  } else {
    closeWebsocketConnection();
  }

  $: if ($page.data.error) {
    handleError($page.data.error, 'Unable to connect to server');
  }

  const changeTheme = (theme: ThemeSetting) => {
    if (theme.system) {
      theme.value = window.matchMedia('(prefers-color-scheme: dark)').matches ? Theme.DARK : Theme.LIGHT;
    }

    if (theme.value === Theme.LIGHT) {
      document.documentElement.classList.remove('dark');
    } else {
      document.documentElement.classList.add('dark');
    }
  };

  const handleChangeTheme = () => {
    if ($colorTheme.system) {
      handleToggleTheme();
    }
  };

  onMount(() => {
    const element = document.querySelector('#stencil');
    element?.remove();
    // if the browser theme changes, changes the Immich theme too
    window.matchMedia('(prefers-color-scheme: dark)').addEventListener('change', handleChangeTheme);
  });

  onDestroy(() => {
    document.removeEventListener('change', handleChangeTheme);
  });

  if (isSharedLinkRoute($page.route?.id)) {
    setKey($page.params.key);
  }

  beforeNavigate(({ from, to }) => {
    if (isAssetViewerRoute(from) && isAssetViewerRoute(to)) {
      return;
    }
    showNavigationLoadingBar = true;
  });

  afterNavigate(() => {
    showNavigationLoadingBar = false;
  });
<<<<<<< HEAD
=======

  onMount(async () => {
    try {
      await loadConfig();
    } catch (error) {
      handleError(error, $t('errors.unable_to_connect_to_server'));
    }
  });
>>>>>>> 07538299
</script>

<svelte:head>
  <title>{$page.data.meta?.title || 'Web'} - Immich</title>
  <link rel="manifest" href="/manifest.json" />
  <meta name="theme-color" content="currentColor" />
  <AppleHeader />

  {#if $page.data.meta}
    <meta name="description" content={$page.data.meta.description} />

    <!-- Facebook Meta Tags -->
    <meta property="og:type" content="website" />
    <meta property="og:title" content={$page.data.meta.title} />
    <meta property="og:description" content={$page.data.meta.description} />
    {#if $page.data.meta.imageUrl}
      <meta
        property="og:image"
        content={new URL($page.data.meta.imageUrl, $serverConfig.externalDomain || window.location.origin).href}
      />
    {/if}

    <!-- Twitter Meta Tags -->
    <meta name="twitter:card" content="summary_large_image" />
    <meta name="twitter:title" content={$page.data.meta.title} />
    <meta name="twitter:description" content={$page.data.meta.description} />
    {#if $page.data.meta.imageUrl}
      <meta
        name="twitter:image"
        content={new URL($page.data.meta.imageUrl, $serverConfig.externalDomain || window.location.origin).href}
      />
    {/if}
  {/if}
</svelte:head>

<noscript
  class="absolute z-[1000] flex h-screen w-screen place-content-center place-items-center bg-immich-bg dark:bg-immich-dark-bg dark:text-immich-dark-fg"
>
  <FullscreenContainer title={$t('welcome_to_immich')}>
    To use Immich, you must enable JavaScript or use a JavaScript compatible browser.
  </FullscreenContainer>
</noscript>

<slot />

{#if showNavigationLoadingBar}
  <NavigationLoadingBar />
{/if}

<DownloadPanel />
<UploadPanel />
<NotificationList />
<DialogWrapper />

{#if $user?.isAdmin}
  <VersionAnnouncementBox />
{/if}<|MERGE_RESOLUTION|>--- conflicted
+++ resolved
@@ -10,10 +10,9 @@
   import VersionAnnouncementBox from '$lib/components/shared-components/version-announcement-box.svelte';
   import { Theme } from '$lib/constants';
   import { colorTheme, handleToggleTheme, type ThemeSetting } from '$lib/stores/preferences.store';
-<<<<<<< HEAD
-=======
-  import { loadConfig, serverConfig } from '$lib/stores/server-config.store';
->>>>>>> 07538299
+
+  import { serverConfig } from '$lib/stores/server-config.store';
+
   import { user } from '$lib/stores/user.store';
   import { closeWebsocketConnection, openWebsocketConnection } from '$lib/stores/websocket';
   import { setKey } from '$lib/utils';
@@ -80,17 +79,6 @@
   afterNavigate(() => {
     showNavigationLoadingBar = false;
   });
-<<<<<<< HEAD
-=======
-
-  onMount(async () => {
-    try {
-      await loadConfig();
-    } catch (error) {
-      handleError(error, $t('errors.unable_to_connect_to_server'));
-    }
-  });
->>>>>>> 07538299
 </script>
 
 <svelte:head>
