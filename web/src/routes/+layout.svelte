<script lang="ts">
  import { afterNavigate, beforeNavigate } from '$app/navigation';
  import { page } from '$app/state';
  import { shortcut } from '$lib/actions/shortcut';
  import DownloadPanel from '$lib/components/asset-viewer/download-panel.svelte';
  import ErrorLayout from '$lib/components/layouts/ErrorLayout.svelte';
  import OnEvents from '$lib/components/OnEvents.svelte';
  import AppleHeader from '$lib/components/shared-components/apple-header.svelte';
  import NavigationLoadingBar from '$lib/components/shared-components/navigation-loading-bar.svelte';
  import UploadPanel from '$lib/components/shared-components/upload-panel.svelte';
  import { AppRoute } from '$lib/constants';
  import { eventManager } from '$lib/managers/event-manager.svelte';
  import { serverConfigManager } from '$lib/managers/server-config-manager.svelte';
  import ServerRestartingModal from '$lib/modals/ServerRestartingModal.svelte';
  import VersionAnnouncementModal from '$lib/modals/VersionAnnouncementModal.svelte';
  import { user } from '$lib/stores/user.store';
  import { closeWebsocketConnection, openWebsocketConnection, websocketStore } from '$lib/stores/websocket';
  import type { ReleaseEvent } from '$lib/types';
  import { copyToClipboard, getReleaseType, semverToName } from '$lib/utils';
  import { maintenanceShouldRedirect } from '$lib/utils/maintenance';
  import { isAssetViewerRoute } from '$lib/utils/navigation';
  import { modalManager, setTranslations } from '@immich/ui';
  import { onMount, type Snippet } from 'svelte';
  import { t } from 'svelte-i18n';
  import '../app.css';

  interface Props {
    children?: Snippet;
  }

  $effect(() => {
    setTranslations({
      close: $t('close'),
      show_password: $t('show_password'),
      hide_password: $t('hide_password'),
      confirm: $t('confirm'),
      cancel: $t('cancel'),
      toast_success_title: $t('success'),
      toast_info_title: $t('info'),
      toast_warning_title: $t('warning'),
      toast_danger_title: $t('error'),
    });
  });

  let { children }: Props = $props();

  let showNavigationLoadingBar = $state(false);

  const getMyImmichLink = () => {
    return new URL(page.url.pathname + page.url.search, 'https://my.immich.app');
  };

  onMount(() => {
    const element = document.querySelector('#stencil');
    element?.remove();
    // if the browser theme changes, changes the Immich theme too
  });

  eventManager.emit('AppInit');

  beforeNavigate(({ from, to }) => {
    if (isAssetViewerRoute(from) && isAssetViewerRoute(to)) {
      return;
    }
    showNavigationLoadingBar = true;
  });

  afterNavigate(() => {
    showNavigationLoadingBar = false;
  });

<<<<<<< HEAD
  const { serverRestarting } = websocketStore;

  run(() => {
    if ($user || $serverRestarting || page.url.pathname.startsWith(AppRoute.MAINTENANCE)) {
=======
  $effect.pre(() => {
    if ($user || page.url.pathname.startsWith(AppRoute.MAINTENANCE)) {
>>>>>>> 512327ef
      openWebsocketConnection();
    } else {
      closeWebsocketConnection();
    }
  });

  const onReleaseEvent = async (release: ReleaseEvent) => {
    if (!release.isAvailable || !$user.isAdmin) {
      return;
    }

    const releaseVersion = semverToName(release.releaseVersion);
    const serverVersion = semverToName(release.serverVersion);
    const type = getReleaseType(release.serverVersion, release.releaseVersion);

    if (type === 'none' || type === 'patch' || localStorage.getItem('appVersion') === releaseVersion) {
      return;
    }

    try {
      await modalManager.show(VersionAnnouncementModal, { serverVersion, releaseVersion });
      localStorage.setItem('appVersion', releaseVersion);
    } catch (error) {
      console.error('Error [VersionAnnouncementBox]:', error);
    }
  };

  serverRestarting.subscribe((isRestarting) => {
    if (!isRestarting) {
      return;
    }

    if (maintenanceShouldRedirect(isRestarting.isMaintenanceMode, location)) {
      modalManager.show(ServerRestartingModal, {}).catch((error) => console.error('Error [ServerRestartBox]:', error));

      // we will be disconnected momentarily
      // wait for reconnect then reload
      let waiting = false;
      websocketStore.connected.subscribe((connected) => {
        if (!connected) {
          waiting = true;
        } else if (connected && waiting) {
          location.reload();
        }
      });
    }
  });
</script>

<OnEvents {onReleaseEvent} />

<svelte:head>
  <title>{page.data.meta?.title || 'Web'} - Immich</title>
  <link rel="manifest" href="/manifest.json" crossorigin="use-credentials" />
  <meta name="theme-color" content="currentColor" />
  <AppleHeader />

  {#if page.data.meta}
    <meta name="description" content={page.data.meta.description} />

    <!-- Facebook Meta Tags -->
    <meta property="og:type" content="website" />
    <meta property="og:title" content={page.data.meta.title} />
    <meta property="og:description" content={page.data.meta.description} />
    {#if page.data.meta.imageUrl}
      <meta
        property="og:image"
        content={new URL(
          page.data.meta.imageUrl,
          serverConfigManager.value.externalDomain || globalThis.location.origin,
        ).href}
      />
    {/if}

    <!-- Twitter Meta Tags -->
    <meta name="twitter:card" content="summary_large_image" />
    <meta name="twitter:title" content={page.data.meta.title} />
    <meta name="twitter:description" content={page.data.meta.description} />
    {#if page.data.meta.imageUrl}
      <meta
        name="twitter:image"
        content={new URL(
          page.data.meta.imageUrl,
          serverConfigManager.value.externalDomain || globalThis.location.origin,
        ).href}
      />
    {/if}
  {/if}
</svelte:head>

<svelte:document
  use:shortcut={{
    shortcut: { ctrl: true, shift: true, key: 'm' },
    onShortcut: () => copyToClipboard(getMyImmichLink().toString()),
  }}
/>

{#if page.data.error}
  <ErrorLayout error={page.data.error}></ErrorLayout>
{:else}
  {@render children?.()}
{/if}

{#if showNavigationLoadingBar}
  <NavigationLoadingBar />
{/if}

<DownloadPanel />
<UploadPanel /><|MERGE_RESOLUTION|>--- conflicted
+++ resolved
@@ -69,15 +69,10 @@
     showNavigationLoadingBar = false;
   });
 
-<<<<<<< HEAD
   const { serverRestarting } = websocketStore;
 
-  run(() => {
+  $effect.pre(() => {
     if ($user || $serverRestarting || page.url.pathname.startsWith(AppRoute.MAINTENANCE)) {
-=======
-  $effect.pre(() => {
-    if ($user || page.url.pathname.startsWith(AppRoute.MAINTENANCE)) {
->>>>>>> 512327ef
       openWebsocketConnection();
     } else {
       closeWebsocketConnection();
