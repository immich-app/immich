<script lang="ts">
	import NavigationBar from '$lib/components/shared-components/navigation-bar.svelte';
	import CheckCircle from 'svelte-material-icons/CheckCircle.svelte';
	import { fly } from 'svelte/transition';
	import {
		assetsGroupByDate,
		flattenAssetGroupByDate,
		assets,
		setAssetInfo
	} from '$lib/stores/assets';
	import ImmichThumbnail from '$lib/components/shared-components/immich-thumbnail.svelte';
	import moment from 'moment';
	import AssetViewer from '$lib/components/asset-viewer/asset-viewer.svelte';
	import { openFileUploadDialog, UploadType } from '$lib/utils/file-uploader';
	import { api, AssetResponseDto } from '@api';
	import SideBar from '$lib/components/shared-components/side-bar/side-bar.svelte';
	import CircleOutline from 'svelte-material-icons/CircleOutline.svelte';
	import CircleIconButton from '$lib/components/shared-components/circle-icon-button.svelte';
	import DeleteOutline from 'svelte-material-icons/DeleteOutline.svelte';
	import Close from 'svelte-material-icons/Close.svelte';
	import ControlAppBar from '$lib/components/shared-components/control-app-bar.svelte';
	import type { PageData } from './$types';
<<<<<<< HEAD

	import { onMount, onDestroy } from 'svelte';
	import { closeWebsocketConnection, openWebsocketConnection } from '$lib/stores/websocket';
=======
	import { onMount } from 'svelte';
	import {
		notificationController,
		NotificationType
	} from '$lib/components/shared-components/notification/notification';
>>>>>>> 6b7c97c0

	export let data: PageData;

	let selectedGroupThumbnail: number | null;
	let isMouseOverGroup: boolean;

	let multiSelectedAssets = new Set<AssetResponseDto>();
	$: isMultiSelectionMode = multiSelectedAssets.size > 0;

	let selectedGroup: Set<number> = new Set();
	let existingGroup: Set<number> = new Set();

	$: if (isMouseOverGroup == false) {
		selectedGroupThumbnail = null;
	}

	let isShowAssetViewer = false;
	let currentViewAssetIndex = 0;
	let selectedAsset: AssetResponseDto;

	onMount(() => {
		setAssetInfo(data.assets);
	});

	const thumbnailMouseEventHandler = (event: CustomEvent) => {
		const { selectedGroupIndex }: { selectedGroupIndex: number } = event.detail;

		selectedGroupThumbnail = selectedGroupIndex;
	};

	const viewAssetHandler = (event: CustomEvent) => {
		const { asset }: { asset: AssetResponseDto } = event.detail;

		currentViewAssetIndex = $flattenAssetGroupByDate.findIndex((a) => a.id == asset.id);
		selectedAsset = $flattenAssetGroupByDate[currentViewAssetIndex];
		isShowAssetViewer = true;
		pushState(selectedAsset.id);
	};

	const navigateAssetForward = () => {
		try {
			if (currentViewAssetIndex < $flattenAssetGroupByDate.length - 1) {
				currentViewAssetIndex++;
				selectedAsset = $flattenAssetGroupByDate[currentViewAssetIndex];
				pushState(selectedAsset.id);
			}
		} catch (e) {
			notificationController.show({
				type: NotificationType.Info,
				message: 'You have reached the end'
			});
		}
	};

	const navigateAssetBackward = () => {
		try {
			if (currentViewAssetIndex > 0) {
				currentViewAssetIndex--;
				selectedAsset = $flattenAssetGroupByDate[currentViewAssetIndex];
				pushState(selectedAsset.id);
			}
		} catch (e) {
			notificationController.show({
				type: NotificationType.Info,
				message: 'You have reached the end'
			});
		}
	};

	const pushState = (assetId: string) => {
		// add a URL to the browser's history
		// changes the current URL in the address bar but doesn't perform any SvelteKit navigation
		history.pushState(null, '', `/photos/${assetId}`);
	};

	const closeViewer = () => {
		isShowAssetViewer = false;
		history.pushState(null, '', `/photos`);
	};

	const selectAssetHandler = (asset: AssetResponseDto, groupIndex: number) => {
		let temp = new Set(multiSelectedAssets);

		if (multiSelectedAssets.has(asset)) {
			temp.delete(asset);

			const tempSelectedGroup = new Set(selectedGroup);
			tempSelectedGroup.delete(groupIndex);
			selectedGroup = tempSelectedGroup;
		} else {
			temp.add(asset);
		}

		multiSelectedAssets = temp;

		// Check if all assets are selected in a group to toggle the group selection's icon
		if (!selectedGroup.has(groupIndex)) {
			const assetsInGroup = $assetsGroupByDate[groupIndex];
			let selectedAssetsInGroupCount = 0;

			assetsInGroup.forEach((asset) => {
				if (multiSelectedAssets.has(asset)) {
					selectedAssetsInGroupCount++;
				}
			});

			// if all assets are selected in a group, add the group to selected group
			if (selectedAssetsInGroupCount == assetsInGroup.length) {
				selectedGroup = selectedGroup.add(groupIndex);
			}
		}
	};

	const clearMultiSelectAssetAssetHandler = () => {
		multiSelectedAssets = new Set();
		selectedGroup = new Set();
		existingGroup = new Set();
	};

	const selectAssetGroupHandler = (groupIndex: number) => {
		if (existingGroup.has(groupIndex)) return;

		let tempSelectedGroup = new Set(selectedGroup);
		let tempSelectedAsset = new Set(multiSelectedAssets);

		if (selectedGroup.has(groupIndex)) {
			tempSelectedGroup.delete(groupIndex);
			tempSelectedAsset.forEach((asset) => {
				if ($assetsGroupByDate[groupIndex].find((a) => a.id == asset.id)) {
					tempSelectedAsset.delete(asset);
				}
			});
		} else {
			tempSelectedGroup.add(groupIndex);
			tempSelectedAsset = new Set([...multiSelectedAssets, ...$assetsGroupByDate[groupIndex]]);
		}

		multiSelectedAssets = tempSelectedAsset;
		selectedGroup = tempSelectedGroup;
	};

	const deleteSelectedAssetHandler = async () => {
		try {
			if (
				window.confirm(
					`Caution! Are you sure you want to delete ${multiSelectedAssets.size} assets? This step also deletes assets in the album(s) to which they belong. You can not undo this action!`
				)
			) {
				const { data: deletedAssets } = await api.assetApi.deleteAsset({
					ids: Array.from(multiSelectedAssets).map((a) => a.id)
				});

				for (const asset of deletedAssets) {
					if (asset.status == 'SUCCESS') {
						$assets = $assets.filter((a) => a.id !== asset.id);
					}
				}

				clearMultiSelectAssetAssetHandler();
			}
		} catch (e) {
			notificationController.show({
				type: NotificationType.Error,
				message: 'Error deleting assets, check console for more details'
			});
			console.error('Error deleteSelectedAssetHandler', e);
		}
	};

	onMount(async () => {
		openWebsocketConnection();

		const { data: assets } = await api.assetApi.getAllAssets();

		setAssetInfo(assets);
	});

	onDestroy(() => {
		closeWebsocketConnection();
	});
</script>

<svelte:head>
	<title>Photos - Immich</title>
</svelte:head>

<section>
	{#if isMultiSelectionMode}
		<ControlAppBar
			on:close-button-click={clearMultiSelectAssetAssetHandler}
			backIcon={Close}
			tailwindClasses={'bg-white shadow-md'}
		>
			<svelte:fragment slot="leading">
				<p class="font-medium text-immich-primary">Selected {multiSelectedAssets.size}</p>
			</svelte:fragment>
			<svelte:fragment slot="trailing">
				<CircleIconButton
					title="Delete"
					logo={DeleteOutline}
					on:click={deleteSelectedAssetHandler}
				/>
			</svelte:fragment>
		</ControlAppBar>
	{/if}

	{#if !isMultiSelectionMode}
		<NavigationBar
			user={data.user}
			on:uploadClicked={() => openFileUploadDialog(UploadType.GENERAL)}
		/>
	{/if}
</section>

<section class="grid grid-cols-[250px_auto] relative pt-[72px] h-screen bg-immich-bg">
	<SideBar />

	<!-- Main Section -->
	<section class="overflow-y-auto relative immich-scrollbar">
		<section id="assets-content" class="relative pt-8 pl-4 mb-12 bg-immich-bg">
			<section id="image-grid" class="flex flex-wrap gap-14">
				{#each $assetsGroupByDate as assetsInDateGroup, groupIndex}
					<!-- Asset Group By Date -->
					<div
						class="flex flex-col"
						on:mouseenter={() => (isMouseOverGroup = true)}
						on:mouseleave={() => (isMouseOverGroup = false)}
					>
						<!-- Date group title -->
						<p class="font-medium text-sm text-immich-fg mb-2 flex place-items-center h-6">
							{#if (selectedGroupThumbnail === groupIndex && isMouseOverGroup) || selectedGroup.has(groupIndex)}
								<div
									in:fly={{ x: -24, duration: 200, opacity: 0.5 }}
									out:fly={{ x: -24, duration: 200 }}
									class="inline-block px-2 hover:cursor-pointer"
									on:click={() => selectAssetGroupHandler(groupIndex)}
								>
									{#if selectedGroup.has(groupIndex)}
										<CheckCircle size="24" color="#4250af" />
									{:else if existingGroup.has(groupIndex)}
										<CheckCircle size="24" color="#757575" />
									{:else}
										<CircleOutline size="24" color="#757575" />
									{/if}
								</div>
							{/if}

							{moment(assetsInDateGroup[0].createdAt).format('ddd, MMM DD YYYY')}
						</p>

						<!-- Image grid -->
						<div class="flex flex-wrap gap-[2px]">
							{#each assetsInDateGroup as asset}
								{#key asset.id}
									<ImmichThumbnail
										{asset}
										on:mouseEvent={thumbnailMouseEventHandler}
										on:click={(event) =>
											isMultiSelectionMode
												? selectAssetHandler(asset, groupIndex)
												: viewAssetHandler(event)}
										on:select={() => selectAssetHandler(asset, groupIndex)}
										selected={multiSelectedAssets.has(asset)}
										{groupIndex}
									/>
								{/key}
							{/each}
						</div>
					</div>
				{/each}
			</section>
		</section>
	</section>
</section>

<!-- Overlay Asset Viewer -->
{#if isShowAssetViewer}
	<AssetViewer
		asset={selectedAsset}
		on:navigate-backward={navigateAssetBackward}
		on:navigate-forward={navigateAssetForward}
		on:close={closeViewer}
	/>
{/if}<|MERGE_RESOLUTION|>--- conflicted
+++ resolved
@@ -20,17 +20,13 @@
 	import Close from 'svelte-material-icons/Close.svelte';
 	import ControlAppBar from '$lib/components/shared-components/control-app-bar.svelte';
 	import type { PageData } from './$types';
-<<<<<<< HEAD
 
 	import { onMount, onDestroy } from 'svelte';
-	import { closeWebsocketConnection, openWebsocketConnection } from '$lib/stores/websocket';
-=======
-	import { onMount } from 'svelte';
 	import {
 		notificationController,
 		NotificationType
 	} from '$lib/components/shared-components/notification/notification';
->>>>>>> 6b7c97c0
+	import { closeWebsocketConnection, openWebsocketConnection } from '$lib/stores/websocket';
 
 	export let data: PageData;
 
