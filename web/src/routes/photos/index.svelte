<script context="module" lang="ts">
	export const prerender = false;

	import type { Load } from '@sveltejs/kit';
	import { setAssetInfo } from '$lib/stores/assets';
	export const load: Load = async ({ fetch, session }) => {
		if (!browser && !session.user) {
			return {
				status: 302,
				redirect: '/auth/login'
			};
		}

		try {
			const [userInfo, assets] = await Promise.all([
				fetch('/data/user/get-my-user-info').then((r) => r.json()),
				fetch('/data/asset/get-all-assets').then((r) => r.json())
			]);

			setAssetInfo(assets);

			return {
				status: 200,
				props: {
					user: userInfo
				}
			};
		} catch (e) {
			console.log('ERROR load photos index');
			return {
				status: 302,
				redirect: '/auth/login'
			};
		}
	};
</script>

<script lang="ts">
	import NavigationBar from '$lib/components/shared-components/navigation-bar.svelte';
	import CheckCircle from 'svelte-material-icons/CheckCircle.svelte';
	import { fly } from 'svelte/transition';
	import { assetsGroupByDate, flattenAssetGroupByDate } from '$lib/stores/assets';
	import ImmichThumbnail from '$lib/components/shared-components/immich-thumbnail.svelte';
	import moment from 'moment';
	import AssetViewer from '$lib/components/asset-viewer/asset-viewer.svelte';
	import { openFileUploadDialog, UploadType } from '$lib/utils/file-uploader';
	import { AssetResponseDto, UserResponseDto } from '@api';
	import SideBar from '$lib/components/shared-components/side-bar/side-bar.svelte';
<<<<<<< HEAD
	import CircleOutline from 'svelte-material-icons/CircleOutline.svelte';
	import AlbumAppBar from '$lib/components/album-page/album-app-bar.svelte';
	import CircleIconButton from '$lib/components/shared-components/circle-icon-button.svelte';
	import DeleteOutline from 'svelte-material-icons/DeleteOutline.svelte';
	import Close from 'svelte-material-icons/Close.svelte';
=======
	import { browser } from '$app/env';
>>>>>>> b46e8342

	export let user: UserResponseDto;

	let selectedGroupThumbnail: number | null;
	let isMouseOverGroup: boolean;

	let multiSelectedAssets = new Set<AssetResponseDto>();
	$: isMultiSelectionMode = multiSelectedAssets.size > 0;

	let selectedGroup: Set<number> = new Set();
	let existingGroup: Set<number> = new Set();

	$: if (isMouseOverGroup == false) {
		selectedGroupThumbnail = null;
	}

	let isShowAssetViewer = false;
	let currentViewAssetIndex = 0;
	let selectedAsset: AssetResponseDto;

	const thumbnailMouseEventHandler = (event: CustomEvent) => {
		const { selectedGroupIndex }: { selectedGroupIndex: number } = event.detail;

		selectedGroupThumbnail = selectedGroupIndex;
	};

	const viewAssetHandler = (event: CustomEvent) => {
		const { asset }: { asset: AssetResponseDto } = event.detail;

		currentViewAssetIndex = $flattenAssetGroupByDate.findIndex((a) => a.id == asset.id);
		selectedAsset = $flattenAssetGroupByDate[currentViewAssetIndex];
		isShowAssetViewer = true;
		pushState(selectedAsset.id);
	};

	const navigateAssetForward = () => {
		try {
			if (currentViewAssetIndex < $flattenAssetGroupByDate.length - 1) {
				currentViewAssetIndex++;
				selectedAsset = $flattenAssetGroupByDate[currentViewAssetIndex];
				pushState(selectedAsset.id);
			}
		} catch (e) {
			console.log('Error navigating asset forward', e);
		}
	};

	const navigateAssetBackward = () => {
		try {
			if (currentViewAssetIndex > 0) {
				currentViewAssetIndex--;
				selectedAsset = $flattenAssetGroupByDate[currentViewAssetIndex];
				pushState(selectedAsset.id);
			}
		} catch (e) {
			console.log('Error navigating asset backward', e);
		}
	};

	const pushState = (assetId: string) => {
		// add a URL to the browser's history
		// changes the current URL in the address bar but doesn't perform any SvelteKit navigation
		history.pushState(null, '', `/photos/${assetId}`);
	};

	const closeViewer = () => {
		isShowAssetViewer = false;
		history.pushState(null, '', `/photos`);
	};

	const selectAssetHandler = (asset: AssetResponseDto, groupIndex: number) => {
		let temp = new Set(multiSelectedAssets);

		if (multiSelectedAssets.has(asset)) {
			temp.delete(asset);

			const tempSelectedGroup = new Set(selectedGroup);
			tempSelectedGroup.delete(groupIndex);
			selectedGroup = tempSelectedGroup;
		} else {
			temp.add(asset);
		}

		multiSelectedAssets = temp;

		// Check if all assets are selected in a group to toggle the group selection's icon
		if (!selectedGroup.has(groupIndex)) {
			const assetsInGroup = $assetsGroupByDate[groupIndex];
			let selectedAssetsInGroupCount = 0;

			assetsInGroup.forEach((asset) => {
				if (multiSelectedAssets.has(asset)) {
					selectedAssetsInGroupCount++;
				}
			});

			// if all assets are selected in a group, add the group to selected group
			if (selectedAssetsInGroupCount == assetsInGroup.length) {
				selectedGroup = selectedGroup.add(groupIndex);
			}
		}
	};

	const clearMultiSelectAssetAssetHandler = () => {
		multiSelectedAssets = new Set();
	};

	const selectAssetGroupHandler = (groupIndex: number) => {
		if (existingGroup.has(groupIndex)) return;

		let tempSelectedGroup = new Set(selectedGroup);
		let tempSelectedAsset = new Set(multiSelectedAssets);

		if (selectedGroup.has(groupIndex)) {
			tempSelectedGroup.delete(groupIndex);
			tempSelectedAsset.forEach((asset) => {
				if ($assetsGroupByDate[groupIndex].find((a) => a.id == asset.id)) {
					tempSelectedAsset.delete(asset);
				}
			});
		} else {
			tempSelectedGroup.add(groupIndex);
			tempSelectedAsset = new Set([...multiSelectedAssets, ...$assetsGroupByDate[groupIndex]]);
		}

		multiSelectedAssets = tempSelectedAsset;
		selectedGroup = tempSelectedGroup;
	};
</script>

<svelte:head>
	<title>Photos - Immich</title>
</svelte:head>

<section>
	{#if isMultiSelectionMode}
		<AlbumAppBar
			on:close-button-click={clearMultiSelectAssetAssetHandler}
			backIcon={Close}
			tailwindClasses={'bg-white shadow-md'}
		>
			<svelte:fragment slot="leading">
				<p class="font-medium text-immich-primary">Selected {multiSelectedAssets.size}</p>
			</svelte:fragment>
			<svelte:fragment slot="trailing">
				<CircleIconButton title="Delete" logo={DeleteOutline} />
			</svelte:fragment>
		</AlbumAppBar>
	{/if}

	{#if !isMultiSelectionMode}
		<NavigationBar {user} on:uploadClicked={() => openFileUploadDialog(UploadType.GENERAL)} />
	{/if}
</section>

<section class="grid grid-cols-[250px_auto] relative pt-[72px] h-screen bg-immich-bg">
	<SideBar />

	<!-- Main Section -->
	<section class="overflow-y-auto relative immich-scrollbar">
		<section id="assets-content" class="relative pt-8 pl-4 mb-12 bg-immich-bg">
			<section id="image-grid" class="flex flex-wrap gap-14">
				{#each $assetsGroupByDate as assetsInDateGroup, groupIndex}
					<!-- Asset Group By Date -->
					<div
						class="flex flex-col"
						on:mouseenter={() => (isMouseOverGroup = true)}
						on:mouseleave={() => (isMouseOverGroup = false)}
					>
						<!-- Date group title -->
						<p class="font-medium text-sm text-immich-fg mb-2 flex place-items-center h-6">
							{#if selectedGroupThumbnail === groupIndex && isMouseOverGroup}
								<div
									in:fly={{ x: -24, duration: 200, opacity: 0.5 }}
									out:fly={{ x: -24, duration: 200 }}
									class="inline-block px-2 hover:cursor-pointer"
									on:click={() => selectAssetGroupHandler(groupIndex)}
								>
									{#if selectedGroup.has(groupIndex)}
										<CheckCircle size="24" color="#4250af" />
									{:else if existingGroup.has(groupIndex)}
										<CheckCircle size="24" color="#757575" />
									{:else}
										<CircleOutline size="24" color="#757575" />
									{/if}
								</div>
							{/if}

							{moment(assetsInDateGroup[0].createdAt).format('ddd, MMM DD YYYY')}
						</p>

						<!-- Image grid -->
						<div class="flex flex-wrap gap-[2px]">
							{#each assetsInDateGroup as asset}
								{#key asset.id}
									<ImmichThumbnail
										{asset}
										on:mouseEvent={thumbnailMouseEventHandler}
										on:click={viewAssetHandler}
										on:select={() => selectAssetHandler(asset, groupIndex)}
										selected={multiSelectedAssets.has(asset)}
										{groupIndex}
									/>
								{/key}
							{/each}
						</div>
					</div>
				{/each}
			</section>
		</section>
	</section>
</section>

<!-- Overlay Asset Viewer -->
{#if isShowAssetViewer}
	<AssetViewer
		asset={selectedAsset}
		on:navigate-backward={navigateAssetBackward}
		on:navigate-forward={navigateAssetForward}
		on:close={closeViewer}
	/>
{/if}<|MERGE_RESOLUTION|>--- conflicted
+++ resolved
@@ -3,6 +3,7 @@
 
 	import type { Load } from '@sveltejs/kit';
 	import { setAssetInfo } from '$lib/stores/assets';
+
 	export const load: Load = async ({ fetch, session }) => {
 		if (!browser && !session.user) {
 			return {
@@ -46,15 +47,12 @@
 	import { openFileUploadDialog, UploadType } from '$lib/utils/file-uploader';
 	import { AssetResponseDto, UserResponseDto } from '@api';
 	import SideBar from '$lib/components/shared-components/side-bar/side-bar.svelte';
-<<<<<<< HEAD
 	import CircleOutline from 'svelte-material-icons/CircleOutline.svelte';
 	import AlbumAppBar from '$lib/components/album-page/album-app-bar.svelte';
 	import CircleIconButton from '$lib/components/shared-components/circle-icon-button.svelte';
 	import DeleteOutline from 'svelte-material-icons/DeleteOutline.svelte';
 	import Close from 'svelte-material-icons/Close.svelte';
-=======
 	import { browser } from '$app/env';
->>>>>>> b46e8342
 
 	export let user: UserResponseDto;
 
