<script lang="ts">
  import AuthPageLayout from '$lib/components/layouts/AuthPageLayout.svelte';
  import { AppRoute } from '$lib/constants';
  import { Button, Heading } from '@immich/ui';
  import { t } from 'svelte-i18n';
</script>

<<<<<<< HEAD
<section class="flex h-dvh w-dvw place-content-center place-items-center">
  <div class="flex max-w-[350px] flex-col place-items-center gap-10 text-center">
    <div class="flex place-content-center place-items-center">
      <img src="https://pixelunion.eu/images/logo-icon.png" alt="Pixel Union Logo" class="w-24 h-24 mx-auto" />
=======
<AuthPageLayout>
  <div class="flex flex-col place-items-center text-center gap-12">
    <Heading size="large" color="primary" tag="h1">{$t('welcome_to_immich')}</Heading>
    <div>
      <Button href={AppRoute.AUTH_REGISTER} size="medium" shape="round">
        <span class="px-2 font-semibold">{$t('getting_started')}</span>
      </Button>
>>>>>>> 58ae77ec
    </div>
  </div>
</AuthPageLayout><|MERGE_RESOLUTION|>--- conflicted
+++ resolved
@@ -5,12 +5,6 @@
   import { t } from 'svelte-i18n';
 </script>
 
-<<<<<<< HEAD
-<section class="flex h-dvh w-dvw place-content-center place-items-center">
-  <div class="flex max-w-[350px] flex-col place-items-center gap-10 text-center">
-    <div class="flex place-content-center place-items-center">
-      <img src="https://pixelunion.eu/images/logo-icon.png" alt="Pixel Union Logo" class="w-24 h-24 mx-auto" />
-=======
 <AuthPageLayout>
   <div class="flex flex-col place-items-center text-center gap-12">
     <Heading size="large" color="primary" tag="h1">{$t('welcome_to_immich')}</Heading>
@@ -18,7 +12,6 @@
       <Button href={AppRoute.AUTH_REGISTER} size="medium" shape="round">
         <span class="px-2 font-semibold">{$t('getting_started')}</span>
       </Button>
->>>>>>> 58ae77ec
     </div>
   </div>
 </AuthPageLayout>