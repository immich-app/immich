<script lang="ts">
  import { afterNavigate, goto, onNavigate } from '$app/navigation';
  import { scrollMemoryClearer } from '$lib/actions/scroll-memory';
  import AlbumDescription from '$lib/components/album-page/album-description.svelte';
  import AlbumOptions from '$lib/components/album-page/album-options.svelte';
  import AlbumSummary from '$lib/components/album-page/album-summary.svelte';
  import AlbumTitle from '$lib/components/album-page/album-title.svelte';
  import ShareInfoModal from '$lib/components/album-page/share-info-modal.svelte';
  import UserSelectionModal from '$lib/components/album-page/user-selection-modal.svelte';
  import ActivityStatus from '$lib/components/asset-viewer/activity-status.svelte';
  import ActivityViewer from '$lib/components/asset-viewer/activity-viewer.svelte';
  import Button from '$lib/components/elements/buttons/button.svelte';
  import CircleIconButton from '$lib/components/elements/buttons/circle-icon-button.svelte';
  import Icon from '$lib/components/elements/icon.svelte';
  import AddToAlbum from '$lib/components/photos-page/actions/add-to-album.svelte';
  import ArchiveAction from '$lib/components/photos-page/actions/archive-action.svelte';
  import ChangeDate from '$lib/components/photos-page/actions/change-date-action.svelte';
  import ChangeLocation from '$lib/components/photos-page/actions/change-location-action.svelte';
  import CreateSharedLink from '$lib/components/photos-page/actions/create-shared-link.svelte';
  import DeleteAssets from '$lib/components/photos-page/actions/delete-assets.svelte';
  import DownloadAction from '$lib/components/photos-page/actions/download-action.svelte';
  import FavoriteAction from '$lib/components/photos-page/actions/favorite-action.svelte';
  import RemoveFromAlbum from '$lib/components/photos-page/actions/remove-from-album.svelte';
  import SelectAllAssets from '$lib/components/photos-page/actions/select-all-assets.svelte';
  import TagAction from '$lib/components/photos-page/actions/tag-action.svelte';
  import AssetGrid from '$lib/components/photos-page/asset-grid.svelte';
  import AssetSelectControlBar from '$lib/components/photos-page/asset-select-control-bar.svelte';
  import ButtonContextMenu from '$lib/components/shared-components/context-menu/button-context-menu.svelte';
  import MenuOption from '$lib/components/shared-components/context-menu/menu-option.svelte';
  import ControlAppBar from '$lib/components/shared-components/control-app-bar.svelte';
  import CreateSharedLinkModal from '$lib/components/shared-components/create-share-link-modal/create-shared-link-modal.svelte';
  import {
    NotificationType,
    notificationController,
  } from '$lib/components/shared-components/notification/notification';
  import UserAvatar from '$lib/components/shared-components/user-avatar.svelte';
  import { AlbumPageViewMode, AppRoute } from '$lib/constants';
  import { activityManager } from '$lib/managers/activity-manager.svelte';
  import { AssetInteraction } from '$lib/stores/asset-interaction.svelte';
  import { assetViewingStore } from '$lib/stores/asset-viewing.store';
  import { AssetStore } from '$lib/stores/assets-store.svelte';
  import { SlideshowNavigation, SlideshowState, slideshowStore } from '$lib/stores/slideshow.store';
  import { preferences, user } from '$lib/stores/user.store';
  import { handlePromiseError } from '$lib/utils';
  import { confirmAlbumDelete } from '$lib/utils/album-utils';
  import { cancelMultiselect, downloadAlbum } from '$lib/utils/asset-utils';
  import { openFileUploadDialog } from '$lib/utils/file-uploader';
  import { handleError } from '$lib/utils/handle-error';
  import {
    isAlbumsRoute,
    isPeopleRoute,
    isSearchRoute,
    navigate,
    type AssetGridRouteSearchParams,
  } from '$lib/utils/navigation';
  import {
    AlbumUserRole,
    AssetOrder,
    addAssetsToAlbum,
    addUsersToAlbum,
    deleteAlbum,
    getAlbumInfo,
    updateAlbumInfo,
    type AlbumUserAddDto,
  } from '@immich/sdk';
  import {
    mdiArrowLeft,
    mdiCogOutline,
    mdiDeleteOutline,
    mdiDotsVertical,
    mdiFolderDownloadOutline,
    mdiImageOutline,
    mdiImagePlusOutline,
    mdiLink,
    mdiPlus,
    mdiPresentationPlay,
    mdiShareVariantOutline,
  } from '@mdi/js';
  import { onDestroy } from 'svelte';
  import { t } from 'svelte-i18n';
  import { fly } from 'svelte/transition';
  import type { PageData } from './$types';
<<<<<<< HEAD
  import { t } from 'svelte-i18n';
  import { onDestroy } from 'svelte';
  import { confirmAlbumDelete } from '$lib/utils/album-utils';
  import TagAction from '$lib/components/photos-page/actions/tag-action.svelte';
  import { AssetInteraction } from '$lib/stores/asset-interaction.svelte';
  import AlbumMap from '$lib/components/album-page/album-map.svelte';
=======
>>>>>>> 526c0229

  interface Props {
    data: PageData;
  }

  let { data = $bindable() }: Props = $props();

  let { isViewing: showAssetViewer, setAsset, gridScrollTarget } = assetViewingStore;
  let { slideshowState, slideshowNavigation } = slideshowStore;

  let oldAt: AssetGridRouteSearchParams | null | undefined = $state();

  let backUrl: string = $state(AppRoute.ALBUMS);
  let viewMode: AlbumPageViewMode = $state(AlbumPageViewMode.VIEW);
  let isCreatingSharedAlbum = $state(false);
  let isShowActivity = $state(false);
  let albumOrder: AssetOrder | undefined = $state(data.album.order);

  const assetInteraction = new AssetInteraction();
  const timelineInteraction = new AssetInteraction();

  afterNavigate(({ from }) => {
    let url: string | undefined = from?.url?.pathname;

    const route = from?.route?.id;
    if (isSearchRoute(route)) {
      url = from?.url.href;
    }

    if (isAlbumsRoute(route) || isPeopleRoute(route)) {
      url = AppRoute.ALBUMS;
    }

    backUrl = url || AppRoute.ALBUMS;

    if (backUrl === AppRoute.SHARING && album.albumUsers.length === 0 && !album.hasSharedLink) {
      isCreatingSharedAlbum = true;
    } else if (backUrl === AppRoute.SHARED_LINKS) {
      backUrl = history.state?.backUrl || AppRoute.ALBUMS;
    }
  });

  const handleToggleEnableActivity = async () => {
    try {
      const updateAlbum = await updateAlbumInfo({
        id: album.id,
        updateAlbumDto: {
          isActivityEnabled: !album.isActivityEnabled,
        },
      });

      album = { ...album, isActivityEnabled: updateAlbum.isActivityEnabled };

      await refreshAlbum();
      notificationController.show({
        type: NotificationType.Info,
        message: $t('activity_changed', { values: { enabled: album.isActivityEnabled } }),
      });
    } catch (error) {
      handleError(error, $t('errors.cant_change_activity', { values: { enabled: album.isActivityEnabled } }));
    }
  };

  const handleFavorite = async () => {
    try {
      await activityManager.toggleLike();
    } catch (error) {
      handleError(error, $t('errors.cant_change_asset_favorite'));
    }
  };

  const updateComments = async () => {
    try {
      await activityManager.refreshActivities(album.id);
    } catch (error) {
      handleError(error, $t('errors.cant_get_number_of_comments'));
    }
  };

  const handleOpenAndCloseActivityTab = () => {
    isShowActivity = !isShowActivity;
  };

  const handleStartSlideshow = async () => {
    const asset =
      $slideshowNavigation === SlideshowNavigation.Shuffle
        ? await assetStore.getRandomAsset()
        : assetStore.buckets[0]?.dateGroups[0]?.intersetingAssets[0]?.asset;
    if (asset) {
      setAsset(asset);
      $slideshowState = SlideshowState.PlaySlideshow;
    }
  };

  const handleEscape = async () => {
    assetStore.suspendTransitions = true;
    if (viewMode === AlbumPageViewMode.SELECT_USERS) {
      viewMode = AlbumPageViewMode.VIEW;
      return;
    }
    if (viewMode === AlbumPageViewMode.SELECT_THUMBNAIL) {
      viewMode = AlbumPageViewMode.VIEW;
      return;
    }
    if (viewMode === AlbumPageViewMode.SELECT_ASSETS) {
      await handleCloseSelectAssets();
      return;
    }
    if (viewMode === AlbumPageViewMode.LINK_SHARING) {
      viewMode = AlbumPageViewMode.VIEW;
      return;
    }
    if (viewMode === AlbumPageViewMode.OPTIONS) {
      viewMode = AlbumPageViewMode.VIEW;
      return;
    }
    if ($showAssetViewer) {
      return;
    }
    if (assetInteraction.selectionActive) {
      cancelMultiselect(assetInteraction);
      return;
    }
    await goto(backUrl);
    return;
  };

  const refreshAlbum = async () => {
    album = await getAlbumInfo({ id: album.id, withoutAssets: true });
  };
  const handleAddAssets = async () => {
    const assetIds = timelineInteraction.selectedAssets.map((asset) => asset.id);

    try {
      const results = await addAssetsToAlbum({
        id: album.id,
        bulkIdsDto: { ids: assetIds },
      });

      const count = results.filter(({ success }) => success).length;
      notificationController.show({
        type: NotificationType.Info,
        message: $t('assets_added_count', { values: { count } }),
      });

      await refreshAlbum();

      timelineInteraction.clearMultiselect();
      await setModeToView();
    } catch (error) {
      handleError(error, $t('errors.error_adding_assets_to_album'));
    }
  };

  const setModeToView = async () => {
    assetStore.suspendTransitions = true;
    viewMode = AlbumPageViewMode.VIEW;
    await navigate(
      { targetRoute: 'current', assetId: null, assetGridRouteSearchParams: { at: oldAt?.at } },
      { replaceState: true, forceNavigate: true },
    );
    oldAt = null;
  };

  const handleCloseSelectAssets = async () => {
    timelineInteraction.clearMultiselect();
    await setModeToView();
  };

  const handleSelectFromComputer = async () => {
    await openFileUploadDialog({ albumId: album.id });
    timelineInteraction.clearMultiselect();
    await setModeToView();
  };

  const handleAddUsers = async (albumUsers: AlbumUserAddDto[]) => {
    try {
      await addUsersToAlbum({
        id: album.id,
        addUsersDto: {
          albumUsers,
        },
      });
      await refreshAlbum();

      viewMode = AlbumPageViewMode.VIEW;
    } catch (error) {
      handleError(error, $t('errors.error_adding_users_to_album'));
    }
  };

  const handleRemoveUser = async (userId: string, nextViewMode: AlbumPageViewMode) => {
    if (userId == 'me' || userId === $user.id) {
      await goto(backUrl);
      return;
    }

    try {
      await refreshAlbum();

      // Dynamically set the view mode based on the passed argument
      viewMode = album.albumUsers.length > 0 ? nextViewMode : AlbumPageViewMode.VIEW;
    } catch (error) {
      handleError(error, $t('errors.error_deleting_shared_user'));
    }
  };

  const handleDownloadAlbum = async () => {
    await downloadAlbum(album);
  };

  const handleRemoveAlbum = async () => {
    const isConfirmed = await confirmAlbumDelete(album);

    if (!isConfirmed) {
      viewMode = AlbumPageViewMode.VIEW;
      return;
    }

    try {
      await deleteAlbum({ id: album.id });
      await goto(backUrl);
    } catch (error) {
      handleError(error, $t('errors.unable_to_delete_album'));
    } finally {
      viewMode = AlbumPageViewMode.VIEW;
    }
  };

  const handleRemoveAssets = async (assetIds: string[]) => {
    assetStore.removeAssets(assetIds);
    await refreshAlbum();
  };

  const handleUpdateThumbnail = async (assetId: string) => {
    if (viewMode !== AlbumPageViewMode.SELECT_THUMBNAIL) {
      return;
    }

    await updateThumbnail(assetId);

    viewMode = AlbumPageViewMode.VIEW;
    assetInteraction.clearMultiselect();
  };

  const updateThumbnailUsingCurrentSelection = async () => {
    if (assetInteraction.selectedAssets.length === 1) {
      const [firstAsset] = assetInteraction.selectedAssets;
      assetInteraction.clearMultiselect();
      await updateThumbnail(firstAsset.id);
    }
  };

  const updateThumbnail = async (assetId: string) => {
    try {
      await updateAlbumInfo({
        id: album.id,
        updateAlbumDto: {
          albumThumbnailAssetId: assetId,
        },
      });
      notificationController.show({
        type: NotificationType.Info,
        message: $t('album_cover_updated'),
      });
    } catch (error) {
      handleError(error, $t('errors.unable_to_update_album_cover'));
    }
  };

  onNavigate(async ({ to }) => {
    if (!isAlbumsRoute(to?.route.id) && album.assetCount === 0 && !album.albumName) {
      await deleteAlbum(album);
    }
  });

  let album = $derived(data.album);
  let albumId = $derived(album.id);

  $effect(() => {
    if (!album.isActivityEnabled && activityManager.commentCount === 0) {
      isShowActivity = false;
    }
  });

  let assetStore = new AssetStore();

  $effect(() => {
    if (viewMode === AlbumPageViewMode.VIEW) {
      void assetStore.updateOptions({ albumId, order: albumOrder });
    } else if (viewMode === AlbumPageViewMode.SELECT_ASSETS) {
      void assetStore.updateOptions({ isArchived: false, withPartners: true, timelineAlbumId: albumId });
    }
  });

  $effect(() => {
    activityManager.reset();
    activityManager.init(album.id);
  });

  onDestroy(() => {
    activityManager.reset();
    assetStore.destroy();
  });
  // let timelineStore = new AssetStore();
  // $effect(() => void timelineStore.updateOptions({ isArchived: false, withPartners: true, timelineAlbumId: albumId }));
  // onDestroy(() => timelineStore.destroy());

  let isOwned = $derived($user.id == album.ownerId);

  let showActivityStatus = $derived(
    album.albumUsers.length > 0 && !$showAssetViewer && (album.isActivityEnabled || activityManager.commentCount > 0),
  );
  let isEditor = $derived(
    album.albumUsers.find(({ user: { id } }) => id === $user.id)?.role === AlbumUserRole.Editor ||
      album.ownerId === $user.id,
  );

  let albumHasViewers = $derived(album.albumUsers.some(({ role }) => role === AlbumUserRole.Viewer));
  $effect(() => {
    if (album.albumUsers.length > 0) {
      handlePromiseError(updateComments());
    }
  });
  const isShared = $derived(viewMode === AlbumPageViewMode.SELECT_ASSETS ? false : album.albumUsers.length > 0);
  const isSelectionMode = $derived(
    viewMode === AlbumPageViewMode.SELECT_ASSETS ? true : viewMode === AlbumPageViewMode.SELECT_THUMBNAIL,
  );
  const singleSelect = $derived(
    viewMode === AlbumPageViewMode.SELECT_ASSETS ? false : viewMode === AlbumPageViewMode.SELECT_THUMBNAIL,
  );
  const showArchiveIcon = $derived(viewMode !== AlbumPageViewMode.SELECT_ASSETS);
  const onSelect = ({ id }: { id: string }) => {
    if (viewMode !== AlbumPageViewMode.SELECT_ASSETS) {
      void handleUpdateThumbnail(id);
    }
  };
  const currentAssetIntersection = $derived(
    viewMode === AlbumPageViewMode.SELECT_ASSETS ? timelineInteraction : assetInteraction,
  );
</script>

<div class="flex overflow-hidden" use:scrollMemoryClearer={{ routeStartsWith: AppRoute.ALBUMS }}>
  <div class="relative w-full shrink">
    {#if assetInteraction.selectionActive}
      <AssetSelectControlBar
        assets={assetInteraction.selectedAssets}
        clearSelect={() => assetInteraction.clearMultiselect()}
      >
        <CreateSharedLink />
        <SelectAllAssets {assetStore} {assetInteraction} />
        <ButtonContextMenu icon={mdiPlus} title={$t('add_to')}>
          <AddToAlbum />
          <AddToAlbum shared />
        </ButtonContextMenu>
        {#if assetInteraction.isAllUserOwned}
          <FavoriteAction
            removeFavorite={assetInteraction.isAllFavorite}
            onFavorite={(ids, isFavorite) =>
              assetStore.updateAssetOperation(ids, (asset) => {
                asset.isFavorite = isFavorite;
                return { remove: false };
              })}
          ></FavoriteAction>
        {/if}
        <ButtonContextMenu icon={mdiDotsVertical} title={$t('menu')}>
          <DownloadAction menuItem filename="{album.albumName}.zip" />
          {#if assetInteraction.isAllUserOwned}
            <ChangeDate menuItem />
            <ChangeLocation menuItem />
            {#if assetInteraction.selectedAssets.length === 1}
              <MenuOption
                text={$t('set_as_album_cover')}
                icon={mdiImageOutline}
                onClick={() => updateThumbnailUsingCurrentSelection()}
              />
            {/if}
            <ArchiveAction menuItem unarchive={assetInteraction.isAllArchived} />
          {/if}

          {#if $preferences.tags.enabled && assetInteraction.isAllUserOwned}
            <TagAction menuItem />
          {/if}

          {#if isOwned || assetInteraction.isAllUserOwned}
            <RemoveFromAlbum menuItem bind:album onRemove={handleRemoveAssets} />
          {/if}
          {#if assetInteraction.isAllUserOwned}
            <DeleteAssets menuItem onAssetDelete={handleRemoveAssets} />
          {/if}
        </ButtonContextMenu>
      </AssetSelectControlBar>
    {:else}
      {#if viewMode === AlbumPageViewMode.VIEW}
        <ControlAppBar showBackButton backIcon={mdiArrowLeft} onClose={() => goto(backUrl)}>
          {#snippet trailing()}
            {#if isEditor}
              <CircleIconButton
                title={$t('add_photos')}
                onclick={async () => {
                  assetStore.suspendTransitions = true;
                  viewMode = AlbumPageViewMode.SELECT_ASSETS;
                  oldAt = { at: $gridScrollTarget?.at };
                  await navigate(
                    { targetRoute: 'current', assetId: null, assetGridRouteSearchParams: { at: null } },
                    { replaceState: true },
                  );
                }}
                icon={mdiImagePlusOutline}
              />
            {/if}

            {#if isOwned}
              <CircleIconButton
                title={$t('share')}
                onclick={() => (viewMode = AlbumPageViewMode.SELECT_USERS)}
                icon={mdiShareVariantOutline}
              />
            {/if}
            <AlbumMap {album} />

            {#if album.assetCount > 0}
              <CircleIconButton title={$t('slideshow')} onclick={handleStartSlideshow} icon={mdiPresentationPlay} />
              <CircleIconButton title={$t('download')} onclick={handleDownloadAlbum} icon={mdiFolderDownloadOutline} />
            {/if}

            {#if isOwned}
              <ButtonContextMenu icon={mdiDotsVertical} title={$t('album_options')}>
                {#if album.assetCount > 0}
                  <MenuOption
                    icon={mdiImageOutline}
                    text={$t('select_album_cover')}
                    onClick={() => (viewMode = AlbumPageViewMode.SELECT_THUMBNAIL)}
                  />
                  <MenuOption
                    icon={mdiCogOutline}
                    text={$t('options')}
                    onClick={() => (viewMode = AlbumPageViewMode.OPTIONS)}
                  />
                {/if}

                <MenuOption icon={mdiDeleteOutline} text={$t('delete_album')} onClick={() => handleRemoveAlbum()} />
              </ButtonContextMenu>
            {/if}

            {#if isCreatingSharedAlbum && album.albumUsers.length === 0}
              <Button
                size="sm"
                rounded="lg"
                disabled={album.assetCount === 0}
                onclick={() => (viewMode = AlbumPageViewMode.SELECT_USERS)}
              >
                {$t('share')}
              </Button>
            {/if}
          {/snippet}
        </ControlAppBar>
      {/if}

      {#if viewMode === AlbumPageViewMode.SELECT_ASSETS}
        <ControlAppBar onClose={handleCloseSelectAssets}>
          {#snippet leading()}
            <p class="text-lg dark:text-immich-dark-fg">
              {#if !timelineInteraction.selectionActive}
                {$t('add_to_album')}
              {:else}
                {$t('selected_count', { values: { count: timelineInteraction.selectedAssets.length } })}
              {/if}
            </p>
          {/snippet}

          {#snippet trailing()}
            <button
              type="button"
              onclick={handleSelectFromComputer}
              class="rounded-lg px-6 py-2 text-sm font-medium text-immich-primary transition-all hover:bg-immich-primary/10 dark:text-immich-dark-primary dark:hover:bg-immich-dark-primary/25"
            >
              {$t('select_from_computer')}
            </button>
            <Button size="sm" rounded="lg" disabled={!timelineInteraction.selectionActive} onclick={handleAddAssets}
              >{$t('done')}</Button
            >
          {/snippet}
        </ControlAppBar>
      {/if}

      {#if viewMode === AlbumPageViewMode.SELECT_THUMBNAIL}
        <ControlAppBar onClose={() => (viewMode = AlbumPageViewMode.VIEW)}>
          {#snippet leading()}
            {$t('select_album_cover')}
          {/snippet}
        </ControlAppBar>
      {/if}
    {/if}

    <main
      class="relative h-dvh overflow-hidden bg-immich-bg px-6 max-md:pt-[var(--navbar-height-md)] pt-[var(--navbar-height)] dark:bg-immich-dark-bg"
    >
      <AssetGrid
        enableRouting={viewMode === AlbumPageViewMode.SELECT_ASSETS ? false : true}
        {album}
        {assetStore}
        assetInteraction={currentAssetIntersection}
        {isShared}
        {isSelectionMode}
        {singleSelect}
        {showArchiveIcon}
        {onSelect}
        onEscape={handleEscape}
      >
        {#if viewMode !== AlbumPageViewMode.SELECT_ASSETS}
          {#if viewMode !== AlbumPageViewMode.SELECT_THUMBNAIL}
            <!-- ALBUM TITLE -->
            <section class="pt-8 md:pt-24">
              <AlbumTitle
                id={album.id}
                albumName={album.albumName}
                {isOwned}
                onUpdate={(albumName) => (album.albumName = albumName)}
              />

              {#if album.assetCount > 0}
                <AlbumSummary {album} />
              {/if}

              <!-- ALBUM SHARING -->
              {#if album.albumUsers.length > 0 || (album.hasSharedLink && isOwned)}
                <div class="my-3 flex gap-x-1">
                  <!-- link -->
                  {#if album.hasSharedLink && isOwned}
                    <CircleIconButton
                      title={$t('create_link_to_share')}
                      color="gray"
                      size="20"
                      icon={mdiLink}
                      onclick={() => (viewMode = AlbumPageViewMode.LINK_SHARING)}
                    />
                  {/if}

                  <!-- owner -->
                  <button type="button" onclick={() => (viewMode = AlbumPageViewMode.VIEW_USERS)}>
                    <UserAvatar user={album.owner} size="md" />
                  </button>

                  <!-- users with write access (collaborators) -->
                  {#each album.albumUsers.filter(({ role }) => role === AlbumUserRole.Editor) as { user } (user.id)}
                    <button type="button" onclick={() => (viewMode = AlbumPageViewMode.VIEW_USERS)}>
                      <UserAvatar {user} size="md" />
                    </button>
                  {/each}

                  <!-- display ellipsis if there are readonly users too -->
                  {#if albumHasViewers}
                    <CircleIconButton
                      title={$t('view_all_users')}
                      color="gray"
                      size="20"
                      icon={mdiDotsVertical}
                      onclick={() => (viewMode = AlbumPageViewMode.VIEW_USERS)}
                    />
                  {/if}

                  {#if isOwned}
                    <CircleIconButton
                      color="gray"
                      size="20"
                      icon={mdiPlus}
                      onclick={() => (viewMode = AlbumPageViewMode.SELECT_USERS)}
                      title={$t('add_more_users')}
                    />
                  {/if}
                </div>
              {/if}
              <!-- ALBUM DESCRIPTION -->
              <AlbumDescription id={album.id} bind:description={album.description} {isOwned} />
            </section>
          {/if}

          {#if album.assetCount === 0}
            <section id="empty-album" class=" mt-[200px] flex place-content-center place-items-center">
              <div class="w-[300px]">
                <p class="text-xs dark:text-immich-dark-fg">{$t('add_photos').toUpperCase()}</p>
                <button
                  type="button"
                  onclick={() => (viewMode = AlbumPageViewMode.SELECT_ASSETS)}
                  class="mt-5 flex w-full place-items-center gap-6 rounded-md border bg-immich-bg px-8 py-8 text-immich-fg transition-all hover:bg-gray-100 hover:text-immich-primary dark:border-none dark:bg-immich-dark-gray dark:text-immich-dark-fg dark:hover:text-immich-dark-primary"
                >
                  <span class="text-text-immich-primary dark:text-immich-dark-primary"
                    ><Icon path={mdiPlus} size="24" />
                  </span>
                  <span class="text-lg">{$t('select_photos')}</span>
                </button>
              </div>
            </section>
          {/if}
        {/if}
      </AssetGrid>

      {#if showActivityStatus}
        <div class="absolute z-[2] bottom-0 end-0 mb-6 me-6 justify-self-end">
          <ActivityStatus
            disabled={!album.isActivityEnabled}
            isLiked={activityManager.isLiked}
            numberOfComments={activityManager.commentCount}
            onFavorite={handleFavorite}
            onOpenActivityTab={handleOpenAndCloseActivityTab}
          />
        </div>
      {/if}
    </main>
  </div>
  {#if album.albumUsers.length > 0 && album && isShowActivity && $user && !$showAssetViewer}
    <div class="flex">
      <div
        transition:fly={{ duration: 150 }}
        id="activity-panel"
        class="z-[2] w-[360px] md:w-[460px] overflow-y-auto bg-immich-bg transition-all dark:border-l dark:border-s-immich-dark-gray dark:bg-immich-dark-bg"
        translate="yes"
      >
        <ActivityViewer
          user={$user}
          disabled={!album.isActivityEnabled}
          albumOwnerId={album.ownerId}
          albumId={album.id}
          onClose={handleOpenAndCloseActivityTab}
        />
      </div>
    </div>
  {/if}
</div>
{#if viewMode === AlbumPageViewMode.SELECT_USERS}
  <UserSelectionModal
    {album}
    onSelect={handleAddUsers}
    onShare={() => (viewMode = AlbumPageViewMode.LINK_SHARING)}
    onClose={() => (viewMode = AlbumPageViewMode.VIEW)}
  />
{/if}

{#if viewMode === AlbumPageViewMode.LINK_SHARING}
  <CreateSharedLinkModal albumId={album.id} onClose={() => (viewMode = AlbumPageViewMode.VIEW)} />
{/if}

{#if viewMode === AlbumPageViewMode.VIEW_USERS}
  <ShareInfoModal
    onClose={() => (viewMode = AlbumPageViewMode.VIEW)}
    {album}
    onRemove={(userId) => handleRemoveUser(userId, AlbumPageViewMode.VIEW_USERS)}
    onRefreshAlbum={refreshAlbum}
  />
{/if}

{#if viewMode === AlbumPageViewMode.OPTIONS && $user}
  <AlbumOptions
    {album}
    order={albumOrder}
    user={$user}
    onChangeOrder={async (order) => {
      albumOrder = order;
      await setModeToView();
    }}
    onRemove={(userId) => handleRemoveUser(userId, AlbumPageViewMode.OPTIONS)}
    onRefreshAlbum={refreshAlbum}
    onClose={() => (viewMode = AlbumPageViewMode.VIEW)}
    onToggleEnabledActivity={handleToggleEnableActivity}
    onShowSelectSharedUser={() => (viewMode = AlbumPageViewMode.SELECT_USERS)}
  />
{/if}

<style>
  ::placeholder {
    color: rgb(60, 60, 60);
    opacity: 0.6;
  }

  ::-ms-input-placeholder {
    /* Edge 12 -18 */
    color: white;
  }
</style><|MERGE_RESOLUTION|>--- conflicted
+++ resolved
@@ -80,15 +80,7 @@
   import { t } from 'svelte-i18n';
   import { fly } from 'svelte/transition';
   import type { PageData } from './$types';
-<<<<<<< HEAD
-  import { t } from 'svelte-i18n';
-  import { onDestroy } from 'svelte';
-  import { confirmAlbumDelete } from '$lib/utils/album-utils';
-  import TagAction from '$lib/components/photos-page/actions/tag-action.svelte';
-  import { AssetInteraction } from '$lib/stores/asset-interaction.svelte';
   import AlbumMap from '$lib/components/album-page/album-map.svelte';
-=======
->>>>>>> 526c0229
 
   interface Props {
     data: PageData;
