<script lang="ts">
  import { afterNavigate, goto } from '$app/navigation';
  import AlbumOptions from '$lib/components/album-page/album-options.svelte';
  import ShareInfoModal from '$lib/components/album-page/share-info-modal.svelte';
  import UserSelectionModal from '$lib/components/album-page/user-selection-modal.svelte';
  import ActivityStatus from '$lib/components/asset-viewer/activity-status.svelte';
  import ActivityViewer from '$lib/components/asset-viewer/activity-viewer.svelte';
  import Button from '$lib/components/elements/buttons/button.svelte';
  import CircleIconButton from '$lib/components/elements/buttons/circle-icon-button.svelte';
  import Icon from '$lib/components/elements/icon.svelte';
  import AddToAlbum from '$lib/components/photos-page/actions/add-to-album.svelte';
  import ArchiveAction from '$lib/components/photos-page/actions/archive-action.svelte';
  import ChangeDate from '$lib/components/photos-page/actions/change-date-action.svelte';
  import ChangeLocation from '$lib/components/photos-page/actions/change-location-action.svelte';
  import CreateSharedLink from '$lib/components/photos-page/actions/create-shared-link.svelte';
  import DeleteAssets from '$lib/components/photos-page/actions/delete-assets.svelte';
  import DownloadAction from '$lib/components/photos-page/actions/download-action.svelte';
  import FavoriteAction from '$lib/components/photos-page/actions/favorite-action.svelte';
  import RemoveFromAlbum from '$lib/components/photos-page/actions/remove-from-album.svelte';
  import SelectAllAssets from '$lib/components/photos-page/actions/select-all-assets.svelte';
  import AssetGrid from '$lib/components/photos-page/asset-grid.svelte';
  import AssetSelectContextMenu from '$lib/components/photos-page/asset-select-context-menu.svelte';
  import AssetSelectControlBar from '$lib/components/photos-page/asset-select-control-bar.svelte';
  import ConfirmDialogue from '$lib/components/shared-components/confirm-dialogue.svelte';
  import ContextMenu from '$lib/components/shared-components/context-menu/context-menu.svelte';
  import MenuOption from '$lib/components/shared-components/context-menu/menu-option.svelte';
  import ControlAppBar from '$lib/components/shared-components/control-app-bar.svelte';
  import CreateSharedLinkModal from '$lib/components/shared-components/create-share-link-modal/create-shared-link-modal.svelte';
  import {
    NotificationType,
    notificationController,
  } from '$lib/components/shared-components/notification/notification';
  import UpdatePanel from '$lib/components/shared-components/update-panel.svelte';
  import UserAvatar from '$lib/components/shared-components/user-avatar.svelte';
  import { AppRoute, dateFormats } from '$lib/constants';
  import { numberOfComments, setNumberOfComments, updateNumberOfComments } from '$lib/stores/activity.store';
  import { createAssetInteractionStore } from '$lib/stores/asset-interaction.store';
  import { assetViewingStore } from '$lib/stores/asset-viewing.store';
  import { AssetStore } from '$lib/stores/assets.store';
  import { locale } from '$lib/stores/preferences.store';
  import { SlideshowState, slideshowStore } from '$lib/stores/slideshow.store';
  import { user } from '$lib/stores/user.store';
  import { downloadArchive } from '$lib/utils/asset-utils';
  import { autoGrowHeight } from '$lib/utils/autogrow';
  import { clickOutside } from '$lib/utils/click-outside';
  import { getContextMenuPosition } from '$lib/utils/context-menu';
  import { openFileUploadDialog } from '$lib/utils/file-uploader';
  import { handleError } from '$lib/utils/handle-error';
  import {
    ReactionLevel,
    ReactionType,
    addAssetsToAlbum,
    addUsersToAlbum,
    createActivity,
    deleteActivity,
    deleteAlbum,
    getActivities,
    getActivityStatistics,
    getAlbumInfo,
    updateAlbumInfo,
    type ActivityResponseDto,
    type UserResponseDto,
  } from '@immich/sdk';
  import {
    mdiArrowLeft,
    mdiDeleteOutline,
    mdiDotsVertical,
    mdiFileImagePlusOutline,
    mdiFolderDownloadOutline,
    mdiLink,
    mdiPlus,
    mdiShareVariantOutline,
  } from '@mdi/js';
  import { onMount } from 'svelte';
  import { fly } from 'svelte/transition';
  import type { PageData } from './$types';

  export let data: PageData;

  let { isViewing: showAssetViewer, setAssetId } = assetViewingStore;
  let { slideshowState, slideshowShuffle } = slideshowStore;

  let album = data.album;
  let albumId = data.album.id;
  let refreshAssetGrid = false;
  let description = album.description;

  $: {
    if (!album.isActivityEnabled && $numberOfComments === 0) {
      isShowActivity = false;
    }
  }

  enum ViewMode {
    CONFIRM_DELETE = 'confirm-delete',
    LINK_SHARING = 'link-sharing',
    SELECT_USERS = 'select-users',
    SELECT_THUMBNAIL = 'select-thumbnail',
    SELECT_ASSETS = 'select-assets',
    ALBUM_OPTIONS = 'album-options',
    VIEW_USERS = 'view-users',
    VIEW = 'view',
    OPTIONS = 'options',
  }

  let backUrl: string = AppRoute.ALBUMS;
  let viewMode = ViewMode.VIEW;
  let titleInput: HTMLInputElement;
  let isCreatingSharedAlbum = false;
  let currentAlbumName = album.albumName;
  let contextMenuPosition: { x: number; y: number } = { x: 0, y: 0 };
  let isShowActivity = false;
  let isLiked: ActivityResponseDto | null = null;
  let reactions: ActivityResponseDto[] = [];
  let globalWidth: number;
  let assetGridWidth: number;
  let textArea: HTMLTextAreaElement;

  let assetStore = new AssetStore({ albumId: album.id });
  const assetInteractionStore = createAssetInteractionStore();
  const { isMultiSelectState, selectedAssets } = assetInteractionStore;

  let timelineStore = new AssetStore({ isArchived: false }, album.id);
  const timelineInteractionStore = createAssetInteractionStore();
  const { selectedAssets: timelineSelected } = timelineInteractionStore;

  $: isOwned = $user.id == album.ownerId;
  $: isAllUserOwned = [...$selectedAssets].every((asset) => asset.ownerId === $user.id);
  $: isAllFavorite = [...$selectedAssets].every((asset) => asset.isFavorite);
  $: isAllArchived = [...$selectedAssets].every((asset) => asset.isArchived);
  $: {
    assetGridWidth = isShowActivity ? globalWidth - (globalWidth < 768 ? 360 : 460) : globalWidth;
  }
  $: showActivityStatus =
    album.sharedUsers.length > 0 && !$showAssetViewer && (album.isActivityEnabled || $numberOfComments > 0);

  $: afterNavigate(({ from }) => {
    assetViewingStore.showAssetViewer(false);

    let url: string | undefined = from?.url?.pathname;

    if (from?.route.id === '/(user)/search') {
      url = from.url.href;
    }

    if (from?.route.id === '/(user)/albums/[albumId]' || from?.route.id === '/(user)/people/[personId]') {
      url = AppRoute.ALBUMS;
    }

    backUrl = url || AppRoute.ALBUMS;

    if (backUrl === AppRoute.SHARING && album.sharedUsers.length === 0) {
      isCreatingSharedAlbum = true;
    }

    if (albumId !== data.album.id) {
      album = data.album;
      albumId = data.album.id;
      currentAlbumName = data.album.albumName;
      assetStore = new AssetStore({ albumId: album.id });
      timelineStore = new AssetStore({ isArchived: false }, album.id);
      if (album.sharedUsers.length > 0) {
        getFavorite();
        getNumberOfComments();
      }
      refreshAssetGrid = !refreshAssetGrid;
    }
  });

  const handleToggleEnableActivity = async () => {
    try {
      album = await updateAlbumInfo({
        id: album.id,
        updateAlbumDto: {
          isActivityEnabled: !album.isActivityEnabled,
        },
      });
      notificationController.show({
        type: NotificationType.Info,
        message: `Activity is ${album.isActivityEnabled ? 'enabled' : 'disabled'}`,
      });
    } catch (error) {
      handleError(error, `Can't ${album.isActivityEnabled ? 'disable' : 'enable'} activity`);
    }
  };

  const handleFavorite = async () => {
    try {
      if (isLiked) {
        const activityId = isLiked.id;
        await deleteActivity({ id: activityId });
        reactions = reactions.filter((reaction) => reaction.id !== activityId);
        isLiked = null;
      } else {
        isLiked = await createActivity({
          activityCreateDto: { albumId: album.id, type: ReactionType.Like },
        });
        reactions = [...reactions, isLiked];
      }
    } catch (error) {
      handleError(error, "Can't change favorite for asset");
    }
  };

  const getFavorite = async () => {
    if ($user) {
      try {
        const data = await getActivities({
          userId: $user.id,
          albumId: album.id,
          $type: ReactionType.Like,
          level: ReactionLevel.Album,
        });
        if (data.length > 0) {
          isLiked = data[0];
        }
      } catch (error) {
        handleError(error, "Can't get Favorite");
      }
    }
  };

  const getNumberOfComments = async () => {
    try {
      const { comments } = await getActivityStatistics({ albumId: album.id });
      setNumberOfComments(comments);
    } catch (error) {
      handleError(error, "Can't get number of comments");
    }
  };

  const handleOpenAndCloseActivityTab = () => {
    isShowActivity = !isShowActivity;
  };

  onMount(async () => {
    if (album.sharedUsers.length > 0) {
      getFavorite();
      getNumberOfComments();
    }
  });

  const handleKeypress = async (event: KeyboardEvent) => {
    if (event.target !== textArea) {
      return;
    }
    const ctrl = event.ctrlKey;
    switch (event.key) {
      case 'Enter': {
        if (ctrl && event.target === textArea) {
          textArea.blur();
        }
      }
    }
  };

  const handleStartSlideshow = async () => {
    const asset = $slideshowShuffle ? await assetStore.getRandomAsset() : assetStore.assets[0];
    if (asset) {
      setAssetId(asset.id);
      $slideshowState = SlideshowState.PlaySlideshow;
    }
  };

  const handleEscape = () => {
    if (viewMode === ViewMode.SELECT_USERS) {
      viewMode = ViewMode.VIEW;
      return;
    }
    if (viewMode === ViewMode.CONFIRM_DELETE) {
      viewMode = ViewMode.VIEW;
      return;
    }
    if (viewMode === ViewMode.SELECT_ASSETS) {
      handleCloseSelectAssets();
      return;
    }
    if (viewMode === ViewMode.LINK_SHARING) {
      viewMode = ViewMode.VIEW;
      return;
    }
    if (viewMode === ViewMode.OPTIONS) {
      viewMode = ViewMode.VIEW;
      return;
    }
    if ($showAssetViewer) {
      return;
    }
    if ($isMultiSelectState) {
      assetInteractionStore.clearMultiselect();
      return;
    }
    goto(backUrl);
    return;
  };

  const refreshAlbum = async () => {
    album = await getAlbumInfo({ id: album.id, withoutAssets: true });
  };

  const getDateRange = () => {
    const { startDate, endDate } = album;

    let start = '';
    let end = '';

    if (startDate) {
      start = new Date(startDate).toLocaleDateString($locale, dateFormats.album);
    }

    if (endDate) {
      end = new Date(endDate).toLocaleDateString($locale, dateFormats.album);
    }

    if (startDate && endDate && start !== end) {
      return `${start} - ${end}`;
    }

    if (start) {
      return start;
    }

    return '';
  };

  const handleAddAssets = async () => {
    const assetIds = [...$timelineSelected].map((asset) => asset.id);

    try {
      const results = await addAssetsToAlbum({
        id: album.id,
        bulkIdsDto: { ids: assetIds },
      });

      const count = results.filter(({ success }) => success).length;
      notificationController.show({
        type: NotificationType.Info,
        message: `Added ${count} asset${count === 1 ? '' : 's'}`,
      });

      await refreshAlbum();

      timelineInteractionStore.clearMultiselect();
      viewMode = ViewMode.VIEW;
    } catch (error) {
      handleError(error, 'Error adding assets to album');
    }
  };

  const handleRemoveAssets = (assetIds: string[]) => {
    for (const assetId of assetIds) {
      assetStore.removeAsset(assetId);
    }
  };

  const handleCloseSelectAssets = () => {
    viewMode = ViewMode.VIEW;
    timelineInteractionStore.clearMultiselect();
  };

  const handleOpenAlbumOptions = (event: MouseEvent) => {
    contextMenuPosition = getContextMenuPosition(event, 'top-left');
    viewMode = viewMode === ViewMode.VIEW ? ViewMode.ALBUM_OPTIONS : ViewMode.VIEW;
  };

  const handleSelectFromComputer = async () => {
    await openFileUploadDialog(album.id);
    timelineInteractionStore.clearMultiselect();
    viewMode = ViewMode.VIEW;
  };

  const handleAddUsers = async (users: UserResponseDto[]) => {
    try {
      album = await addUsersToAlbum({
        id: album.id,
        addUsersDto: {
          sharedUserIds: [...users].map(({ id }) => id),
        },
      });

      viewMode = ViewMode.VIEW;
    } catch (error) {
      handleError(error, 'Error adding users to album');
    }
  };

  const handleRemoveUser = async (userId: string) => {
    if (userId == 'me' || userId === $user.id) {
      goto(backUrl);
      return;
    }

    try {
      await refreshAlbum();
      viewMode = album.sharedUsers.length > 1 ? ViewMode.SELECT_USERS : ViewMode.VIEW;
    } catch (error) {
      handleError(error, 'Error deleting share users');
    }
  };

  const handleDownloadAlbum = async () => {
    await downloadArchive(`${album.albumName}.zip`, { albumId: album.id });
  };

  const handleRemoveAlbum = async () => {
    try {
      await deleteAlbum({ id: album.id });
      goto(backUrl);
    } catch (error) {
      handleError(error, 'Unable to delete album');
    } finally {
      viewMode = ViewMode.VIEW;
    }
  };

  const handleUpdateThumbnail = async (assetId: string) => {
    if (viewMode !== ViewMode.SELECT_THUMBNAIL) {
      return;
    }

    viewMode = ViewMode.VIEW;
    assetInteractionStore.clearMultiselect();

    try {
      await updateAlbumInfo({
        id: album.id,
        updateAlbumDto: {
          albumThumbnailAssetId: assetId,
        },
      });

      notificationController.show({ type: NotificationType.Info, message: 'Updated album cover' });
    } catch (error) {
      handleError(error, 'Unable to update album cover');
    }
  };

  const handleUpdateName = async () => {
    if (currentAlbumName === album.albumName) {
      return;
    }

    try {
      await updateAlbumInfo({
        id: album.id,
        updateAlbumDto: {
          albumName: album.albumName,
        },
      });
      currentAlbumName = album.albumName;
      notificationController.show({ type: NotificationType.Info, message: 'New album name has been saved' });
    } catch (error) {
      handleError(error, 'Unable to update album name');
    }
  };

  const handleUpdateDescription = async () => {
    if (album.description === description) {
      return;
    }
    try {
      await updateAlbumInfo({
        id: album.id,
        updateAlbumDto: {
          description,
        },
      });
      notificationController.show({
        type: NotificationType.Info,
        message: 'Album description has been updated',
      });
      album.description = description;
    } catch (error) {
      handleError(error, 'Error updating album description');
    }
  };
</script>

<svelte:window on:keydown={handleKeypress} />

<div class="flex overflow-hidden" bind:clientWidth={globalWidth}>
  <div class="relative w-full shrink">
    {#if $isMultiSelectState}
      <AssetSelectControlBar assets={$selectedAssets} clearSelect={() => assetInteractionStore.clearMultiselect()}>
        <CreateSharedLink />
        <SelectAllAssets {assetStore} {assetInteractionStore} />
        <AssetSelectContextMenu icon={mdiPlus} title="Add">
          <AddToAlbum />
          <AddToAlbum shared />
        </AssetSelectContextMenu>
        <AssetSelectContextMenu icon={mdiDotsVertical} title="Menu">
          {#if isAllUserOwned}
            <FavoriteAction menuItem removeFavorite={isAllFavorite} onFavorite={() => assetStore.triggerUpdate()} />
            <ArchiveAction menuItem unarchive={isAllArchived} onArchive={() => assetStore.triggerUpdate()} />
          {/if}
          <DownloadAction menuItem filename="{album.albumName}.zip" />
          {#if isOwned || isAllUserOwned}
            <RemoveFromAlbum menuItem bind:album onRemove={(assetIds) => handleRemoveAssets(assetIds)} />
          {/if}
          {#if isAllUserOwned}
            <DeleteAssets menuItem onAssetDelete={(assetId) => assetStore.removeAsset(assetId)} />
            <ChangeDate menuItem />
            <ChangeLocation menuItem />
          {/if}
        </AssetSelectContextMenu>
      </AssetSelectControlBar>
    {:else}
      {#if viewMode === ViewMode.VIEW || viewMode === ViewMode.ALBUM_OPTIONS}
        <ControlAppBar showBackButton backIcon={mdiArrowLeft} on:close={() => goto(backUrl)}>
          <svelte:fragment slot="trailing">
            <CircleIconButton
              title="Add Photos"
              on:click={() => (viewMode = ViewMode.SELECT_ASSETS)}
              icon={mdiFileImagePlusOutline}
            />

            {#if isOwned}
              <CircleIconButton
                title="Share"
                on:click={() => (viewMode = ViewMode.SELECT_USERS)}
                icon={mdiShareVariantOutline}
              />
              <CircleIconButton
                title="Delete album"
                on:click={() => (viewMode = ViewMode.CONFIRM_DELETE)}
                icon={mdiDeleteOutline}
              />
            {/if}

            {#if album.assetCount > 0}
              <CircleIconButton title="Download" on:click={handleDownloadAlbum} icon={mdiFolderDownloadOutline} />

              {#if isOwned}
                <div use:clickOutside on:outclick={() => (viewMode = ViewMode.VIEW)}>
                  <CircleIconButton title="Album options" on:click={handleOpenAlbumOptions} icon={mdiDotsVertical}>
                    {#if viewMode === ViewMode.ALBUM_OPTIONS}
                      <ContextMenu {...contextMenuPosition}>
                        {#if album.assetCount !== 0}
                          <MenuOption on:click={handleStartSlideshow} text="Slideshow" />
                        {/if}
                        <MenuOption on:click={() => (viewMode = ViewMode.SELECT_THUMBNAIL)} text="Set album cover" />
                        <MenuOption on:click={() => (viewMode = ViewMode.OPTIONS)} text="Options" />
                      </ContextMenu>
                    {/if}
                  </CircleIconButton>
                </div>
              {/if}
            {/if}

            {#if isCreatingSharedAlbum && album.sharedUsers.length === 0}
              <Button
                size="sm"
                rounded="lg"
                disabled={album.assetCount == 0}
                on:click={() => (viewMode = ViewMode.SELECT_USERS)}
              >
                Share
              </Button>
            {/if}
          </svelte:fragment>
        </ControlAppBar>
      {/if}

      {#if viewMode === ViewMode.SELECT_ASSETS}
        <ControlAppBar on:close={handleCloseSelectAssets}>
          <svelte:fragment slot="leading">
            <p class="text-lg dark:text-immich-dark-fg">
              {#if $timelineSelected.size === 0}
                Add to album
              {:else}
                {$timelineSelected.size.toLocaleString($locale)} selected
              {/if}
            </p>
          </svelte:fragment>

          <svelte:fragment slot="trailing">
            <button
              on:click={handleSelectFromComputer}
              class="rounded-lg px-6 py-2 text-sm font-medium text-immich-primary transition-all hover:bg-immich-primary/10 dark:text-immich-dark-primary dark:hover:bg-immich-dark-primary/25"
            >
              Select from computer
            </button>
            <Button size="sm" rounded="lg" disabled={$timelineSelected.size === 0} on:click={handleAddAssets}
              >Done</Button
            >
          </svelte:fragment>
        </ControlAppBar>
      {/if}

      {#if viewMode === ViewMode.SELECT_THUMBNAIL}
        <ControlAppBar on:close={() => (viewMode = ViewMode.VIEW)}>
          <svelte:fragment slot="leading">Select Album Cover</svelte:fragment>
        </ControlAppBar>
      {/if}
    {/if}

    <main
      class="relative h-screen overflow-hidden bg-immich-bg px-6 pt-[var(--navbar-height)] dark:bg-immich-dark-bg"
      style={`width:${assetGridWidth}px`}
    >
<<<<<<< HEAD
      {#key refreshAssetGrid}
        {#if viewMode === ViewMode.SELECT_ASSETS}
          <AssetGrid
            assetStore={timelineStore}
            assetInteractionStore={timelineInteractionStore}
            isSelectionMode={true}
          />
        {:else}
          <AssetGrid
            {album}
            {assetStore}
            {assetInteractionStore}
            isShared={album.sharedUsers.length > 0}
            isSelectionMode={viewMode === ViewMode.SELECT_THUMBNAIL}
            singleSelect={viewMode === ViewMode.SELECT_THUMBNAIL}
            on:select={({ detail: asset }) => handleUpdateThumbnail(asset.id)}
            on:escape={handleEscape}
          >
            {#if viewMode !== ViewMode.SELECT_THUMBNAIL}
              <!-- ALBUM TITLE -->
              <section class="pt-24">
                <input
                  on:keydown={(e) => e.key === 'Enter' && titleInput.blur()}
                  on:blur={handleUpdateName}
                  class="w-[99%] border-b-2 border-transparent text-6xl text-immich-primary outline-none transition-all dark:text-immich-dark-primary {isOwned
                    ? 'hover:border-gray-400'
                    : 'hover:border-transparent'} bg-immich-bg focus:border-b-2 focus:border-immich-primary focus:outline-none dark:bg-immich-dark-bg dark:focus:border-immich-dark-primary dark:focus:bg-immich-dark-gray mb-2"
                  type="text"
                  bind:value={album.albumName}
                  disabled={!isOwned}
                  bind:this={titleInput}
                  title="Edit Title"
                  placeholder="Add a title"
                />
=======
      {#if viewMode === ViewMode.SELECT_ASSETS}
        <AssetGrid assetStore={timelineStore} assetInteractionStore={timelineInteractionStore} isSelectionMode={true} />
      {:else}
        <AssetGrid
          {album}
          {assetStore}
          {assetInteractionStore}
          isShared={album.sharedUsers.length > 0}
          isSelectionMode={viewMode === ViewMode.SELECT_THUMBNAIL}
          singleSelect={viewMode === ViewMode.SELECT_THUMBNAIL}
          showArchiveIcon
          on:select={({ detail: asset }) => handleUpdateThumbnail(asset.id)}
          on:escape={handleEscape}
        >
          {#if viewMode !== ViewMode.SELECT_THUMBNAIL}
            <!-- ALBUM TITLE -->
            <section class="pt-24">
              <input
                on:keydown={(e) => e.key === 'Enter' && titleInput.blur()}
                on:blur={handleUpdateName}
                class="w-[99%] border-b-2 border-transparent text-6xl text-immich-primary outline-none transition-all dark:text-immich-dark-primary {isOwned
                  ? 'hover:border-gray-400'
                  : 'hover:border-transparent'} bg-immich-bg focus:border-b-2 focus:border-immich-primary focus:outline-none dark:bg-immich-dark-bg dark:focus:border-immich-dark-primary dark:focus:bg-immich-dark-gray"
                type="text"
                bind:value={album.albumName}
                disabled={!isOwned}
                bind:this={titleInput}
                title="Edit Title"
                placeholder="Add a title"
              />

              <!-- ALBUM SUMMARY -->
              {#if album.assetCount > 0}
                <span class="my-4 flex gap-2 text-sm font-medium text-gray-500" data-testid="album-details">
                  <p class="">{getDateRange()}</p>
                  <p>·</p>
                  <p>{album.assetCount} items</p>
                </span>
              {/if}
>>>>>>> 578b71b9

                <!-- ALBUM SUMMARY -->
                {#if album.assetCount > 0}
                  <span class="my-2 flex gap-2 text-sm font-medium text-gray-500" data-testid="album-details">
                    <p class="">{getDateRange()}</p>
                    <p>·</p>
                    <p>{album.assetCount} items</p>
                  </span>
                {/if}

                <!-- ALBUM SHARING -->
                {#if album.sharedUsers.length > 0 || (album.hasSharedLink && isOwned)}
                  <div class="my-4 flex gap-x-1">
                    <!-- link -->
                    {#if album.hasSharedLink && isOwned}
                      <CircleIconButton
                        backgroundColor="#d3d3d3"
                        forceDark
                        size="20"
                        icon={mdiLink}
                        on:click={() => (viewMode = ViewMode.LINK_SHARING)}
                      />
                    {/if}

                    <!-- owner -->
                    <button on:click={() => (viewMode = ViewMode.VIEW_USERS)}>
                      <UserAvatar user={album.owner} size="md" />
                    </button>

                    <!-- users -->
                    {#each album.sharedUsers as user (user.id)}
                      <button on:click={() => (viewMode = ViewMode.VIEW_USERS)}>
                        <UserAvatar {user} size="md" />
                      </button>
                    {/each}

                    {#if isOwned}
                      <CircleIconButton
                        backgroundColor="#d3d3d3"
                        forceDark
                        size="20"
                        icon={mdiPlus}
                        on:click={() => (viewMode = ViewMode.SELECT_USERS)}
                        title="Add more users"
                      />
                    {/if}
                  </div>
                {/if}
                <!-- ALBUM DESCRIPTION -->
                {#if isOwned}
                  <textarea
                    class="w-full mt-2 resize-none overflow-y-hidden text-black dark:text-white border-b-2 border-transparent border-gray-500 bg-transparent text-base outline-none transition-all focus:border-b-2 focus:border-immich-primary disabled:border-none dark:focus:border-immich-dark-primary hover:border-gray-400"
                    bind:this={textArea}
                    bind:value={description}
                    on:input={() => autoGrowHeight(textArea)}
                    on:focusout={handleUpdateDescription}
                    use:autoGrowHeight
                    placeholder="Add description"
                  />
                {:else if description}
                  <p class="break-words whitespace-pre-line w-full text-black dark:text-white text-base">
                    {description}
                  </p>
                {/if}
              </section>
            {/if}

            {#if album.assetCount === 0}
              <section id="empty-album" class=" mt-[200px] flex place-content-center place-items-center">
                <div class="w-[300px]">
                  <p class="text-xs dark:text-immich-dark-fg">ADD PHOTOS</p>
                  <button
                    on:click={() => (viewMode = ViewMode.SELECT_ASSETS)}
                    class="mt-5 flex w-full place-items-center gap-6 rounded-md border bg-immich-bg px-8 py-8 text-immich-fg transition-all hover:bg-gray-100 hover:text-immich-primary dark:border-none dark:bg-immich-dark-gray dark:text-immich-dark-fg dark:hover:text-immich-dark-primary"
                  >
                    <span class="text-text-immich-primary dark:text-immich-dark-primary"
                      ><Icon path={mdiPlus} size="24" />
                    </span>
                    <span class="text-lg">Select photos</span>
                  </button>
                </div>
              </section>
            {/if}
          </AssetGrid>
        {/if}
      {/key}

      {#if showActivityStatus}
        <div class="absolute z-[2] bottom-0 right-0 mb-6 mr-6 justify-self-end">
          <ActivityStatus
            disabled={!album.isActivityEnabled}
            {isLiked}
            numberOfComments={$numberOfComments}
            {isShowActivity}
            on:favorite={handleFavorite}
            on:openActivityTab={handleOpenAndCloseActivityTab}
          />
        </div>
      {/if}
    </main>
  </div>
  {#if album.sharedUsers.length > 0 && album && isShowActivity && $user && !$showAssetViewer}
    <div class="flex">
      <div
        transition:fly={{ duration: 150 }}
        id="activity-panel"
        class="z-[2] w-[360px] md:w-[460px] overflow-y-auto bg-immich-bg transition-all dark:border-l dark:border-l-immich-dark-gray dark:bg-immich-dark-bg"
        translate="yes"
      >
        <ActivityViewer
          user={$user}
          disabled={!album.isActivityEnabled}
          albumOwnerId={album.ownerId}
          albumId={album.id}
          {isLiked}
          bind:reactions
          on:addComment={() => updateNumberOfComments(1)}
          on:deleteComment={() => updateNumberOfComments(-1)}
          on:deleteLike={() => (isLiked = null)}
          on:close={handleOpenAndCloseActivityTab}
        />
      </div>
    </div>
  {/if}
</div>
{#if viewMode === ViewMode.SELECT_USERS}
  <UserSelectionModal
    {album}
    on:select={({ detail: users }) => handleAddUsers(users)}
    on:share={() => (viewMode = ViewMode.LINK_SHARING)}
    on:close={() => (viewMode = ViewMode.VIEW)}
  />
{/if}

{#if viewMode === ViewMode.LINK_SHARING}
  <CreateSharedLinkModal albumId={album.id} on:close={() => (viewMode = ViewMode.VIEW)} />
{/if}

{#if viewMode === ViewMode.VIEW_USERS}
  <ShareInfoModal
    on:close={() => (viewMode = ViewMode.VIEW)}
    {album}
    on:remove={({ detail: userId }) => handleRemoveUser(userId)}
  />
{/if}

{#if viewMode === ViewMode.CONFIRM_DELETE}
  <ConfirmDialogue
    title="Delete album"
    confirmText="Delete"
    on:confirm={handleRemoveAlbum}
    on:cancel={() => (viewMode = ViewMode.VIEW)}
  >
    <svelte:fragment slot="prompt">
      <p>Are you sure you want to delete the album <b>{album.albumName}</b>?</p>
      <p>If this album is shared, other users will not be able to access it anymore.</p>
    </svelte:fragment>
  </ConfirmDialogue>
{/if}

{#if viewMode === ViewMode.OPTIONS && $user}
  <AlbumOptions
    {album}
    user={$user}
    on:close={() => (viewMode = ViewMode.VIEW)}
    on:toggleEnableActivity={handleToggleEnableActivity}
    on:showSelectSharedUser={() => (viewMode = ViewMode.SELECT_USERS)}
  />
{/if}

<UpdatePanel {assetStore} />

<style>
  ::placeholder {
    color: rgb(60, 60, 60);
    opacity: 0.6;
  }

  ::-ms-input-placeholder {
    /* Edge 12 -18 */
    color: white;
  }
</style><|MERGE_RESOLUTION|>--- conflicted
+++ resolved
@@ -598,7 +598,6 @@
       class="relative h-screen overflow-hidden bg-immich-bg px-6 pt-[var(--navbar-height)] dark:bg-immich-dark-bg"
       style={`width:${assetGridWidth}px`}
     >
-<<<<<<< HEAD
       {#key refreshAssetGrid}
         {#if viewMode === ViewMode.SELECT_ASSETS}
           <AssetGrid
@@ -614,6 +613,7 @@
             isShared={album.sharedUsers.length > 0}
             isSelectionMode={viewMode === ViewMode.SELECT_THUMBNAIL}
             singleSelect={viewMode === ViewMode.SELECT_THUMBNAIL}
+            showArchiveIcon
             on:select={({ detail: asset }) => handleUpdateThumbnail(asset.id)}
             on:escape={handleEscape}
           >
@@ -625,7 +625,7 @@
                   on:blur={handleUpdateName}
                   class="w-[99%] border-b-2 border-transparent text-6xl text-immich-primary outline-none transition-all dark:text-immich-dark-primary {isOwned
                     ? 'hover:border-gray-400'
-                    : 'hover:border-transparent'} bg-immich-bg focus:border-b-2 focus:border-immich-primary focus:outline-none dark:bg-immich-dark-bg dark:focus:border-immich-dark-primary dark:focus:bg-immich-dark-gray mb-2"
+                    : 'hover:border-transparent'} bg-immich-bg focus:border-b-2 focus:border-immich-primary focus:outline-none dark:bg-immich-dark-bg dark:focus:border-immich-dark-primary dark:focus:bg-immich-dark-gray"
                   type="text"
                   bind:value={album.albumName}
                   disabled={!isOwned}
@@ -633,51 +633,10 @@
                   title="Edit Title"
                   placeholder="Add a title"
                 />
-=======
-      {#if viewMode === ViewMode.SELECT_ASSETS}
-        <AssetGrid assetStore={timelineStore} assetInteractionStore={timelineInteractionStore} isSelectionMode={true} />
-      {:else}
-        <AssetGrid
-          {album}
-          {assetStore}
-          {assetInteractionStore}
-          isShared={album.sharedUsers.length > 0}
-          isSelectionMode={viewMode === ViewMode.SELECT_THUMBNAIL}
-          singleSelect={viewMode === ViewMode.SELECT_THUMBNAIL}
-          showArchiveIcon
-          on:select={({ detail: asset }) => handleUpdateThumbnail(asset.id)}
-          on:escape={handleEscape}
-        >
-          {#if viewMode !== ViewMode.SELECT_THUMBNAIL}
-            <!-- ALBUM TITLE -->
-            <section class="pt-24">
-              <input
-                on:keydown={(e) => e.key === 'Enter' && titleInput.blur()}
-                on:blur={handleUpdateName}
-                class="w-[99%] border-b-2 border-transparent text-6xl text-immich-primary outline-none transition-all dark:text-immich-dark-primary {isOwned
-                  ? 'hover:border-gray-400'
-                  : 'hover:border-transparent'} bg-immich-bg focus:border-b-2 focus:border-immich-primary focus:outline-none dark:bg-immich-dark-bg dark:focus:border-immich-dark-primary dark:focus:bg-immich-dark-gray"
-                type="text"
-                bind:value={album.albumName}
-                disabled={!isOwned}
-                bind:this={titleInput}
-                title="Edit Title"
-                placeholder="Add a title"
-              />
-
-              <!-- ALBUM SUMMARY -->
-              {#if album.assetCount > 0}
-                <span class="my-4 flex gap-2 text-sm font-medium text-gray-500" data-testid="album-details">
-                  <p class="">{getDateRange()}</p>
-                  <p>·</p>
-                  <p>{album.assetCount} items</p>
-                </span>
-              {/if}
->>>>>>> 578b71b9
 
                 <!-- ALBUM SUMMARY -->
                 {#if album.assetCount > 0}
-                  <span class="my-2 flex gap-2 text-sm font-medium text-gray-500" data-testid="album-details">
+                  <span class="my-4 flex gap-2 text-sm font-medium text-gray-500" data-testid="album-details">
                     <p class="">{getDateRange()}</p>
                     <p>·</p>
                     <p>{album.assetCount} items</p>
@@ -686,7 +645,7 @@
 
                 <!-- ALBUM SHARING -->
                 {#if album.sharedUsers.length > 0 || (album.hasSharedLink && isOwned)}
-                  <div class="my-4 flex gap-x-1">
+                  <div class="my-6 flex gap-x-1">
                     <!-- link -->
                     {#if album.hasSharedLink && isOwned}
                       <CircleIconButton
@@ -725,7 +684,7 @@
                 <!-- ALBUM DESCRIPTION -->
                 {#if isOwned}
                   <textarea
-                    class="w-full mt-2 resize-none overflow-y-hidden text-black dark:text-white border-b-2 border-transparent border-gray-500 bg-transparent text-base outline-none transition-all focus:border-b-2 focus:border-immich-primary disabled:border-none dark:focus:border-immich-dark-primary hover:border-gray-400"
+                    class="w-full resize-none overflow-hidden text-black dark:text-white border-b-2 border-transparent border-gray-500 bg-transparent text-base outline-none transition-all focus:border-b-2 focus:border-immich-primary disabled:border-none dark:focus:border-immich-dark-primary hover:border-gray-400"
                     bind:this={textArea}
                     bind:value={description}
                     on:input={() => autoGrowHeight(textArea)}
@@ -758,6 +717,19 @@
               </section>
             {/if}
           </AssetGrid>
+        {/if}
+
+        {#if showActivityStatus}
+          <div class="absolute z-[2] bottom-0 right-0 mb-6 mr-6 justify-self-end">
+            <ActivityStatus
+              disabled={!album.isActivityEnabled}
+              {isLiked}
+              numberOfComments={$numberOfComments}
+              {isShowActivity}
+              on:favorite={handleFavorite}
+              on:openActivityTab={handleOpenAndCloseActivityTab}
+            />
+          </div>
         {/if}
       {/key}
 
