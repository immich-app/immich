<script lang="ts">
  import { afterNavigate, goto } from '$app/navigation';
  import ShareInfoModal from '$lib/components/album-page/share-info-modal.svelte';
  import UserSelectionModal from '$lib/components/album-page/user-selection-modal.svelte';
  import Button from '$lib/components/elements/buttons/button.svelte';
  import CircleIconButton from '$lib/components/elements/buttons/circle-icon-button.svelte';
  import AddToAlbum from '$lib/components/photos-page/actions/add-to-album.svelte';
  import ArchiveAction from '$lib/components/photos-page/actions/archive-action.svelte';
  import CreateSharedLink from '$lib/components/photos-page/actions/create-shared-link.svelte';
  import DeleteAssets from '$lib/components/photos-page/actions/delete-assets.svelte';
  import DownloadAction from '$lib/components/photos-page/actions/download-action.svelte';
  import FavoriteAction from '$lib/components/photos-page/actions/favorite-action.svelte';
  import ChangeDate from '$lib/components/photos-page/actions/change-date-action.svelte';
  import ChangeLocation from '$lib/components/photos-page/actions/change-location-action.svelte';
  import RemoveFromAlbum from '$lib/components/photos-page/actions/remove-from-album.svelte';
  import SelectAllAssets from '$lib/components/photos-page/actions/select-all-assets.svelte';
  import AssetGrid from '$lib/components/photos-page/asset-grid.svelte';
  import AssetSelectContextMenu from '$lib/components/photos-page/asset-select-context-menu.svelte';
  import AssetSelectControlBar from '$lib/components/photos-page/asset-select-control-bar.svelte';
  import ConfirmDialogue from '$lib/components/shared-components/confirm-dialogue.svelte';
  import ContextMenu from '$lib/components/shared-components/context-menu/context-menu.svelte';
  import MenuOption from '$lib/components/shared-components/context-menu/menu-option.svelte';
  import ControlAppBar from '$lib/components/shared-components/control-app-bar.svelte';
  import CreateSharedLinkModal from '$lib/components/shared-components/create-share-link-modal/create-shared-link-modal.svelte';
  import {
    NotificationType,
    notificationController,
  } from '$lib/components/shared-components/notification/notification';
  import UserAvatar from '$lib/components/shared-components/user-avatar.svelte';
  import { AppRoute, dateFormats } from '$lib/constants';
  import { createAssetInteractionStore } from '$lib/stores/asset-interaction.store';
  import { assetViewingStore } from '$lib/stores/asset-viewing.store';
  import { SlideshowState, slideshowStore } from '$lib/stores/slideshow.store';
  import { AssetStore } from '$lib/stores/assets.store';
  import { locale } from '$lib/stores/preferences.store';
  import { downloadArchive } from '$lib/utils/asset-utils';
  import { openFileUploadDialog } from '$lib/utils/file-uploader';
  import { handleError } from '$lib/utils/handle-error';
  import { type ActivityResponseDto, ReactionLevel, ReactionType, type UserResponseDto, api } from '@api';
  import Icon from '$lib/components/elements/icon.svelte';
  import type { PageData } from './$types';
  import { clickOutside } from '$lib/utils/click-outside';
  import { getContextMenuPosition } from '$lib/utils/context-menu';
  import {
    mdiPlus,
    mdiDotsVertical,
    mdiArrowLeft,
    mdiFileImagePlusOutline,
    mdiFolderDownloadOutline,
    mdiLink,
    mdiShareVariantOutline,
    mdiDeleteOutline,
  } from '@mdi/js';
  import { onMount } from 'svelte';
  import { fly } from 'svelte/transition';
  import ActivityViewer from '$lib/components/asset-viewer/activity-viewer.svelte';
  import ActivityStatus from '$lib/components/asset-viewer/activity-status.svelte';
  import { numberOfComments, setNumberOfComments, updateNumberOfComments } from '$lib/stores/activity.store';
  import AlbumOptions from '$lib/components/album-page/album-options.svelte';
  import UpdatePanel from '$lib/components/shared-components/update-panel.svelte';
  import { user } from '$lib/stores/user.store';
  import { autoGrowHeight } from '$lib/utils/autogrow';

  export let data: PageData;

  let { isViewing: showAssetViewer, setAssetId } = assetViewingStore;
  let { slideshowState, slideshowShuffle } = slideshowStore;

  let album = data.album;
  let description = album.description;

  $: album = data.album;

  $: {
    if (!album.isActivityEnabled && $numberOfComments === 0) {
      isShowActivity = false;
    }
  }

  enum ViewMode {
    CONFIRM_DELETE = 'confirm-delete',
    LINK_SHARING = 'link-sharing',
    SELECT_USERS = 'select-users',
    SELECT_THUMBNAIL = 'select-thumbnail',
    SELECT_ASSETS = 'select-assets',
    ALBUM_OPTIONS = 'album-options',
    VIEW_USERS = 'view-users',
    VIEW = 'view',
    OPTIONS = 'options',
  }

  let backUrl: string = AppRoute.ALBUMS;
  let viewMode = ViewMode.VIEW;
  let titleInput: HTMLInputElement;
  let isCreatingSharedAlbum = false;
  let currentAlbumName = album.albumName;
  let contextMenuPosition: { x: number; y: number } = { x: 0, y: 0 };
  let isShowActivity = false;
  let isLiked: ActivityResponseDto | null = null;
  let reactions: ActivityResponseDto[] = [];
  let globalWidth: number;
  let assetGridWidth: number;
  let textArea: HTMLTextAreaElement;

  const assetStore = new AssetStore({ albumId: album.id });
  const assetInteractionStore = createAssetInteractionStore();
  const { isMultiSelectState, selectedAssets } = assetInteractionStore;

  const timelineStore = new AssetStore({ isArchived: false }, album.id);
  const timelineInteractionStore = createAssetInteractionStore();
  const { selectedAssets: timelineSelected } = timelineInteractionStore;

  $: isOwned = $user.id == album.ownerId;
  $: isAllUserOwned = Array.from($selectedAssets).every((asset) => asset.ownerId === $user.id);
  $: isAllFavorite = Array.from($selectedAssets).every((asset) => asset.isFavorite);
  $: {
    if (isShowActivity) {
      assetGridWidth = globalWidth - (globalWidth < 768 ? 360 : 460);
    } else {
      assetGridWidth = globalWidth;
    }
  }
  $: showActivityStatus =
    album.sharedUsers.length > 0 && !$showAssetViewer && (album.isActivityEnabled || $numberOfComments > 0);

  $: afterNavigate(({ from }) => {
    assetViewingStore.showAssetViewer(false);

    let url: string | undefined = from?.url?.pathname;

    if (from?.route.id === '/(user)/search') {
      url = from.url.href;
    }

    if (from?.route.id === '/(user)/albums/[albumId]' || from?.route.id === '/(user)/people/[personId]') {
      url = AppRoute.ALBUMS;
    }

    backUrl = url || AppRoute.ALBUMS;

    if (backUrl === AppRoute.SHARING && album.sharedUsers.length === 0) {
      isCreatingSharedAlbum = true;
    }
  });

  const handleToggleEnableActivity = async () => {
    try {
      const { data } = await api.albumApi.updateAlbumInfo({
        id: album.id,
        updateAlbumDto: {
          isActivityEnabled: !album.isActivityEnabled,
        },
      });
      album = data;
      notificationController.show({
        type: NotificationType.Info,
        message: `Activity is ${album.isActivityEnabled ? 'enabled' : 'disabled'}`,
      });
    } catch (error) {
      handleError(error, `Can't ${!album.isActivityEnabled ? 'enable' : 'disable'} activity`);
    }
  };

  const handleFavorite = async () => {
    try {
      if (isLiked) {
        const activityId = isLiked.id;
        await api.activityApi.deleteActivity({ id: activityId });
        reactions = reactions.filter((reaction) => reaction.id !== activityId);
        isLiked = null;
      } else {
        const { data } = await api.activityApi.createActivity({
          activityCreateDto: { albumId: album.id, type: ReactionType.Like },
        });
        isLiked = data;
        reactions = [...reactions, isLiked];
      }
    } catch (error) {
      handleError(error, "Can't change favorite for asset");
    }
  };

  const getFavorite = async () => {
    if ($user) {
      try {
        const { data } = await api.activityApi.getActivities({
          userId: $user.id,
          albumId: album.id,
          type: ReactionType.Like,
          level: ReactionLevel.Album,
        });
        if (data.length > 0) {
          isLiked = data[0];
        }
      } catch (error) {
        handleError(error, "Can't get Favorite");
      }
    }
  };

  const getNumberOfComments = async () => {
    try {
      const { data } = await api.activityApi.getActivityStatistics({ albumId: album.id });
      setNumberOfComments(data.comments);
    } catch (error) {
      handleError(error, "Can't get number of comments");
    }
  };

  const handleOpenAndCloseActivityTab = () => {
    isShowActivity = !isShowActivity;
  };

  onMount(async () => {
    if (album.sharedUsers.length > 0) {
      getFavorite();
      getNumberOfComments();
    }
  });

  const handleKeypress = async (event: KeyboardEvent) => {
    if (event.target !== textArea) {
      return;
    }
    const ctrl = event.ctrlKey;
    switch (event.key) {
      case 'Enter':
        if (ctrl && event.target === textArea) {
          textArea.blur();
        }
    }
  };

  const handleStartSlideshow = async () => {
    const asset = $slideshowShuffle ? await assetStore.getRandomAsset() : assetStore.assets[0];
    if (asset) {
      setAssetId(asset.id);
      $slideshowState = SlideshowState.PlaySlideshow;
    }
  };

  const handleEscape = () => {
    if (viewMode === ViewMode.SELECT_USERS) {
      viewMode = ViewMode.VIEW;
      return;
    }
    if (viewMode === ViewMode.CONFIRM_DELETE) {
      viewMode = ViewMode.VIEW;
      return;
    }
    if (viewMode === ViewMode.SELECT_ASSETS) {
      handleCloseSelectAssets();
      return;
    }
    if (viewMode === ViewMode.LINK_SHARING) {
      viewMode = ViewMode.VIEW;
      return;
    }
    if (viewMode === ViewMode.OPTIONS) {
      viewMode = ViewMode.VIEW;
      return;
    }
    if ($showAssetViewer) {
      return;
    }
    if ($isMultiSelectState) {
      assetInteractionStore.clearMultiselect();
      return;
    }
    goto(backUrl);
    return;
  };

  const refreshAlbum = async () => {
    const { data } = await api.albumApi.getAlbumInfo({ id: album.id, withoutAssets: true });
    album = data;
  };

  const getDateRange = () => {
    const { startDate, endDate } = album;

    let start = '';
    let end = '';

    if (startDate) {
      start = new Date(startDate).toLocaleDateString($locale, dateFormats.album);
    }

    if (endDate) {
      end = new Date(endDate).toLocaleDateString($locale, dateFormats.album);
    }

    if (startDate && endDate && start !== end) {
      return `${start} - ${end}`;
    }

    if (start) {
      return start;
    }

    return '';
  };

  const handleAddAssets = async () => {
    const assetIds = Array.from($timelineSelected).map((asset) => asset.id);

    try {
      const { data: results } = await api.albumApi.addAssetsToAlbum({
        id: album.id,
        bulkIdsDto: { ids: assetIds },
      });

      const count = results.filter(({ success }) => success).length;
      notificationController.show({
        type: NotificationType.Info,
        message: `Added ${count} asset${count === 1 ? '' : 's'}`,
      });

      await refreshAlbum();

      timelineInteractionStore.clearMultiselect();
      viewMode = ViewMode.VIEW;
    } catch (error) {
      handleError(error, 'Error adding assets to album');
    }
  };

  const handleRemoveAssets = (assetIds: string[]) => {
    for (const assetId of assetIds) {
      assetStore.removeAsset(assetId);
    }
  };

  const handleCloseSelectAssets = () => {
    viewMode = ViewMode.VIEW;
    timelineInteractionStore.clearMultiselect();
  };

  const handleOpenAlbumOptions = (event: MouseEvent) => {
    contextMenuPosition = getContextMenuPosition(event, 'top-left');
    viewMode = viewMode === ViewMode.VIEW ? ViewMode.ALBUM_OPTIONS : ViewMode.VIEW;
  };

  const handleSelectFromComputer = async () => {
    await openFileUploadDialog(album.id);
    timelineInteractionStore.clearMultiselect();
    viewMode = ViewMode.VIEW;
  };

  const handleAddUsers = async (users: UserResponseDto[]) => {
    try {
      const { data } = await api.albumApi.addUsersToAlbum({
        id: album.id,
        addUsersDto: {
          sharedUserIds: Array.from(users).map(({ id }) => id),
        },
      });

      album = data;

      viewMode = ViewMode.VIEW;
    } catch (error) {
      handleError(error, 'Error adding users to album');
    }
  };

  const handleRemoveUser = async (userId: string) => {
    if (userId == 'me' || userId === $user.id) {
      goto(backUrl);
      return;
    }

    try {
      await refreshAlbum();
      viewMode = album.sharedUsers.length > 1 ? ViewMode.SELECT_USERS : ViewMode.VIEW;
    } catch (e) {
      handleError(e, 'Error deleting share users');
    }
  };

  const handleDownloadAlbum = async () => {
    await downloadArchive(`${album.albumName}.zip`, { albumId: album.id });
  };

  const handleRemoveAlbum = async () => {
    try {
      await api.albumApi.deleteAlbum({ id: album.id });
      goto(backUrl);
    } catch (error) {
      handleError(error, 'Unable to delete album');
    } finally {
      viewMode = ViewMode.VIEW;
    }
  };

  const handleUpdateThumbnail = async (assetId: string) => {
    if (viewMode !== ViewMode.SELECT_THUMBNAIL) {
      return;
    }

    viewMode = ViewMode.VIEW;
    assetInteractionStore.clearMultiselect();

    try {
      await api.albumApi.updateAlbumInfo({
        id: album.id,
        updateAlbumDto: {
          albumThumbnailAssetId: assetId,
        },
      });

      notificationController.show({ type: NotificationType.Info, message: 'Updated album cover' });
    } catch (error) {
      handleError(error, 'Unable to update album cover');
    }
  };

  const handleUpdateName = async () => {
    if (currentAlbumName === album.albumName) {
      return;
    }

    try {
      await api.albumApi.updateAlbumInfo({
        id: album.id,
        updateAlbumDto: {
          albumName: album.albumName,
        },
      });
      currentAlbumName = album.albumName;
      notificationController.show({ type: NotificationType.Info, message: 'New album name has been saved' });
    } catch (error) {
      handleError(error, 'Unable to update album name');
    }
  };

  const handleUpdateDescription = async () => {
    if (album.description === description) {
      return;
    }
    try {
      await api.albumApi.updateAlbumInfo({
        id: album.id,
        updateAlbumDto: {
          description,
        },
      });

      album.description = description;
    } catch (error) {
      handleError(error, 'Error updating album description');
    }
  };
</script>

<svelte:window on:keydown={handleKeypress} />

<div class="flex overflow-hidden" bind:clientWidth={globalWidth}>
  <div class="relative w-full shrink">
    {#if $isMultiSelectState}
      <AssetSelectControlBar assets={$selectedAssets} clearSelect={() => assetInteractionStore.clearMultiselect()}>
        <CreateSharedLink />
        <SelectAllAssets {assetStore} {assetInteractionStore} />
        <AssetSelectContextMenu icon={mdiPlus} title="Add">
          <AddToAlbum />
          <AddToAlbum shared />
        </AssetSelectContextMenu>
        <AssetSelectContextMenu icon={mdiDotsVertical} title="Menu">
          {#if isAllUserOwned}
            <FavoriteAction menuItem removeFavorite={isAllFavorite} />
          {/if}
          <ArchiveAction menuItem />
          <DownloadAction menuItem filename="{album.albumName}.zip" />
          {#if isOwned || isAllUserOwned}
            <RemoveFromAlbum menuItem bind:album onRemove={(assetIds) => handleRemoveAssets(assetIds)} />
          {/if}
          {#if isAllUserOwned}
            <DeleteAssets menuItem onAssetDelete={(assetId) => assetStore.removeAsset(assetId)} />
            <ChangeDate menuItem />
            <ChangeLocation menuItem />
          {/if}
        </AssetSelectContextMenu>
      </AssetSelectControlBar>
    {:else}
      {#if viewMode === ViewMode.VIEW || viewMode === ViewMode.ALBUM_OPTIONS}
        <ControlAppBar showBackButton backIcon={mdiArrowLeft} on:close={() => goto(backUrl)}>
          <svelte:fragment slot="trailing">
            <CircleIconButton
              title="Add Photos"
              on:click={() => (viewMode = ViewMode.SELECT_ASSETS)}
              icon={mdiFileImagePlusOutline}
            />

            {#if isOwned}
              <CircleIconButton
                title="Share"
                on:click={() => (viewMode = ViewMode.SELECT_USERS)}
                icon={mdiShareVariantOutline}
              />
              <CircleIconButton
                title="Delete album"
                on:click={() => (viewMode = ViewMode.CONFIRM_DELETE)}
                icon={mdiDeleteOutline}
              />
            {/if}

            {#if album.assetCount > 0}
              <CircleIconButton title="Download" on:click={handleDownloadAlbum} icon={mdiFolderDownloadOutline} />

              {#if isOwned}
                <div use:clickOutside on:outclick={() => (viewMode = ViewMode.VIEW)}>
                  <CircleIconButton title="Album options" on:click={handleOpenAlbumOptions} icon={mdiDotsVertical}>
                    {#if viewMode === ViewMode.ALBUM_OPTIONS}
                      <ContextMenu {...contextMenuPosition}>
                        {#if album.assetCount !== 0}
                          <MenuOption on:click={handleStartSlideshow} text="Slideshow" />
                        {/if}
                        <MenuOption on:click={() => (viewMode = ViewMode.SELECT_THUMBNAIL)} text="Set album cover" />
                        <MenuOption on:click={() => (viewMode = ViewMode.OPTIONS)} text="Options" />
                      </ContextMenu>
                    {/if}
                  </CircleIconButton>
                </div>
              {/if}
            {/if}

            {#if isCreatingSharedAlbum && album.sharedUsers.length === 0}
              <Button
                size="sm"
                rounded="lg"
                disabled={album.assetCount == 0}
                on:click={() => (viewMode = ViewMode.SELECT_USERS)}
              >
                Share
              </Button>
            {/if}
          </svelte:fragment>
        </ControlAppBar>
      {/if}

      {#if viewMode === ViewMode.SELECT_ASSETS}
        <ControlAppBar on:close={handleCloseSelectAssets}>
          <svelte:fragment slot="leading">
            <p class="text-lg dark:text-immich-dark-fg">
              {#if $timelineSelected.size === 0}
                Add to album
              {:else}
                {$timelineSelected.size.toLocaleString($locale)} selected
              {/if}
            </p>
          </svelte:fragment>

          <svelte:fragment slot="trailing">
            <button
              on:click={handleSelectFromComputer}
              class="rounded-lg px-6 py-2 text-sm font-medium text-immich-primary transition-all hover:bg-immich-primary/10 dark:text-immich-dark-primary dark:hover:bg-immich-dark-primary/25"
            >
              Select from computer
            </button>
            <Button size="sm" rounded="lg" disabled={$timelineSelected.size === 0} on:click={handleAddAssets}
              >Done</Button
            >
          </svelte:fragment>
        </ControlAppBar>
      {/if}

      {#if viewMode === ViewMode.SELECT_THUMBNAIL}
        <ControlAppBar on:close={() => (viewMode = ViewMode.VIEW)}>
          <svelte:fragment slot="leading">Select Album Cover</svelte:fragment>
        </ControlAppBar>
      {/if}
    {/if}

    <main
      class="relative h-screen overflow-hidden bg-immich-bg px-6 pt-[var(--navbar-height)] dark:bg-immich-dark-bg sm:px-12 md:px-24 lg:px-40"
      style={`width:${assetGridWidth}px`}
    >
      {#if viewMode === ViewMode.SELECT_ASSETS}
        <AssetGrid assetStore={timelineStore} assetInteractionStore={timelineInteractionStore} isSelectionMode={true} />
      {:else}
        <AssetGrid
          {album}
          {assetStore}
          {assetInteractionStore}
          isShared={album.sharedUsers.length > 0}
          isSelectionMode={viewMode === ViewMode.SELECT_THUMBNAIL}
          singleSelect={viewMode === ViewMode.SELECT_THUMBNAIL}
          on:select={({ detail: asset }) => handleUpdateThumbnail(asset.id)}
          on:escape={handleEscape}
        >
          {#if viewMode !== ViewMode.SELECT_THUMBNAIL}
            <!-- ALBUM TITLE -->
            <section class="pt-24">
              <input
                on:keydown={(e) => e.key === 'Enter' && titleInput.blur()}
                on:blur={handleUpdateName}
                class="w-[99%] border-b-2 border-transparent text-6xl text-immich-primary outline-none transition-all dark:text-immich-dark-primary {isOwned
                  ? 'hover:border-gray-400'
                  : 'hover:border-transparent'} bg-immich-bg focus:border-b-2 focus:border-immich-primary focus:outline-none dark:bg-immich-dark-bg dark:focus:border-immich-dark-primary dark:focus:bg-immich-dark-gray"
                type="text"
                bind:value={album.albumName}
                disabled={!isOwned}
                bind:this={titleInput}
                title="Edit Title"
                placeholder="Add a title"
              />

              <!-- ALBUM SUMMARY -->
              {#if album.assetCount > 0}
                <span class="my-4 flex gap-2 text-sm font-medium text-gray-500" data-testid="album-details">
                  <p class="">{getDateRange()}</p>
                  <p>·</p>
                  <p>{album.assetCount} items</p>
                </span>
              {/if}

              <!-- ALBUM SHARING -->
              {#if album.sharedUsers.length > 0 || (album.hasSharedLink && isOwned)}
                <div class="my-6 flex gap-x-1">
                  <!-- link -->
                  {#if album.hasSharedLink && isOwned}
                    <CircleIconButton
                      backgroundColor="#d3d3d3"
                      forceDark
                      size="20"
                      icon={mdiLink}
                      on:click={() => (viewMode = ViewMode.LINK_SHARING)}
                    />
                  {/if}

                  <!-- owner -->
                  <button on:click={() => (viewMode = ViewMode.VIEW_USERS)}>
                    <UserAvatar user={album.owner} size="md" />
                  </button>

                  <!-- users -->
                  {#each album.sharedUsers as user (user.id)}
                    <button on:click={() => (viewMode = ViewMode.VIEW_USERS)}>
                      <UserAvatar {user} size="md" />
                    </button>
                  {/each}

                  {#if isOwned}
                    <CircleIconButton
                      backgroundColor="#d3d3d3"
                      forceDark
                      size="20"
                      icon={mdiPlus}
                      on:click={() => (viewMode = ViewMode.SELECT_USERS)}
                      title="Add more users"
                    />
                  {/if}
                </div>
              {/if}
              <!-- ALBUM DESCRIPTION -->
<<<<<<< HEAD
              <textarea
                class="w-full resize-none overflow-hidden text-black dark:text-white border-b-2 border-transparent border-gray-500 bg-transparent text-base outline-none transition-all focus:border-b-2 focus:border-immich-primary disabled:border-none dark:focus:border-immich-dark-primary hover:border-gray-400"
                bind:this={textArea}
                bind:value={description}
                disabled={!isOwned}
                on:input={() => autoGrowHeight(textArea)}
                on:focusout={handleUpdateDescription}
                use:autoGrowHeight
                placeholder="Ajouter une description"
              />
=======
              {#if isOwned}
                <textarea
                  class="w-full resize-none overflow-hidden text-black dark:text-white border-b-2 border-transparent border-gray-500 bg-transparent text-base outline-none transition-all focus:border-b-2 focus:border-immich-primary disabled:border-none dark:focus:border-immich-dark-primary hover:border-gray-400"
                  bind:this={textArea}
                  bind:value={description}
                  on:input={() => autoGrowHeight(textArea)}
                  on:focusout={handleUpdateDescription}
                  use:autoGrowHeight
                  placeholder="Add description"
                />
              {:else if description}
                <p class="break-words whitespace-pre-line w-full text-black dark:text-white text-base">{description}</p>
              {/if}
>>>>>>> 96528134
            </section>
          {/if}

          {#if album.assetCount === 0}
            <section id="empty-album" class=" mt-[200px] flex place-content-center place-items-center">
              <div class="w-[300px]">
                <p class="text-xs dark:text-immich-dark-fg">Ajouter des fichiers</p>
                <button
                  on:click={() => (viewMode = ViewMode.SELECT_ASSETS)}
                  class="mt-5 flex w-full place-items-center gap-6 rounded-md border bg-immich-bg px-8 py-8 text-immich-fg transition-all hover:bg-gray-100 hover:text-immich-primary dark:border-none dark:bg-immich-dark-gray dark:text-immich-dark-fg dark:hover:text-immich-dark-primary"
                >
                  <span class="text-text-immich-primary dark:text-immich-dark-primary"
                    ><Icon path={mdiPlus} size="24" />
                  </span>
                  <span class="text-lg">Sélectionner des ressources</span>
                </button>
              </div>
            </section>
          {/if}
        </AssetGrid>
      {/if}

      {#if showActivityStatus}
        <div class="absolute z-[2] bottom-0 right-0 mb-6 mr-6 justify-self-end">
          <ActivityStatus
            disabled={!album.isActivityEnabled}
            {isLiked}
            numberOfComments={$numberOfComments}
            {isShowActivity}
            on:favorite={handleFavorite}
            on:openActivityTab={handleOpenAndCloseActivityTab}
          />
        </div>
      {/if}
    </main>
  </div>
  {#if album.sharedUsers.length > 0 && album && isShowActivity && $user && !$showAssetViewer}
    <div class="flex">
      <div
        transition:fly={{ duration: 150 }}
        id="activity-panel"
        class="z-[2] w-[360px] md:w-[460px] overflow-y-auto bg-immich-bg transition-all dark:border-l dark:border-l-immich-dark-gray dark:bg-immich-dark-bg"
        translate="yes"
      >
        <ActivityViewer
          user={$user}
          disabled={!album.isActivityEnabled}
          albumOwnerId={album.ownerId}
          albumId={album.id}
          {isLiked}
          bind:reactions
          on:addComment={() => updateNumberOfComments(1)}
          on:deleteComment={() => updateNumberOfComments(-1)}
          on:deleteLike={() => (isLiked = null)}
          on:close={handleOpenAndCloseActivityTab}
        />
      </div>
    </div>
  {/if}
</div>
{#if viewMode === ViewMode.SELECT_USERS}
  <UserSelectionModal
    {album}
    on:select={({ detail: users }) => handleAddUsers(users)}
    on:share={() => (viewMode = ViewMode.LINK_SHARING)}
    on:close={() => (viewMode = ViewMode.VIEW)}
  />
{/if}

{#if viewMode === ViewMode.LINK_SHARING}
  <CreateSharedLinkModal albumId={album.id} on:close={() => (viewMode = ViewMode.VIEW)} />
{/if}

{#if viewMode === ViewMode.VIEW_USERS}
  <ShareInfoModal
    on:close={() => (viewMode = ViewMode.VIEW)}
    {album}
    on:remove={({ detail: userId }) => handleRemoveUser(userId)}
  />
{/if}

{#if viewMode === ViewMode.CONFIRM_DELETE}
  <ConfirmDialogue
    title="Supprimer l'album"
    confirmText="Supprimer"
    on:confirm={handleRemoveAlbum}
    on:cancel={() => (viewMode = ViewMode.VIEW)}
  >
    <svelte:fragment slot="prompt">
      <p>Êtes-vous sûr de vouloir supprimer l'album <b>{album.albumName}</b>?</p>
      <p>Si cet album est partagé, les autres utilisateurs ne pourront plus y accéder.</p>
    </svelte:fragment>
  </ConfirmDialogue>
{/if}

{#if viewMode === ViewMode.OPTIONS && $user}
  <AlbumOptions
    {album}
    user={$user}
    on:close={() => (viewMode = ViewMode.VIEW)}
    on:toggleEnableActivity={handleToggleEnableActivity}
    on:showSelectSharedUser={() => (viewMode = ViewMode.SELECT_USERS)}
  />
{/if}

<UpdatePanel {assetStore} />

<style>
  ::placeholder {
    color: rgb(60, 60, 60);
    opacity: 0.6;
  }

  ::-ms-input-placeholder {
    /* Edge 12 -18 */
    color: white;
  }
</style><|MERGE_RESOLUTION|>--- conflicted
+++ resolved
@@ -653,18 +653,6 @@
                 </div>
               {/if}
               <!-- ALBUM DESCRIPTION -->
-<<<<<<< HEAD
-              <textarea
-                class="w-full resize-none overflow-hidden text-black dark:text-white border-b-2 border-transparent border-gray-500 bg-transparent text-base outline-none transition-all focus:border-b-2 focus:border-immich-primary disabled:border-none dark:focus:border-immich-dark-primary hover:border-gray-400"
-                bind:this={textArea}
-                bind:value={description}
-                disabled={!isOwned}
-                on:input={() => autoGrowHeight(textArea)}
-                on:focusout={handleUpdateDescription}
-                use:autoGrowHeight
-                placeholder="Ajouter une description"
-              />
-=======
               {#if isOwned}
                 <textarea
                   class="w-full resize-none overflow-hidden text-black dark:text-white border-b-2 border-transparent border-gray-500 bg-transparent text-base outline-none transition-all focus:border-b-2 focus:border-immich-primary disabled:border-none dark:focus:border-immich-dark-primary hover:border-gray-400"
@@ -673,12 +661,11 @@
                   on:input={() => autoGrowHeight(textArea)}
                   on:focusout={handleUpdateDescription}
                   use:autoGrowHeight
-                  placeholder="Add description"
+                  placeholder="Ajouter une description"
                 />
               {:else if description}
                 <p class="break-words whitespace-pre-line w-full text-black dark:text-white text-base">{description}</p>
               {/if}
->>>>>>> 96528134
             </section>
           {/if}
 
