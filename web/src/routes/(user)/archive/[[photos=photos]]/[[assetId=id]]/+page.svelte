<script lang="ts">
  import UserPageLayout from '$lib/components/layouts/user-page-layout.svelte';
  import AddToAlbum from '$lib/components/photos-page/actions/add-to-album.svelte';
  import ArchiveAction from '$lib/components/photos-page/actions/archive-action.svelte';
  import CreateSharedLink from '$lib/components/photos-page/actions/create-shared-link.svelte';
  import DeleteAssets from '$lib/components/photos-page/actions/delete-assets.svelte';
  import DownloadAction from '$lib/components/photos-page/actions/download-action.svelte';
  import FavoriteAction from '$lib/components/photos-page/actions/favorite-action.svelte';
  import SelectAllAssets from '$lib/components/photos-page/actions/select-all-assets.svelte';
  import AssetGrid from '$lib/components/photos-page/asset-grid.svelte';
  import ButtonContextMenu from '$lib/components/shared-components/context-menu/button-context-menu.svelte';
  import AssetSelectControlBar from '$lib/components/photos-page/asset-select-control-bar.svelte';
  import EmptyPlaceholder from '$lib/components/shared-components/empty-placeholder.svelte';
  import { AssetAction } from '$lib/constants';
  import { createAssetInteractionStore } from '$lib/stores/asset-interaction.store';
  import { AssetStore } from '$lib/stores/assets.store';
  import type { PageData } from './$types';
  import { mdiPlus, mdiDotsVertical } from '@mdi/js';
  import { t } from 'svelte-i18n';

  export let data: PageData;

  const assetStore = new AssetStore({ isArchived: true });
  const assetInteractionStore = createAssetInteractionStore();
  const { isMultiSelectState, selectedAssets } = assetInteractionStore;

  $: isAllFavorite = [...$selectedAssets].every((asset) => asset.isFavorite);
</script>

{#if $isMultiSelectState}
  <AssetSelectControlBar assets={$selectedAssets} clearSelect={() => assetInteractionStore.clearMultiselect()}>
    <ArchiveAction unarchive onArchive={(assetIds) => assetStore.removeAssets(assetIds)} />
    <CreateSharedLink />
    <SelectAllAssets {assetStore} {assetInteractionStore} />
<<<<<<< HEAD
    <ButtonContextMenu icon={mdiPlus} title="Add to...">
=======
    <AssetSelectContextMenu icon={mdiPlus} title={$t('add_to')}>
>>>>>>> 643309b2
      <AddToAlbum />
      <AddToAlbum shared />
    </ButtonContextMenu>
    <FavoriteAction removeFavorite={isAllFavorite} onFavorite={() => assetStore.triggerUpdate()} />
<<<<<<< HEAD
    <ButtonContextMenu icon={mdiDotsVertical} title="Add">
=======
    <AssetSelectContextMenu icon={mdiDotsVertical} title={$t('add')}>
>>>>>>> 643309b2
      <DownloadAction menuItem />
      <DeleteAssets menuItem onAssetDelete={(assetIds) => assetStore.removeAssets(assetIds)} />
    </ButtonContextMenu>
  </AssetSelectControlBar>
{/if}

<UserPageLayout hideNavbar={$isMultiSelectState} title={data.meta.title} scrollbar={false}>
  <AssetGrid {assetStore} {assetInteractionStore} removeAction={AssetAction.UNARCHIVE}>
    <EmptyPlaceholder text={$t('no_archived_assets_message')} slot="empty" />
  </AssetGrid>
</UserPageLayout><|MERGE_RESOLUTION|>--- conflicted
+++ resolved
@@ -32,20 +32,12 @@
     <ArchiveAction unarchive onArchive={(assetIds) => assetStore.removeAssets(assetIds)} />
     <CreateSharedLink />
     <SelectAllAssets {assetStore} {assetInteractionStore} />
-<<<<<<< HEAD
-    <ButtonContextMenu icon={mdiPlus} title="Add to...">
-=======
-    <AssetSelectContextMenu icon={mdiPlus} title={$t('add_to')}>
->>>>>>> 643309b2
+    <ButtonContextMenu icon={mdiPlus} title={$t('add_to')}>
       <AddToAlbum />
       <AddToAlbum shared />
     </ButtonContextMenu>
     <FavoriteAction removeFavorite={isAllFavorite} onFavorite={() => assetStore.triggerUpdate()} />
-<<<<<<< HEAD
-    <ButtonContextMenu icon={mdiDotsVertical} title="Add">
-=======
-    <AssetSelectContextMenu icon={mdiDotsVertical} title={$t('add')}>
->>>>>>> 643309b2
+    <ButtonContextMenu icon={mdiDotsVertical} title={$t('add')}>
       <DownloadAction menuItem />
       <DeleteAssets menuItem onAssetDelete={(assetIds) => assetStore.removeAssets(assetIds)} />
     </ButtonContextMenu>
