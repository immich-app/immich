--- conflicted
+++ resolved
@@ -52,13 +52,8 @@
       <AddToAlbum />
       <AddToAlbum shared />
     </ButtonContextMenu>
-<<<<<<< HEAD
     <FavoriteAction removeFavorite={assetInteraction.isAllFavorite} />
-    <ButtonContextMenu icon={mdiDotsVertical} title={$t('add')}>
-=======
-    <FavoriteAction removeFavorite={assetInteraction.isAllFavorite} onFavorite={() => assetStore.triggerUpdate()} />
     <ButtonContextMenu icon={mdiDotsVertical} title={$t('menu')}>
->>>>>>> 3b0af1c8
       <DownloadAction menuItem />
       <DeleteAssets menuItem onAssetDelete={(assetIds) => assetStore.removeAssets(assetIds)} />
     </ButtonContextMenu>
