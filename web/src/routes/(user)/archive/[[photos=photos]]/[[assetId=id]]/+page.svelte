<script lang="ts">
  import UserPageLayout from '$lib/components/layouts/user-page-layout.svelte';
  import AddToAlbum from '$lib/components/photos-page/actions/add-to-album.svelte';
  import ArchiveAction from '$lib/components/photos-page/actions/archive-action.svelte';
  import CreateSharedLink from '$lib/components/photos-page/actions/create-shared-link.svelte';
  import DeleteAssets from '$lib/components/photos-page/actions/delete-assets.svelte';
  import DownloadAction from '$lib/components/photos-page/actions/download-action.svelte';
  import FavoriteAction from '$lib/components/photos-page/actions/favorite-action.svelte';
  import SelectAllAssets from '$lib/components/photos-page/actions/select-all-assets.svelte';
  import AssetGrid from '$lib/components/photos-page/asset-grid.svelte';
<<<<<<< HEAD
=======
  import AssetSelectControlBar from '$lib/components/photos-page/asset-select-control-bar.svelte';
>>>>>>> feb47556
  import ButtonContextMenu from '$lib/components/shared-components/context-menu/button-context-menu.svelte';
  import EmptyPlaceholder from '$lib/components/shared-components/empty-placeholder.svelte';
  import { AssetAction } from '$lib/constants';

<<<<<<< HEAD
  import AssetSelectControlBar from '$lib/components/photos-page/asset-select-control-bar.svelte';
  import { AssetInteraction } from '$lib/stores/asset-interaction.svelte';
  import { AssetStore } from '$lib/stores/assets-store.svelte';
=======
  import { AssetInteraction } from '$lib/stores/asset-interaction.svelte';
  import { AssetStore } from '$lib/stores/assets-store.svelte';
  import { AssetVisibility } from '@immich/sdk';
>>>>>>> feb47556
  import { mdiDotsVertical, mdiPlus } from '@mdi/js';
  import { onDestroy } from 'svelte';
  import { t } from 'svelte-i18n';
  import type { PageData } from './$types';

  interface Props {
    data: PageData;
  }

  let { data }: Props = $props();
  const assetStore = new AssetStore();
  void assetStore.updateOptions({ visibility: AssetVisibility.Archive });
  onDestroy(() => assetStore.destroy());

  const assetInteraction = new AssetInteraction();

  const handleEscape = () => {
    if (assetInteraction.selectionActive) {
      assetInteraction.clearMultiselect();
      return;
    }
  };
</script>

{#if assetInteraction.selectionActive}
  <AssetSelectControlBar
    assets={assetInteraction.selectedAssets}
    clearSelect={() => assetInteraction.clearMultiselect()}
  >
    <ArchiveAction
      unarchive
      onArchive={(ids, isArchived) =>
        assetStore.updateAssetOperation(ids, (asset) => {
          asset.isArchived = isArchived;
          return { remove: false };
        })}
    />
    <CreateSharedLink />
    <SelectAllAssets {assetStore} {assetInteraction} />
    <ButtonContextMenu icon={mdiPlus} title={$t('add_to')}>
      <AddToAlbum />
      <AddToAlbum shared />
    </ButtonContextMenu>
    <FavoriteAction
      removeFavorite={assetInteraction.isAllFavorite}
      onFavorite={(ids, isFavorite) =>
        assetStore.updateAssetOperation(ids, (asset) => {
          asset.isFavorite = isFavorite;
          return { remove: false };
        })}
    />
    <ButtonContextMenu icon={mdiDotsVertical} title={$t('menu')}>
      <DownloadAction menuItem />
      <DeleteAssets menuItem onAssetDelete={(assetIds) => assetStore.removeAssets(assetIds)} />
    </ButtonContextMenu>
  </AssetSelectControlBar>
{/if}

<UserPageLayout hideNavbar={assetInteraction.selectionActive} title={data.meta.title} scrollbar={false}>
  <AssetGrid
    enableRouting={true}
    {assetStore}
    {assetInteraction}
    removeAction={AssetAction.UNARCHIVE}
    onEscape={handleEscape}
  >
    {#snippet empty()}
      <EmptyPlaceholder text={$t('no_archived_assets_message')} />
    {/snippet}
  </AssetGrid>
</UserPageLayout><|MERGE_RESOLUTION|>--- conflicted
+++ resolved
@@ -8,23 +8,14 @@
   import FavoriteAction from '$lib/components/photos-page/actions/favorite-action.svelte';
   import SelectAllAssets from '$lib/components/photos-page/actions/select-all-assets.svelte';
   import AssetGrid from '$lib/components/photos-page/asset-grid.svelte';
-<<<<<<< HEAD
-=======
   import AssetSelectControlBar from '$lib/components/photos-page/asset-select-control-bar.svelte';
->>>>>>> feb47556
   import ButtonContextMenu from '$lib/components/shared-components/context-menu/button-context-menu.svelte';
   import EmptyPlaceholder from '$lib/components/shared-components/empty-placeholder.svelte';
   import { AssetAction } from '$lib/constants';
 
-<<<<<<< HEAD
-  import AssetSelectControlBar from '$lib/components/photos-page/asset-select-control-bar.svelte';
-  import { AssetInteraction } from '$lib/stores/asset-interaction.svelte';
-  import { AssetStore } from '$lib/stores/assets-store.svelte';
-=======
   import { AssetInteraction } from '$lib/stores/asset-interaction.svelte';
   import { AssetStore } from '$lib/stores/assets-store.svelte';
   import { AssetVisibility } from '@immich/sdk';
->>>>>>> feb47556
   import { mdiDotsVertical, mdiPlus } from '@mdi/js';
   import { onDestroy } from 'svelte';
   import { t } from 'svelte-i18n';
