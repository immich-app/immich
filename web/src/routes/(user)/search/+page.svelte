<script lang="ts">
  import { afterNavigate, goto } from '$app/navigation';
  import { page } from '$app/stores';
  import AlbumCard from '$lib/components/album-page/album-card.svelte';
  import CircleIconButton from '$lib/components/elements/buttons/circle-icon-button.svelte';
  import Icon from '$lib/components/elements/icon.svelte';
  import AddToAlbum from '$lib/components/photos-page/actions/add-to-album.svelte';
  import ArchiveAction from '$lib/components/photos-page/actions/archive-action.svelte';
  import ChangeDate from '$lib/components/photos-page/actions/change-date-action.svelte';
  import ChangeLocation from '$lib/components/photos-page/actions/change-location-action.svelte';
  import CreateSharedLink from '$lib/components/photos-page/actions/create-shared-link.svelte';
  import DeleteAssets from '$lib/components/photos-page/actions/delete-assets.svelte';
  import DownloadAction from '$lib/components/photos-page/actions/download-action.svelte';
  import FavoriteAction from '$lib/components/photos-page/actions/favorite-action.svelte';
  import AssetSelectContextMenu from '$lib/components/photos-page/asset-select-context-menu.svelte';
  import AssetSelectControlBar from '$lib/components/photos-page/asset-select-control-bar.svelte';
  import ControlAppBar from '$lib/components/shared-components/control-app-bar.svelte';
  import GalleryViewer from '$lib/components/shared-components/gallery-viewer/gallery-viewer.svelte';
  import SearchBar from '$lib/components/shared-components/search-bar/search-bar.svelte';
  import { AppRoute, QueryParameter } from '$lib/constants';
  import { assetViewingStore } from '$lib/stores/asset-viewing.store';
  import { preventRaceConditionSearchBar } from '$lib/stores/search.store';
  import { shouldIgnoreShortcut } from '$lib/utils/shortcut';
  import {
    type AssetResponseDto,
    searchSmart,
    searchMetadata,
    getPerson,
    type SmartSearchDto,
    type MetadataSearchDto,
    type AlbumResponseDto,
  } from '@immich/sdk';
  import { mdiArrowLeft, mdiDotsVertical, mdiImageOffOutline, mdiPlus, mdiSelectAll } from '@mdi/js';
  import { flip } from 'svelte/animate';
  import type { Viewport } from '$lib/stores/assets.store';
  import { locale } from '$lib/stores/preferences.store';
  import LoadingSpinner from '$lib/components/shared-components/loading-spinner.svelte';
<<<<<<< HEAD
  import { resolvePromise } from '$lib/utils';
=======
  import { parseUtcDate } from '$lib/utils/date-time';
>>>>>>> 2a75f884

  const MAX_ASSET_COUNT = 5000;
  let { isViewing: showAssetViewer } = assetViewingStore;
  const viewport: Viewport = { width: 0, height: 0 };

  // The GalleryViewer pushes it's own history state, which causes weird
  // behavior for history.back(). To prevent that we store the previous page
  // manually and navigate back to that.
  let previousRoute = AppRoute.EXPLORE as string;

  let nextPage: number | null = 1;
  let searchResultAlbums: AlbumResponseDto[] = [];
  let searchResultAssets: AssetResponseDto[] = [];
  let isLoading = true;

  const onKeyboardPress = (event: KeyboardEvent) => handleKeyboardPress(event);

  const handleKeyboardPress = async (event: KeyboardEvent) => {
    if (shouldIgnoreShortcut(event)) {
      return;
    }
    if (!$showAssetViewer) {
      switch (event.key) {
        case 'Escape': {
          if (isMultiSelectionMode) {
            selectedAssets = new Set();
            return;
          }
          if (!$preventRaceConditionSearchBar) {
            await goto(previousRoute);
          }
          $preventRaceConditionSearchBar = false;
          return;
        }
      }
    }
  };

  afterNavigate(({ from }) => {
    // Prevent setting previousRoute to the current page.
    if (from?.url && from.route.id !== $page.route.id) {
      previousRoute = from.url.href;
    }

    if (from?.route.id === '/(user)/people/[personId]') {
      previousRoute = AppRoute.PHOTOS;
    }

    if (from?.route.id === '/(user)/albums/[albumId]') {
      previousRoute = AppRoute.EXPLORE;
    }
  });

  let selectedAssets: Set<AssetResponseDto> = new Set();
  $: isMultiSelectionMode = selectedAssets.size > 0;
  $: isAllArchived = [...selectedAssets].every((asset) => asset.isArchived);
  $: isAllFavorite = [...selectedAssets].every((asset) => asset.isFavorite);

  const onAssetDelete = (assetId: string) => {
    searchResultAssets = searchResultAssets.filter((a: AssetResponseDto) => a.id !== assetId);
  };
  const handleSelectAll = () => {
    selectedAssets = new Set(searchResultAssets);
  };

  type SearchTerms = MetadataSearchDto & Pick<SmartSearchDto, 'query'>;

  $: searchQuery = $page.url.searchParams.get(QueryParameter.QUERY);
  $: terms = ((): SearchTerms => {
    return searchQuery ? JSON.parse(searchQuery) : {};
  })();

  $: terms, resolvePromise(onSearchQueryUpdate());

  async function onSearchQueryUpdate() {
    nextPage = 1;
    searchResultAssets = [];
    searchResultAlbums = [];
    await loadNextPage();
  }

  export const loadNextPage = async () => {
    if (!nextPage || searchResultAssets.length >= MAX_ASSET_COUNT) {
      return;
    }
    isLoading = true;

    const searchDto: SearchTerms = {
      page: nextPage,
      withExif: true,
      isVisible: true,
      ...terms,
    };

    const { albums, assets } =
      'query' in searchDto
        ? await searchSmart({ smartSearchDto: searchDto })
        : await searchMetadata({ metadataSearchDto: searchDto });

    searchResultAlbums.push(...albums.items);
    searchResultAssets.push(...assets.items);
    searchResultAlbums = searchResultAlbums;
    searchResultAssets = searchResultAssets;

    nextPage = assets.nextPage ? Number(assets.nextPage) : null;
    isLoading = false;
  };

  function getHumanReadableDate(dateString: string) {
    const date = parseUtcDate(dateString).startOf('day');
    return date.toLocaleString(
      {
        year: 'numeric',
        month: 'long',
        day: 'numeric',
      },
      { locale: $locale },
    );
  }

  function getHumanReadableSearchKey(key: keyof SearchTerms): string {
    const keyMap: Partial<Record<keyof SearchTerms, string>> = {
      takenAfter: 'Start date',
      takenBefore: 'End date',
      isArchived: 'In archive',
      isFavorite: 'Favorite',
      isNotInAlbum: 'Not in any album',
      type: 'Media type',
      query: 'Context',
      city: 'City',
      country: 'Country',
      state: 'State',
      make: 'Camera brand',
      model: 'Camera model',
      personIds: 'People',
    };
    return keyMap[key] || key;
  }

  async function getPersonName(personIds: string[]) {
    const personNames = await Promise.all(
      personIds.map(async (personId) => {
        const person = await getPerson({ id: personId });

        if (person.name == '') {
          return 'No Name';
        }

        return person.name;
      }),
    );

    return personNames.join(', ');
  }

  const triggerAssetUpdate = () => (searchResultAssets = searchResultAssets);

  function getObjectKeys<T extends object>(obj: T): (keyof T)[] {
    return Object.keys(obj) as (keyof T)[];
  }
</script>

<svelte:document on:keydown={onKeyboardPress} />

<section>
  {#if isMultiSelectionMode}
    <div class="fixed z-[100] top-0 left-0 w-full">
      <AssetSelectControlBar assets={selectedAssets} clearSelect={() => (selectedAssets = new Set())}>
        <CreateSharedLink />
        <CircleIconButton title="Select all" icon={mdiSelectAll} on:click={handleSelectAll} />
        <AssetSelectContextMenu icon={mdiPlus} title="Add">
          <AddToAlbum />
          <AddToAlbum shared />
        </AssetSelectContextMenu>
        <DeleteAssets {onAssetDelete} />

        <AssetSelectContextMenu icon={mdiDotsVertical} title="Add">
          <DownloadAction menuItem />
          <FavoriteAction menuItem removeFavorite={isAllFavorite} onFavorite={triggerAssetUpdate} />
          <ArchiveAction menuItem unarchive={isAllArchived} onArchive={triggerAssetUpdate} />
          <ChangeDate menuItem />
          <ChangeLocation menuItem />
        </AssetSelectContextMenu>
      </AssetSelectControlBar>
    </div>
  {:else}
    <div class="fixed z-[100] top-0 left-0 w-full">
      <ControlAppBar on:close={() => goto(previousRoute)} backIcon={mdiArrowLeft}>
        <div class="w-full flex-1 pl-4">
          <SearchBar grayTheme={false} searchQuery={terms} />
        </div>
      </ControlAppBar>
    </div>
  {/if}
</section>

<section
  id="search-chips"
  class="mt-24 text-center w-full flex gap-5 place-content-center place-items-center flex-wrap px-24"
>
  {#each getObjectKeys(terms) as key (key)}
    {@const value = terms[key]}
    <div class="flex place-content-center place-items-center text-xs">
      <div
        class="bg-immich-primary py-2 px-4 text-white dark:text-black dark:bg-immich-dark-primary
          {value === true ? 'rounded-full' : 'rounded-tl-full rounded-bl-full'}"
      >
        {getHumanReadableSearchKey(key)}
      </div>

      {#if value !== true}
        <div class="bg-gray-300 py-2 px-4 dark:bg-gray-800 dark:text-white rounded-tr-full rounded-br-full">
          {#if (key === 'takenAfter' || key === 'takenBefore') && typeof value === 'string'}
            {getHumanReadableDate(value)}
          {:else if key === 'personIds' && Array.isArray(value)}
            {#await getPersonName(value) then personName}
              {personName}
            {/await}
          {:else}
            {value}
          {/if}
        </div>
      {/if}
    </div>
  {/each}
</section>

<section
  class="relative mb-12 bg-immich-bg dark:bg-immich-dark-bg m-4"
  bind:clientHeight={viewport.height}
  bind:clientWidth={viewport.width}
>
  <section class="immich-scrollbar relative overflow-y-auto">
    {#if searchResultAlbums.length > 0}
      <section>
        <div class="ml-6 text-4xl font-medium text-black/70 dark:text-white/80">ALBUMS</div>
        <div class="grid grid-cols-[repeat(auto-fill,minmax(14rem,1fr))]">
          {#each searchResultAlbums as album, index (album.id)}
            <a data-sveltekit-preload-data="hover" href={`albums/${album.id}`} animate:flip={{ duration: 200 }}>
              <AlbumCard
                preload={index < 20}
                {album}
                isSharingView={false}
                showItemCount={false}
                showContextMenu={false}
              />
            </a>
          {/each}
        </div>

        <div class="m-6 text-4xl font-medium text-black/70 dark:text-white/80">PHOTOS & VIDEOS</div>
      </section>
    {/if}
    <section id="search-content" class="relative bg-immich-bg dark:bg-immich-dark-bg">
      {#if searchResultAssets.length > 0}
        <GalleryViewer
          assets={searchResultAssets}
          bind:selectedAssets
          on:intersected={loadNextPage}
          showArchiveIcon={true}
          {viewport}
        />
      {:else if !isLoading}
        <div class="flex min-h-[calc(66vh_-_11rem)] w-full place-content-center items-center dark:text-white">
          <div class="flex flex-col content-center items-center text-center">
            <Icon path={mdiImageOffOutline} size="3.5em" />
            <p class="mt-5 text-3xl font-medium">No results</p>
            <p class="text-base font-normal">Try a synonym or more general keyword</p>
          </div>
        </div>
      {/if}

      {#if isLoading}
        <div class="flex justify-center py-16 items-center">
          <LoadingSpinner size="48" />
        </div>
      {/if}
    </section>
  </section>
</section><|MERGE_RESOLUTION|>--- conflicted
+++ resolved
@@ -35,11 +35,8 @@
   import type { Viewport } from '$lib/stores/assets.store';
   import { locale } from '$lib/stores/preferences.store';
   import LoadingSpinner from '$lib/components/shared-components/loading-spinner.svelte';
-<<<<<<< HEAD
   import { resolvePromise } from '$lib/utils';
-=======
   import { parseUtcDate } from '$lib/utils/date-time';
->>>>>>> 2a75f884
 
   const MAX_ASSET_COUNT = 5000;
   let { isViewing: showAssetViewer } = assetViewingStore;
