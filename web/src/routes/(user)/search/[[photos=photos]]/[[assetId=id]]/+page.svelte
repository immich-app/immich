<script lang="ts">
  import { afterNavigate, goto } from '$app/navigation';
  import { page } from '$app/state';
  import { shortcut } from '$lib/actions/shortcut';
  import AlbumCardGroup from '$lib/components/album-page/album-card-group.svelte';
  import CircleIconButton from '$lib/components/elements/buttons/circle-icon-button.svelte';
  import Icon from '$lib/components/elements/icon.svelte';
  import AddToAlbum from '$lib/components/photos-page/actions/add-to-album.svelte';
  import ArchiveAction from '$lib/components/photos-page/actions/archive-action.svelte';
  import AssetJobActions from '$lib/components/photos-page/actions/asset-job-actions.svelte';
  import ChangeDate from '$lib/components/photos-page/actions/change-date-action.svelte';
  import ChangeDescription from '$lib/components/photos-page/actions/change-description-action.svelte';
  import ChangeLocation from '$lib/components/photos-page/actions/change-location-action.svelte';
  import CreateSharedLink from '$lib/components/photos-page/actions/create-shared-link.svelte';
  import DeleteAssets from '$lib/components/photos-page/actions/delete-assets.svelte';
  import DownloadAction from '$lib/components/photos-page/actions/download-action.svelte';
  import FavoriteAction from '$lib/components/photos-page/actions/favorite-action.svelte';
  import TagAction from '$lib/components/photos-page/actions/tag-action.svelte';
  import AssetSelectControlBar from '$lib/components/photos-page/asset-select-control-bar.svelte';
  import ButtonContextMenu from '$lib/components/shared-components/context-menu/button-context-menu.svelte';
  import ControlAppBar from '$lib/components/shared-components/control-app-bar.svelte';
  import GalleryViewer from '$lib/components/shared-components/gallery-viewer/gallery-viewer.svelte';
  import LoadingSpinner from '$lib/components/shared-components/loading-spinner.svelte';
  import SearchBar from '$lib/components/shared-components/search-bar/search-bar.svelte';
  import { AppRoute, QueryParameter } from '$lib/constants';
  import { AssetInteraction } from '$lib/stores/asset-interaction.svelte';
  import { assetViewingStore } from '$lib/stores/asset-viewing.store';
  import type { TimelineAsset, Viewport } from '$lib/stores/assets-store.svelte';
  import { lang, locale } from '$lib/stores/preferences.store';
  import { featureFlags } from '$lib/stores/server-config.store';
  import { preferences } from '$lib/stores/user.store';
  import { handlePromiseError } from '$lib/utils';
  import { cancelMultiselect } from '$lib/utils/asset-utils';
  import { parseUtcDate } from '$lib/utils/date-time';
  import { handleError } from '$lib/utils/handle-error';
  import { isAlbumsRoute, isPeopleRoute } from '$lib/utils/navigation';
  import { toTimelineAsset } from '$lib/utils/timeline-util';
  import {
    type AlbumResponseDto,
    getPerson,
    getTagById,
    type MetadataSearchDto,
    searchAssets,
    searchSmart,
    type SmartSearchDto,
  } from '@immich/sdk';
  import { mdiArrowLeft, mdiDotsVertical, mdiImageOffOutline, mdiPlus, mdiSelectAll } from '@mdi/js';
  import { tick } from 'svelte';
  import { t } from 'svelte-i18n';

  const MAX_ASSET_COUNT = 5000;
  let { isViewing: showAssetViewer } = assetViewingStore;
  const viewport: Viewport = $state({ width: 0, height: 0 });

  // The GalleryViewer pushes it's own history state, which causes weird
  // behavior for history.back(). To prevent that we store the previous page
  // manually and navigate back to that.
  let previousRoute = $state(AppRoute.EXPLORE as string);

  let nextPage = $state(1);
  let searchResultAlbums: AlbumResponseDto[] = $state([]);
  let searchResultAssets: TimelineAsset[] = $state([]);
  let isLoading = $state(true);
  let scrollY = $state(0);
  let scrollYHistory = 0;

  const assetInteraction = new AssetInteraction();

  type SearchTerms = MetadataSearchDto & Pick<SmartSearchDto, 'query'>;
  let searchQuery = $derived(page.url.searchParams.get(QueryParameter.QUERY));
  let smartSearchEnabled = $derived($featureFlags.loaded && $featureFlags.smartSearch);
  let terms = $derived(searchQuery ? JSON.parse(searchQuery) : {});

  $effect(() => {
    // eslint-disable-next-line @typescript-eslint/no-unused-expressions
    terms;
    setTimeout(() => {
      handlePromiseError(onSearchQueryUpdate());
    });
  });

  const onEscape = () => {
    if ($showAssetViewer) {
      return;
    }

    if (assetInteraction.selectionActive) {
      assetInteraction.selectedAssets = [];
      return;
    }
    handlePromiseError(goto(previousRoute));
  };

  $effect(() => {
    if (scrollY) {
      scrollYHistory = scrollY;
    }
  });

  afterNavigate(({ from }) => {
    // Prevent setting previousRoute to the current page.
    if (from?.url && from.route.id !== page.route.id) {
      previousRoute = from.url.href;
    }
    const route = from?.route?.id;

    if (isPeopleRoute(route)) {
      previousRoute = AppRoute.PHOTOS;
    }

    if (isAlbumsRoute(route)) {
      previousRoute = AppRoute.EXPLORE;
    }

    tick()
      .then(() => {
        window.scrollTo(0, scrollYHistory);
      })
      .catch(() => {
        // do nothing
      });
  });

  const onAssetDelete = (assetIds: string[]) => {
    const assetIdSet = new Set(assetIds);
    searchResultAssets = searchResultAssets.filter((asset: TimelineAsset) => !assetIdSet.has(asset.id));
  };
  const handleSelectAll = () => {
    assetInteraction.selectAssets(searchResultAssets);
  };

  async function onSearchQueryUpdate() {
    nextPage = 1;
    searchResultAssets = [];
    searchResultAlbums = [];
    await loadNextPage(true);
  }

  // eslint-disable-next-line svelte/valid-prop-names-in-kit-pages
  export const loadNextPage = async (force?: boolean) => {
    if (!nextPage || searchResultAssets.length >= MAX_ASSET_COUNT) {
      return;
    }
    if (isLoading && !force) {
      return;
    }
    isLoading = true;

    const searchDto: SearchTerms = {
      page: nextPage,
      withExif: true,
      isVisible: true,
      language: $lang,
      ...terms,
    };

    try {
      const { albums, assets } =
        'query' in searchDto && smartSearchEnabled
          ? await searchSmart({ smartSearchDto: searchDto })
          : await searchAssets({ metadataSearchDto: searchDto });

      searchResultAlbums.push(...albums.items);
      searchResultAssets.push(...assets.items.map((asset) => toTimelineAsset(asset)));

      nextPage = Number(assets.nextPage) || 0;
    } catch (error) {
      handleError(error, $t('loading_search_results_failed'));
    } finally {
      isLoading = false;
    }
  };

  function getHumanReadableDate(dateString: string) {
    const date = parseUtcDate(dateString).startOf('day');
    return date.toLocaleString(
      {
        year: 'numeric',
        month: 'long',
        day: 'numeric',
      },
      { locale: $locale },
    );
  }

  function getHumanReadableSearchKey(key: keyof SearchTerms): string {
    const keyMap: Partial<Record<keyof SearchTerms, string>> = {
      takenAfter: $t('start_date'),
      takenBefore: $t('end_date'),
      visibility: $t('in_archive'),
      isFavorite: $t('favorite'),
      isNotInAlbum: $t('not_in_any_album'),
      type: $t('media_type'),
      query: $t('context'),
      city: $t('city'),
      country: $t('country'),
      state: $t('state'),
      make: $t('camera_brand'),
      model: $t('camera_model'),
      lensModel: $t('lens_model'),
      personIds: $t('people'),
      tagIds: $t('tags'),
      originalFileName: $t('file_name'),
      description: $t('description'),
    };
    return keyMap[key] || key;
  }

  async function getPersonName(personIds: string[]) {
    const personNames = await Promise.all(
      personIds.map(async (personId) => {
        const person = await getPerson({ id: personId });

        if (person.name == '') {
          return $t('no_name');
        }

        return person.name;
      }),
    );

    return personNames.join(', ');
  }

  async function getTagNames(tagIds: string[]) {
    const tagNames = await Promise.all(
      tagIds.map(async (tagId) => {
        const tag = await getTagById({ id: tagId });

        return tag.value;
      }),
    );

    return tagNames.join(', ');
  }

  const onAddToAlbum = (assetIds: string[]) => {
    cancelMultiselect(assetInteraction);

    if (terms.isNotInAlbum.toString() == 'true') {
      const assetIdSet = new Set(assetIds);
      searchResultAssets = searchResultAssets.filter((asset) => !assetIdSet.has(asset.id));
    }
  };

  function getObjectKeys<T extends object>(obj: T): (keyof T)[] {
    return Object.keys(obj) as (keyof T)[];
  }
</script>

<svelte:window use:shortcut={{ shortcut: { key: 'Escape' }, onShortcut: onEscape }} bind:scrollY />

<<<<<<< HEAD
<section>
  {#if assetInteraction.selectionActive}
    <div class="fixed top-0 start-0 w-full">
      <AssetSelectControlBar
        assets={assetInteraction.selectedAssets}
        clearSelect={() => cancelMultiselect(assetInteraction)}
      >
        <CreateSharedLink />
        <CircleIconButton title={$t('select_all')} icon={mdiSelectAll} onclick={handleSelectAll} />
        <ButtonContextMenu icon={mdiPlus} title={$t('add_to')}>
          <AddToAlbum {onAddToAlbum} />
          <AddToAlbum shared {onAddToAlbum} />
        </ButtonContextMenu>
        <FavoriteAction
          removeFavorite={assetInteraction.isAllFavorite}
          onFavorite={(assetIds, isFavorite) => {
            for (const assetId of assetIds) {
              const asset = searchResultAssets.find((searchAsset) => searchAsset.id === assetId);
              if (asset) {
                asset.isFavorite = isFavorite;
              }
            }
          }}
        />

        <ButtonContextMenu icon={mdiDotsVertical} title={$t('menu')}>
          <DownloadAction menuItem />
          <ChangeDate menuItem />
          <ChangeLocation menuItem />
          <ArchiveAction menuItem unarchive={assetInteraction.isAllArchived} />
          {#if $preferences.tags.enabled && assetInteraction.isAllUserOwned}
            <TagAction menuItem />
          {/if}
          <DeleteAssets menuItem {onAssetDelete} />
          <hr />
          <AssetJobActions />
        </ButtonContextMenu>
      </AssetSelectControlBar>
    </div>
  {:else}
    <div class="fixed top-0 start-0 w-full">
      <ControlAppBar onClose={() => goto(previousRoute)} backIcon={mdiArrowLeft}>
        <div class="absolute bg-light"></div>
        <div class="w-full flex-1 ps-4">
          <SearchBar grayTheme={false} value={terms?.query ?? ''} searchQuery={terms} />
        </div>
      </ControlAppBar>
    </div>
  {/if}
</section>

=======
>>>>>>> a65c9056
{#if terms}
  <section
    id="search-chips"
    class="mt-24 text-center w-full flex gap-5 place-content-center place-items-center flex-wrap px-24"
  >
    {#each getObjectKeys(terms) as searchKey (searchKey)}
      {@const value = terms[searchKey]}
      <div class="flex place-content-center place-items-center text-xs">
        <div
          class="bg-immich-primary py-2 px-4 text-white dark:text-black dark:bg-immich-dark-primary
          {value === true ? 'rounded-full' : 'rounded-s-full'}"
        >
          {getHumanReadableSearchKey(searchKey as keyof SearchTerms)}
        </div>

        {#if value !== true}
          <div class="bg-gray-300 py-2 px-4 dark:bg-gray-800 dark:text-white rounded-e-full">
            {#if (searchKey === 'takenAfter' || searchKey === 'takenBefore') && typeof value === 'string'}
              {getHumanReadableDate(value)}
            {:else if searchKey === 'personIds' && Array.isArray(value)}
              {#await getPersonName(value) then personName}
                {personName}
              {/await}
            {:else if searchKey === 'tagIds' && Array.isArray(value)}
              {#await getTagNames(value) then tagNames}
                {tagNames}
              {/await}
            {:else if value === null || value === ''}
              {$t('unknown')}
            {:else}
              {value}
            {/if}
          </div>
        {/if}
      </div>
    {/each}
  </section>
{/if}

<section
  class="mb-12 bg-immich-bg dark:bg-immich-dark-bg m-4"
  bind:clientHeight={viewport.height}
  bind:clientWidth={viewport.width}
>
  {#if searchResultAlbums.length > 0}
    <section>
      <div class="ms-6 text-4xl font-medium text-black/70 dark:text-white/80">{$t('albums').toUpperCase()}</div>
      <AlbumCardGroup albums={searchResultAlbums} showDateRange showItemCount />

      <div class="m-6 text-4xl font-medium text-black/70 dark:text-white/80">
        {$t('photos_and_videos').toUpperCase()}
      </div>
    </section>
  {/if}
  <section id="search-content">
    {#if searchResultAssets.length > 0}
      <GalleryViewer
        assets={searchResultAssets}
        {assetInteraction}
        onIntersected={loadNextPage}
        showArchiveIcon={true}
        {viewport}
        pageHeaderOffset={54}
      />
    {:else if !isLoading}
      <div class="flex min-h-[calc(66vh_-_11rem)] w-full place-content-center items-center dark:text-white">
        <div class="flex flex-col content-center items-center text-center">
          <Icon path={mdiImageOffOutline} size="3.5em" />
          <p class="mt-5 text-3xl font-medium">{$t('no_results')}</p>
          <p class="text-base font-normal">{$t('no_results_description')}</p>
        </div>
      </div>
    {/if}

    {#if isLoading}
      <div class="flex justify-center py-16 items-center">
        <LoadingSpinner size="48" />
      </div>
    {/if}
  </section>

  <section>
    {#if assetInteraction.selectionActive}
      <div class="fixed top-0 start-0 w-full">
        <AssetSelectControlBar
          assets={assetInteraction.selectedAssets}
          clearSelect={() => cancelMultiselect(assetInteraction)}
        >
          <CreateSharedLink />
          <CircleIconButton title={$t('select_all')} icon={mdiSelectAll} onclick={handleSelectAll} />
          <ButtonContextMenu icon={mdiPlus} title={$t('add_to')}>
            <AddToAlbum {onAddToAlbum} />
            <AddToAlbum shared {onAddToAlbum} />
          </ButtonContextMenu>
          <FavoriteAction
            removeFavorite={assetInteraction.isAllFavorite}
            onFavorite={(ids, isFavorite) => {
              for (const id of ids) {
                const asset = searchResultAssets.find((asset) => asset.id === id);
                if (asset) {
                  asset.isFavorite = isFavorite;
                }
              }
            }}
          />

          <ButtonContextMenu icon={mdiDotsVertical} title={$t('menu')}>
            <DownloadAction menuItem />
            <ChangeDate menuItem />
            <ChangeDescription menuItem />
            <ChangeLocation menuItem />
            <ArchiveAction menuItem unarchive={assetInteraction.isAllArchived} />
            {#if $preferences.tags.enabled && assetInteraction.isAllUserOwned}
              <TagAction menuItem />
            {/if}
            <DeleteAssets menuItem {onAssetDelete} />
            <hr />
            <AssetJobActions />
          </ButtonContextMenu>
        </AssetSelectControlBar>
      </div>
    {:else}
      <div class="fixed top-0 start-0 w-full">
        <ControlAppBar onClose={() => goto(previousRoute)} backIcon={mdiArrowLeft}>
          <div class="absolute bg-light"></div>
          <div class="w-full flex-1 ps-4">
            <SearchBar grayTheme={false} value={terms?.query ?? ''} searchQuery={terms} />
          </div>
        </ControlAppBar>
      </div>
    {/if}
  </section>
</section><|MERGE_RESOLUTION|>--- conflicted
+++ resolved
@@ -250,7 +250,6 @@
 
 <svelte:window use:shortcut={{ shortcut: { key: 'Escape' }, onShortcut: onEscape }} bind:scrollY />
 
-<<<<<<< HEAD
 <section>
   {#if assetInteraction.selectionActive}
     <div class="fixed top-0 start-0 w-full">
@@ -302,8 +301,6 @@
   {/if}
 </section>
 
-=======
->>>>>>> a65c9056
 {#if terms}
   <section
     id="search-chips"
