--- conflicted
+++ resolved
@@ -24,11 +24,7 @@
   import { AppRoute, QueryParameter } from '$lib/constants';
   import { AssetInteraction } from '$lib/stores/asset-interaction.svelte';
   import { assetViewingStore } from '$lib/stores/asset-viewing.store';
-<<<<<<< HEAD
   import type { TimelineAsset, Viewport } from '$lib/stores/assets-store.svelte';
-=======
-  import type { Viewport } from '$lib/stores/assets-store.svelte';
->>>>>>> 81d959a2
   import { lang, locale } from '$lib/stores/preferences.store';
   import { featureFlags } from '$lib/stores/server-config.store';
   import { preferences } from '$lib/stores/user.store';
@@ -37,10 +33,7 @@
   import { parseUtcDate } from '$lib/utils/date-time';
   import { handleError } from '$lib/utils/handle-error';
   import { isAlbumsRoute, isPeopleRoute } from '$lib/utils/navigation';
-<<<<<<< HEAD
   import { toTimelineAsset } from '$lib/utils/timeline-util';
-=======
->>>>>>> 81d959a2
   import {
     type AlbumResponseDto,
     getPerson,
