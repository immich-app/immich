<script lang="ts">
  import { afterNavigate, goto } from '$app/navigation';
  import { page } from '$app/state';
  import { shortcut } from '$lib/actions/shortcut';
  import AlbumCardGroup from '$lib/components/album-page/album-card-group.svelte';
  import ButtonContextMenu from '$lib/components/shared-components/context-menu/button-context-menu.svelte';
  import ControlAppBar from '$lib/components/shared-components/control-app-bar.svelte';
  import GalleryViewer from '$lib/components/shared-components/gallery-viewer/gallery-viewer.svelte';
  import SearchBar from '$lib/components/shared-components/search-bar/search-bar.svelte';
  import AddToAlbum from '$lib/components/timeline/actions/AddToAlbumAction.svelte';
  import ArchiveAction from '$lib/components/timeline/actions/ArchiveAction.svelte';
  import AssetJobActions from '$lib/components/timeline/actions/AssetJobActions.svelte';
  import ChangeDate from '$lib/components/timeline/actions/ChangeDateAction.svelte';
  import ChangeDescription from '$lib/components/timeline/actions/ChangeDescriptionAction.svelte';
  import ChangeLocation from '$lib/components/timeline/actions/ChangeLocationAction.svelte';
  import CreateSharedLink from '$lib/components/timeline/actions/CreateSharedLinkAction.svelte';
  import DeleteAssets from '$lib/components/timeline/actions/DeleteAssetsAction.svelte';
  import DownloadAction from '$lib/components/timeline/actions/DownloadAction.svelte';
  import FavoriteAction from '$lib/components/timeline/actions/FavoriteAction.svelte';
  import SetVisibilityAction from '$lib/components/timeline/actions/SetVisibilityAction.svelte';
  import TagAction from '$lib/components/timeline/actions/TagAction.svelte';
  import AssetSelectControlBar from '$lib/components/timeline/AssetSelectControlBar.svelte';
  import { AppRoute, QueryParameter } from '$lib/constants';
  import type { TimelineAsset, Viewport } from '$lib/managers/timeline-manager/types';
  import { AssetInteraction } from '$lib/stores/asset-interaction.svelte';
  import { assetViewingStore } from '$lib/stores/asset-viewing.store';
  import { lang, locale } from '$lib/stores/preferences.store';
  import { featureFlags } from '$lib/stores/server-config.store';
  import { preferences } from '$lib/stores/user.store';
  import { handlePromiseError } from '$lib/utils';
  import { cancelMultiselect } from '$lib/utils/asset-utils';
  import { parseUtcDate } from '$lib/utils/date-time';
  import { handleError } from '$lib/utils/handle-error';
  import { isAlbumsRoute, isPeopleRoute } from '$lib/utils/navigation';
  import { toTimelineAsset } from '$lib/utils/timeline-util';
  import {
    type AlbumResponseDto,
    getPerson,
    getTagById,
    type MetadataSearchDto,
    searchAssets,
    searchSmart,
    type SmartSearchDto,
  } from '@immich/sdk';
  import { Icon, IconButton, LoadingSpinner } from '@immich/ui';
  import { mdiArrowLeft, mdiDotsVertical, mdiImageOffOutline, mdiPlus, mdiSelectAll } from '@mdi/js';
  import { tick } from 'svelte';
  import { t } from 'svelte-i18n';

  let { isViewing: showAssetViewer } = assetViewingStore;
  const viewport: Viewport = $state({ width: 0, height: 0 });
  let searchResultsElement: HTMLElement | undefined = $state();

  // The GalleryViewer pushes it's own history state, which causes weird
  // behavior for history.back(). To prevent that we store the previous page
  // manually and navigate back to that.
  let previousRoute = $state(AppRoute.EXPLORE as string);

  let nextPage = $state(1);
  let searchResultAlbums: AlbumResponseDto[] = $state([]);
  let searchResultAssets: TimelineAsset[] = $state([]);
  let isLoading = $state(true);
  let scrollY = $state(0);
  let scrollYHistory = 0;

  const assetInteraction = new AssetInteraction();

  type SearchTerms = MetadataSearchDto & Pick<SmartSearchDto, 'query' | 'queryAssetId'>;
  let searchQuery = $derived(page.url.searchParams.get(QueryParameter.QUERY));
  let smartSearchEnabled = $derived($featureFlags.loaded && $featureFlags.smartSearch);
  let terms = $derived(searchQuery ? JSON.parse(searchQuery) : {});

  $effect(() => {
    // eslint-disable-next-line @typescript-eslint/no-unused-expressions
    terms;
    setTimeout(() => {
      handlePromiseError(onSearchQueryUpdate());
    });
  });

  const onEscape = () => {
    if ($showAssetViewer) {
      return;
    }

    if (assetInteraction.selectionActive) {
      assetInteraction.selectedAssets = [];
      return;
    }
    handlePromiseError(goto(previousRoute));
  };

  $effect(() => {
    if (scrollY) {
      scrollYHistory = scrollY;
    }
  });

  afterNavigate(({ from }) => {
    // Prevent setting previousRoute to the current page.
    if (from?.url && from.route.id !== page.route.id) {
      previousRoute = from.url.href;
    }
    const route = from?.route?.id;

    if (isPeopleRoute(route)) {
      previousRoute = AppRoute.PHOTOS;
    }

    if (isAlbumsRoute(route)) {
      previousRoute = AppRoute.EXPLORE;
    }

    tick()
      .then(() => {
        window.scrollTo(0, scrollYHistory);
      })
      .catch(() => {
        // do nothing
      });
  });

  const onAssetDelete = (assetIds: string[]) => {
    const assetIdSet = new Set(assetIds);
    searchResultAssets = searchResultAssets.filter((asset: TimelineAsset) => !assetIdSet.has(asset.id));
  };

  const handleSetVisibility = (assetIds: string[]) => {
    assetInteraction.clearMultiselect();
    onAssetDelete(assetIds);
  };

  const handleSelectAll = () => {
    assetInteraction.selectAssets(searchResultAssets);
  };

  async function onSearchQueryUpdate() {
    nextPage = 1;
    searchResultAssets = [];
    searchResultAlbums = [];
    await loadNextPage(true);
  }

  // eslint-disable-next-line svelte/valid-prop-names-in-kit-pages
  export const loadNextPage = async (force?: boolean) => {
    if (!nextPage || (isLoading && !force)) {
      return;
    }
    isLoading = true;

    const searchDto: SearchTerms = {
      page: nextPage,
      withExif: true,
      isVisible: true,
      language: $lang,
      ...terms,
    };

    try {
      const { albums, assets } =
        ('query' in searchDto || 'queryAssetId' in searchDto) && smartSearchEnabled
          ? await searchSmart({ smartSearchDto: searchDto })
          : await searchAssets({ metadataSearchDto: searchDto });

      searchResultAlbums.push(...albums.items);
      searchResultAssets.push(...assets.items.map((asset) => toTimelineAsset(asset)));

      nextPage = Number(assets.nextPage) || 0;
    } catch (error) {
      handleError(error, $t('loading_search_results_failed'));
    } finally {
      isLoading = false;
    }
  };

  function getHumanReadableDate(dateString: string) {
    const date = parseUtcDate(dateString).startOf('day');
    return date.toLocaleString(
      {
        year: 'numeric',
        month: 'long',
        day: 'numeric',
      },
      { locale: $locale },
    );
  }

  function getHumanReadableSearchKey(key: keyof SearchTerms): string {
    const keyMap: Partial<Record<keyof SearchTerms, string>> = {
      takenAfter: $t('start_date'),
      takenBefore: $t('end_date'),
      visibility: $t('in_archive'),
      isFavorite: $t('favorite'),
      isNotInAlbum: $t('not_in_any_album'),
      type: $t('media_type'),
      query: $t('context'),
      city: $t('city'),
      country: $t('country'),
      state: $t('state'),
      make: $t('camera_brand'),
      model: $t('camera_model'),
      lensModel: $t('lens_model'),
      personIds: $t('people'),
      tagIds: $t('tags'),
      originalFileName: $t('file_name'),
      description: $t('description'),
<<<<<<< HEAD
      minWidth: $t('min_width'),
      maxWidth: $t('max_width'),
      minHeight: $t('min_height'),
      maxHeight: $t('max_height'),
=======
      queryAssetId: $t('query_asset_id'),
>>>>>>> f26db805
    };
    return keyMap[key] || key;
  }

  async function getPersonName(personIds: string[]) {
    const personNames = await Promise.all(
      personIds.map(async (personId) => {
        const person = await getPerson({ id: personId });

        if (person.name == '') {
          return $t('no_name');
        }

        return person.name;
      }),
    );

    return personNames.join(', ');
  }

  async function getTagNames(tagIds: string[] | null) {
    if (tagIds === null) {
      return $t('untagged');
    }
    const tagNames = await Promise.all(
      tagIds.map(async (tagId) => {
        const tag = await getTagById({ id: tagId });

        return tag.value;
      }),
    );

    return tagNames.join(', ');
  }

  const onAddToAlbum = (assetIds: string[]) => {
    cancelMultiselect(assetInteraction);

    if (terms.isNotInAlbum.toString() == 'true') {
      const assetIdSet = new Set(assetIds);
      searchResultAssets = searchResultAssets.filter((asset) => !assetIdSet.has(asset.id));
    }
  };

  function getObjectKeys<T extends object>(obj: T): (keyof T)[] {
    return Object.keys(obj) as (keyof T)[];
  }
</script>

<svelte:window bind:scrollY />
<svelte:document use:shortcut={{ shortcut: { key: 'Escape' }, onShortcut: onEscape }} />

<section>
  {#if assetInteraction.selectionActive}
    <div class="fixed top-0 start-0 w-full">
      <AssetSelectControlBar
        assets={assetInteraction.selectedAssets}
        clearSelect={() => cancelMultiselect(assetInteraction)}
      >
        <CreateSharedLink />
        <IconButton
          shape="round"
          color="secondary"
          variant="ghost"
          aria-label={$t('select_all')}
          icon={mdiSelectAll}
          onclick={handleSelectAll}
        />
        <ButtonContextMenu icon={mdiPlus} title={$t('add_to')}>
          <AddToAlbum {onAddToAlbum} />
          <AddToAlbum shared {onAddToAlbum} />
        </ButtonContextMenu>
        <FavoriteAction
          removeFavorite={assetInteraction.isAllFavorite}
          onFavorite={(assetIds, isFavorite) => {
            for (const assetId of assetIds) {
              const asset = searchResultAssets.find((searchAsset) => searchAsset.id === assetId);
              if (asset) {
                asset.isFavorite = isFavorite;
              }
            }
          }}
        />

        <ButtonContextMenu icon={mdiDotsVertical} title={$t('menu')}>
          <DownloadAction menuItem />
          <ChangeDate menuItem />
          <ChangeLocation menuItem />
          <ArchiveAction menuItem unarchive={assetInteraction.isAllArchived} />
          {#if $preferences.tags.enabled && assetInteraction.isAllUserOwned}
            <TagAction menuItem />
          {/if}
          <DeleteAssets menuItem {onAssetDelete} onUndoDelete={onSearchQueryUpdate} />
          <hr />
          <AssetJobActions />
        </ButtonContextMenu>
      </AssetSelectControlBar>
    </div>
  {:else}
    <div class="fixed top-0 start-0 w-full">
      <ControlAppBar onClose={() => goto(previousRoute)} backIcon={mdiArrowLeft}>
        <div class="absolute bg-light"></div>
        <div class="w-full flex-1 ps-4">
          <SearchBar grayTheme={false} value={terms?.query ?? ''} searchQuery={terms} />
        </div>
      </ControlAppBar>
    </div>
  {/if}
</section>

{#if terms}
  <section
    id="search-chips"
    class="mt-24 text-center w-full flex gap-5 place-content-center place-items-center flex-wrap px-24"
  >
    {#each getObjectKeys(terms) as searchKey (searchKey)}
      {@const value = terms[searchKey]}
      <div class="flex place-content-center place-items-center items-stretch text-xs">
        <div
          class="flex items-center justify-center bg-immich-primary py-2 px-4 text-white dark:text-black dark:bg-immich-dark-primary
          {value === true ? 'rounded-full' : 'rounded-s-full'}"
        >
          {getHumanReadableSearchKey(searchKey as keyof SearchTerms)}
        </div>

        {#if value !== true}
          <div class="bg-gray-300 py-2 px-4 dark:bg-gray-800 dark:text-white rounded-e-full">
            {#if (searchKey === 'takenAfter' || searchKey === 'takenBefore') && typeof value === 'string'}
              {getHumanReadableDate(value)}
            {:else if searchKey === 'personIds' && Array.isArray(value)}
              {#await getPersonName(value) then personName}
                {personName}
              {/await}
            {:else if searchKey === 'tagIds' && (Array.isArray(value) || value === null)}
              {#await getTagNames(value) then tagNames}
                {tagNames}
              {/await}
            {:else if value === null || value === ''}
              {$t('unknown')}
            {:else}
              {value}
            {/if}
          </div>
        {/if}
      </div>
    {/each}
  </section>
{/if}

<section
  class="mb-12 bg-immich-bg dark:bg-immich-dark-bg m-4 max-h-screen"
  bind:clientHeight={viewport.height}
  bind:clientWidth={viewport.width}
  bind:this={searchResultsElement}
>
  {#if searchResultAlbums.length > 0}
    <section>
      <div class="uppercase ms-6 text-4xl font-medium text-black/70 dark:text-white/80">{$t('albums')}</div>
      <AlbumCardGroup albums={searchResultAlbums} showDateRange showItemCount />

      <div class="uppercase m-6 text-4xl font-medium text-black/70 dark:text-white/80">
        {$t('photos_and_videos')}
      </div>
    </section>
  {/if}
  <section id="search-content">
    {#if searchResultAssets.length > 0}
      <GalleryViewer
        assets={searchResultAssets}
        {assetInteraction}
        onIntersected={loadNextPage}
        showArchiveIcon={true}
        {viewport}
        onReload={onSearchQueryUpdate}
        slidingWindowOffset={searchResultsElement.offsetTop}
      />
    {:else if !isLoading}
      <div class="flex min-h-[calc(66vh-11rem)] w-full place-content-center items-center dark:text-white">
        <div class="flex flex-col content-center items-center text-center">
          <Icon icon={mdiImageOffOutline} size="3.5em" />
          <p class="mt-5 text-3xl font-medium">{$t('no_results')}</p>
          <p class="text-base font-normal">{$t('no_results_description')}</p>
        </div>
      </div>
    {/if}

    {#if isLoading}
      <div class="flex justify-center py-16 items-center">
        <LoadingSpinner size="giant" />
      </div>
    {/if}
  </section>

  <section>
    {#if assetInteraction.selectionActive}
      <div class="fixed top-0 start-0 w-full">
        <AssetSelectControlBar
          assets={assetInteraction.selectedAssets}
          clearSelect={() => cancelMultiselect(assetInteraction)}
        >
          <CreateSharedLink />
          <IconButton
            shape="round"
            color="secondary"
            variant="ghost"
            aria-label={$t('select_all')}
            icon={mdiSelectAll}
            onclick={handleSelectAll}
          />
          <ButtonContextMenu icon={mdiPlus} title={$t('add_to')}>
            <AddToAlbum {onAddToAlbum} />
            <AddToAlbum shared {onAddToAlbum} />
          </ButtonContextMenu>
          <FavoriteAction
            removeFavorite={assetInteraction.isAllFavorite}
            onFavorite={(ids, isFavorite) => {
              for (const id of ids) {
                const asset = searchResultAssets.find((asset) => asset.id === id);
                if (asset) {
                  asset.isFavorite = isFavorite;
                }
              }
            }}
          />

          <ButtonContextMenu icon={mdiDotsVertical} title={$t('menu')}>
            <DownloadAction menuItem />
            <ChangeDate menuItem />
            <ChangeDescription menuItem />
            <ChangeLocation menuItem />
            <ArchiveAction menuItem unarchive={assetInteraction.isAllArchived} />
            {#if assetInteraction.isAllUserOwned}
              <SetVisibilityAction menuItem onVisibilitySet={handleSetVisibility} />
            {/if}
            {#if $preferences.tags.enabled && assetInteraction.isAllUserOwned}
              <TagAction menuItem />
            {/if}
            <DeleteAssets menuItem {onAssetDelete} onUndoDelete={onSearchQueryUpdate} />
            <hr />
            <AssetJobActions />
          </ButtonContextMenu>
        </AssetSelectControlBar>
      </div>
    {:else}
      <div class="fixed top-0 start-0 w-full">
        <ControlAppBar onClose={() => goto(previousRoute)} backIcon={mdiArrowLeft}>
          <div class="absolute bg-light"></div>
          <div class="w-full flex-1 ps-4">
            <SearchBar grayTheme={false} value={terms?.query ?? ''} searchQuery={terms} />
          </div>
        </ControlAppBar>
      </div>
    {/if}
  </section>
</section><|MERGE_RESOLUTION|>--- conflicted
+++ resolved
@@ -204,14 +204,11 @@
       tagIds: $t('tags'),
       originalFileName: $t('file_name'),
       description: $t('description'),
-<<<<<<< HEAD
+      queryAssetId: $t('query_asset_id'),
       minWidth: $t('min_width'),
       maxWidth: $t('max_width'),
       minHeight: $t('min_height'),
       maxHeight: $t('max_height'),
-=======
-      queryAssetId: $t('query_asset_id'),
->>>>>>> f26db805
     };
     return keyMap[key] || key;
   }
