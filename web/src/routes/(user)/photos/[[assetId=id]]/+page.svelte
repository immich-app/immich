--- conflicted
+++ resolved
@@ -32,11 +32,8 @@
     type OnUnlink,
   } from '$lib/utils/actions';
   import { openFileUploadDialog } from '$lib/utils/file-uploader';
-<<<<<<< HEAD
+  import { AssetVisibility } from '@immich/sdk';
 
-=======
-  import { AssetTypeEnum, AssetVisibility } from '@immich/sdk';
->>>>>>> 81d959a2
   import { mdiDotsVertical, mdiPlus } from '@mdi/js';
   import { onDestroy } from 'svelte';
   import { t } from 'svelte-i18n';
