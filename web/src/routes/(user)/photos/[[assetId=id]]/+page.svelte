<script lang="ts">
  import UserPageLayout from '$lib/components/layouts/user-page-layout.svelte';
  import AddToAlbum from '$lib/components/photos-page/actions/add-to-album.svelte';
  import ArchiveAction from '$lib/components/photos-page/actions/archive-action.svelte';
  import ChangeDate from '$lib/components/photos-page/actions/change-date-action.svelte';
  import ChangeLocation from '$lib/components/photos-page/actions/change-location-action.svelte';
  import AssetJobActions from '$lib/components/photos-page/actions/asset-job-actions.svelte';
  import CreateSharedLink from '$lib/components/photos-page/actions/create-shared-link.svelte';
  import DeleteAssets from '$lib/components/photos-page/actions/delete-assets.svelte';
  import DownloadAction from '$lib/components/photos-page/actions/download-action.svelte';
  import FavoriteAction from '$lib/components/photos-page/actions/favorite-action.svelte';
  import StackAction from '$lib/components/photos-page/actions/stack-action.svelte';
  import SelectAllAssets from '$lib/components/photos-page/actions/select-all-assets.svelte';
  import AssetGrid from '$lib/components/photos-page/asset-grid.svelte';
  import ButtonContextMenu from '$lib/components/shared-components/context-menu/button-context-menu.svelte';
  import AssetSelectControlBar from '$lib/components/photos-page/asset-select-control-bar.svelte';
  import MemoryLane from '$lib/components/photos-page/memory-lane.svelte';
  import EmptyPlaceholder from '$lib/components/shared-components/empty-placeholder.svelte';
  import { AssetAction } from '$lib/constants';
  import { createAssetInteractionStore } from '$lib/stores/asset-interaction.store';
  import { AssetStore } from '$lib/stores/assets.store';
  import { openFileUploadDialog } from '$lib/utils/file-uploader';
  import { assetViewingStore } from '$lib/stores/asset-viewing.store';
  import { mdiDotsVertical, mdiPlus } from '@mdi/js';
  import { preferences, user } from '$lib/stores/user.store';
  import { t } from 'svelte-i18n';

  let { isViewing: showAssetViewer } = assetViewingStore;
  const assetStore = new AssetStore({ isArchived: false, withStacked: true, withPartners: true });
  const assetInteractionStore = createAssetInteractionStore();
  const { isMultiSelectState, selectedAssets } = assetInteractionStore;

  let isAllFavorite: boolean;
  let isAssetStackSelected: boolean;

  $: {
    const selection = [...$selectedAssets];
    isAllFavorite = selection.every((asset) => asset.isFavorite);
    isAssetStackSelected = selection.length === 1 && !!selection[0].stack;
  }

  const handleEscape = () => {
    if ($showAssetViewer) {
      return;
    }
    if ($isMultiSelectState) {
      assetInteractionStore.clearMultiselect();
      return;
    }
  };
</script>

{#if $isMultiSelectState}
  <AssetSelectControlBar
    ownerId={$user.id}
    assets={$selectedAssets}
    clearSelect={() => assetInteractionStore.clearMultiselect()}
  >
    <CreateSharedLink />
    <SelectAllAssets {assetStore} {assetInteractionStore} />
<<<<<<< HEAD
    <ButtonContextMenu icon={mdiPlus} title="Add to...">
=======
    <AssetSelectContextMenu icon={mdiPlus} title={$t('add_to')}>
>>>>>>> 643309b2
      <AddToAlbum />
      <AddToAlbum shared />
    </ButtonContextMenu>
    <FavoriteAction removeFavorite={isAllFavorite} onFavorite={() => assetStore.triggerUpdate()} />
<<<<<<< HEAD
    <ButtonContextMenu icon={mdiDotsVertical} title="More options">
=======
    <AssetSelectContextMenu icon={mdiDotsVertical} title={$t('menu')}>
>>>>>>> 643309b2
      <DownloadAction menuItem />
      {#if $selectedAssets.size > 1 || isAssetStackSelected}
        <StackAction
          unstack={isAssetStackSelected}
          onStack={(assetIds) => assetStore.removeAssets(assetIds)}
          onUnstack={(assets) => assetStore.addAssets(assets)}
        />
      {/if}
      <ChangeDate menuItem />
      <ChangeLocation menuItem />
      <ArchiveAction menuItem onArchive={(assetIds) => assetStore.removeAssets(assetIds)} />
      <DeleteAssets menuItem onAssetDelete={(assetIds) => assetStore.removeAssets(assetIds)} />
      <AssetJobActions />
    </ButtonContextMenu>
  </AssetSelectControlBar>
{/if}

<UserPageLayout hideNavbar={$isMultiSelectState} showUploadButton scrollbar={false}>
  <AssetGrid
    {assetStore}
    {assetInteractionStore}
    removeAction={AssetAction.ARCHIVE}
    on:escape={handleEscape}
    withStacked
  >
    {#if $preferences.memories.enabled}
      <MemoryLane />
    {/if}
    <EmptyPlaceholder text={$t('no_assets_message')} onClick={() => openFileUploadDialog()} slot="empty" />
  </AssetGrid>
</UserPageLayout><|MERGE_RESOLUTION|>--- conflicted
+++ resolved
@@ -58,20 +58,12 @@
   >
     <CreateSharedLink />
     <SelectAllAssets {assetStore} {assetInteractionStore} />
-<<<<<<< HEAD
-    <ButtonContextMenu icon={mdiPlus} title="Add to...">
-=======
-    <AssetSelectContextMenu icon={mdiPlus} title={$t('add_to')}>
->>>>>>> 643309b2
+    <ButtonContextMenu icon={mdiPlus} title={$t('add_to')}>
       <AddToAlbum />
       <AddToAlbum shared />
     </ButtonContextMenu>
     <FavoriteAction removeFavorite={isAllFavorite} onFavorite={() => assetStore.triggerUpdate()} />
-<<<<<<< HEAD
-    <ButtonContextMenu icon={mdiDotsVertical} title="More options">
-=======
-    <AssetSelectContextMenu icon={mdiDotsVertical} title={$t('menu')}>
->>>>>>> 643309b2
+    <ButtonContextMenu icon={mdiDotsVertical} title={$t('menu')}>
       <DownloadAction menuItem />
       {#if $selectedAssets.size > 1 || isAssetStackSelected}
         <StackAction
