<script lang="ts">
  import UserPageLayout from '$lib/components/layouts/user-page-layout.svelte';
  import AddToAlbum from '$lib/components/photos-page/actions/add-to-album.svelte';
  import ArchiveAction from '$lib/components/photos-page/actions/archive-action.svelte';
  import ChangeDate from '$lib/components/photos-page/actions/change-date-action.svelte';
  import ChangeLocation from '$lib/components/photos-page/actions/change-location-action.svelte';
  import AssetJobActions from '$lib/components/photos-page/actions/asset-job-actions.svelte';
  import CreateSharedLink from '$lib/components/photos-page/actions/create-shared-link.svelte';
  import DeleteAssets from '$lib/components/photos-page/actions/delete-assets.svelte';
  import DownloadAction from '$lib/components/photos-page/actions/download-action.svelte';
  import FavoriteAction from '$lib/components/photos-page/actions/favorite-action.svelte';
  import StackAction from '$lib/components/photos-page/actions/stack-action.svelte';
  import SelectAllAssets from '$lib/components/photos-page/actions/select-all-assets.svelte';
  import AssetGrid from '$lib/components/photos-page/asset-grid.svelte';
  import ButtonContextMenu from '$lib/components/shared-components/context-menu/button-context-menu.svelte';
  import AssetSelectControlBar from '$lib/components/photos-page/asset-select-control-bar.svelte';
  import MemoryLane from '$lib/components/photos-page/memory-lane.svelte';
  import EmptyPlaceholder from '$lib/components/shared-components/empty-placeholder.svelte';
  import { AssetAction } from '$lib/constants';
  import { createAssetInteractionStore } from '$lib/stores/asset-interaction.store';
  import { AssetStore } from '$lib/stores/assets.store';
  import { openFileUploadDialog } from '$lib/utils/file-uploader';
  import { assetViewingStore } from '$lib/stores/asset-viewing.store';
  import { mdiDotsVertical, mdiPlus } from '@mdi/js';
  import { preferences, user } from '$lib/stores/user.store';

  let { isViewing: showAssetViewer } = assetViewingStore;
  const assetStore = new AssetStore({ isArchived: false, withStacked: true, withPartners: true });
  const assetInteractionStore = createAssetInteractionStore();
  const { isMultiSelectState, selectedAssets } = assetInteractionStore;

  let isAllFavorite: boolean;
  let isAssetStackSelected: boolean;

  $: {
    const selection = [...$selectedAssets];
    isAllFavorite = selection.every((asset) => asset.isFavorite);
    isAssetStackSelected = selection.length === 1 && !!selection[0].stack;
  }

  const handleEscape = () => {
    if ($showAssetViewer) {
      return;
    }
    if ($isMultiSelectState) {
      assetInteractionStore.clearMultiselect();
      return;
    }
  };
</script>

{#if $isMultiSelectState}
  <AssetSelectControlBar
    ownerId={$user.id}
    assets={$selectedAssets}
    clearSelect={() => assetInteractionStore.clearMultiselect()}
  >
    <CreateSharedLink />
    <SelectAllAssets {assetStore} {assetInteractionStore} />
    <ButtonContextMenu icon={mdiPlus} title="Add to...">
      <AddToAlbum />
      <AddToAlbum shared />
    </ButtonContextMenu>
    <FavoriteAction removeFavorite={isAllFavorite} onFavorite={() => assetStore.triggerUpdate()} />
    <ButtonContextMenu icon={mdiDotsVertical} title="More options">
      <DownloadAction menuItem />
      {#if $selectedAssets.size > 1 || isAssetStackSelected}
        <StackAction
          unstack={isAssetStackSelected}
          onStack={(assetIds) => assetStore.removeAssets(assetIds)}
          onUnstack={(assets) => assetStore.addAssets(assets)}
        />
      {/if}
      <ChangeDate menuItem />
      <ChangeLocation menuItem />
      <ArchiveAction menuItem onArchive={(assetIds) => assetStore.removeAssets(assetIds)} />
<<<<<<< HEAD
      <DeleteAssets
        menuItem
        on:escape={() => (handleEscapeKey = true)}
        onAssetDelete={(assetIds) => assetStore.removeAssets(assetIds)}
      />
=======
      <DeleteAssets menuItem onAssetDelete={(assetIds) => assetStore.removeAssets(assetIds)} />
      <hr />
>>>>>>> 1323c7ee
      <AssetJobActions />
    </ButtonContextMenu>
  </AssetSelectControlBar>
{/if}

<UserPageLayout hideNavbar={$isMultiSelectState} showUploadButton scrollbar={false}>
  <AssetGrid
    {assetStore}
    {assetInteractionStore}
    removeAction={AssetAction.ARCHIVE}
    on:escape={handleEscape}
    withStacked
  >
    {#if $preferences.memories.enabled}
      <MemoryLane />
    {/if}
    <EmptyPlaceholder text="CLICK TO UPLOAD YOUR FIRST PHOTO" onClick={() => openFileUploadDialog()} slot="empty" />
  </AssetGrid>
</UserPageLayout><|MERGE_RESOLUTION|>--- conflicted
+++ resolved
@@ -74,16 +74,7 @@
       <ChangeDate menuItem />
       <ChangeLocation menuItem />
       <ArchiveAction menuItem onArchive={(assetIds) => assetStore.removeAssets(assetIds)} />
-<<<<<<< HEAD
-      <DeleteAssets
-        menuItem
-        on:escape={() => (handleEscapeKey = true)}
-        onAssetDelete={(assetIds) => assetStore.removeAssets(assetIds)}
-      />
-=======
       <DeleteAssets menuItem onAssetDelete={(assetIds) => assetStore.removeAssets(assetIds)} />
-      <hr />
->>>>>>> 1323c7ee
       <AssetJobActions />
     </ButtonContextMenu>
   </AssetSelectControlBar>
