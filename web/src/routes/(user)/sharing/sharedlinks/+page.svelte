--- conflicted
+++ resolved
@@ -59,15 +59,10 @@
   });
 </script>
 
-<<<<<<< HEAD
 <ControlAppBar backIcon={mdiArrowLeft} onClose={() => goto(backUrl)}>
-  <svelte:fragment slot="leading">{$t('shared_links')}</svelte:fragment>
-=======
-<ControlAppBar backIcon={mdiArrowLeft} onClose={() => goto(AppRoute.SHARING)}>
   {#snippet leading()}
     {$t('shared_links')}
   {/snippet}
->>>>>>> 0b3742cf
 </ControlAppBar>
 
 <section class="mt-[120px] flex flex-col pb-[120px] container max-w-screen-lg mx-auto px-3">
