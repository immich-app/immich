<script lang="ts">
  import { afterNavigate, goto, invalidateAll } from '$app/navigation';
  import { page } from '$app/stores';
  import CircleIconButton from '$lib/components/elements/buttons/circle-icon-button.svelte';
  import SkipLink from '$lib/components/elements/buttons/skip-link.svelte';
  import UserPageLayout, { headerId } from '$lib/components/layouts/user-page-layout.svelte';
  import AddToAlbum from '$lib/components/photos-page/actions/add-to-album.svelte';
  import ArchiveAction from '$lib/components/photos-page/actions/archive-action.svelte';
  import AssetJobActions from '$lib/components/photos-page/actions/asset-job-actions.svelte';
  import ChangeDate from '$lib/components/photos-page/actions/change-date-action.svelte';
  import ChangeDescription from '$lib/components/photos-page/actions/change-description-action.svelte';
  import ChangeLocation from '$lib/components/photos-page/actions/change-location-action.svelte';
  import CreateSharedLink from '$lib/components/photos-page/actions/create-shared-link.svelte';
  import DeleteAssets from '$lib/components/photos-page/actions/delete-assets.svelte';
  import DownloadAction from '$lib/components/photos-page/actions/download-action.svelte';
  import FavoriteAction from '$lib/components/photos-page/actions/favorite-action.svelte';
  import TagAction from '$lib/components/photos-page/actions/tag-action.svelte';
  import AssetSelectControlBar from '$lib/components/photos-page/asset-select-control-bar.svelte';
  import ButtonContextMenu from '$lib/components/shared-components/context-menu/button-context-menu.svelte';
  import GalleryViewer from '$lib/components/shared-components/gallery-viewer/gallery-viewer.svelte';
  import Breadcrumbs from '$lib/components/shared-components/tree/breadcrumbs.svelte';
  import TreeItemThumbnails from '$lib/components/shared-components/tree/tree-item-thumbnails.svelte';
  import TreeItems from '$lib/components/shared-components/tree/tree-items.svelte';
  import Sidebar from '$lib/components/sidebar/sidebar.svelte';
  import { AppRoute, QueryParameter } from '$lib/constants';
  import { AssetInteraction } from '$lib/stores/asset-interaction.svelte';
  import type { Viewport } from '$lib/stores/assets-store.svelte';
  import { foldersStore } from '$lib/stores/folders.svelte';
  import { preferences } from '$lib/stores/user.store';
  import { cancelMultiselect } from '$lib/utils/asset-utils';
  import { toTimelineAsset } from '$lib/utils/timeline-util';
  import { buildTree, normalizeTreePath } from '$lib/utils/tree-utils';
  import { mdiDotsVertical, mdiFolder, mdiFolderHome, mdiFolderOutline, mdiPlus, mdiSelectAll } from '@mdi/js';
  import { onMount } from 'svelte';
  import { t } from 'svelte-i18n';
  import type { PageData } from './$types';

  interface Props {
    data: PageData;
  }

  let { data }: Props = $props();

  const viewport: Viewport = $state({ width: 0, height: 0 });

  let pathSegments = $derived(data.path ? data.path.split('/') : []);
  let tree = $derived(buildTree(foldersStore.uniquePaths));
  let currentPath = $derived($page.url.searchParams.get(QueryParameter.PATH) || '');
  let currentTreeItems = $derived(currentPath ? data.currentFolders : Object.keys(tree).sort());

  const assetInteraction = new AssetInteraction();

  onMount(async function initializeFolders() {
    await foldersStore.fetchUniquePaths();
  });

  const handleNavigateToFolder = async function handleNavigateToFolder(folderName: string) {
    await navigateToView(normalizeTreePath(`${data.path || ''}/${folderName}`));
  };

  const getLinkForPath = function getLinkForPath(path: string) {
    const url = new URL(AppRoute.FOLDERS, globalThis.location.href);
    if (path) {
      url.searchParams.set(QueryParameter.PATH, path);
    }
    return url.href;
  };

  afterNavigate(function clearAssetSelection() {
    // Clear the asset selection when we navigate (like going to another folder)
    cancelMultiselect(assetInteraction);
  });

  const navigateToView = function navigateToView(path: string) {
    return goto(getLinkForPath(path));
  };

  const triggerAssetUpdate = async function updateAssets() {
    cancelMultiselect(assetInteraction);
    await foldersStore.refreshAssetsByPath(data.path);
    await invalidateAll();
  };

  const handleSelectAllAssets = function handleSelectAllAssets() {
    if (!data.pathAssets) {
      return;
    }

    assetInteraction.selectAssets(data.pathAssets.map((asset) => toTimelineAsset(asset)));
  };
</script>

{#if assetInteraction.selectionActive}
  <div class="fixed top-0 start-0 w-full">
    <AssetSelectControlBar
      assets={assetInteraction.selectedAssets}
      clearSelect={() => cancelMultiselect(assetInteraction)}
    >
      <CreateSharedLink />
      <CircleIconButton title={$t('select_all')} icon={mdiSelectAll} onclick={handleSelectAllAssets} />
      <ButtonContextMenu icon={mdiPlus} title={$t('add_to')}>
        <AddToAlbum onAddToAlbum={() => cancelMultiselect(assetInteraction)} />
        <AddToAlbum onAddToAlbum={() => cancelMultiselect(assetInteraction)} shared />
      </ButtonContextMenu>
      <FavoriteAction
        removeFavorite={assetInteraction.isAllFavorite}
        onFavorite={function handleFavoriteUpdate(ids, isFavorite) {
          if (data.pathAssets && data.pathAssets.length > 0) {
            for (const id of ids) {
              const asset = data.pathAssets.find((asset) => asset.id === id);
              if (asset) {
                asset.isFavorite = isFavorite;
              }
            }
          }
        }}
      />

      <ButtonContextMenu icon={mdiDotsVertical} title={$t('menu')}>
        <DownloadAction menuItem />
        <ChangeDate menuItem />
        <ChangeDescription menuItem />
        <ChangeLocation menuItem />
        <ArchiveAction menuItem unarchive={assetInteraction.isAllArchived} onArchive={triggerAssetUpdate} />
        {#if $preferences.tags.enabled && assetInteraction.isAllUserOwned}
          <TagAction menuItem />
        {/if}
        <DeleteAssets menuItem onAssetDelete={triggerAssetUpdate} />
        <hr />
        <AssetJobActions />
      </ButtonContextMenu>
    </AssetSelectControlBar>
  </div>
{/if}

<UserPageLayout title={data.meta.title}>
  {#snippet sidebar()}
    <Sidebar>
      <SkipLink target={`#${headerId}`} text={$t('skip_to_folders')} breakpoint="md" />
      <section>
        <div class="text-xs ps-4 mb-2 dark:text-white">{$t('explorer').toUpperCase()}</div>
        <div class="h-full">
          <TreeItems
            icons={{ default: mdiFolderOutline, active: mdiFolder }}
            items={tree}
            active={currentPath}
            getLink={getLinkForPath}
          />
        </div>
      </section>
    </Sidebar>
  {/snippet}

  <Breadcrumbs {pathSegments} icon={mdiFolderHome} title={$t('folders')} getLink={getLinkForPath} />

<<<<<<< HEAD
  <section class="mt-2 h-[calc(100%-theme(spacing.20))] overflow-auto immich-scrollbar">
=======
  <section class="mt-2 h-[calc(100%-(--spacing(20)))] overflow-auto immich-scrollbar">
>>>>>>> 56156b97
    <TreeItemThumbnails items={currentTreeItems} icon={mdiFolder} onClick={handleNavigateToFolder} />

    <!-- Assets -->
    {#if data.pathAssets && data.pathAssets.length > 0}
      <div bind:clientHeight={viewport.height} bind:clientWidth={viewport.width} class="mt-2">
        <GalleryViewer
          assets={data.pathAssets}
          {assetInteraction}
          {viewport}
          showAssetName={true}
          pageHeaderOffset={54}
        />
      </div>
    {/if}
  </section>
</UserPageLayout><|MERGE_RESOLUTION|>--- conflicted
+++ resolved
@@ -151,13 +151,9 @@
     </Sidebar>
   {/snippet}
 
-  <Breadcrumbs {pathSegments} icon={mdiFolderHome} title={$t('folders')} getLink={getLinkForPath} />
+  <Breadcrumbs {pathSegments} icon={mdiFolderHome} title={$t('folders')} getLink=getLink={getLinkForPathForPath} />
 
-<<<<<<< HEAD
-  <section class="mt-2 h-[calc(100%-theme(spacing.20))] overflow-auto immich-scrollbar">
-=======
   <section class="mt-2 h-[calc(100%-(--spacing(20)))] overflow-auto immich-scrollbar">
->>>>>>> 56156b97
     <TreeItemThumbnails items={currentTreeItems} icon={mdiFolder} onClick={handleNavigateToFolder} />
 
     <!-- Assets -->
