<script lang="ts">
  import { afterNavigate, goto } from '$app/navigation';
  import { page } from '$app/stores';
  import ImageThumbnail from '$lib/components/assets/thumbnail/image-thumbnail.svelte';
  import EditNameInput from '$lib/components/faces-page/edit-name-input.svelte';
  import MergeFaceSelector from '$lib/components/faces-page/merge-face-selector.svelte';
  import UnMergeFaceSelector from '$lib/components/faces-page/unmerge-face-selector.svelte';
  import MergeSuggestionModal from '$lib/components/faces-page/merge-suggestion-modal.svelte';
  import SetBirthDateModal from '$lib/components/faces-page/set-birth-date-modal.svelte';
  import AddToAlbum from '$lib/components/photos-page/actions/add-to-album.svelte';
  import ArchiveAction from '$lib/components/photos-page/actions/archive-action.svelte';
  import ChangeDate from '$lib/components/photos-page/actions/change-date-action.svelte';
  import ChangeLocation from '$lib/components/photos-page/actions/change-location-action.svelte';
  import CreateSharedLink from '$lib/components/photos-page/actions/create-shared-link.svelte';
  import DeleteAssets from '$lib/components/photos-page/actions/delete-assets.svelte';
  import DownloadAction from '$lib/components/photos-page/actions/download-action.svelte';
  import FavoriteAction from '$lib/components/photos-page/actions/favorite-action.svelte';
  import SelectAllAssets from '$lib/components/photos-page/actions/select-all-assets.svelte';
  import AssetGrid from '$lib/components/photos-page/asset-grid.svelte';
  import AssetSelectContextMenu from '$lib/components/photos-page/asset-select-context-menu.svelte';
  import AssetSelectControlBar from '$lib/components/photos-page/asset-select-control-bar.svelte';
  import MenuOption from '$lib/components/shared-components/context-menu/menu-option.svelte';
  import ControlAppBar from '$lib/components/shared-components/control-app-bar.svelte';
  import {
    NotificationType,
    notificationController,
  } from '$lib/components/shared-components/notification/notification';
  import { AppRoute, QueryParameter, maximumLengthSearchPeople, timeBeforeShowLoadingSpinner } from '$lib/constants';
  import { createAssetInteractionStore } from '$lib/stores/asset-interaction.store';
  import { AssetStore } from '$lib/stores/assets.store';
  import { websocketStore } from '$lib/stores/websocket';
  import { handleError } from '$lib/utils/handle-error';
  import { type AssetResponseDto, type PersonResponseDto, api } from '@api';
  import { onMount } from 'svelte';
  import type { PageData } from './$types';
  import { clickOutside } from '$lib/utils/click-outside';
  import { assetViewingStore } from '$lib/stores/asset-viewing.store';
  import LoadingSpinner from '$lib/components/shared-components/loading-spinner.svelte';
  import { mdiPlus, mdiDotsVertical, mdiArrowLeft } from '@mdi/js';
  import { isExternalUrl } from '$lib/utils/navigation';
  import { searchNameLocal } from '$lib/utils/person';

  export let data: PageData;

  let numberOfAssets = data.statistics.assets;
  let { isViewing: showAssetViewer } = assetViewingStore;

  enum ViewMode {
    VIEW_ASSETS = 'view-assets',
    SELECT_PERSON = 'select-person',
    MERGE_PEOPLE = 'merge-people',
    SUGGEST_MERGE = 'suggest-merge',
    BIRTH_DATE = 'birth-date',
    UNASSIGN_ASSETS = 'unassign-faces',
  }

  let assetStore = new AssetStore({
    isArchived: false,
    personId: data.person.id,
  });
  const assetInteractionStore = createAssetInteractionStore();
  const { selectedAssets, isMultiSelectState } = assetInteractionStore;
  const { onPersonThumbnail } = websocketStore;

  let viewMode: ViewMode = ViewMode.VIEW_ASSETS;
  let isEditingName = false;
  let previousRoute: string = AppRoute.EXPLORE;
  let previousPersonId: string = data.person.id;
  let people: PersonResponseDto[] = [];
  let personMerge1: PersonResponseDto;
  let personMerge2: PersonResponseDto;
  let potentialMergePeople: PersonResponseDto[] = [];

  let refreshAssetGrid = false;

  let personName = '';
  $: thumbnailData = api.getPeopleThumbnailUrl(data.person.id);

  let name: string = data.person.name;
  let suggestedPeople: PersonResponseDto[] = [];

  /**
   * Save the word used to search people name: for example,
   * if searching 'r' and the server returns 15 people with names starting with 'r',
   * there's no need to search again people with name starting with 'ri'.
   * However, it needs to make a new api request if searching 'r' returns 20 names (arbitrary value, the limit sent back by the server).
   * or if the new search word starts with another word / letter
   **/
  let searchWord: string;
  let isSearchingPeople = false;
<<<<<<< HEAD
  let focusedElements: (HTMLButtonElement | null)[] = Array(20)
    .fill(null)
    .map(() => null);
  let indexFocus: number | null = null;
=======

  const searchPeople = async () => {
    if ((people.length < maximumLengthSearchPeople && name.startsWith(searchWord)) || name === '') {
      return;
    }
    const timeout = setTimeout(() => (isSearchingPeople = true), timeBeforeShowLoadingSpinner);
    try {
      const { data } = await api.searchApi.searchPerson({ name });
      people = data;
      searchWord = name;
    } catch (error) {
      people = [];
      handleError(error, "Can't search people");
    } finally {
      clearTimeout(timeout);
    }

    isSearchingPeople = false;
  };
>>>>>>> 6e786551

  $: isAllArchive = [...$selectedAssets].every((asset) => asset.isArchived);
  $: isAllFavorite = [...$selectedAssets].every((asset) => asset.isFavorite);
  $: $onPersonThumbnail === data.person.id &&
    (thumbnailData = api.getPeopleThumbnailUrl(data.person.id) + `?now=${Date.now()}`);

  $: {
    if (people) {
<<<<<<< HEAD
      suggestedPeople = !name ? [] : searchNameLocal(name, people, 5, data.person.id);
      indexFocus = null;
=======
      suggestedPeople = name ? searchNameLocal(name, people, 5, data.person.id) : [];
>>>>>>> 6e786551
    }
  }

  onMount(() => {
    const action = $page.url.searchParams.get(QueryParameter.ACTION);
    const getPreviousRoute = $page.url.searchParams.get(QueryParameter.PREVIOUS_ROUTE);
    if (getPreviousRoute && !isExternalUrl(getPreviousRoute)) {
      previousRoute = getPreviousRoute;
    }
    if (action == 'merge') {
      viewMode = ViewMode.MERGE_PEOPLE;
    }
  });

  const handleKeyboardPress = (event: KeyboardEvent) => {
    if (suggestedPeople.length === 0) {
      return;
    }
    if (!$showAssetViewer) {
      event.stopPropagation();
      switch (event.key) {
        case 'Tab':
        case 'ArrowDown':
          event.preventDefault();
          if (indexFocus === null) {
            indexFocus = 0;
          } else if (indexFocus === suggestedPeople.length - 1) {
            indexFocus = 0;
          } else {
            indexFocus++;
          }
          focusedElements[indexFocus]?.focus();
          return;
        case 'ArrowUp':
          if (indexFocus === null) {
            indexFocus = 0;
            return;
          }
          if (indexFocus === 0) {
            indexFocus = suggestedPeople.length - 1;
          } else {
            indexFocus--;
          }
          focusedElements[indexFocus]?.focus();

          return;
        case 'Enter':
          if (indexFocus !== null) {
            handleSuggestPeople(suggestedPeople[indexFocus]);
          }
      }
    }
  };

  const searchPeople = async () => {
    if ((people.length < 20 && name.startsWith(searchWord)) || name === '') {
      return;
    }
    const timeout = setTimeout(() => (isSearchingPeople = true), 100);
    try {
      const { data } = await api.searchApi.searchPerson({ name });
      indexFocus = null;
      people = data;
      searchWord = name;
    } catch (error) {
      people = [];
      handleError(error, "Can't search people");
    } finally {
      clearTimeout(timeout);
    }

    isSearchingPeople = false;
  };

  const handleEscape = () => {
    if ($showAssetViewer || viewMode === ViewMode.SUGGEST_MERGE) {
      return;
    }
    if ($isMultiSelectState) {
      assetInteractionStore.clearMultiselect();
      return;
    } else {
      goto(previousRoute);
      return;
    }
  };
  afterNavigate(({ from }) => {
    // Prevent setting previousRoute to the current page.
    if (from && from.route.id !== $page.route.id) {
      previousRoute = from.url.href;
    }
    if (previousPersonId !== data.person.id) {
      assetStore = new AssetStore({
        isArchived: false,
        personId: data.person.id,
      });
      previousPersonId = data.person.id;
      name = data.person.name;
      refreshAssetGrid = !refreshAssetGrid;
    }
  });

  const handleUnmerge = () => {
    $assetStore.removeAssets([...$selectedAssets].map((a) => a.id));
    assetInteractionStore.clearMultiselect();
    viewMode = ViewMode.VIEW_ASSETS;
  };

  const handleReassignAssets = () => {
    viewMode = ViewMode.UNASSIGN_ASSETS;
  };

  const toggleHidePerson = async () => {
    try {
      await api.personApi.updatePerson({
        id: data.person.id,
        personUpdateDto: { isHidden: !data.person.isHidden },
      });

      notificationController.show({
        message: 'Changed visibility succesfully',
        type: NotificationType.Info,
      });

      goto(previousRoute, { replaceState: true });
    } catch (error) {
      handleError(error, 'Unable to hide person');
    }
  };

  const handleMerge = async (person: PersonResponseDto) => {
    const { data: statistics } = await api.personApi.getPersonStatistics({ id: person.id });
    numberOfAssets = statistics.assets;
    handleGoBack();

    data.person = person;

    refreshAssetGrid = !refreshAssetGrid;
  };

  const handleSelectFeaturePhoto = async (asset: AssetResponseDto) => {
    if (viewMode !== ViewMode.SELECT_PERSON) {
      return;
    }

    await api.personApi.updatePerson({ id: data.person.id, personUpdateDto: { featureFaceAssetId: asset.id } });

    notificationController.show({ message: 'Feature photo updated', type: NotificationType.Info });
    assetInteractionStore.clearMultiselect();

    viewMode = ViewMode.VIEW_ASSETS;
  };

  const updateAssetCount = async () => {
    try {
      const { data: statistics } = await api.personApi.getPersonStatistics({
        id: data.person.id,
      });
      numberOfAssets = statistics.assets;
    } catch (error) {
      handleError(error, "Can't update the asset count");
    }
  };

  const handleMergeSamePerson = async (response: [PersonResponseDto, PersonResponseDto]) => {
    const [personToMerge, personToBeMergedIn] = response;
    viewMode = ViewMode.VIEW_ASSETS;
    isEditingName = false;
    try {
      await api.personApi.mergePerson({
        id: personToBeMergedIn.id,
        mergePersonDto: { ids: [personToMerge.id] },
      });
      notificationController.show({
        message: 'Merge people succesfully',
        type: NotificationType.Info,
      });
      people = people.filter((person: PersonResponseDto) => person.id !== personToMerge.id);
      if (personToBeMergedIn.name != personName && data.person.id === personToBeMergedIn.id) {
        await updateAssetCount();
        refreshAssetGrid = !refreshAssetGrid;
        return;
      }
      goto(`${AppRoute.PEOPLE}/${personToBeMergedIn.id}`, { replaceState: true });
    } catch (error) {
      handleError(error, 'Unable to save name');
    }
  };

  const handleSuggestPeople = (person: PersonResponseDto) => {
    isEditingName = false;
    potentialMergePeople = [];
    personName = person.name;
    personMerge1 = data.person;
    personMerge2 = person;
    viewMode = ViewMode.SUGGEST_MERGE;
  };

  const changeName = async () => {
    viewMode = ViewMode.VIEW_ASSETS;
    data.person.name = personName;
    try {
      isEditingName = false;

      await api.personApi.updatePerson({
        id: data.person.id,
        personUpdateDto: { name: personName },
      });

      notificationController.show({
        message: 'Change name succesfully',
        type: NotificationType.Info,
      });
    } catch (error) {
      handleError(error, 'Unable to save name');
    }
  };

  const handleCancelEditName = () => {
    if (viewMode === ViewMode.SUGGEST_MERGE) {
      return;
    }
    isSearchingPeople = false;
    isEditingName = false;
  };

  const handleNameChange = async (name: string) => {
    isEditingName = false;
    potentialMergePeople = [];
    personName = name;

    if (data.person.name === personName) {
      return;
    }
    if (name === '') {
      changeName();
      return;
    }

    const result = await api.searchApi.searchPerson({ name: personName, withHidden: true });

    const existingPerson = result.data.find(
      (person: PersonResponseDto) =>
        person.name.toLowerCase() === personName.toLowerCase() && person.id !== data.person.id && person.name,
    );
    if (existingPerson) {
      personMerge2 = existingPerson;
      personMerge1 = data.person;
      potentialMergePeople = result.data
        .filter(
          (person: PersonResponseDto) =>
            personMerge2.name.toLowerCase() === person.name.toLowerCase() &&
            person.id !== personMerge2.id &&
            person.id !== personMerge1.id &&
            !person.isHidden,
        )
        .slice(0, 3);
      viewMode = ViewMode.SUGGEST_MERGE;
      return;
    }
    changeName();
  };

  const handleSetBirthDate = async (birthDate: string) => {
    try {
      viewMode = ViewMode.VIEW_ASSETS;
      data.person.birthDate = birthDate;

      const { data: updatedPerson } = await api.personApi.updatePerson({
        id: data.person.id,
        personUpdateDto: { birthDate: birthDate.length > 0 ? birthDate : null },
      });

      people = people.map((person: PersonResponseDto) => {
        if (person.id === updatedPerson.id) {
          return updatedPerson;
        }
        return person;
      });

      notificationController.show({ message: 'Date of birth saved successfully', type: NotificationType.Info });
    } catch (error) {
      handleError(error, 'Unable to save date of birth');
    }
  };

  const handleGoBack = () => {
    viewMode = ViewMode.VIEW_ASSETS;
    if ($page.url.searchParams.has(QueryParameter.ACTION)) {
      $page.url.searchParams.delete(QueryParameter.ACTION);
      goto($page.url);
    }
  };
</script>

<svelte:document on:keydown={handleKeyboardPress} />
{#if viewMode === ViewMode.UNASSIGN_ASSETS}
  <UnMergeFaceSelector
    assetIds={[...$selectedAssets].map((a) => a.id)}
    personAssets={data.person}
    on:close={() => (viewMode = ViewMode.VIEW_ASSETS)}
    on:confirm={handleUnmerge}
  />
{/if}

{#if viewMode === ViewMode.SUGGEST_MERGE}
  <MergeSuggestionModal
    {personMerge1}
    {personMerge2}
    {potentialMergePeople}
    on:close={() => (viewMode = ViewMode.VIEW_ASSETS)}
    on:reject={() => changeName()}
    on:confirm={(event) => handleMergeSamePerson(event.detail)}
  />
{/if}

{#if viewMode === ViewMode.BIRTH_DATE}
  <SetBirthDateModal
    birthDate={data.person.birthDate ?? ''}
    on:close={() => (viewMode = ViewMode.VIEW_ASSETS)}
    on:updated={(event) => handleSetBirthDate(event.detail)}
  />
{/if}

{#if viewMode === ViewMode.MERGE_PEOPLE}
  <MergeFaceSelector person={data.person} on:back={handleGoBack} on:merge={({ detail }) => handleMerge(detail)} />
{/if}

<header>
  {#if $isMultiSelectState}
    <AssetSelectControlBar assets={$selectedAssets} clearSelect={() => assetInteractionStore.clearMultiselect()}>
      <CreateSharedLink />
      <SelectAllAssets {assetStore} {assetInteractionStore} />
      <AssetSelectContextMenu icon={mdiPlus} title="Add">
        <AddToAlbum />
        <AddToAlbum shared />
      </AssetSelectContextMenu>
      <DeleteAssets onAssetDelete={(assetId) => $assetStore.removeAsset(assetId)} />
      <AssetSelectContextMenu icon={mdiDotsVertical} title="Add">
        <DownloadAction menuItem filename="{data.person.name || 'immich'}.zip" />
        <FavoriteAction menuItem removeFavorite={isAllFavorite} />
        <ArchiveAction menuItem unarchive={isAllArchive} onArchive={(ids) => $assetStore.removeAssets(ids)} />
        <MenuOption text="Fix incorrect match" on:click={handleReassignAssets} />
        <ChangeDate menuItem />
        <ChangeLocation menuItem />
      </AssetSelectContextMenu>
    </AssetSelectControlBar>
  {:else}
    {#if viewMode === ViewMode.VIEW_ASSETS || viewMode === ViewMode.SUGGEST_MERGE || viewMode === ViewMode.BIRTH_DATE}
      <ControlAppBar showBackButton backIcon={mdiArrowLeft} on:close={() => goto(previousRoute)}>
        <svelte:fragment slot="trailing">
          <AssetSelectContextMenu icon={mdiDotsVertical} title="Menu">
            <MenuOption text="Change feature photo" on:click={() => (viewMode = ViewMode.SELECT_PERSON)} />
            <MenuOption text="Set date of birth" on:click={() => (viewMode = ViewMode.BIRTH_DATE)} />
            <MenuOption text="Merge person" on:click={() => (viewMode = ViewMode.MERGE_PEOPLE)} />
            <MenuOption
              text={data.person.isHidden ? 'Unhide person' : 'Hide person'}
              on:click={() => toggleHidePerson()}
            />
          </AssetSelectContextMenu>
        </svelte:fragment>
      </ControlAppBar>
    {/if}

    {#if viewMode === ViewMode.SELECT_PERSON}
      <ControlAppBar on:close={() => (viewMode = ViewMode.VIEW_ASSETS)}>
        <svelte:fragment slot="leading">Select feature photo</svelte:fragment>
      </ControlAppBar>
    {/if}
  {/if}
</header>

<main class="relative h-screen overflow-hidden bg-immich-bg pt-[var(--navbar-height)] dark:bg-immich-dark-bg">
  {#key refreshAssetGrid}
    <AssetGrid
      {assetStore}
      {assetInteractionStore}
      isSelectionMode={viewMode === ViewMode.SELECT_PERSON}
      singleSelect={viewMode === ViewMode.SELECT_PERSON}
      on:select={({ detail: asset }) => handleSelectFeaturePhoto(asset)}
      on:escape={handleEscape}
    >
      {#if viewMode === ViewMode.VIEW_ASSETS || viewMode === ViewMode.SUGGEST_MERGE || viewMode === ViewMode.BIRTH_DATE}
        <!-- Person information block -->
        <div
          role="button"
          class="relative w-fit p-4 sm:px-6"
          use:clickOutside
          on:outclick={handleCancelEditName}
          on:escape={handleCancelEditName}
        >
          <section class="flex w-64 sm:w-96 place-items-center border-black">
            {#if isEditingName}
              <EditNameInput
                person={data.person}
                suggestedPeople={suggestedPeople.length > 0 || isSearchingPeople}
                bind:name
                on:change={(event) => handleNameChange(event.detail)}
                on:input={searchPeople}
                {thumbnailData}
              />
            {:else}
              <div class="relative">
                <button
                  class="flex items-center justify-center"
                  title="Edit name"
                  on:click={() => (isEditingName = true)}
                >
                  <ImageThumbnail
                    circle
                    shadow
                    url={thumbnailData}
                    altText={data.person.name}
                    widthStyle="3.375rem"
                    heightStyle="3.375rem"
                  />
                  <div
                    class="flex flex-col justify-center text-left px-4 h-14 text-immich-primary dark:text-immich-dark-primary"
                  >
                    {#if data.person.name}
                      <p class="w-40 sm:w-72 font-medium truncate">{data.person.name}</p>
                      <p class="absolute w-fit text-sm text-gray-500 dark:text-immich-gray bottom-0">
                        {`${numberOfAssets} asset${numberOfAssets > 1 ? 's' : ''}`}
                      </p>
                    {:else}
                      <p class="font-medium">Add a name</p>
                      <p class="text-sm text-gray-500 dark:text-immich-gray">Find them fast by name with search</p>
                    {/if}
                  </div>
                </button>
              </div>
            {/if}
          </section>
          {#if isEditingName}
            <div class="absolute z-[999] w-64 sm:w-96">
              {#if isSearchingPeople}
                <div
                  class="flex border h-14 rounded-b-lg border-gray-400 dark:border-immich-dark-gray place-items-center bg-gray-200 p-2 dark:bg-gray-700"
                >
                  <div class="flex w-full place-items-center">
                    <LoadingSpinner />
                  </div>
                </div>
              {:else}
                {#each suggestedPeople as person, index (person.id)}
                  <button
                    bind:this={focusedElements[index]}
                    class="flex w-full border-t border-gray-400 dark:border-immich-dark-gray h-14 place-items-center bg-gray-200 p-2 dark:bg-gray-700 hover:bg-gray-300 hover:dark:bg-[#232932] focus:bg-gray-300 focus:dark:bg-[#232932] {index ===
                    suggestedPeople.length - 1
                      ? 'rounded-b-lg border-b'
                      : ''}"
                    on:click={() => handleSuggestPeople(person)}
                  >
                    <ImageThumbnail
                      circle
                      shadow
                      url={api.getPeopleThumbnailUrl(person.id)}
                      altText={person.name}
                      widthStyle="2rem"
                      heightStyle="2rem"
                    />
                    <p class="ml-4 text-gray-700 dark:text-gray-100">{person.name}</p>
                  </button>
                {/each}
              {/if}
            </div>
          {/if}
        </div>
      {/if}
    </AssetGrid>
  {/key}
</main><|MERGE_RESOLUTION|>--- conflicted
+++ resolved
@@ -88,12 +88,10 @@
    **/
   let searchWord: string;
   let isSearchingPeople = false;
-<<<<<<< HEAD
   let focusedElements: (HTMLButtonElement | null)[] = Array(20)
     .fill(null)
     .map(() => null);
   let indexFocus: number | null = null;
-=======
 
   const searchPeople = async () => {
     if ((people.length < maximumLengthSearchPeople && name.startsWith(searchWord)) || name === '') {
@@ -113,7 +111,6 @@
 
     isSearchingPeople = false;
   };
->>>>>>> 6e786551
 
   $: isAllArchive = [...$selectedAssets].every((asset) => asset.isArchived);
   $: isAllFavorite = [...$selectedAssets].every((asset) => asset.isFavorite);
@@ -122,12 +119,8 @@
 
   $: {
     if (people) {
-<<<<<<< HEAD
-      suggestedPeople = !name ? [] : searchNameLocal(name, people, 5, data.person.id);
+      suggestedPeople = name ? searchNameLocal(name, people, 5, data.person.id) : [];
       indexFocus = null;
-=======
-      suggestedPeople = name ? searchNameLocal(name, people, 5, data.person.id) : [];
->>>>>>> 6e786551
     }
   }
 
