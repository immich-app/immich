<script lang="ts">
  import { afterNavigate, goto, invalidateAll } from '$app/navigation';
  import { page } from '$app/stores';
  import ImageThumbnail from '$lib/components/assets/thumbnail/image-thumbnail.svelte';
  import EditNameInput from '$lib/components/faces-page/edit-name-input.svelte';
  import MergeFaceSelector from '$lib/components/faces-page/merge-face-selector.svelte';
  import MergeSuggestionModal from '$lib/components/faces-page/merge-suggestion-modal.svelte';
  import SetBirthDateModal from '$lib/components/faces-page/set-birth-date-modal.svelte';
  import AddToAlbum from '$lib/components/photos-page/actions/add-to-album.svelte';
  import ArchiveAction from '$lib/components/photos-page/actions/archive-action.svelte';
  import CreateSharedLink from '$lib/components/photos-page/actions/create-shared-link.svelte';
  import DeleteAssets from '$lib/components/photos-page/actions/delete-assets.svelte';
  import DownloadAction from '$lib/components/photos-page/actions/download-action.svelte';
  import FavoriteAction from '$lib/components/photos-page/actions/favorite-action.svelte';
  import SelectAllAssets from '$lib/components/photos-page/actions/select-all-assets.svelte';
  import AssetGrid from '$lib/components/photos-page/asset-grid.svelte';
  import AssetSelectContextMenu from '$lib/components/photos-page/asset-select-context-menu.svelte';
  import AssetSelectControlBar from '$lib/components/photos-page/asset-select-control-bar.svelte';
  import MenuOption from '$lib/components/shared-components/context-menu/menu-option.svelte';
  import ControlAppBar from '$lib/components/shared-components/control-app-bar.svelte';
  import {
    NotificationType,
    notificationController,
  } from '$lib/components/shared-components/notification/notification';
  import { AppRoute } from '$lib/constants';
  import { createAssetInteractionStore } from '$lib/stores/asset-interaction.store';
  import { AssetStore } from '$lib/stores/assets.store';
  import { websocketStore } from '$lib/stores/websocket';
  import { handleError } from '$lib/utils/handle-error';
  import { AssetResponseDto, PersonResponseDto, TimeBucketSize, api } from '@api';
  import { onMount } from 'svelte';
  import ArrowLeft from 'svelte-material-icons/ArrowLeft.svelte';
  import DotsVertical from 'svelte-material-icons/DotsVertical.svelte';
  import Plus from 'svelte-material-icons/Plus.svelte';
  import type { PageData } from './$types';
  import UnmergeFaceSelector from '$lib/components/faces-page/unmerge-face-selector.svelte';
  import { clickOutside } from '$lib/utils/click-outside';
  import { assetViewingStore } from '$lib/stores/asset-viewing.store';

  export let data: PageData;

  let { isViewing: showAssetViewer } = assetViewingStore;

  enum ViewMode {
    VIEW_ASSETS = 'view-assets',
    SELECT_FACE = 'select-face',
    MERGE_FACES = 'merge-faces',
    SUGGEST_MERGE = 'suggest-merge',
    BIRTH_DATE = 'birth-date',
    UNASSIGN_ASSETS = 'unassign-faces',
  }

  let assetStore = new AssetStore({
    size: TimeBucketSize.Month,
    isArchived: false,
    personId: data.person.id,
  });
  const assetInteractionStore = createAssetInteractionStore();
  const { selectedAssets, isMultiSelectState } = assetInteractionStore;
  const { onPersonThumbnail } = websocketStore;

  let viewMode: ViewMode = ViewMode.VIEW_ASSETS;
  let isEditingName = false;
  let previousRoute: string = AppRoute.EXPLORE;
  let previousPersonId: string = data.person.id;
  let people = data.people.people;
  let personMerge1: PersonResponseDto;
  let personMerge2: PersonResponseDto;
  let potentialMergePeople: PersonResponseDto[] = [];

  let refreshAssetGrid = false;

  let personName = '';
  $: thumbnailData = api.getPeopleThumbnailUrl(data.person.id);

  let name: string = data.person.name;
  let suggestedPeople: PersonResponseDto[] = [];

  $: isAllArchive = Array.from($selectedAssets).every((asset) => asset.isArchived);
  $: isAllFavorite = Array.from($selectedAssets).every((asset) => asset.isFavorite);
  $: $onPersonThumbnail === data.person.id &&
    (thumbnailData = api.getPeopleThumbnailUrl(data.person.id) + `?now=${Date.now()}`);

  $: {
    suggestedPeople = !name
      ? []
      : people
          .filter(
            (person: PersonResponseDto) =>
              person.name.toLowerCase().startsWith(name.toLowerCase()) && person.id !== data.person.id,
          )
          .slice(0, 5);
  }

  onMount(() => {
    const action = $page.url.searchParams.get('action');
    if (action == 'merge') {
      viewMode = ViewMode.MERGE_FACES;
    }
  });
  const handleEscape = () => {
    if ($showAssetViewer) {
      return;
    }
    if ($isMultiSelectState) {
      assetInteractionStore.clearMultiselect();
      return;
    } else {
      goto(previousRoute);
      return;
    }
  };
  afterNavigate(({ from }) => {
    // Prevent setting previousRoute to the current page.
    if (from && from.route.id !== $page.route.id) {
      previousRoute = from.url.href;
    }
    if (previousPersonId !== data.person.id) {
      assetStore = new AssetStore({
        size: TimeBucketSize.Month,
        isArchived: false,
        personId: data.person.id,
      });
      previousPersonId = data.person.id;
      refreshAssetGrid = !refreshAssetGrid;
    }
  });

  const hideFace = async () => {
    try {
      await api.personApi.updatePerson({
        id: data.person.id,
        personUpdateDto: { isHidden: true },
      });

      notificationController.show({
        message: 'Changed visibility succesfully',
        type: NotificationType.Info,
      });

      goto(AppRoute.EXPLORE, { replaceState: true });
    } catch (error) {
      handleError(error, 'Unable to hide person');
    }
  };

<<<<<<< HEAD
  const handleReassignAssets = () => {
    viewMode = ViewMode.UNASSIGN_ASSETS;
=======
  const handleMerge = () => {
    handleGoBack();
    refreshAssetGrid = !refreshAssetGrid;
>>>>>>> c68702c0
  };

  const handleSelectFeaturePhoto = async (asset: AssetResponseDto) => {
    if (viewMode !== ViewMode.SELECT_FACE) {
      return;
    }

    await api.personApi.updatePerson({ id: data.person.id, personUpdateDto: { featureFaceAssetId: asset.id } });

    notificationController.show({ message: 'Feature photo updated', type: NotificationType.Info });
    assetInteractionStore.clearMultiselect();

    viewMode = ViewMode.VIEW_ASSETS;
  };

  const handleUnmerge = () => {
    $assetStore.removeAssets(Array.from($selectedAssets).map((a) => a.id));
    assetInteractionStore.clearMultiselect();
    viewMode = ViewMode.VIEW_ASSETS;
  };

  const handleMergeSameFace = async (response: [PersonResponseDto, PersonResponseDto]) => {
    const [personToMerge, personToBeMergedIn] = response;
    viewMode = ViewMode.VIEW_ASSETS;
    isEditingName = false;
    try {
      await api.personApi.mergePerson({
        id: personToBeMergedIn.id,
        mergePersonDto: { ids: [personToMerge.id] },
      });
      notificationController.show({
        message: 'Merge faces succesfully',
        type: NotificationType.Info,
      });
      people = people.filter((person: PersonResponseDto) => person.id !== personToMerge.id);
      if (personToBeMergedIn.name != personName && data.person.id === personToBeMergedIn.id) {
        changeName();
        invalidateAll();
        return;
      }
      goto(`${AppRoute.PEOPLE}/${personToBeMergedIn.id}`, { replaceState: true });
    } catch (error) {
      handleError(error, 'Unable to save name');
    }
  };

  const handleSuggestPeople = (person: PersonResponseDto) => {
    isEditingName = false;
    potentialMergePeople = [];
    personMerge1 = data.person;
    personMerge2 = person;
    viewMode = ViewMode.SUGGEST_MERGE;
  };

  const changeName = async () => {
    viewMode = ViewMode.VIEW_ASSETS;
    data.person.name = personName;
    try {
      isEditingName = false;

      const { data: updatedPerson } = await api.personApi.updatePerson({
        id: data.person.id,
        personUpdateDto: { name: personName },
      });

      people = people.map((person: PersonResponseDto) => {
        if (person.id === updatedPerson.id) {
          return updatedPerson;
        }
        return person;
      });

      notificationController.show({
        message: 'Change name succesfully',
        type: NotificationType.Info,
      });
    } catch (error) {
      handleError(error, 'Unable to save name');
    }
  };

  const handleCancelEditName = () => {
    if (viewMode === ViewMode.SUGGEST_MERGE) {
      return;
    }

    isEditingName = false;
  };

  const handleNameChange = async (name: string) => {
    potentialMergePeople = [];
    personName = name;

    if (data.person.name === personName) {
      return;
    }

    const existingPerson = people.find(
      (person: PersonResponseDto) =>
        person.name.toLowerCase() === personName.toLowerCase() && person.id !== data.person.id && person.name,
    );
    if (existingPerson) {
      personMerge2 = existingPerson;
      personMerge1 = data.person;
      potentialMergePeople = people
        .filter(
          (person: PersonResponseDto) =>
            personMerge2.name.toLowerCase() === person.name.toLowerCase() &&
            person.id !== personMerge2.id &&
            person.id !== personMerge1.id &&
            !person.isHidden,
        )
        .slice(0, 3);
      viewMode = ViewMode.SUGGEST_MERGE;
      return;
    }
    changeName();
  };

  const handleSetBirthDate = async (birthDate: string) => {
    try {
      viewMode = ViewMode.VIEW_ASSETS;
      data.person.birthDate = birthDate;

      const { data: updatedPerson } = await api.personApi.updatePerson({
        id: data.person.id,
        personUpdateDto: { birthDate: birthDate.length > 0 ? birthDate : null },
      });

      people = people.map((person: PersonResponseDto) => {
        if (person.id === updatedPerson.id) {
          return updatedPerson;
        }
        return person;
      });

      notificationController.show({ message: 'Date of birth saved successfully', type: NotificationType.Info });
    } catch (error) {
      handleError(error, 'Unable to save date of birth');
    }
  };

  const handleGoBack = () => {
    viewMode = ViewMode.VIEW_ASSETS;
    if ($page.url.searchParams.has('action')) {
      $page.url.searchParams.delete('action');
      goto($page.url);
    }
  };
</script>

{#if viewMode === ViewMode.SUGGEST_MERGE}
  <MergeSuggestionModal
    {personMerge1}
    {personMerge2}
    {potentialMergePeople}
    on:close={() => (viewMode = ViewMode.VIEW_ASSETS)}
    on:reject={() => changeName()}
    on:confirm={(event) => handleMergeSameFace(event.detail)}
  />
{/if}

{#if viewMode === ViewMode.UNASSIGN_ASSETS}
  <UnmergeFaceSelector
    {people}
    assetIds={Array.from($selectedAssets).map((a) => a.id)}
    personId={data.person.id}
    on:close={() => (viewMode = ViewMode.VIEW_ASSETS)}
    on:confirm={handleUnmerge}
  />
{/if}

{#if viewMode === ViewMode.BIRTH_DATE}
  <SetBirthDateModal
    birthDate={data.person.birthDate ?? ''}
    on:close={() => (viewMode = ViewMode.VIEW_ASSETS)}
    on:updated={(event) => handleSetBirthDate(event.detail)}
  />
{/if}

{#if viewMode === ViewMode.MERGE_FACES}
  <MergeFaceSelector person={data.person} bind:people on:go-back={handleGoBack} on:merge={handleMerge} />
{/if}

<header>
  {#if $isMultiSelectState}
    <AssetSelectControlBar assets={$selectedAssets} clearSelect={() => assetInteractionStore.clearMultiselect()}>
      <CreateSharedLink />
      <SelectAllAssets {assetStore} {assetInteractionStore} />
      <AssetSelectContextMenu icon={Plus} title="Add">
        <AddToAlbum />
        <AddToAlbum shared />
      </AssetSelectContextMenu>
      <DeleteAssets onAssetDelete={(assetId) => $assetStore.removeAsset(assetId)} />
      <AssetSelectContextMenu icon={DotsVertical} title="Add">
        <DownloadAction menuItem filename="{data.person.name || 'immich'}.zip" />
        <FavoriteAction menuItem removeFavorite={isAllFavorite} />
        <ArchiveAction menuItem unarchive={isAllArchive} onArchive={(ids) => $assetStore.removeAssets(ids)} />
        <MenuOption text="Unmerge assets" on:click={handleReassignAssets} />
      </AssetSelectContextMenu>
    </AssetSelectControlBar>
  {:else}
    {#if viewMode === ViewMode.VIEW_ASSETS || viewMode === ViewMode.SUGGEST_MERGE || viewMode === ViewMode.BIRTH_DATE}
      <ControlAppBar showBackButton backIcon={ArrowLeft} on:close-button-click={() => goto(previousRoute)}>
        <svelte:fragment slot="trailing">
          <AssetSelectContextMenu icon={DotsVertical} title="Menu">
            <MenuOption text="Change feature photo" on:click={() => (viewMode = ViewMode.SELECT_FACE)} />
            <MenuOption text="Set date of birth" on:click={() => (viewMode = ViewMode.BIRTH_DATE)} />
            <MenuOption text="Merge face" on:click={() => (viewMode = ViewMode.MERGE_FACES)} />
            <MenuOption text="Hide face" on:click={() => hideFace()} />
          </AssetSelectContextMenu>
        </svelte:fragment>
      </ControlAppBar>
    {/if}

    {#if viewMode === ViewMode.SELECT_FACE}
      <ControlAppBar on:close-button-click={() => (viewMode = ViewMode.VIEW_ASSETS)}>
        <svelte:fragment slot="leading">Select feature photo</svelte:fragment>
      </ControlAppBar>
    {/if}
  {/if}
</header>

<main class="relative h-screen overflow-hidden bg-immich-bg pt-[var(--navbar-height)] dark:bg-immich-dark-bg">
  {#key refreshAssetGrid}
    <AssetGrid
      {assetStore}
      {assetInteractionStore}
      isSelectionMode={viewMode === ViewMode.SELECT_FACE}
      singleSelect={viewMode === ViewMode.SELECT_FACE}
      on:select={({ detail: asset }) => handleSelectFeaturePhoto(asset)}
      on:escape={handleEscape}
    >
      {#if viewMode === ViewMode.VIEW_ASSETS || viewMode === ViewMode.SUGGEST_MERGE || viewMode === ViewMode.BIRTH_DATE}
        <!-- Face information block -->
        <div
          role="button"
          class="relative w-fit p-4 sm:px-6"
          use:clickOutside
          on:outclick={handleCancelEditName}
          on:escape={handleCancelEditName}
        >
          <section class="flex w-96 place-items-center border-black">
            {#if isEditingName}
              <EditNameInput
                person={data.person}
                suggestedPeople={suggestedPeople.length > 0}
                bind:name
                on:change={(event) => handleNameChange(event.detail)}
              />
            {:else}
              <button on:click={() => (viewMode = ViewMode.VIEW_ASSETS)}>
                <ImageThumbnail
                  circle
                  shadow
                  url={thumbnailData}
                  altText={data.person.name}
                  widthStyle="3.375rem"
                  heightStyle="3.375rem"
                />
              </button>

              <button
                title="Edit name"
                class="px-4 text-immich-primary dark:text-immich-dark-primary"
                on:click={() => (isEditingName = true)}
              >
                {#if data.person.name}
                  <p class="py-2 font-medium">{data.person.name}</p>
                {:else}
                  <p class="w-fit font-medium">Add a name</p>
                  <p class="text-sm text-gray-500 dark:text-immich-gray">Find them fast by name with search</p>
                {/if}
              </button>
            {/if}
          </section>
          {#if isEditingName}
            <div class="absolute z-[999] w-96">
              {#each suggestedPeople as person, index (person.id)}
                <div
                  class="flex {index === suggestedPeople.length - 1
                    ? 'rounded-b-lg'
                    : 'border-b dark:border-immich-dark-gray'} place-items-center bg-gray-100 p-2 dark:bg-gray-700"
                >
                  <button class="flex w-full place-items-center" on:click={() => handleSuggestPeople(person)}>
                    <ImageThumbnail
                      circle
                      shadow
                      url={api.getPeopleThumbnailUrl(person.id)}
                      altText={person.name}
                      widthStyle="2rem"
                      heightStyle="2rem"
                    />
                    <p class="ml-4 text-gray-700 dark:text-gray-100">{person.name}</p>
                  </button>
                </div>
              {/each}
            </div>
          {/if}
        </div>
      {/if}
    </AssetGrid>
  {/key}
</main><|MERGE_RESOLUTION|>--- conflicted
+++ resolved
@@ -144,14 +144,13 @@
     }
   };
 
-<<<<<<< HEAD
   const handleReassignAssets = () => {
     viewMode = ViewMode.UNASSIGN_ASSETS;
-=======
+  };
+  
   const handleMerge = () => {
     handleGoBack();
     refreshAssetGrid = !refreshAssetGrid;
->>>>>>> c68702c0
   };
 
   const handleSelectFeaturePhoto = async (asset: AssetResponseDto) => {
