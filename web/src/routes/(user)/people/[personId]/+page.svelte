--- conflicted
+++ resolved
@@ -391,12 +391,9 @@
         <DownloadAction menuItem filename="{data.person.name || 'immich'}.zip" />
         <FavoriteAction menuItem removeFavorite={isAllFavorite} />
         <ArchiveAction menuItem unarchive={isAllArchive} onArchive={(ids) => $assetStore.removeAssets(ids)} />
-<<<<<<< HEAD
         <MenuOption text="Fix incorrect match" on:click={handleReassignAssets} />
-=======
         <ChangeDate menuItem />
         <ChangeLocation menuItem />
->>>>>>> 644e52b1
       </AssetSelectContextMenu>
     </AssetSelectControlBar>
   {:else}
