<script lang="ts">
	import { afterNavigate, goto } from '$app/navigation';
	import { page } from '$app/stores';
	import ImageThumbnail from '$lib/components/assets/thumbnail/image-thumbnail.svelte';
	import EditNameInput from '$lib/components/faces-page/edit-name-input.svelte';
	import AddToAlbum from '$lib/components/photos-page/actions/add-to-album.svelte';
	import ArchiveAction from '$lib/components/photos-page/actions/archive-action.svelte';
	import CreateSharedLink from '$lib/components/photos-page/actions/create-shared-link.svelte';
	import DeleteAssets from '$lib/components/photos-page/actions/delete-assets.svelte';
	import DownloadAction from '$lib/components/photos-page/actions/download-action.svelte';
	import FavoriteAction from '$lib/components/photos-page/actions/favorite-action.svelte';
	import AssetSelectContextMenu from '$lib/components/photos-page/asset-select-context-menu.svelte';
	import AssetSelectControlBar from '$lib/components/photos-page/asset-select-control-bar.svelte';
	import ControlAppBar from '$lib/components/shared-components/control-app-bar.svelte';
	import GalleryViewer from '$lib/components/shared-components/gallery-viewer/gallery-viewer.svelte';
	import { AppRoute } from '$lib/constants';
	import { handleError } from '$lib/utils/handle-error';
	import { AssetResponseDto, api } from '@api';
	import ArrowLeft from 'svelte-material-icons/ArrowLeft.svelte';
	import DotsVertical from 'svelte-material-icons/DotsVertical.svelte';
	import Plus from 'svelte-material-icons/Plus.svelte';
	import type { PageData } from './$types';

	export let data: PageData;

	let isEditName = false;
<<<<<<< HEAD

	let selectedAssets: Set<AssetResponseDto> = new Set();
	$: isMultiSelectionMode = selectedAssets.size > 0;
	$: isAllFavorite = Array.from(selectedAssets).every((asset) => asset.isFavorite);
	$: isAllArchive = Array.from(selectedAssets).every((asset) => asset.isArchived);
=======
	let multiSelectAsset: Set<AssetResponseDto> = new Set();
	let previousRoute: string = AppRoute.EXPLORE;
	$: isMultiSelectionMode = multiSelectAsset.size > 0;
>>>>>>> 4cc6e3b9

	afterNavigate(({ from }) => {
		// Prevent setting previousRoute to the current page.
		if (from && from.route.id !== $page.route.id) {
			previousRoute = from.url.href;
		}
	});

	const handleNameChange = async (name: string) => {
		try {
			isEditName = false;
			data.person.name = name;
			await api.personApi.updatePerson(data.person.id, { name });
		} catch (error) {
			handleError(error, 'Unable to save name');
		}
	};

	const onAssetDelete = (assetId: string) => {
		data.assets = data.assets.filter((asset: AssetResponseDto) => asset.id !== assetId);
	};
</script>

{#if isMultiSelectionMode}
	<AssetSelectControlBar assets={selectedAssets} clearSelect={() => (selectedAssets = new Set())}>
		<CreateSharedLink />
		<AssetSelectContextMenu icon={Plus} title="Add">
			<AddToAlbum />
			<AddToAlbum shared />
		</AssetSelectContextMenu>
		<DeleteAssets {onAssetDelete} />
		<AssetSelectContextMenu icon={DotsVertical} title="Add">
			<DownloadAction menuItem />
			<FavoriteAction menuItem removeFavorite={isAllFavorite} />
			<ArchiveAction
				menuItem
				unarchive={isAllArchive}
				onAssetArchive={(asset) => onAssetDelete(asset.id)}
			/>
		</AssetSelectContextMenu>
	</AssetSelectControlBar>
{:else}
	<ControlAppBar
		showBackButton
		backIcon={ArrowLeft}
		on:close-button-click={() => goto(previousRoute)}
	/>
{/if}

<!-- Face information block -->
<section class="pt-24 px-4 sm:px-6 flex place-items-center">
	{#if isEditName}
		<EditNameInput
			person={data.person}
			on:change={(event) => handleNameChange(event.detail)}
			on:cancel={() => (isEditName = false)}
		/>
	{:else}
		<ImageThumbnail
			circle
			shadow
			url={api.getPeopleThumbnailUrl(data.person.id)}
			altText={data.person.name}
			widthStyle="3.375rem"
			heightStyle="3.375rem"
		/>
		<button
			title="Edit name"
			class="px-4 text-immich-primary dark:text-immich-dark-primary"
			on:click={() => (isEditName = true)}
		>
			{#if data.person.name}
				<p class="font-medium py-2">{data.person.name}</p>
			{:else}
				<p class="font-medium w-fit">Add a name</p>
				<p class="text-sm text-gray-500 dark:text-immich-gray">
					Find them fast by name with search
				</p>
			{/if}
		</button>
	{/if}
</section>

<!-- Gallery Block -->
<section class="relative pt-8 sm:px-4 mb-12 bg-immich-bg dark:bg-immich-dark-bg">
	<section class="overflow-y-auto relative immich-scrollbar">
		<section id="search-content" class="relative bg-immich-bg dark:bg-immich-dark-bg">
			<GalleryViewer
				assets={data.assets}
				viewFrom="search-page"
				showArchiveIcon={true}
				bind:selectedAssets
			/>
		</section>
	</section>
</section><|MERGE_RESOLUTION|>--- conflicted
+++ resolved
@@ -24,17 +24,11 @@
 	export let data: PageData;
 
 	let isEditName = false;
-<<<<<<< HEAD
-
+	let previousRoute: string = AppRoute.EXPLORE;
 	let selectedAssets: Set<AssetResponseDto> = new Set();
 	$: isMultiSelectionMode = selectedAssets.size > 0;
+	$: isAllArchive = Array.from(selectedAssets).every((asset) => asset.isArchived);
 	$: isAllFavorite = Array.from(selectedAssets).every((asset) => asset.isFavorite);
-	$: isAllArchive = Array.from(selectedAssets).every((asset) => asset.isArchived);
-=======
-	let multiSelectAsset: Set<AssetResponseDto> = new Set();
-	let previousRoute: string = AppRoute.EXPLORE;
-	$: isMultiSelectionMode = multiSelectAsset.size > 0;
->>>>>>> 4cc6e3b9
 
 	afterNavigate(({ from }) => {
 		// Prevent setting previousRoute to the current page.
