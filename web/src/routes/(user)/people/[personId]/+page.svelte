--- conflicted
+++ resolved
@@ -325,25 +325,6 @@
 </header>
 
 <main class="relative h-screen overflow-hidden bg-immich-bg pt-[var(--navbar-height)] dark:bg-immich-dark-bg">
-<<<<<<< HEAD
-  <AssetGrid
-    {assetStore}
-    {assetInteractionStore}
-    isSelectionMode={viewMode === ViewMode.SELECT_FACE}
-    singleSelect={viewMode === ViewMode.SELECT_FACE}
-    on:select={({ detail: asset }) => handleSelectFeaturePhoto(asset)}
-  >
-    {#if viewMode === ViewMode.VIEW_ASSETS || viewMode === ViewMode.SUGGEST_MERGE || viewMode === ViewMode.BIRTH_DATE}
-      <!-- Face information block -->
-      <div role="button" class="relative w-fit p-4 sm:px-6" use:clickOutside on:outclick={() => handleCancelEditName()}>
-        <section class="flex w-96 place-items-center border-black">
-          {#if isEditingName}
-            <EditNameInput
-              person={data.person}
-              suggestedPeople={suggestedPeople.length > 0}
-              bind:name
-              on:change={(event) => handleNameChange(event.detail)}
-=======
   {#key previousPersonId}
     <AssetGrid
       {assetStore}
@@ -354,70 +335,71 @@
     >
       {#if viewMode === ViewMode.VIEW_ASSETS || viewMode === ViewMode.SUGGEST_MERGE || viewMode === ViewMode.BIRTH_DATE}
         <!-- Face information block -->
-        <section class="flex place-items-center p-4 sm:px-6">
+        <div
+          role="button"
+          class="relative w-fit p-4 sm:px-6"
+          use:clickOutside
+          on:outclick={() => handleCancelEditName()}
+        >
+          <section class="flex w-96 place-items-center border-black">
+            {#if isEditingName}
+              <EditNameInput
+                person={data.person}
+                suggestedPeople={suggestedPeople.length > 0}
+                bind:name
+                on:change={(event) => handleNameChange(event.detail)}
+              />
+            {:else}
+              <button on:click={() => (viewMode = ViewMode.VIEW_ASSETS)}>
+                <ImageThumbnail
+                  circle
+                  shadow
+                  url={api.getPeopleThumbnailUrl(data.person.id)}
+                  altText={data.person.name}
+                  widthStyle="3.375rem"
+                  heightStyle="3.375rem"
+                />
+              </button>
+
+              <button
+                title="Edit name"
+                class="px-4 text-immich-primary dark:text-immich-dark-primary"
+                on:click={() => (isEditingName = true)}
+              >
+                {#if data.person.name}
+                  <p class="py-2 font-medium">{data.person.name}</p>
+                {:else}
+                  <p class="w-fit font-medium">Add a name</p>
+                  <p class="text-sm text-gray-500 dark:text-immich-gray">Find them fast by name with search</p>
+                {/if}
+              </button>
+            {/if}
+          </section>
           {#if isEditingName}
-            <EditNameInput
-              person={data.person}
-              on:change={(event) => handleNameChange(event.detail)}
-              on:cancel={() => handleCancelEditName()}
->>>>>>> dda735ec
-            />
-          {:else}
-            <button on:click={() => (viewMode = ViewMode.VIEW_ASSETS)}>
-              <ImageThumbnail
-                circle
-                shadow
-                url={api.getPeopleThumbnailUrl(data.person.id)}
-                altText={data.person.name}
-                widthStyle="3.375rem"
-                heightStyle="3.375rem"
-              />
-            </button>
-
-            <button
-              title="Edit name"
-              class="px-4 text-immich-primary dark:text-immich-dark-primary"
-              on:click={() => (isEditingName = true)}
-            >
-              {#if data.person.name}
-                <p class="py-2 font-medium">{data.person.name}</p>
-              {:else}
-                <p class="w-fit font-medium">Add a name</p>
-                <p class="text-sm text-gray-500 dark:text-immich-gray">Find them fast by name with search</p>
-              {/if}
-            </button>
+            <div class="absolute z-[999] w-96">
+              {#each suggestedPeople as person, index (person.id)}
+                <div
+                  class="flex {index === suggestedPeople.length - 1
+                    ? 'rounded-b-lg'
+                    : 'border-b dark:border-immich-dark-gray'} place-items-center bg-gray-100 p-2 dark:bg-gray-700"
+                >
+                  <button class="flex w-full place-items-center" on:click={() => handleSuggestPeople(person)}>
+                    <ImageThumbnail
+                      circle
+                      shadow
+                      url={api.getPeopleThumbnailUrl(person.id)}
+                      altText={person.name}
+                      widthStyle="2rem"
+                      heightStyle="2rem"
+                    />
+                    <p class="ml-4 text-gray-700 dark:text-gray-100">{person.name}</p>
+                  </button>
+                </div>
+              {/each}
+            </div>
           {/if}
-        </section>
-<<<<<<< HEAD
-        {#if isEditingName}
-          <div class="absolute z-[999] w-96">
-            {#each suggestedPeople as person, index (person.id)}
-              <div
-                class="flex {index === suggestedPeople.length - 1
-                  ? 'rounded-b-lg'
-                  : 'border-b dark:border-immich-dark-gray'} place-items-center bg-gray-100 p-2 dark:bg-gray-700"
-              >
-                <button class="flex w-full place-items-center" on:click={() => handleSuggestPeople(person)}>
-                  <ImageThumbnail
-                    circle
-                    shadow
-                    url={api.getPeopleThumbnailUrl(person.id)}
-                    altText={person.name}
-                    widthStyle="2rem"
-                    heightStyle="2rem"
-                  />
-                  <p class="ml-4 text-gray-700 dark:text-gray-100">{person.name}</p>
-                </button>
-              </div>
-            {/each}
-          </div>
-        {/if}
-      </div>
-    {/if}
-  </AssetGrid>
-=======
+        </div>
       {/if}
     </AssetGrid>
   {/key}
->>>>>>> dda735ec
 </main>