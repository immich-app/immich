<script lang="ts">
  import { afterNavigate, goto } from '$app/navigation';
  import { page } from '$app/stores';
  import ImageThumbnail from '$lib/components/assets/thumbnail/image-thumbnail.svelte';
  import EditNameInput from '$lib/components/faces-page/edit-name-input.svelte';
  import MergeFaceSelector from '$lib/components/faces-page/merge-face-selector.svelte';
  import MergeSuggestionModal from '$lib/components/faces-page/merge-suggestion-modal.svelte';
  import SetBirthDateModal from '$lib/components/faces-page/set-birth-date-modal.svelte';
  import UnMergeFaceSelector from '$lib/components/faces-page/unmerge-face-selector.svelte';
  import AddToAlbum from '$lib/components/photos-page/actions/add-to-album.svelte';
  import ArchiveAction from '$lib/components/photos-page/actions/archive-action.svelte';
  import ChangeDate from '$lib/components/photos-page/actions/change-date-action.svelte';
  import ChangeLocation from '$lib/components/photos-page/actions/change-location-action.svelte';
  import CreateSharedLink from '$lib/components/photos-page/actions/create-shared-link.svelte';
  import DeleteAssets from '$lib/components/photos-page/actions/delete-assets.svelte';
  import DownloadAction from '$lib/components/photos-page/actions/download-action.svelte';
  import FavoriteAction from '$lib/components/photos-page/actions/favorite-action.svelte';
  import SelectAllAssets from '$lib/components/photos-page/actions/select-all-assets.svelte';
  import AssetGrid from '$lib/components/photos-page/asset-grid.svelte';
  import ButtonContextMenu from '$lib/components/shared-components/context-menu/button-context-menu.svelte';
  import AssetSelectControlBar from '$lib/components/photos-page/asset-select-control-bar.svelte';
  import MenuOption from '$lib/components/shared-components/context-menu/menu-option.svelte';
  import ControlAppBar from '$lib/components/shared-components/control-app-bar.svelte';
  import LoadingSpinner from '$lib/components/shared-components/loading-spinner.svelte';
  import {
    NotificationType,
    notificationController,
  } from '$lib/components/shared-components/notification/notification';
  import { AppRoute, QueryParameter } from '$lib/constants';
  import { createAssetInteractionStore } from '$lib/stores/asset-interaction.store';
  import { assetViewingStore } from '$lib/stores/asset-viewing.store';
  import { AssetStore } from '$lib/stores/assets.store';
  import { websocketEvents } from '$lib/stores/websocket';
  import { getPeopleThumbnailUrl, handlePromiseError, s } from '$lib/utils';
  import { clickOutside } from '$lib/actions/click-outside';
  import { handleError } from '$lib/utils/handle-error';
  import { isExternalUrl } from '$lib/utils/navigation';
  import {
    getPersonStatistics,
    mergePerson,
    searchPerson,
    updatePerson,
    type AssetResponseDto,
    type PersonResponseDto,
  } from '@immich/sdk';
  import {
    mdiAccountBoxOutline,
    mdiAccountMultipleCheckOutline,
    mdiArrowLeft,
    mdiCalendarEditOutline,
    mdiDotsVertical,
    mdiEyeOffOutline,
    mdiEyeOutline,
    mdiPlus,
  } from '@mdi/js';
  import { onMount } from 'svelte';
  import type { PageData } from './$types';
  import { listNavigation } from '$lib/actions/list-navigation';
  import { t } from 'svelte-i18n';

  export let data: PageData;

  let numberOfAssets = data.statistics.assets;
  let { isViewing: showAssetViewer } = assetViewingStore;
  let activeSuggestion: string | undefined = undefined;

  enum ViewMode {
    VIEW_ASSETS = 'view-assets',
    SELECT_PERSON = 'select-person',
    MERGE_PEOPLE = 'merge-people',
    SUGGEST_MERGE = 'suggest-merge',
    BIRTH_DATE = 'birth-date',
    UNASSIGN_ASSETS = 'unassign-faces',
  }

  let assetStore = new AssetStore({
    isArchived: false,
    personId: data.person.id,
  });
  const assetInteractionStore = createAssetInteractionStore();
  const { selectedAssets, isMultiSelectState } = assetInteractionStore;

  let viewMode: ViewMode = ViewMode.VIEW_ASSETS;
  let isEditingName = false;
  let previousRoute: string = AppRoute.EXPLORE;
  let previousPersonId: string = data.person.id;
  let people: PersonResponseDto[] = [];
  let personMerge1: PersonResponseDto;
  let personMerge2: PersonResponseDto;
  let potentialMergePeople: PersonResponseDto[] = [];

  let refreshAssetGrid = false;

  let personName = '';
  $: thumbnailData = getPeopleThumbnailUrl(data.person.id);

  let name: string = data.person.name;
  let suggestedPeople: PersonResponseDto[] = [];

  /**
   * Save the word used to search people name: for example,
   * if searching 'r' and the server returns 15 people with names starting with 'r',
   * there's no need to search again people with name starting with 'ri'.
   * However, it needs to make a new api request if searching 'r' returns 20 names (arbitrary value, the limit sent back by the server).
   * or if the new search word starts with another word / letter
   **/
  let isSearchingPeople = false;
  let suggestionContainer: HTMLDivElement;

  $: isAllArchive = [...$selectedAssets].every((asset) => asset.isArchived);
  $: isAllFavorite = [...$selectedAssets].every((asset) => asset.isFavorite);

  onMount(() => {
    const action = $page.url.searchParams.get(QueryParameter.ACTION);
    const getPreviousRoute = $page.url.searchParams.get(QueryParameter.PREVIOUS_ROUTE);
    if (getPreviousRoute && !isExternalUrl(getPreviousRoute)) {
      previousRoute = getPreviousRoute;
    }
    if (action == 'merge') {
      viewMode = ViewMode.MERGE_PEOPLE;
    }

    return websocketEvents.on('on_person_thumbnail', (personId: string) => {
      if (data.person.id === personId) {
        thumbnailData = getPeopleThumbnailUrl(data.person.id) + `?now=${Date.now()}`;
      }
    });
  });

  const handleEscape = async () => {
    if ($showAssetViewer || viewMode === ViewMode.SUGGEST_MERGE) {
      return;
    }
    if ($isMultiSelectState) {
      assetInteractionStore.clearMultiselect();
      return;
    } else {
      await goto(previousRoute);
      return;
    }
  };

  const updateAssetCount = async () => {
    try {
      const { assets } = await getPersonStatistics({ id: data.person.id });
      numberOfAssets = assets;
    } catch (error) {
      handleError(error, "Can't update the asset count");
    }
  };

  afterNavigate(({ from }) => {
    // Prevent setting previousRoute to the current page.
    if (from && from.route.id !== $page.route.id) {
      previousRoute = from.url.href;
    }
    if (previousPersonId !== data.person.id) {
      handlePromiseError(updateAssetCount());
      assetStore = new AssetStore({
        isArchived: false,
        personId: data.person.id,
      });
      previousPersonId = data.person.id;
      name = data.person.name;
      refreshAssetGrid = !refreshAssetGrid;
    }
  });

  const handleUnmerge = () => {
    $assetStore.removeAssets([...$selectedAssets].map((a) => a.id));
    assetInteractionStore.clearMultiselect();
    viewMode = ViewMode.VIEW_ASSETS;
  };

  const handleReassignAssets = () => {
    viewMode = ViewMode.UNASSIGN_ASSETS;
  };

  const toggleHidePerson = async () => {
    try {
      await updatePerson({
        id: data.person.id,
        personUpdateDto: { isHidden: !data.person.isHidden },
      });

      notificationController.show({
        message: $t('changed_visibility_successfully'),
        type: NotificationType.Info,
      });

      await goto(previousRoute, { replaceState: true });
    } catch (error) {
      handleError(error, $t('unable_to_hide_person'));
    }
  };

  const handleMerge = async (person: PersonResponseDto) => {
    await updateAssetCount();
    await handleGoBack();

    data.person = person;

    refreshAssetGrid = !refreshAssetGrid;
  };

  const handleSelectFeaturePhoto = async (asset: AssetResponseDto) => {
    if (viewMode !== ViewMode.SELECT_PERSON) {
      return;
    }

    await updatePerson({ id: data.person.id, personUpdateDto: { featureFaceAssetId: asset.id } });

    notificationController.show({ message: $t('feature_photo_updated'), type: NotificationType.Info });
    assetInteractionStore.clearMultiselect();

    viewMode = ViewMode.VIEW_ASSETS;
  };

  const handleMergeSamePerson = async (response: [PersonResponseDto, PersonResponseDto]) => {
    const [personToMerge, personToBeMergedIn] = response;
    viewMode = ViewMode.VIEW_ASSETS;
    isEditingName = false;
    try {
      await mergePerson({
        id: personToBeMergedIn.id,
        mergePersonDto: { ids: [personToMerge.id] },
      });
      notificationController.show({
        message: $t('merge_people_successfully'),
        type: NotificationType.Info,
      });
      people = people.filter((person: PersonResponseDto) => person.id !== personToMerge.id);
      if (personToBeMergedIn.name != personName && data.person.id === personToBeMergedIn.id) {
        await updateAssetCount();
        refreshAssetGrid = !refreshAssetGrid;
        return;
      }
      await goto(`${AppRoute.PEOPLE}/${personToBeMergedIn.id}`, { replaceState: true });
    } catch (error) {
      handleError(error, $t('unable_to_save_name'));
    }
  };

  const handleSuggestPeople = (person: PersonResponseDto) => {
    isEditingName = false;
    potentialMergePeople = [];
    personName = person.name;
    personMerge1 = data.person;
    personMerge2 = person;
    viewMode = ViewMode.SUGGEST_MERGE;
  };

  const changeName = async () => {
    viewMode = ViewMode.VIEW_ASSETS;
    data.person.name = personName;
    try {
      isEditingName = false;

      await updatePerson({ id: data.person.id, personUpdateDto: { name: personName } });

      notificationController.show({
        message: $t('change_name_successfully'),
        type: NotificationType.Info,
      });
    } catch (error) {
      handleError(error, $t('unable_to_save_name'));
    }
  };

  const handleCancelEditName = () => {
    if (viewMode === ViewMode.SUGGEST_MERGE) {
      return;
    }
    isSearchingPeople = false;
    isEditingName = false;
  };

  const handleNameChange = async (name: string) => {
    isEditingName = false;
    potentialMergePeople = [];
    personName = name;

    if (data.person.name === personName) {
      return;
    }
    if (name === '') {
      await changeName();
      return;
    }

    const result = await searchPerson({ name: personName, withHidden: true });

    const existingPerson = result.find(
      (person: PersonResponseDto) =>
        person.name.toLowerCase() === personName.toLowerCase() && person.id !== data.person.id && person.name,
    );
    if (existingPerson) {
      personMerge2 = existingPerson;
      personMerge1 = data.person;
      potentialMergePeople = result
        .filter(
          (person: PersonResponseDto) =>
            personMerge2.name.toLowerCase() === person.name.toLowerCase() &&
            person.id !== personMerge2.id &&
            person.id !== personMerge1.id &&
            !person.isHidden,
        )
        .slice(0, 3);
      viewMode = ViewMode.SUGGEST_MERGE;
      return;
    }
    await changeName();
  };

  const handleSetBirthDate = async (birthDate: string) => {
    try {
      viewMode = ViewMode.VIEW_ASSETS;
      data.person.birthDate = birthDate;

      const updatedPerson = await updatePerson({
        id: data.person.id,
        personUpdateDto: { birthDate: birthDate.length > 0 ? birthDate : null },
      });

      people = people.map((person: PersonResponseDto) => {
        if (person.id === updatedPerson.id) {
          return updatedPerson;
        }
        return person;
      });

      notificationController.show({ message: 'Date of birth saved successfully', type: NotificationType.Info });
    } catch (error) {
      handleError(error, 'Unable to save date of birth');
    }
  };

  const handleGoBack = async () => {
    viewMode = ViewMode.VIEW_ASSETS;
    if ($page.url.searchParams.has(QueryParameter.ACTION)) {
      $page.url.searchParams.delete(QueryParameter.ACTION);
      await goto($page.url);
    }
  };
</script>

{#if viewMode === ViewMode.UNASSIGN_ASSETS}
  <UnMergeFaceSelector
    assetIds={[...$selectedAssets].map((a) => a.id)}
    personAssets={data.person}
    on:close={() => (viewMode = ViewMode.VIEW_ASSETS)}
    on:confirm={handleUnmerge}
  />
{/if}

{#if viewMode === ViewMode.SUGGEST_MERGE}
  <MergeSuggestionModal
    {personMerge1}
    {personMerge2}
    {potentialMergePeople}
    on:close={() => (viewMode = ViewMode.VIEW_ASSETS)}
    on:reject={() => changeName()}
    on:confirm={(event) => handleMergeSamePerson(event.detail)}
  />
{/if}

{#if viewMode === ViewMode.BIRTH_DATE}
  <SetBirthDateModal
    birthDate={data.person.birthDate ?? ''}
    on:close={() => (viewMode = ViewMode.VIEW_ASSETS)}
    on:updated={(event) => handleSetBirthDate(event.detail)}
  />
{/if}

{#if viewMode === ViewMode.MERGE_PEOPLE}
  <MergeFaceSelector person={data.person} on:back={handleGoBack} on:merge={({ detail }) => handleMerge(detail)} />
{/if}

<header>
  {#if $isMultiSelectState}
    <AssetSelectControlBar assets={$selectedAssets} clearSelect={() => assetInteractionStore.clearMultiselect()}>
      <CreateSharedLink />
      <SelectAllAssets {assetStore} {assetInteractionStore} />
<<<<<<< HEAD
      <ButtonContextMenu icon={mdiPlus} title="Add to...">
=======
      <AssetSelectContextMenu icon={mdiPlus} title={$t('add_to')}>
>>>>>>> 643309b2
        <AddToAlbum />
        <AddToAlbum shared />
      </ButtonContextMenu>
      <FavoriteAction removeFavorite={isAllFavorite} onFavorite={() => assetStore.triggerUpdate()} />
<<<<<<< HEAD
      <ButtonContextMenu icon={mdiDotsVertical} title="Add">
=======
      <AssetSelectContextMenu icon={mdiDotsVertical} title={$t('add')}>
>>>>>>> 643309b2
        <DownloadAction menuItem filename="{data.person.name || 'immich'}.zip" />
        <MenuOption
          icon={mdiAccountMultipleCheckOutline}
          text={$t('fix_incorrect_match')}
          on:click={handleReassignAssets}
        />
        <ChangeDate menuItem />
        <ChangeLocation menuItem />
        <ArchiveAction menuItem unarchive={isAllArchive} onArchive={(assetIds) => $assetStore.removeAssets(assetIds)} />
        <DeleteAssets menuItem onAssetDelete={(assetIds) => $assetStore.removeAssets(assetIds)} />
      </ButtonContextMenu>
    </AssetSelectControlBar>
  {:else}
    {#if viewMode === ViewMode.VIEW_ASSETS || viewMode === ViewMode.SUGGEST_MERGE || viewMode === ViewMode.BIRTH_DATE}
      <ControlAppBar showBackButton backIcon={mdiArrowLeft} on:close={() => goto(previousRoute)}>
        <svelte:fragment slot="trailing">
<<<<<<< HEAD
          <ButtonContextMenu icon={mdiDotsVertical} title="Menu">
=======
          <AssetSelectContextMenu icon={mdiDotsVertical} title={$t('menu')}>
>>>>>>> 643309b2
            <MenuOption
              text={$t('select_featured_photo')}
              icon={mdiAccountBoxOutline}
              on:click={() => (viewMode = ViewMode.SELECT_PERSON)}
            />
            <MenuOption
              text={data.person.isHidden ? $t('unhide_person') : $t('hide_person')}
              icon={data.person.isHidden ? mdiEyeOutline : mdiEyeOffOutline}
              on:click={() => toggleHidePerson()}
            />
            <MenuOption
              text={$t('set_date_of_birth')}
              icon={mdiCalendarEditOutline}
              on:click={() => (viewMode = ViewMode.BIRTH_DATE)}
            />
            <MenuOption
              text={$t('merge_people')}
              icon={mdiAccountMultipleCheckOutline}
              on:click={() => (viewMode = ViewMode.MERGE_PEOPLE)}
            />
          </ButtonContextMenu>
        </svelte:fragment>
      </ControlAppBar>
    {/if}

    {#if viewMode === ViewMode.SELECT_PERSON}
      <ControlAppBar on:close={() => (viewMode = ViewMode.VIEW_ASSETS)}>
        <svelte:fragment slot="leading">{$t('select_featured_photo')}</svelte:fragment>
      </ControlAppBar>
    {/if}
  {/if}
</header>

<main class="relative h-screen overflow-hidden bg-immich-bg tall:ml-4 pt-[var(--navbar-height)] dark:bg-immich-dark-bg">
  {#key refreshAssetGrid}
    <AssetGrid
      {assetStore}
      {assetInteractionStore}
      isSelectionMode={viewMode === ViewMode.SELECT_PERSON}
      singleSelect={viewMode === ViewMode.SELECT_PERSON}
      on:select={({ detail: asset }) => handleSelectFeaturePhoto(asset)}
      on:escape={handleEscape}
    >
      {#if viewMode === ViewMode.VIEW_ASSETS || viewMode === ViewMode.SUGGEST_MERGE || viewMode === ViewMode.BIRTH_DATE}
        <!-- Person information block -->
        <div
          class="relative w-fit p-4 sm:px-6"
          use:clickOutside={{
            onOutclick: handleCancelEditName,
          }}
          use:listNavigation={{
            container: suggestionContainer,
            selectedId: activeSuggestion,
            closeDropdown: handleCancelEditName,
            selectionChanged: (node) => {
              activeSuggestion = node?.id;
              node?.focus();
            },
          }}
        >
          <section class="flex w-64 sm:w-96 place-items-center border-black">
            {#if isEditingName}
              <EditNameInput
                person={data.person}
                bind:suggestedPeople
                bind:name
                bind:isSearchingPeople
                on:change={(event) => handleNameChange(event.detail)}
                {thumbnailData}
              />
            {:else}
              <div class="relative">
                <button
                  type="button"
                  class="flex items-center justify-center"
                  title={$t('edit_name')}
                  on:click={() => (isEditingName = true)}
                >
                  <ImageThumbnail
                    circle
                    shadow
                    url={thumbnailData}
                    altText={data.person.name}
                    widthStyle="3.375rem"
                    heightStyle="3.375rem"
                  />
                  <div
                    class="flex flex-col justify-center text-left px-4 h-14 text-immich-primary dark:text-immich-dark-primary"
                  >
                    {#if data.person.name}
                      <p class="w-40 sm:w-72 font-medium truncate">{data.person.name}</p>
                      <p class="absolute w-fit text-sm text-gray-500 dark:text-immich-gray bottom-0">
                        {`${numberOfAssets} asset${s(numberOfAssets)}`}
                      </p>
                    {:else}
                      <p class="font-medium">{$t('add_a_name')}</p>
                      <p class="text-sm text-gray-500 dark:text-immich-gray">Find them fast by name with search</p>
                    {/if}
                  </div>
                </button>
              </div>
            {/if}
          </section>
          {#if isEditingName}
            <div class="absolute z-[999] w-64 sm:w-96">
              {#if isSearchingPeople}
                <div
                  class="flex border h-14 rounded-b-lg border-gray-400 dark:border-immich-dark-gray place-items-center bg-gray-200 p-2 dark:bg-gray-700"
                >
                  <div class="flex w-full place-items-center">
                    <LoadingSpinner />
                  </div>
                </div>
              {:else}
                <div bind:this={suggestionContainer}>
                  {#each suggestedPeople as person, index (person.id)}
                    <button
                      id="suggested-person-{person.id}"
                      type="button"
                      class="flex w-full border-t border-gray-400 dark:border-immich-dark-gray h-14 place-items-center bg-gray-200 p-2 dark:bg-gray-700 hover:bg-gray-300 hover:dark:bg-[#232932] focus:bg-gray-300 focus:dark:bg-[#232932] {index ===
                      suggestedPeople.length - 1
                        ? 'rounded-b-lg border-b'
                        : ''}"
                      on:click={() => handleSuggestPeople(person)}
                    >
                      <ImageThumbnail
                        circle
                        shadow
                        url={getPeopleThumbnailUrl(person.id)}
                        altText={person.name}
                        widthStyle="2rem"
                        heightStyle="2rem"
                      />
                      <p class="ml-4 text-gray-700 dark:text-gray-100">{person.name}</p>
                    </button>
                  {/each}
                </div>
              {/if}
            </div>
          {/if}
        </div>
      {/if}
    </AssetGrid>
  {/key}
</main><|MERGE_RESOLUTION|>--- conflicted
+++ resolved
@@ -381,20 +381,12 @@
     <AssetSelectControlBar assets={$selectedAssets} clearSelect={() => assetInteractionStore.clearMultiselect()}>
       <CreateSharedLink />
       <SelectAllAssets {assetStore} {assetInteractionStore} />
-<<<<<<< HEAD
-      <ButtonContextMenu icon={mdiPlus} title="Add to...">
-=======
-      <AssetSelectContextMenu icon={mdiPlus} title={$t('add_to')}>
->>>>>>> 643309b2
+      <ButtonContextMenu icon={mdiPlus} title={$t('add_to')}>
         <AddToAlbum />
         <AddToAlbum shared />
       </ButtonContextMenu>
       <FavoriteAction removeFavorite={isAllFavorite} onFavorite={() => assetStore.triggerUpdate()} />
-<<<<<<< HEAD
-      <ButtonContextMenu icon={mdiDotsVertical} title="Add">
-=======
-      <AssetSelectContextMenu icon={mdiDotsVertical} title={$t('add')}>
->>>>>>> 643309b2
+      <ButtonContextMenu icon={mdiDotsVertical} title={$t('add')}>
         <DownloadAction menuItem filename="{data.person.name || 'immich'}.zip" />
         <MenuOption
           icon={mdiAccountMultipleCheckOutline}
@@ -411,11 +403,7 @@
     {#if viewMode === ViewMode.VIEW_ASSETS || viewMode === ViewMode.SUGGEST_MERGE || viewMode === ViewMode.BIRTH_DATE}
       <ControlAppBar showBackButton backIcon={mdiArrowLeft} on:close={() => goto(previousRoute)}>
         <svelte:fragment slot="trailing">
-<<<<<<< HEAD
-          <ButtonContextMenu icon={mdiDotsVertical} title="Menu">
-=======
-          <AssetSelectContextMenu icon={mdiDotsVertical} title={$t('menu')}>
->>>>>>> 643309b2
+          <ButtonContextMenu icon={mdiDotsVertical} title={$t('menu')}>
             <MenuOption
               text={$t('select_featured_photo')}
               icon={mdiAccountBoxOutline}
