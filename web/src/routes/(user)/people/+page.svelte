<script lang="ts">
  import UserPageLayout from '$lib/components/layouts/user-page-layout.svelte';
  import type { PageData } from './$types';
  import PeopleCard from '$lib/components/faces-page/people-card.svelte';
  import FullScreenModal from '$lib/components/shared-components/full-screen-modal.svelte';
  import Button from '$lib/components/elements/buttons/button.svelte';
  import { api, type PeopleUpdateItem, type PersonResponseDto } from '@api';
  import { goto } from '$app/navigation';
  import {
    ActionQueryParameterValue,
    AppRoute,
    QueryParameter,
    maximumLengthSearchPeople,
    timeBeforeShowLoadingSpinner,
  } from '$lib/constants';
  import { handleError } from '$lib/utils/handle-error';
  import {
    NotificationType,
    notificationController,
  } from '$lib/components/shared-components/notification/notification';
  import ShowHide from '$lib/components/faces-page/show-hide.svelte';
  import IconButton from '$lib/components/elements/buttons/icon-button.svelte';
  import ImageThumbnail from '$lib/components/assets/thumbnail/image-thumbnail.svelte';
  import { onDestroy, onMount } from 'svelte';
  import { browser } from '$app/environment';
  import MergeSuggestionModal from '$lib/components/faces-page/merge-suggestion-modal.svelte';
  import SetBirthDateModal from '$lib/components/faces-page/set-birth-date-modal.svelte';
  import { shouldIgnoreShortcut } from '$lib/utils/shortcut';
  import { mdiAccountOff, mdiEyeOutline } from '@mdi/js';
  import Icon from '$lib/components/elements/icon.svelte';
  import { searchNameLocal } from '$lib/utils/person';
  import SearchBar from '$lib/components/faces-page/search-bar.svelte';
  import { page } from '$app/stores';

  export let data: PageData;

  let people = data.people.people;
  let countTotalPeople = data.people.total;

  let selectHidden = false;
  let initialHiddenValues: Record<string, boolean> = {};
  let eyeColorMap: Record<string, 'black' | 'white'> = {};

  let searchedPeople: PersonResponseDto[] = [];
  let searchName = '';
  let searchWord: string;
  let isSearchingPeople = false;

  let showLoadingSpinner = false;
  let toggleVisibility = false;

  let showChangeNameModal = false;
  let showSetBirthDateModal = false;
  let showMergeModal = false;
  let personName = '';
  let personMerge1: PersonResponseDto;
  let personMerge2: PersonResponseDto;
  let potentialMergePeople: PersonResponseDto[] = [];
  let edittingPerson: PersonResponseDto | null = null;

  let innerHeight: number;

  for (const person of people) {
    initialHiddenValues[person.id] = person.isHidden;
  }

  $: searchedPeopleLocal = searchName ? searchNameLocal(searchName, searchedPeople, maximumLengthSearchPeople) : [];

  $: countVisiblePeople = people.filter((person) => !person.isHidden).length;

  const onKeyboardPress = (event: KeyboardEvent) => handleKeyboardPress(event);

  onMount(() => {
    document.addEventListener('keydown', onKeyboardPress);
    const getSearchedPeople = $page.url.searchParams.get(QueryParameter.SEARCHED_PEOPLE);
    if (getSearchedPeople) {
      searchName = getSearchedPeople;
      searchPeople(true);
    }
  });

  onDestroy(() => {
    if (browser) {
      document.removeEventListener('keydown', onKeyboardPress);
    }
  });

  const handleKeyboardPress = (event: KeyboardEvent) => {
    if (shouldIgnoreShortcut(event)) {
      return;
    }
    switch (event.key) {
      case 'Escape': {
        handleCloseClick();
        return;
      }
    }
  };

  const handleSearch = (force: boolean) => {
    $page.url.searchParams.set(QueryParameter.SEARCHED_PEOPLE, searchName);
    goto($page.url);
    searchPeople(force);
  };

  const handleCloseClick = () => {
    for (const person of people) {
      person.isHidden = initialHiddenValues[person.id];
    }
    // trigger reactivity
    people = people;

    // Reset variables used on the "Show & hide people"   modal
    showLoadingSpinner = false;
    selectHidden = false;
    toggleVisibility = false;
  };

  const handleResetVisibility = () => {
    for (const person of people) {
      person.isHidden = initialHiddenValues[person.id];
    }

    // trigger reactivity
    people = people;
  };

  const handleToggleVisibility = () => {
    toggleVisibility = !toggleVisibility;
    for (const person of people) {
      person.isHidden = toggleVisibility;
    }

    // trigger reactivity
    people = people;
  };

  const handleDoneClick = async () => {
    showLoadingSpinner = true;
    let changed: PeopleUpdateItem[] = [];
    try {
      // Check if the visibility for each person has been changed
      for (const person of people) {
        if (person.isHidden !== initialHiddenValues[person.id]) {
          changed.push({ id: person.id, isHidden: person.isHidden });

          // Update the initial hidden values
          initialHiddenValues[person.id] = person.isHidden;
        }
      }

      if (changed.length > 0) {
        const { data: results } = await api.personApi.updatePeople({
          peopleUpdateDto: { people: changed },
        });
        const count = results.filter(({ success }) => success).length;
        if (results.length - count > 0) {
          notificationController.show({
            type: NotificationType.Error,
            message: `Impossible de changer la visibilité pour ${results.length - count} ${
              results.length - count <= 1 ? 'personne' : 'personnes'
            }`,
          });
        }
        notificationController.show({
          type: NotificationType.Info,
          message: `Visibilité changé pour ${count} ${count <= 1 ? 'personne' : 'personnes'}`,
        });
      }
    } catch (error) {
      handleError(
        error,
        `Impossible de changer la visibilité pour ${changed.length} ${changed.length <= 1 ? 'personne' : 'personnes'}`,
      );
    }
    // Reset variables used on the "Show & hide people" modal
    showLoadingSpinner = false;
    selectHidden = false;
    toggleVisibility = false;
  };

  const handleMergeSamePerson = async (response: [PersonResponseDto, PersonResponseDto]) => {
    const [personToMerge, personToBeMergedIn] = response;
    showMergeModal = false;

    if (!edittingPerson) {
      return;
    }
    try {
      await api.personApi.mergePerson({
        id: personToBeMergedIn.id,
        mergePersonDto: { ids: [personToMerge.id] },
      });

      const { data: mergedPerson } = await api.personApi.getPerson({ id: personToBeMergedIn.id });

      countVisiblePeople--;
      people = people.filter((person: PersonResponseDto) => person.id !== personToMerge.id);
      people = people.map((person: PersonResponseDto) => (person.id === personToBeMergedIn.id ? mergedPerson : person));

      notificationController.show({
        message: 'Fusion des personnes effectuée',
        type: NotificationType.Info,
      });
    } catch (error) {
      handleError(error, 'Unable to save name');
    }
    if (personToBeMergedIn.name !== personName && edittingPerson.id === personToBeMergedIn.id) {
      /*
       *
       * If the user merges one of the suggested people into the person he's editing it, it's merging the suggested person AND renames
       * the person he's editing
       *
       */
      try {
        await api.personApi.updatePerson({ id: personToBeMergedIn.id, personUpdateDto: { name: personName } });

        for (const person of people) {
          if (person.id === personToBeMergedIn.id) {
            person.name = personName;
            break;
          }
        }
        notificationController.show({
          message: 'Changement du nom effectué',
          type: NotificationType.Info,
        });

        // trigger reactivity
        people = people;
      } catch (error) {
        handleError(error, 'Unable to save name');
      }
    }
  };

  const handleChangeName = (detail: PersonResponseDto) => {
    showChangeNameModal = true;
    personName = detail.name;
    personMerge1 = detail;
    edittingPerson = detail;
  };

  const handleSetBirthDate = (detail: PersonResponseDto) => {
    showSetBirthDateModal = true;
    edittingPerson = detail;
  };

  const handleHidePerson = async (detail: PersonResponseDto) => {
    try {
      const { data: updatedPerson } = await api.personApi.updatePerson({
        id: detail.id,
        personUpdateDto: { isHidden: true },
      });

      people = people.map((person: PersonResponseDto) => {
        if (person.id === updatedPerson.id) {
          return updatedPerson;
        }
        return person;
      });

      for (const person of people) {
        initialHiddenValues[person.id] = person.isHidden;
      }

      showChangeNameModal = false;

      notificationController.show({
        message: 'Fusion des personnes effectuée',
        type: NotificationType.Info,
      });
    } catch (error) {
      handleError(error, 'Unable to hide person');
    }
  };

  const handleMergePeople = (detail: PersonResponseDto) => {
    goto(
      `${AppRoute.PEOPLE}/${detail.id}?${QueryParameter.ACTION}=${ActionQueryParameterValue.MERGE}&${QueryParameter.PREVIOUS_ROUTE}=${AppRoute.PEOPLE}`,
    );
  };

  const searchPeople = async (force: boolean) => {
    if (searchName === '') {
      if ($page.url.searchParams.has(QueryParameter.SEARCHED_PEOPLE)) {
        $page.url.searchParams.delete(QueryParameter.SEARCHED_PEOPLE);
        goto($page.url);
      }
      return;
    }
    if (!force && people.length < maximumLengthSearchPeople && searchName.startsWith(searchWord)) {
      return;
    }

    const timeout = setTimeout(() => (isSearchingPeople = true), timeBeforeShowLoadingSpinner);
    try {
      const { data } = await api.searchApi.searchPerson({ name: searchName, withHidden: false });

      searchedPeople = data;
      searchWord = searchName;
    } catch (error) {
      handleError(error, "Can't search people");
    } finally {
      clearTimeout(timeout);
    }

    isSearchingPeople = false;
  };

  const submitNameChange = async () => {
    potentialMergePeople = [];
    showChangeNameModal = false;
    if (!edittingPerson || personName === edittingPerson.name) {
      return;
    }
    if (personName === '') {
      changeName();
      return;
    }
    const { data } = await api.searchApi.searchPerson({ name: personName, withHidden: true });

    // We check if another person has the same name as the name entered by the user

    const existingPerson = data.find(
      (person: PersonResponseDto) =>
        person.name.toLowerCase() === personName.toLowerCase() &&
        edittingPerson &&
        person.id !== edittingPerson.id &&
        person.name,
    );
    if (existingPerson) {
      personMerge2 = existingPerson;
      showMergeModal = true;
      potentialMergePeople = people
        .filter(
          (person: PersonResponseDto) =>
            personMerge2.name.toLowerCase() === person.name.toLowerCase() &&
            person.id !== personMerge2.id &&
            person.id !== personMerge1.id &&
            !person.isHidden,
        )
        .slice(0, 3);
      return;
    }
    changeName();
  };

  const submitBirthDateChange = async (value: string) => {
    showSetBirthDateModal = false;
    if (!edittingPerson || value === edittingPerson.birthDate) {
      return;
    }

    try {
      const { data: updatedPerson } = await api.personApi.updatePerson({
        id: edittingPerson.id,
        personUpdateDto: { birthDate: value.length > 0 ? value : null },
      });

      people = people.map((person: PersonResponseDto) => {
        if (person.id === updatedPerson.id) {
          return updatedPerson;
        }
        return person;
      });
      notificationController.show({
        message: 'Date of birth saved succesfully',
        type: NotificationType.Info,
      });
    } catch (error) {
      handleError(error, 'Unable to save name');
    }
  };

  const changeName = async () => {
    showMergeModal = false;
    showChangeNameModal = false;

    if (!edittingPerson) {
      return;
    }
    try {
      const { data: updatedPerson } = await api.personApi.updatePerson({
        id: edittingPerson.id,
        personUpdateDto: { name: personName },
      });
      people = people.map((person: PersonResponseDto) => {
        if (person.id === updatedPerson.id) {
          return updatedPerson;
        }
        return person;
      });
      notificationController.show({
        message: 'Change name succesfully',
        type: NotificationType.Info,
      });
    } catch (error) {
      handleError(error, 'Unable to save name');
    }
  };
</script>

<svelte:window bind:innerHeight />

{#if showMergeModal}
  <FullScreenModal on:clickOutside={() => (showMergeModal = false)}>
    <MergeSuggestionModal
      {personMerge1}
      {personMerge2}
      {potentialMergePeople}
      on:close={() => (showMergeModal = false)}
      on:reject={() => changeName()}
      on:confirm={(event) => handleMergeSamePerson(event.detail)}
    />
  </FullScreenModal>
{/if}

<<<<<<< HEAD
<UserPageLayout title="Personnes">
  <svelte:fragment slot="buttons">
    {#if countTotalPeople > 0}
      <IconButton on:click={() => (selectHidden = !selectHidden)}>
        <div class="flex flex-wrap place-items-center justify-center gap-x-1 text-sm">
          <Icon path={mdiEyeOutline} size="18" />
          <p class="ml-2">Afficher ou masquer des personnes</p>
=======
<UserPageLayout title="People" description={countTotalPeople === 0 ? undefined : `(${countTotalPeople.toString()})`}>
  <svelte:fragment slot="buttons">
    {#if countTotalPeople > 0}
      <div class="flex gap-2 items-center justify-center">
        <div class="hidden sm:block">
          <div class="w-40 lg:w-80 h-10">
            <SearchBar
              bind:name={searchName}
              {isSearchingPeople}
              on:reset={() => {
                searchedPeople = [];
              }}
              on:search={({ detail }) => handleSearch(detail.force ?? false)}
            />
          </div>
>>>>>>> ce6dc3b7
        </div>
        <IconButton on:click={() => (selectHidden = !selectHidden)}>
          <div class="flex flex-wrap place-items-center justify-center gap-x-1 text-sm">
            <Icon path={mdiEyeOutline} size="18" />
            <p class="ml-2">Show & hide people</p>
          </div>
        </IconButton>
      </div>
    {/if}
  </svelte:fragment>

  {#if countVisiblePeople > 0}
    <div class="grid grid-cols-2 sm:grid-cols-3 lg:grid-cols-5 xl:grid-cols-7 2xl:grid-cols-9 gap-1">
      {#each people as person, index (person.id)}
        {#if !person.isHidden && (searchName ? searchedPeopleLocal.some((searchedPerson) => searchedPerson.id === person.id) : true)}
          <PeopleCard
            {person}
            preload={index < 20}
            on:change-name={() => handleChangeName(person)}
            on:set-birth-date={() => handleSetBirthDate(person)}
            on:merge-people={() => handleMergePeople(person)}
            on:hide-person={() => handleHidePerson(person)}
          />
        {/if}
      {/each}
    </div>
  {:else}
    <div class="flex min-h-[calc(66vh_-_11rem)] w-full place-content-center items-center dark:text-white">
      <div class="flex flex-col content-center items-center text-center">
        <Icon path={mdiAccountOff} size="3.5em" />
        <p class="mt-5 text-3xl font-medium">Aucune entrée</p>
      </div>
    </div>
  {/if}

  {#if showChangeNameModal}
    <FullScreenModal on:clickOutside={() => (showChangeNameModal = false)}>
      <div
        class="w-[500px] max-w-[95vw] rounded-3xl border bg-immich-bg p-4 py-8 shadow-sm dark:border-immich-dark-gray dark:bg-immich-dark-gray dark:text-immich-dark-fg"
      >
        <div
          class="flex flex-col place-content-center place-items-center gap-4 px-4 text-immich-primary dark:text-immich-dark-primary"
        >
          <h1 class="text-2xl font-medium text-immich-primary dark:text-immich-dark-primary">Changer le nom</h1>
        </div>

        <form on:submit|preventDefault={submitNameChange} autocomplete="off">
          <div class="m-4 flex flex-col gap-2">
            <label class="immich-form-label" for="name">Nom</label>
            <!-- svelte-ignore a11y-autofocus -->
            <input class="immich-form-input" id="name" name="name" type="text" bind:value={personName} autofocus />
          </div>

          <div class="mt-8 flex w-full gap-4 px-4">
            <Button
              color="gray"
              fullwidth
              on:click={() => {
                showChangeNameModal = false;
              }}>Annuler</Button
            >
            <Button type="submit" fullwidth>Ok</Button>
          </div>
        </form>
      </div>
    </FullScreenModal>
  {/if}

  {#if showSetBirthDateModal}
    <SetBirthDateModal
      birthDate={edittingPerson?.birthDate ?? ''}
      on:close={() => (showSetBirthDateModal = false)}
      on:updated={(event) => submitBirthDateChange(event.detail)}
    />
  {/if}
</UserPageLayout>
{#if selectHidden}
  <ShowHide
    on:done={handleDoneClick}
    on:close={handleCloseClick}
    on:reset={handleResetVisibility}
    on:change={handleToggleVisibility}
    bind:showLoadingSpinner
    bind:toggleVisibility
    screenHeight={innerHeight}
  >
    <div class="grid grid-cols-2 sm:grid-cols-3 lg:grid-cols-5 xl:grid-cols-7 2xl:grid-cols-9 gap-1">
      {#each people as person, index (person.id)}
        <button
          class="relative"
          on:click={() => (person.isHidden = !person.isHidden)}
          on:mouseenter={() => (eyeColorMap[person.id] = 'black')}
          on:mouseleave={() => (eyeColorMap[person.id] = 'white')}
        >
          <ImageThumbnail
            preload={searchName !== '' || index < 20}
            bind:hidden={person.isHidden}
            shadow
            url={api.getPeopleThumbnailUrl(person.id)}
            altText={person.name}
            widthStyle="100%"
            bind:eyeColor={eyeColorMap[person.id]}
          />
          {#if person.name}
            <span class="absolute bottom-2 left-0 w-full select-text px-1 text-center font-medium text-white">
              {person.name}
            </span>
          {/if}
        </button>
      {/each}
    </div>
  </ShowHide>
{/if}<|MERGE_RESOLUTION|>--- conflicted
+++ resolved
@@ -416,16 +416,7 @@
   </FullScreenModal>
 {/if}
 
-<<<<<<< HEAD
-<UserPageLayout title="Personnes">
-  <svelte:fragment slot="buttons">
-    {#if countTotalPeople > 0}
-      <IconButton on:click={() => (selectHidden = !selectHidden)}>
-        <div class="flex flex-wrap place-items-center justify-center gap-x-1 text-sm">
-          <Icon path={mdiEyeOutline} size="18" />
-          <p class="ml-2">Afficher ou masquer des personnes</p>
-=======
-<UserPageLayout title="People" description={countTotalPeople === 0 ? undefined : `(${countTotalPeople.toString()})`}>
+<UserPageLayout title="Personnes" description={countTotalPeople === 0 ? undefined : `(${countTotalPeople.toString()})`}>
   <svelte:fragment slot="buttons">
     {#if countTotalPeople > 0}
       <div class="flex gap-2 items-center justify-center">
@@ -440,12 +431,11 @@
               on:search={({ detail }) => handleSearch(detail.force ?? false)}
             />
           </div>
->>>>>>> ce6dc3b7
         </div>
         <IconButton on:click={() => (selectHidden = !selectHidden)}>
           <div class="flex flex-wrap place-items-center justify-center gap-x-1 text-sm">
             <Icon path={mdiEyeOutline} size="18" />
-            <p class="ml-2">Show & hide people</p>
+            <p class="ml-2">Afficher ou masquer des personnes</p>
           </div>
         </IconButton>
       </div>
