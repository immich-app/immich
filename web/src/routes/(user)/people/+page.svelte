--- conflicted
+++ resolved
@@ -1,9 +1,13 @@
 <script lang="ts">
   import UserPageLayout from '$lib/components/layouts/user-page-layout.svelte';
-<<<<<<< HEAD
-  import { PersonResponseDto, api } from '@api';
   import AccountOff from 'svelte-material-icons/AccountOff.svelte';
   import type { PageData } from './$types';
+  import PeopleCard from '$lib/components/faces-page/people-card.svelte';
+  import FullScreenModal from '$lib/components/shared-components/full-screen-modal.svelte';
+  import Button from '$lib/components/elements/buttons/button.svelte';
+  import { api, type PersonResponseDto } from '@api';
+  import { goto } from '$app/navigation';
+  import { AppRoute } from '$lib/constants';
   import { handleError } from '$lib/utils/handle-error';
   import {
     NotificationType,
@@ -12,6 +16,7 @@
   import ShowHide from '$lib/components/faces-page/show-hide.svelte';
   import IconButton from '$lib/components/elements/buttons/icon-button.svelte';
   import EyeOutline from 'svelte-material-icons/EyeOutline.svelte';
+  import ImageThumbnail from '$lib/components/assets/thumbnail/image-thumbnail.svelte';
 
   export let data: PageData;
   let selectHidden = false;
@@ -67,21 +72,8 @@
         error,
         `Unable to change the visibility for ${changeCounter} ${changeCounter <= 1 ? 'person' : 'people'}`,
       );
-=======
-  import AccountOff from 'svelte-material-icons/AccountOff.svelte';
-  import type { PageData } from './$types';
-  import PeopleCard from '$lib/components/faces-page/people-card.svelte';
-  import FullScreenModal from '$lib/components/shared-components/full-screen-modal.svelte';
-  import Button from '$lib/components/elements/buttons/button.svelte';
-  import { api, type PersonResponseDto } from '@api';
-  import { handleError } from '$lib/utils/handle-error';
-  import {
-    notificationController,
-    NotificationType,
-  } from '$lib/components/shared-components/notification/notification';
-  import { goto } from '$app/navigation';
-  import { AppRoute } from '$lib/constants';
-  export let data: PageData;
+    }
+  };
 
   let showChangeNameModal = false;
   let personName = '';
@@ -105,7 +97,7 @@
           personUpdateDto: { name: personName },
         });
 
-        data.people = data.people.map((person: PersonResponseDto) => {
+        people = people.map((person: PersonResponseDto) => {
           if (person.id === updatedPerson.id) {
             return updatedPerson;
           }
@@ -121,17 +113,15 @@
       }
     } catch (error) {
       handleError(error, 'Unable to save name');
->>>>>>> 02b70e69
     }
   };
 </script>
 
-<<<<<<< HEAD
 <UserPageLayout user={data.user} title="People">
   <svelte:fragment slot="buttons">
     {#if countTotalPeople > 0}
       <IconButton on:click={() => (selectHidden = !selectHidden)}>
-        <div class="flex place-items-center gap-x-1 text-sm flex-wrap justify-center">
+        <div class="flex flex-wrap place-items-center justify-center gap-x-1 text-sm">
           <EyeOutline size="18" />
           <p class="ml-2">Show & hide faces</p>
         </div>
@@ -145,59 +135,30 @@
         {#key selectHidden}
           {#each people as person (person.id)}
             {#if !person.isHidden}
-              <div class="relative">
-                <a href="/people/{person.id}" draggable="false">
-                  <div class="filter brightness-95 rounded-xl w-48">
-                    <ImageThumbnail
-                      shadow
-                      url={api.getPeopleThumbnailUrl(person.id)}
-                      altText={person.name}
-                      widthStyle="100%"
-                    />
-                  </div>
-                  {#if person.name}
-                    <span
-                      class="absolute bottom-2 w-full text-center font-medium text-white text-ellipsis w-100 px-1 hover:cursor-pointer backdrop-blur-[1px]"
-                    >
-                      {person.name}
-                    </span>
-                  {/if}
-                </a>
-              </div>
+              <PeopleCard {person} on:change-name={handleChangeName} on:merge-faces={handleMergeFaces} />
             {/if}
           {/each}
         {/key}
-=======
-<UserPageLayout user={data.user} showUploadButton title="People">
-  <section>
-    {#if data.people.length > 0}
-      <div class="pl-4">
-        <div class="flex flex-row flex-wrap gap-1">
-          {#each data.people as person (person.id)}
-            <PeopleCard {person} on:change-name={handleChangeName} on:merge-faces={handleMergeFaces} />
-          {/each}
-        </div>
-      </div>
-    {:else}
-      <div class="flex items-center place-content-center w-full min-h-[calc(66vh_-_11rem)] dark:text-white">
-        <div class="flex flex-col content-center items-center text-center">
-          <AccountOff size="3.5em" />
-          <p class="font-medium text-3xl mt-5">No people</p>
-        </div>
->>>>>>> 02b70e69
-      </div>
-    {/if}
-  </section>
+      </div>
+    </div>
+  {:else}
+    <div class="flex min-h-[calc(66vh_-_11rem)] w-full place-content-center items-center dark:text-white">
+      <div class="flex flex-col content-center items-center text-center">
+        <AccountOff size="3.5em" />
+        <p class="mt-5 text-3xl font-medium">No people</p>
+      </div>
+    </div>
+  {/if}
 
   {#if showChangeNameModal}
     <FullScreenModal on:clickOutside={() => (showChangeNameModal = false)}>
       <div
-        class="border bg-immich-bg dark:bg-immich-dark-gray dark:border-immich-dark-gray p-4 shadow-sm w-[500px] max-w-[95vw] rounded-3xl py-8 dark:text-immich-dark-fg"
+        class="bg-immich-bg dark:bg-immich-dark-gray dark:border-immich-dark-gray dark:text-immich-dark-fg w-[500px] max-w-[95vw] rounded-3xl border p-4 py-8 shadow-sm"
       >
         <div
-          class="flex flex-col place-items-center place-content-center gap-4 px-4 text-immich-primary dark:text-immich-dark-primary"
+          class="text-immich-primary dark:text-immich-dark-primary flex flex-col place-content-center place-items-center gap-4 px-4"
         >
-          <h1 class="text-2xl text-immich-primary dark:text-immich-dark-primary font-medium">Change name</h1>
+          <h1 class="text-immich-primary dark:text-immich-dark-primary text-2xl font-medium">Change name</h1>
         </div>
 
         <form on:submit|preventDefault={submitNameChange} autocomplete="off">
@@ -207,7 +168,7 @@
             <input class="immich-form-input" id="name" name="name" type="text" bind:value={personName} autofocus />
           </div>
 
-          <div class="flex w-full px-4 gap-4 mt-8">
+          <div class="mt-8 flex w-full gap-4 px-4">
             <Button
               color="gray"
               fullwidth
@@ -228,7 +189,7 @@
       <div class="flex flex-row flex-wrap gap-1">
         {#each people as person (person.id)}
           <div class="relative">
-            <div class="filter brightness-95 rounded-xl w-48 h-48">
+            <div class="h-48 w-48 rounded-xl brightness-95 filter">
               <button class="h-full w-full" on:click={() => (person.isHidden = !person.isHidden)}>
                 <ImageThumbnail
                   bind:hidden={person.isHidden}
@@ -241,7 +202,7 @@
             </div>
             {#if person.name}
               <span
-                class="absolute bottom-2 w-full text-center font-medium text-white text-ellipsis w-100 px-1 hover:cursor-pointer backdrop-blur-[1px]"
+                class="w-100 absolute bottom-2 w-full text-ellipsis px-1 text-center font-medium text-white backdrop-blur-[1px] hover:cursor-pointer"
               >
                 {person.name}
               </span>
