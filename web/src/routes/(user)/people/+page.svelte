--- conflicted
+++ resolved
@@ -39,32 +39,6 @@
   import { fly } from 'svelte/transition';
   import type { PageData } from './$types';
 
-<<<<<<< HEAD
-  export let data: PageData;
-
-  $: people = data.people.people;
-  $: visiblePeople = people.filter((people) => !people.isHidden);
-  $: countVisiblePeople = searchName ? searchedPeopleLocal.length : data.people.total - data.people.hidden;
-  $: showPeople = searchName ? searchedPeopleLocal : visiblePeople;
-
-  let selectHidden = false;
-  let searchName = '';
-  let showChangeNameModal = false;
-  let showSetBirthDateModal = false;
-  let showMergeModal = false;
-  let personName = '';
-  let currentPage = 1;
-  let nextPage = data.people.hasNextPage ? 2 : null;
-  let personMerge1: PersonResponseDto;
-  let personMerge2: PersonResponseDto;
-  let potentialMergePeople: PersonResponseDto[] = [];
-  let edittingPerson: PersonResponseDto | null = null;
-  let searchedPeopleLocal: PersonResponseDto[] = [];
-  let handleSearchPeople: (force?: boolean, name?: string) => Promise<void>;
-  let changeNameInputEl: HTMLInputElement | null;
-  let innerHeight: number;
-
-=======
   interface Props {
     data: PageData;
   }
@@ -77,6 +51,7 @@
   let showSetBirthDateModal = $state(false);
   let showMergeModal = $state(false);
   let personName = $state('');
+  let currentPage = $state(1);
   let nextPage = $state(data.people.hasNextPage ? 2 : null);
   let personMerge1 = $state<PersonResponseDto>();
   let personMerge2 = $state<PersonResponseDto>();
@@ -87,7 +62,6 @@
   let changeNameInputEl = $state<HTMLInputElement>();
   let innerHeight = $state(0);
   let searchPeopleElement = $state<ReturnType<typeof SearchPeople>>();
->>>>>>> 944ea7db
   onMount(() => {
     const getSearchedPeople = $page.url.searchParams.get(QueryParameter.SEARCHED_PEOPLE);
     if (getSearchedPeople) {
