--- conflicted
+++ resolved
@@ -6,25 +6,15 @@
   import { AppRoute } from '$lib/constants';
   import { websocketEvents } from '$lib/stores/websocket';
   import { getAssetThumbnailUrl, getPeopleThumbnailUrl } from '$lib/utils';
-<<<<<<< HEAD
   import { AssetMediaSize, type SearchExploreResponseDto } from '@immich/sdk';
   import type { PageData } from './$types';
   import { encodeSearchQuery } from '$lib/utils/metadata-search';
   import { t } from 'svelte-i18n';
-  import EmptyPlaceholder from '$lib/components/shared-components/empty-placeholder.svelte';
   import { onMount } from 'svelte';
-  import { websocketEvents } from '$lib/stores/websocket';
-  import SingleGridRow from '$lib/components/shared-components/single-grid-row.svelte';
   import Icon from '$lib/components/elements/icon.svelte';
-=======
   import { getMetadataSearchQuery } from '$lib/utils/metadata-search';
-  import { AssetMediaSize, type SearchExploreResponseDto } from '@immich/sdk';
-  import { Icon } from '@immich/ui';
->>>>>>> d4b110fc
+  import { Icon as UiIcon } from '@immich/ui';
   import { mdiHeart } from '@mdi/js';
-  import { onMount } from 'svelte';
-  import { t } from 'svelte-i18n';
-  import type { PageData } from './$types';
 
   interface Props {
     data: PageData;
