--- conflicted
+++ resolved
@@ -72,18 +72,13 @@
 
   {#if places.length > 0}
     <div class="mb-6 mt-2">
-<<<<<<< HEAD
-      <div>
+      <div class="flex justify-between">
         <p class="mb-4 font-medium dark:text-immich-dark-fg">Lieux</p>
-=======
-      <div class="flex justify-between">
-        <p class="mb-4 font-medium dark:text-immich-dark-fg">Places</p>
         <a
           href={AppRoute.PLACES}
           class="pr-4 text-sm font-medium hover:text-immich-primary dark:text-immich-dark-fg dark:hover:text-immich-dark-primary"
-          draggable="false">View All</a
+          draggable="false">Tout voir</a
         >
->>>>>>> ce6dc3b7
       </div>
       <div class="flex flex-row flex-wrap gap-4">
         {#each places as item (item.data.id)}
