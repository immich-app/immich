<script lang="ts">
  import UserPageLayout from '$lib/components/layouts/user-page-layout.svelte';
  import { dialogController } from '$lib/components/shared-components/dialog/dialog';
  import {
    NotificationType,
    notificationController,
  } from '$lib/components/shared-components/notification/notification';
  import DuplicatesCompareControl from '$lib/components/utilities-page/duplicates/duplicates-compare-control.svelte';
  import type { AssetResponseDto } from '@immich/sdk';
  import { featureFlags } from '$lib/stores/server-config.store';
  import { handleError } from '$lib/utils/handle-error';
  import { deleteAssets, updateAssets, stackAssets, type AssetBulkStackDto } from '@immich/sdk';
  import { t } from 'svelte-i18n';
  import type { PageData } from './$types';
  import { suggestDuplicateByFileSize } from '$lib/utils';
  import LinkButton from '$lib/components/elements/buttons/link-button.svelte';
<<<<<<< HEAD
  import { mdiCheckOutline, mdiTrashCanOutline, mdiImageMultipleOutline } from '@mdi/js';
  import Icon from '$lib/components/elements/icon.svelte';
  import { stackAssetsUtil } from '$lib/utils/asset-utils';
=======
  import ShowShortcuts from '$lib/components/shared-components/show-shortcuts.svelte';
  import CircleIconButton from '$lib/components/elements/buttons/circle-icon-button.svelte';
  import { mdiKeyboard } from '@mdi/js';
  import { mdiCheckOutline, mdiTrashCanOutline } from '@mdi/js';
  import Icon from '$lib/components/elements/icon.svelte';
  import { locale } from '$lib/stores/preferences.store';
>>>>>>> 85ab916e

  export let data: PageData;
  export let isShowKeyboardShortcut = false;

  interface Shortcuts {
    general: ExplainedShortcut[];
    actions: ExplainedShortcut[];
  }
  interface ExplainedShortcut {
    key: string[];
    action: string;
    info?: string;
  }

  const duplicateShortcuts: Shortcuts = {
    general: [],
    actions: [
      { key: ['a'], action: $t('select_all_duplicates') },
      { key: ['s'], action: $t('view') },
      { key: ['d'], action: $t('unselect_all_duplicates') },
      { key: ['⇧', 'c'], action: $t('resolve_duplicates') },
    ],
  };

  $: hasDuplicates = data.duplicates.length > 0;

  const withConfirmation = async (callback: () => Promise<void>, prompt?: string, confirmText?: string) => {
    if (prompt && confirmText) {
      const isConfirmed = await dialogController.show({ prompt, confirmText });
      if (!isConfirmed) {
        return;
      }
    }

    try {
      return await callback();
    } catch (error) {
      handleError(error, $t('errors.unable_to_resolve_duplicate'));
    }
  };

  const deletedNotification = (trashedCount: number) => {
    if (!trashedCount) {
      return;
    }

    notificationController.show({
      message: $featureFlags.trash
        ? $t('assets_moved_to_trash_count', { values: { count: trashedCount } })
        : $t('permanently_deleted_assets_count', { values: { count: trashedCount } }),
      type: NotificationType.Info,
    });
  };

  const handleResolve = async (duplicateId: string, duplicateAssetIds: string[], trashIds: string[]) => {
    return withConfirmation(
      async () => {
        await deleteAssets({ assetBulkDeleteDto: { ids: trashIds, force: !$featureFlags.trash } });
        await updateAssets({ assetBulkUpdateDto: { ids: duplicateAssetIds, duplicateId: null } });

        data.duplicates = data.duplicates.filter((duplicate) => duplicate.duplicateId !== duplicateId);

        deletedNotification(trashIds.length);
      },
      trashIds.length > 0 && !$featureFlags.trash ? $t('delete_duplicates_confirmation') : undefined,
      trashIds.length > 0 && !$featureFlags.trash ? $t('permanently_delete') : undefined,
    );
  };

  const handleStack = async (
    duplicateId: string,
    duplicateAssets: AssetResponseDto[],
    selectedAssets: AssetResponseDto[],
  ) => {
    const ids = duplicateAssets.map((x) => x.id);
    await stackAssetsUtil(duplicateAssets, selectedAssets[0]);
    await updateAssets({ assetBulkUpdateDto: { ids, duplicateId: null } });
    data.duplicates = data.duplicates.filter((duplicate) => duplicate.duplicateId !== duplicateId);
  };

  const handleDeduplicateAll = async () => {
    const idsToKeep = data.duplicates
      .map((group) => suggestDuplicateByFileSize(group.assets))
      .map((asset) => asset?.id);
    const idsToDelete = data.duplicates.flatMap((group, i) =>
      group.assets.map((asset) => asset.id).filter((asset) => asset !== idsToKeep[i]),
    );

    let prompt, confirmText;
    if ($featureFlags.trash) {
      prompt = $t('bulk_trash_duplicates_confirmation', { values: { count: idsToDelete.length } });
      confirmText = $t('confirm');
    } else {
      prompt = $t('bulk_delete_duplicates_confirmation', { values: { count: idsToDelete.length } });
      confirmText = $t('permanently_delete');
    }

    return withConfirmation(
      async () => {
        await deleteAssets({ assetBulkDeleteDto: { ids: idsToDelete, force: !$featureFlags.trash } });
        await updateAssets({
          assetBulkUpdateDto: {
            ids: [...idsToDelete, ...idsToKeep.filter((id): id is string => !!id)],
            duplicateId: null,
          },
        });

        data.duplicates = [];

        deletedNotification(idsToDelete.length);
      },
      prompt,
      confirmText,
    );
  };

  const handleKeepAll = async () => {
    const ids = data.duplicates.flatMap((group) => group.assets.map((asset) => asset.id));
    return withConfirmation(
      async () => {
        await updateAssets({ assetBulkUpdateDto: { ids, duplicateId: null } });

        data.duplicates = [];

        notificationController.show({
          message: $t('resolved_all_duplicates'),
          type: NotificationType.Info,
        });
      },
      $t('bulk_keep_duplicates_confirmation', { values: { count: ids.length } }),
      $t('confirm'),
    );
  };

  const handleStackAll = async () => {
    const ids = data.duplicates.flatMap((group) => group.assets.map((asset) => asset.id));
    let prompt, confirmText;

    const stacks = data.duplicates.map((group) => ({
      ids: group.assets.map((asset) => asset.id),
      stackParentId: group.assets[0].id,
    }));

    const stackDto: AssetBulkStackDto = { stacks: stacks };
    prompt = $t('bulk_stack_duplicates_confirmation', { values: { count: ids.length } });
    confirmText = $t('confirm');

    return withConfirmation(
      async () => {
        await stackAssets({ assetBulkStackDto: stackDto });
        await updateAssets({
          assetBulkUpdateDto: { ids, duplicateId: null },
        });
        notificationController.show({
          message: $t('resolved_all_duplicates'),
          type: NotificationType.Info,
        });
      },
      prompt,
      confirmText,
    );
  };
</script>

<UserPageLayout title={data.meta.title + ` (${data.duplicates.length.toLocaleString($locale)})`} scrollbar={true}>
  <div class="flex place-items-center gap-2" slot="buttons">
    <LinkButton on:click={() => handleDeduplicateAll()} disabled={!hasDuplicates}>
      <div class="flex place-items-center gap-2 text-sm">
        <Icon path={mdiTrashCanOutline} size="18" />
        {$t('deduplicate_all')}
      </div>
    </LinkButton>
    <LinkButton on:click={() => handleKeepAll()} disabled={!hasDuplicates}>
      <div class="flex place-items-center gap-2 text-sm">
        <Icon path={mdiCheckOutline} size="18" />
        {$t('keep_all')}
      </div>
    </LinkButton>
<<<<<<< HEAD
    <LinkButton on:click={() => handleStackAll()} disabled={!hasDuplicates}>
      <div class="flex place-items-center gap-2 text-sm">
        <Icon path={mdiImageMultipleOutline} size="18" />
        {$t('stack_all')}
      </div>
    </LinkButton>
=======
    <CircleIconButton
      icon={mdiKeyboard}
      title={$t('show_keyboard_shortcuts')}
      on:click={() => (isShowKeyboardShortcut = !isShowKeyboardShortcut)}
    />
>>>>>>> 85ab916e
  </div>

  <div class="mt-4">
    {#if data.duplicates && data.duplicates.length > 0}
      <div class="mb-4 text-sm dark:text-white">
        <p>{$t('duplicates_description')}</p>
      </div>
      {#key data.duplicates[0].duplicateId}
        <DuplicatesCompareControl
          assets={data.duplicates[0].assets}
          onResolve={(duplicateAssetIds, trashIds) =>
            handleResolve(data.duplicates[0].duplicateId, duplicateAssetIds, trashIds)}
          onStack={(duplicateAssets, selectedAssets) =>
            handleStack(data.duplicates[0].duplicateId, duplicateAssets, selectedAssets)}
        />
      {/key}
    {:else}
      <p class="text-center text-lg dark:text-white flex place-items-center place-content-center">
        {$t('no_duplicates_found')}
      </p>
    {/if}
  </div>
</UserPageLayout>

{#if isShowKeyboardShortcut}
  <ShowShortcuts shortcuts={duplicateShortcuts} on:close={() => (isShowKeyboardShortcut = false)} />
{/if}<|MERGE_RESOLUTION|>--- conflicted
+++ resolved
@@ -14,18 +14,13 @@
   import type { PageData } from './$types';
   import { suggestDuplicateByFileSize } from '$lib/utils';
   import LinkButton from '$lib/components/elements/buttons/link-button.svelte';
-<<<<<<< HEAD
   import { mdiCheckOutline, mdiTrashCanOutline, mdiImageMultipleOutline } from '@mdi/js';
-  import Icon from '$lib/components/elements/icon.svelte';
   import { stackAssetsUtil } from '$lib/utils/asset-utils';
-=======
   import ShowShortcuts from '$lib/components/shared-components/show-shortcuts.svelte';
   import CircleIconButton from '$lib/components/elements/buttons/circle-icon-button.svelte';
   import { mdiKeyboard } from '@mdi/js';
-  import { mdiCheckOutline, mdiTrashCanOutline } from '@mdi/js';
   import Icon from '$lib/components/elements/icon.svelte';
   import { locale } from '$lib/stores/preferences.store';
->>>>>>> 85ab916e
 
   export let data: PageData;
   export let isShowKeyboardShortcut = false;
@@ -204,20 +199,18 @@
         {$t('keep_all')}
       </div>
     </LinkButton>
-<<<<<<< HEAD
     <LinkButton on:click={() => handleStackAll()} disabled={!hasDuplicates}>
       <div class="flex place-items-center gap-2 text-sm">
         <Icon path={mdiImageMultipleOutline} size="18" />
         {$t('stack_all')}
       </div>
     </LinkButton>
-=======
+
     <CircleIconButton
       icon={mdiKeyboard}
       title={$t('show_keyboard_shortcuts')}
       on:click={() => (isShowKeyboardShortcut = !isShowKeyboardShortcut)}
     />
->>>>>>> 85ab916e
   </div>
 
   <div class="mt-4">
