<script lang="ts">
  import UserPageLayout from '$lib/components/layouts/user-page-layout.svelte';
  import ChangeLocation from '$lib/components/shared-components/change-location.svelte';
  import EmptyPlaceholder from '$lib/components/shared-components/empty-placeholder.svelte';
  import Timeline from '$lib/components/timeline/Timeline.svelte';
  import { AssetAction } from '$lib/constants';
  import type { DayGroup } from '$lib/managers/timeline-manager/day-group.svelte';
  import { TimelineManager } from '$lib/managers/timeline-manager/timeline-manager.svelte';
  import type { TimelineAsset } from '$lib/managers/timeline-manager/types';
  import GeolocationUpdateConfirmModal from '$lib/modals/GeolocationUpdateConfirmModal.svelte';
  import { AssetInteraction } from '$lib/stores/asset-interaction.svelte';
  import { cancelMultiselect } from '$lib/utils/asset-utils';
  import { setQueryValue } from '$lib/utils/navigation';
  import { AssetVisibility, reverseGeocode, updateAssets } from '@immich/sdk';
  import { Button, LoadingSpinner, modalManager, Text } from '@immich/ui';
  import { mdiContentCopy, mdiMapMarkerMultipleOutline, mdiPencilOutline, mdiSelectRemove } from '@mdi/js';
  import { t } from 'svelte-i18n';
  import type { PageData } from './$types';

  interface Props {
    data: PageData;
  }

  let { data }: Props = $props();

  let isLoading = $state(false);
  let assetInteraction = new AssetInteraction();
  let location = $state<{ latitude: number; longitude: number }>({ latitude: 0, longitude: 0 });
  let locationUpdated = $state(false);
  let selectedLocationName = $state('0.000, 0.000');
  let hasCityOrCountry = $state(false);
  let selectedCity = $state<string | null>(null);
  let selectedCountry = $state<string | null>(null);

<<<<<<< HEAD
  const timelineManager = new TimelineManager();
  let showOnlyWithoutGps = $state(true);

  $effect(() => {
    void timelineManager.updateOptions({
      visibility: AssetVisibility.Timeline,
      withStacked: true,
      withPartners: true,
      withCoordinates: true,
      withoutGps: !!showOnlyWithoutGps,
    });
  });
=======
  let timelineManager = $state<TimelineManager>() as TimelineManager;
  const options = {
    visibility: AssetVisibility.Timeline,
    withStacked: true,
    withPartners: true,
    withCoordinates: true,
  };
>>>>>>> 2c50f2e2

  const handleUpdate = async () => {
    const hasExistingLocations = assetInteraction.selectedAssets.some((asset) => asset.latitude || asset.longitude);

    const confirmed = await modalManager.show(GeolocationUpdateConfirmModal, {
      location: location ?? { latitude: 0, longitude: 0 },
      assetCount: assetInteraction.selectedAssets.length,
      locationName: hasCityOrCountry ? selectedLocationName : null,
      hasCityOrCountry,
      hasExistingLocations,
    });

    if (!confirmed) {
      return;
    }

    await updateAssets({
      assetBulkUpdateDto: {
        ids: assetInteraction.selectedAssets.map((asset) => asset.id),
        latitude: location?.latitude ?? undefined,
        longitude: location?.longitude ?? undefined,
      },
    });

    const assetsWithNewLocation = assetInteraction.selectedAssets.map((asset) => {
      return {
        ...asset,
        latitude: location.latitude,
        longitude: location.longitude,
        city: selectedCity,
        country: selectedCountry,
      };
    });

    timelineManager.updateAssets(assetsWithNewLocation);

    handleDeselectAll();
  };

  const onKeyDown = (event: KeyboardEvent) => {
    if (event.key === 'Shift') {
      event.preventDefault();
    }
    if (event.key === 'Escape' && assetInteraction.selectionActive) {
      cancelMultiselect(assetInteraction);
    }
  };
  const onKeyUp = (event: KeyboardEvent) => {
    if (event.key === 'Shift') {
      event.preventDefault();
    }
  };

  const handleDeselectAll = () => {
    cancelMultiselect(assetInteraction);
  };

  const updateLocationDisplay = (
    loc: { latitude: number; longitude: number },
    city?: string | null,
    country?: string | null,
  ) => {
    const fallback = `${loc.latitude.toFixed(3)}, ${loc.longitude.toFixed(3)}`;
    const hasData = !!(city || country);
    hasCityOrCountry = hasData;
    selectedCity = city ?? null;
    selectedCountry = country ?? null;

    if (city && country) {
      selectedLocationName = `${city}, ${country}`;
    } else if (city) {
      selectedLocationName = city;
    } else if (country) {
      selectedLocationName = country;
    } else {
      selectedLocationName = fallback;
    }
  };

  const handlePickOnMap = async () => {
    const point = await modalManager.show(ChangeLocation, {
      point: {
        lat: location.latitude,
        lng: location.longitude,
      },
    });
    if (!point) {
      return;
    }

    location = { latitude: point.lat, longitude: point.lng };
    const fallback = `${location.latitude.toFixed(3)}, ${location.longitude.toFixed(3)}`;
    try {
      const places = await reverseGeocode({
        lat: point.lat,
        lon: point.lng,
      });
      updateLocationDisplay(location, places?.[0]?.city, places?.[0]?.country);
    } catch (error) {
      console.error('Failed to reverse geocode:', error);
      selectedCity = null;
      selectedCountry = null;
      hasCityOrCountry = false;
      selectedLocationName = fallback;
    }
  };

  const handleEscape = () => {
    if (assetInteraction.selectionActive) {
      assetInteraction.clearMultiselect();
      return;
    }
  };

  const hasGps = (asset: TimelineAsset) => {
    return !!asset.latitude && !!asset.longitude;
  };

  const handleThumbnailClick = (
    asset: TimelineAsset,
    timelineManager: TimelineManager,
    dayGroup: DayGroup,
    onClick: (
      timelineManager: TimelineManager,
      assets: TimelineAsset[],
      groupTitle: string,
      asset: TimelineAsset,
    ) => void,
  ) => {
    onClick(timelineManager, dayGroup.getAssets(), dayGroup.groupTitle, asset);
  };

  const onLocationInfoClick = (asset: TimelineAsset) => {
    if (!hasGps(asset)) {
      return;
    }
    locationUpdated = true;
    setTimeout(() => {
      locationUpdated = false;
    }, 1500);
    location = { latitude: asset.latitude!, longitude: asset.longitude! };
    updateLocationDisplay(location, asset.city, asset.country);
    void setQueryValue('at', asset.id);
  };
</script>

<svelte:document onkeydown={onKeyDown} onkeyup={onKeyUp} />

<UserPageLayout title={data.meta.title} scrollbar={true}>
  {#snippet buttons()}
  <div class="flex w-fit rounded-full bg-gray-200 p-1 text-sm font-medium font-mono overflow-hidden">
        <Button
          size="small"
          variant={showOnlyWithoutGps ? 'ghost' : 'filled'}
          color={showOnlyWithoutGps ? 'secondary' : 'primary'}
          class={`flex-1 px-4 py-1 text-center transition-colors duration-200 rounded-full ${!showOnlyWithoutGps ? 'bg-primary text-light' : ''}`}
          onclick={() => (showOnlyWithoutGps = false)}
        >
          <Text class="whitespace-nowrap">{$t('all')}</Text>
        </Button>
        <Button
          size="small"
          variant={showOnlyWithoutGps ? 'filled' : 'ghost'}
          color={showOnlyWithoutGps ? 'primary' : 'secondary'}
          class={`flex-1 px-4 py-1 text-center transition-colors duration-200 rounded-full ${showOnlyWithoutGps ? 'bg-primary text-light' : ''}`}
          onclick={() => (showOnlyWithoutGps = true)}
        >
          <Text class="whitespace-nowrap">{$t('no_gps')}</Text>
        </Button>
      </div>
    <div class="flex gap-2 justify-end place-items-center">
      <div class="border flex place-items-center place-content-center px-2 py-1 bg-primary/10 rounded-2xl">
        <Text class="hidden md:inline-block text-xs text-gray-500 font-mono mr-5 ml-2 uppercase">
          {$t('selected_gps_location')}
        </Text>
        <Text
          title={hasCityOrCountry
            ? `${location.latitude.toFixed(3)}, ${location.longitude.toFixed(3)}`
            : $t('latitude_longitude')}
          class="rounded-3xl font-mono text-sm text-primary px-2 py-1 transition-all duration-100 ease-in-out {locationUpdated
            ? 'bg-primary/90 text-light font-semibold scale-105'
            : ''}">{selectedLocationName}</Text
        >
      </div>
      <Button
        size="small"
        color="secondary"
        variant="ghost"
        leadingIcon={mdiMapMarkerMultipleOutline}
        onclick={handlePickOnMap}
      >
        <Text class="hidden sm:inline-block">{$t('location_picker_choose_on_map')}</Text>
      </Button>
      <Button
        leadingIcon={mdiSelectRemove}
        size="small"
        color="secondary"
        variant="ghost"
        disabled={!assetInteraction.selectionActive}
        onclick={handleDeselectAll}
      >
        {$t('unselect_all')}
      </Button>
      <Button
        leadingIcon={mdiPencilOutline}
        size="small"
        color="primary"
        disabled={assetInteraction.selectedAssets.length === 0}
        onclick={() => handleUpdate()}
      >
        <Text class="hidden sm:inline-block">
          {$t('apply_count', { values: { count: assetInteraction.selectedAssets.length } })}
        </Text>
      </Button>
    </div>
  {/snippet}

  {#if isLoading}
    <div class="h-full w-full flex items-center justify-center">
      <LoadingSpinner size="giant" />
    </div>
  {/if}

  <Timeline
    isSelectionMode={true}
    enableRouting={true}
    bind:timelineManager
    {options}
    {assetInteraction}
    removeAction={AssetAction.ARCHIVE}
    onEscape={handleEscape}
    withStacked
    onThumbnailClick={handleThumbnailClick}
  >
    {#snippet customLayout(asset: TimelineAsset)}
      {#if hasGps(asset)}
        <button
          type="button"
          class="absolute bottom-1 end-3 px-4 py-1 rounded-xl text-xs transition-colors bg-success text-black flex items-center gap-2 cursor-pointer group hover:scale-110"
          onclick={() => onLocationInfoClick(asset)}
          title={$t('copy_location_coordinates')}
        >
          <div class="flex-grow">
            {#if asset.city && asset.country}
              {asset.city}, {asset.country}
            {:else if asset.city}
              {asset.city}
            {:else if asset.country}
              {asset.country}
            {:else}
              {$t('gps')}
            {/if}
          </div>

          <svg class="h-4 w-4" viewBox="0 0 24 24">
            <path fill="currentColor" d={mdiContentCopy} />
          </svg>
        </button>
      {:else}
        <div class="absolute bottom-1 end-3 px-4 py-1 rounded-xl text-xs transition-colors bg-danger text-light">
          {$t('gps_missing')}
        </div>
      {/if}
    {/snippet}
    {#snippet empty()}
      <EmptyPlaceholder text={$t('no_assets_message')} onClick={() => {}} />
    {/snippet}
  </Timeline>
</UserPageLayout><|MERGE_RESOLUTION|>--- conflicted
+++ resolved
@@ -32,28 +32,15 @@
   let selectedCity = $state<string | null>(null);
   let selectedCountry = $state<string | null>(null);
 
-<<<<<<< HEAD
-  const timelineManager = new TimelineManager();
+  let timelineManager = $state<TimelineManager>() as TimelineManager;
   let showOnlyWithoutGps = $state(true);
-
-  $effect(() => {
-    void timelineManager.updateOptions({
-      visibility: AssetVisibility.Timeline,
-      withStacked: true,
-      withPartners: true,
-      withCoordinates: true,
-      withoutGps: !!showOnlyWithoutGps,
-    });
-  });
-=======
-  let timelineManager = $state<TimelineManager>() as TimelineManager;
-  const options = {
+  const getOptions = () => ({
     visibility: AssetVisibility.Timeline,
     withStacked: true,
     withPartners: true,
     withCoordinates: true,
-  };
->>>>>>> 2c50f2e2
+    withoutGps: !!showOnlyWithoutGps,
+  });
 
   const handleUpdate = async () => {
     const hasExistingLocations = assetInteraction.selectedAssets.some((asset) => asset.latitude || asset.longitude);
@@ -204,26 +191,26 @@
 
 <UserPageLayout title={data.meta.title} scrollbar={true}>
   {#snippet buttons()}
-  <div class="flex w-fit rounded-full bg-gray-200 p-1 text-sm font-medium font-mono overflow-hidden">
-        <Button
-          size="small"
-          variant={showOnlyWithoutGps ? 'ghost' : 'filled'}
-          color={showOnlyWithoutGps ? 'secondary' : 'primary'}
-          class={`flex-1 px-4 py-1 text-center transition-colors duration-200 rounded-full ${!showOnlyWithoutGps ? 'bg-primary text-light' : ''}`}
-          onclick={() => (showOnlyWithoutGps = false)}
-        >
-          <Text class="whitespace-nowrap">{$t('all')}</Text>
-        </Button>
-        <Button
-          size="small"
-          variant={showOnlyWithoutGps ? 'filled' : 'ghost'}
-          color={showOnlyWithoutGps ? 'primary' : 'secondary'}
-          class={`flex-1 px-4 py-1 text-center transition-colors duration-200 rounded-full ${showOnlyWithoutGps ? 'bg-primary text-light' : ''}`}
-          onclick={() => (showOnlyWithoutGps = true)}
-        >
-          <Text class="whitespace-nowrap">{$t('no_gps')}</Text>
-        </Button>
-      </div>
+    <div class="flex w-fit rounded-full bg-gray-200 p-1 text-sm font-medium font-mono overflow-hidden">
+      <Button
+        size="small"
+        variant={showOnlyWithoutGps ? 'ghost' : 'filled'}
+        color={showOnlyWithoutGps ? 'secondary' : 'primary'}
+        class={`flex-1 px-4 py-1 text-center transition-colors duration-200 rounded-full ${!showOnlyWithoutGps ? 'bg-primary text-light' : ''}`}
+        onclick={() => (showOnlyWithoutGps = false)}
+      >
+        <Text class="whitespace-nowrap">{$t('all')}</Text>
+      </Button>
+      <Button
+        size="small"
+        variant={showOnlyWithoutGps ? 'filled' : 'ghost'}
+        color={showOnlyWithoutGps ? 'primary' : 'secondary'}
+        class={`flex-1 px-4 py-1 text-center transition-colors duration-200 rounded-full ${showOnlyWithoutGps ? 'bg-primary text-light' : ''}`}
+        onclick={() => (showOnlyWithoutGps = true)}
+      >
+        <Text class="whitespace-nowrap">{$t('no_gps')}</Text>
+      </Button>
+    </div>
     <div class="flex gap-2 justify-end place-items-center">
       <div class="border flex place-items-center place-content-center px-2 py-1 bg-primary/10 rounded-2xl">
         <Text class="hidden md:inline-block text-xs text-gray-500 font-mono mr-5 ml-2 uppercase">
@@ -281,7 +268,7 @@
     isSelectionMode={true}
     enableRouting={true}
     bind:timelineManager
-    {options}
+    options={getOptions()}
     {assetInteraction}
     removeAction={AssetAction.ARCHIVE}
     onEscape={handleEscape}
