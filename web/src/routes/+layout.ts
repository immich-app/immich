<<<<<<< HEAD
import { defaultLang, langs } from '$lib/constants';
import { lang } from '$lib/stores/preferences.store';
import { loadConfig } from '$lib/stores/server-config.store';
import { initSDK } from '$lib/utils/server';
import { init, register } from 'svelte-i18n';
import { get } from 'svelte/store';
=======
import { initApp } from '$lib/utils';
import { defaults } from '@immich/sdk';
>>>>>>> 07538299
import type { LayoutLoad } from './$types';

export const ssr = false;
export const csr = true;

<<<<<<< HEAD
const initLanguage = async () => {
  for (const { code, loader } of langs) {
    register(code, loader);
  }
  const preferenceLang = get(lang);
  await init({ fallbackLocale: preferenceLang === 'dev' ? 'dev' : defaultLang.code, initialLocale: preferenceLang });
};

export const load = (async ({ fetch }) => {
  let error = null;
  try {
    await initLanguage();
    initSDK(fetch);
    await loadConfig();
  } catch (error_) {
    error = error_;
  }
=======
export const load = (async ({ fetch }) => {
  // set event.fetch on the fetch-client used by @immich/sdk
  // https://kit.svelte.dev/docs/load#making-fetch-requests
  // https://github.com/oazapfts/oazapfts/blob/main/README.md#fetch-options
  defaults.fetch = fetch;

  await initApp();
>>>>>>> 07538299

  return {
    error,
    meta: {
      title: 'Immich',
    },
  };
}) satisfies LayoutLoad;<|MERGE_RESOLUTION|>--- conflicted
+++ resolved
@@ -1,20 +1,18 @@
-<<<<<<< HEAD
 import { defaultLang, langs } from '$lib/constants';
 import { lang } from '$lib/stores/preferences.store';
 import { loadConfig } from '$lib/stores/server-config.store';
 import { initSDK } from '$lib/utils/server';
 import { init, register } from 'svelte-i18n';
 import { get } from 'svelte/store';
-=======
+
 import { initApp } from '$lib/utils';
 import { defaults } from '@immich/sdk';
->>>>>>> 07538299
+
 import type { LayoutLoad } from './$types';
 
 export const ssr = false;
 export const csr = true;
 
-<<<<<<< HEAD
 const initLanguage = async () => {
   for (const { code, loader } of langs) {
     register(code, loader);
@@ -28,19 +26,11 @@
   try {
     await initLanguage();
     initSDK(fetch);
+    await initApp();
     await loadConfig();
   } catch (error_) {
     error = error_;
   }
-=======
-export const load = (async ({ fetch }) => {
-  // set event.fetch on the fetch-client used by @immich/sdk
-  // https://kit.svelte.dev/docs/load#making-fetch-requests
-  // https://github.com/oazapfts/oazapfts/blob/main/README.md#fetch-options
-  defaults.fetch = fetch;
-
-  await initApp();
->>>>>>> 07538299
 
   return {
     error,
