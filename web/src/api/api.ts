--- conflicted
+++ resolved
@@ -8,11 +8,8 @@
 	ConfigurationParameters,
 	JobApi,
 	OAuthApi,
-<<<<<<< HEAD
 	PersonApi,
-=======
 	PartnerApi,
->>>>>>> 1979c84e
 	SearchApi,
 	ServerInfoApi,
 	ShareApi,
@@ -35,12 +32,9 @@
 	public searchApi: SearchApi;
 	public serverInfoApi: ServerInfoApi;
 	public shareApi: ShareApi;
-<<<<<<< HEAD
 	public personApi: PersonApi;
-=======
 	public systemConfigApi: SystemConfigApi;
 	public userApi: UserApi;
->>>>>>> 1979c84e
 
 	private config: Configuration;
 
@@ -57,12 +51,9 @@
 		this.searchApi = new SearchApi(this.config);
 		this.serverInfoApi = new ServerInfoApi(this.config);
 		this.shareApi = new ShareApi(this.config);
-<<<<<<< HEAD
 		this.personApi = new PersonApi(this.config);
-=======
 		this.systemConfigApi = new SystemConfigApi(this.config);
 		this.userApi = new UserApi(this.config);
->>>>>>> 1979c84e
 	}
 
 	private createUrl(path: string, params?: Record<string, unknown>) {
