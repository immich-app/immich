--- conflicted
+++ resolved
@@ -94,13 +94,8 @@
 		return this.createUrl(path, { format, key });
 	}
 
-<<<<<<< HEAD
-	public getPeopleThumbnailUrl(personId: string) {
-		const path = `/person/${personId}/thumbnail`;
-=======
 	public getProfileImageUrl(...[userId]: ApiParams<typeof UserApiFp, 'getProfileImage'>) {
 		const path = `/user/profile-image/${userId}`;
->>>>>>> 4524aa0d
 		return this.createUrl(path);
 	}
 }
