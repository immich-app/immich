import { env } from '$env/dynamic/public';
import type { Handle, HandleServerError } from '@sveltejs/kit';
import type { AxiosError, AxiosResponse } from 'axios';
import { ImmichApi } from './api/api';

const LOG_PREFIX = '[hooks.server.ts]';

export const handle = (async ({ event, resolve }) => {
  const basePath = env.PUBLIC_IMMICH_SERVER_URL || 'http://immich-server:3001';
  const accessToken = event.cookies.get('immich_access_token');
  const api = new ImmichApi({ basePath, accessToken });

  // API instance that should be used for all server-side requests.
  event.locals.api = api;

  if (accessToken) {
    try {
      const { data: user } = await api.userApi.getMyUserInfo();
      event.locals.user = user;
    } catch (err) {
      console.log(`${LOG_PREFIX} Unable to get my user`, parseError(err));

      const apiError = err as AxiosError;
      // Ignore 401 unauthorized errors and log all others.
      if (apiError.response?.status && apiError.response?.status !== 401) {
<<<<<<< HEAD
        console.error('[ERROR] hooks.server.ts [handle]:', err);
      } else if (!apiError.response?.status) {
        console.error('[ERROR] hooks.server.ts [handle]:', apiError.message);
=======
        console.error(`${LOG_PREFIX}:handle`, err);
      } else if (!apiError.response?.status) {
        console.error(`${LOG_PREFIX}:handle`, apiError?.message);
>>>>>>> efcc66d6
      }
    }
  }

  const res = await resolve(event);

  // The link header can grow quite big and has caused issues with our nginx
  // proxy returning a 502 Bad Gateway error. Therefore the header gets deleted.
  res.headers.delete('Link');

  return res;
}) satisfies Handle;

const DEFAULT_MESSAGE = 'Hmm, not sure about that. Check the logs or open a ticket?';

const parseError = (error: unknown) => {
  const httpError = error as AxiosError;
  const request = httpError?.request as Request & { path: string };
  const response = httpError?.response as AxiosResponse<{
    message: string;
    statusCode: number;
    error: string;
  }>;

  let code = response?.data?.statusCode || response?.status || httpError.code || '500';
  if (response) {
    code += ` - ${response.data?.error || response.statusText}`;
  }

  if (request && response) {
    console.log({
      status: response.status,
      url: `${request.method} ${request.path}`,
      response: response.data || 'No data',
    });
  }

  return {
    message: response?.data?.message || httpError?.message || DEFAULT_MESSAGE,
    code,
    stack: httpError?.stack,
  };
};

export const handleError: HandleServerError = ({ error }) => {
  const result = parseError(error);
  console.error(`${LOG_PREFIX}:handleError ${result.message}`);
  return result;
};<|MERGE_RESOLUTION|>--- conflicted
+++ resolved
@@ -23,15 +23,9 @@
       const apiError = err as AxiosError;
       // Ignore 401 unauthorized errors and log all others.
       if (apiError.response?.status && apiError.response?.status !== 401) {
-<<<<<<< HEAD
-        console.error('[ERROR] hooks.server.ts [handle]:', err);
-      } else if (!apiError.response?.status) {
-        console.error('[ERROR] hooks.server.ts [handle]:', apiError.message);
-=======
         console.error(`${LOG_PREFIX}:handle`, err);
       } else if (!apiError.response?.status) {
         console.error(`${LOG_PREFIX}:handle`, apiError?.message);
->>>>>>> efcc66d6
       }
     }
   }
