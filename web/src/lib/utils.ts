--- conflicted
+++ resolved
@@ -183,25 +183,9 @@
   return getBaseUrl() + url.pathname + url.search + url.hash;
 };
 
-<<<<<<< HEAD
-
-export function redirect(status: 300 | 301 | 302 | 303 | 304 | 305 | 306 | 307 | 308 | ({} & number), location: string ) {
-  return svelteRedirect(status,`${globalThis.location.pathname.endsWith('/') ? globalThis.location.pathname.slice(0, -1) : globalThis.location.pathname}/${location}`);
-}
-
-export async function addSearchParams(searchParams: string): Promise<void> {
-  return new Promise<void>((resolve) => {
-    globalThis.history.replaceState(null, '', `${globalThis.location.pathname}?${searchParams}${globalThis.location.hash}`);
-    resolve();
-  });
-}
-
-export const getAssetOriginalUrl = (options: string | { id: string; checksum?: string }) => {
-=======
 type AssetUrlOptions = { id: string; cacheKey?: string | null };
 
 export const getAssetOriginalUrl = (options: string | AssetUrlOptions) => {
->>>>>>> 392f9f20
   if (typeof options === 'string') {
     options = { id: options };
   }
@@ -359,4 +343,15 @@
 };
 
 // eslint-disable-next-line unicorn/prefer-code-point
-export const decodeBase64 = (data: string) => Uint8Array.from(atob(data), (c) => c.charCodeAt(0));+export const decodeBase64 = (data: string) => Uint8Array.from(atob(data), (c) => c.charCodeAt(0));
+
+export function redirect(status: 300 | 301 | 302 | 303 | 304 | 305 | 306 | 307 | 308 | ({} & number), location: string ) {
+  return svelteRedirect(status,`${globalThis.location.pathname.endsWith('/') ? globalThis.location.pathname.slice(0, -1) : globalThis.location.pathname}/${location}`);
+}
+
+export async function addSearchParams(searchParams: string): Promise<void> {
+  return new Promise<void>((resolve) => {
+    globalThis.history.replaceState(null, '', `${globalThis.location.pathname}?${searchParams}${globalThis.location.hash}`);
+    resolve();
+  });
+}