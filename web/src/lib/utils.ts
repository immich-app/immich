import { defaultLang, langs, locales } from '$lib/constants';
import { authManager } from '$lib/managers/auth-manager.svelte';
import { lang } from '$lib/stores/preferences.store';
import { serverConfig } from '$lib/stores/server-config.store';
import { handleError } from '$lib/utils/handle-error';
import {
  AssetJobName,
  AssetMediaSize,
  JobName,
  MemoryType,
  finishOAuth,
  getAssetOriginalPath,
  getAssetPlaybackPath,
  getAssetThumbnailPath,
  getBaseUrl,
  getPeopleThumbnailPath,
  getUserProfileImagePath,
  linkOAuthAccount,
  startOAuth,
  unlinkOAuthAccount,
  type MemoryResponseDto,
  type PersonResponseDto,
  type ServerVersionResponseDto,
  type SharedLinkResponseDto,
  type UserResponseDto,
} from '@immich/sdk';
import { toastManager } from '@immich/ui';
import { mdiCogRefreshOutline, mdiDatabaseRefreshOutline, mdiHeadSyncOutline, mdiImageRefreshOutline } from '@mdi/js';
import { init, register, t } from 'svelte-i18n';
import { derived, get } from 'svelte/store';

interface DownloadRequestOptions<T = unknown> {
  method?: 'GET' | 'POST' | 'PUT' | 'DELETE';
  url: string;
  data?: T;
  signal?: AbortSignal;
  onDownloadProgress?: (event: ProgressEvent<XMLHttpRequestEventTarget>) => void;
}

interface DateFormatter {
  formatDate: (date: Date) => string;
  formatTime: (date: Date) => string;
  formatDateTime: (date: Date) => string;
}

export const initLanguage = async () => {
  const preferenceLang = get(lang);
  for (const { code, loader } of langs) {
    register(code, loader);
  }

  await init({ fallbackLocale: preferenceLang === 'dev' ? 'dev' : defaultLang.code, initialLocale: preferenceLang });
};

interface UploadRequestOptions {
  url: string;
  method?: 'POST' | 'PUT';
  data: FormData;
  onUploadProgress?: (event: ProgressEvent<XMLHttpRequestEventTarget>) => void;
}

export class AbortError extends Error {
  override name = 'AbortError';
}

class ApiError extends Error {
  override name = 'ApiError';

  constructor(
    public override message: string,
    public statusCode: number,
    public details: string,
  ) {
    super(message);
  }
}

export const sleep = (ms: number) => {
  return new Promise((resolve) => setTimeout(resolve, ms));
};

export const uploadRequest = async <T>(options: UploadRequestOptions): Promise<{ data: T; status: number }> => {
  const { onUploadProgress: onProgress, data, url } = options;

  return new Promise((resolve, reject) => {
    const xhr = new XMLHttpRequest();

    xhr.addEventListener('error', (error) => reject(error));
    xhr.addEventListener('load', () => {
      if (xhr.readyState === 4 && xhr.status >= 200 && xhr.status < 300) {
        resolve({ data: xhr.response as T, status: xhr.status });
      } else {
        reject(new ApiError(xhr.statusText, xhr.status, xhr.response));
      }
    });

    if (onProgress) {
      xhr.upload.addEventListener('progress', (event) => onProgress(event));
    }

    xhr.open(options.method || 'POST', url);
    xhr.responseType = 'json';
    xhr.send(data);
  });
};

export const downloadRequest = <TBody = unknown>(options: DownloadRequestOptions<TBody> | string) => {
  if (typeof options === 'string') {
    options = { url: options };
  }

  const { signal, method, url, data: body, onDownloadProgress: onProgress } = options;

  return new Promise<{ data: Blob; status: number }>((resolve, reject) => {
    const xhr = new XMLHttpRequest();

    xhr.addEventListener('error', (error) => reject(error));
    xhr.addEventListener('abort', () => reject(new AbortError()));
    xhr.addEventListener('load', () => {
      if (xhr.readyState === 4 && xhr.status >= 200 && xhr.status < 300) {
        resolve({ data: xhr.response as Blob, status: xhr.status });
      } else {
        reject(new ApiError(xhr.statusText, xhr.status, xhr.responseText));
      }
    });

    if (onProgress) {
      xhr.addEventListener('progress', (event) => onProgress(event));
    }

    if (signal) {
      signal.addEventListener('abort', () => xhr.abort());
    }

    xhr.open(method || 'GET', url);
    xhr.responseType = 'blob';

    if (body) {
      xhr.setRequestHeader('Content-Type', 'application/json');
      xhr.send(JSON.stringify(body));
    } else {
      xhr.send();
    }
  });
};

export const getJobName = derived(t, ($t) => {
  return (jobName: JobName) => {
    const names: Record<JobName, string> = {
      [JobName.ThumbnailGeneration]: $t('admin.thumbnail_generation_job'),
      [JobName.MetadataExtraction]: $t('admin.metadata_extraction_job'),
      [JobName.Sidecar]: $t('admin.sidecar_job'),
      [JobName.SmartSearch]: $t('admin.machine_learning_smart_search'),
      [JobName.DuplicateDetection]: $t('admin.machine_learning_duplicate_detection'),
      [JobName.FaceDetection]: $t('admin.face_detection'),
      [JobName.FacialRecognition]: $t('admin.machine_learning_facial_recognition'),
      [JobName.VideoConversion]: $t('admin.video_conversion_job'),
      [JobName.StorageTemplateMigration]: $t('admin.storage_template_migration'),
      [JobName.Migration]: $t('admin.migration_job'),
      [JobName.BackgroundTask]: $t('admin.background_task_job'),
      [JobName.Search]: $t('search'),
      [JobName.Library]: $t('external_libraries'),
      [JobName.Notifications]: $t('notifications'),
      [JobName.BackupDatabase]: $t('admin.backup_database'),
<<<<<<< HEAD
      [JobName.AutoStackCandidateQueueAll]: $t('admin.auto_stack_job'),
=======
      [JobName.Ocr]: $t('admin.machine_learning_ocr'),
>>>>>>> 365abd89
    };

    return names[jobName];
  };
});

let _sharedLink: SharedLinkResponseDto | undefined;

export const setSharedLink = (sharedLink: SharedLinkResponseDto) => (_sharedLink = sharedLink);
export const getSharedLink = (): SharedLinkResponseDto | undefined => _sharedLink;

const createUrl = (path: string, parameters?: Record<string, unknown>) => {
  const searchParameters = new URLSearchParams();
  for (const key in parameters) {
    const value = parameters[key];
    if (value !== undefined && value !== null) {
      searchParameters.set(key, value.toString());
    }
  }

  const url = new URL(path, 'https://example.com');
  url.search = searchParameters.toString();

  return getBaseUrl() + url.pathname + url.search + url.hash;
};

type AssetUrlOptions = { id: string; cacheKey?: string | null };

export const getAssetOriginalUrl = (options: string | AssetUrlOptions) => {
  if (typeof options === 'string') {
    options = { id: options };
  }
  const { id, cacheKey } = options;
  return createUrl(getAssetOriginalPath(id), { ...authManager.params, c: cacheKey });
};

export const getAssetThumbnailUrl = (options: string | (AssetUrlOptions & { size?: AssetMediaSize })) => {
  if (typeof options === 'string') {
    options = { id: options };
  }
  const { id, size, cacheKey } = options;
  return createUrl(getAssetThumbnailPath(id), { ...authManager.params, size, c: cacheKey });
};

export const getAssetPlaybackUrl = (options: string | AssetUrlOptions) => {
  if (typeof options === 'string') {
    options = { id: options };
  }
  const { id, cacheKey } = options;
  return createUrl(getAssetPlaybackPath(id), { ...authManager.params, c: cacheKey });
};

export const getProfileImageUrl = (user: UserResponseDto) =>
  createUrl(getUserProfileImagePath(user.id), { updatedAt: user.profileChangedAt });

export const getPeopleThumbnailUrl = (person: PersonResponseDto, updatedAt?: string) =>
  createUrl(getPeopleThumbnailPath(person.id), { updatedAt: updatedAt ?? person.updatedAt });

export const getAssetJobName = derived(t, ($t) => {
  return (job: AssetJobName) => {
    const names: Record<AssetJobName, string> = {
      [AssetJobName.RefreshFaces]: $t('refresh_faces'),
      [AssetJobName.RefreshMetadata]: $t('refresh_metadata'),
      [AssetJobName.RegenerateThumbnail]: $t('refresh_thumbnails'),
      [AssetJobName.TranscodeVideo]: $t('refresh_encoded_videos'),
    };

    return names[job];
  };
});

export const getAssetJobMessage = derived(t, ($t) => {
  return (job: AssetJobName) => {
    const messages: Record<AssetJobName, string> = {
      [AssetJobName.RefreshFaces]: $t('refreshing_faces'),
      [AssetJobName.RefreshMetadata]: $t('refreshing_metadata'),
      [AssetJobName.RegenerateThumbnail]: $t('regenerating_thumbnails'),
      [AssetJobName.TranscodeVideo]: $t('refreshing_encoded_video'),
    };

    return messages[job];
  };
});

export const getAssetJobIcon = (job: AssetJobName) => {
  const names: Record<AssetJobName, string> = {
    [AssetJobName.RefreshFaces]: mdiHeadSyncOutline,
    [AssetJobName.RefreshMetadata]: mdiDatabaseRefreshOutline,
    [AssetJobName.RegenerateThumbnail]: mdiImageRefreshOutline,
    [AssetJobName.TranscodeVideo]: mdiCogRefreshOutline,
  };

  return names[job];
};

export const copyToClipboard = async (secret: string) => {
  const $t = get(t);

  try {
    await navigator.clipboard.writeText(secret);
    toastManager.info($t('copied_to_clipboard'));
  } catch (error) {
    handleError(error, $t('errors.unable_to_copy_to_clipboard'));
  }
};

export const makeSharedLinkUrl = (sharedLink: SharedLinkResponseDto) => {
  const path = sharedLink.slug ? `s/${sharedLink.slug}` : `share/${sharedLink.key}`;
  return new URL(path, get(serverConfig).externalDomain || globalThis.location.origin).href;
};

export const oauth = {
  isCallback: (location: Location) => {
    const search = location.search;
    return search.includes('code=') || search.includes('error=');
  },
  isAutoLaunchDisabled: (location: Location) => {
    const values = ['autoLaunch=0', 'password=1', 'password=true'];
    for (const value of values) {
      if (location.search.includes(value)) {
        return true;
      }
    }
    return false;
  },
  isAutoLaunchEnabled: (location: Location) => {
    const value = 'autoLaunch=1';
    return location.search.includes(value);
  },
  authorize: async (location: Location) => {
    const $t = get(t);
    try {
      const redirectUri = location.href.split('?')[0];
      const { url } = await startOAuth({ oAuthConfigDto: { redirectUri } });
      globalThis.location.href = url;
      return true;
    } catch (error) {
      handleError(error, $t('errors.unable_to_login_with_oauth'));
      return false;
    }
  },
  login: (location: Location) => {
    return finishOAuth({ oAuthCallbackDto: { url: location.href } });
  },
  link: (location: Location) => {
    return linkOAuthAccount({ oAuthCallbackDto: { url: location.href } });
  },
  unlink: () => {
    return unlinkOAuthAccount();
  },
};

export const findLocale = (code: string | undefined) => {
  const language = locales.find((lang) => lang.code === code);
  return {
    code: language?.code,
    name: language?.name,
  };
};

export const asyncTimeout = (ms: number) => {
  return new Promise((resolve) => {
    setTimeout(resolve, ms);
  });
};

export const handlePromiseError = <T>(promise: Promise<T>): void => {
  promise.catch((error) => console.error(`[utils.ts]:handlePromiseError ${error}`, error));
};

export const memoryLaneTitle = derived(t, ($t) => {
  return (memory: MemoryResponseDto) => {
    const now = new Date();
    if (memory.type === MemoryType.OnThisDay) {
      return $t('years_ago', { values: { years: now.getFullYear() - memory.data.year } });
    }

    return $t('unknown');
  };
});

export const withError = async <T>(fn: () => Promise<T>): Promise<[undefined, T] | [unknown, undefined]> => {
  try {
    const result = await fn();
    return [undefined, result];
  } catch (error) {
    return [error, undefined];
  }
};

// eslint-disable-next-line unicorn/prefer-code-point
export const decodeBase64 = (data: string) => Uint8Array.from(atob(data), (c) => c.charCodeAt(0));

export function createDateFormatter(localeCode: string | undefined): DateFormatter {
  return {
    formatDate: (date: Date): string =>
      date.toLocaleString(localeCode, {
        year: 'numeric',
        month: '2-digit',
        day: '2-digit',
      }),

    formatTime: (date: Date): string =>
      date.toLocaleString(localeCode, {
        hour: '2-digit',
        minute: '2-digit',
        second: '2-digit',
      }),

    formatDateTime: (date: Date): string => {
      const formattedDate = date.toLocaleString(localeCode, {
        year: 'numeric',
        month: '2-digit',
        day: '2-digit',
      });
      const formattedTime = date.toLocaleString(localeCode, {
        hour: '2-digit',
        minute: '2-digit',
        second: '2-digit',
      });
      return `${formattedDate} ${formattedTime}`;
    },
  };
}

export const getReleaseType = (
  current: ServerVersionResponseDto,
  newVersion: ServerVersionResponseDto,
): 'major' | 'minor' | 'patch' | 'none' => {
  if (current.major !== newVersion.major) {
    return 'major';
  }

  if (current.minor !== newVersion.minor) {
    return 'minor';
  }

  if (current.patch !== newVersion.patch) {
    return 'patch';
  }

  return 'none';
};<|MERGE_RESOLUTION|>--- conflicted
+++ resolved
@@ -162,11 +162,8 @@
       [JobName.Library]: $t('external_libraries'),
       [JobName.Notifications]: $t('notifications'),
       [JobName.BackupDatabase]: $t('admin.backup_database'),
-<<<<<<< HEAD
+      [JobName.Ocr]: $t('admin.machine_learning_ocr'),
       [JobName.AutoStackCandidateQueueAll]: $t('admin.auto_stack_job'),
-=======
-      [JobName.Ocr]: $t('admin.machine_learning_ocr'),
->>>>>>> 365abd89
     };
 
     return names[jobName];
