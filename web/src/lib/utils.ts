import { defaultLang, langs, locales } from '$lib/constants';
import { authManager } from '$lib/managers/auth-manager.svelte';
import { lang } from '$lib/stores/preferences.store';
import { handleError } from '$lib/utils/handle-error';
import {
  AssetJobName,
  AssetMediaSize,
  MemoryType,
  QueueName,
  finishOAuth,
  getAssetOriginalPath,
  getAssetPlaybackPath,
  getAssetThumbnailPath,
  getBaseUrl,
  getPeopleThumbnailPath,
  getUserProfileImagePath,
  linkOAuthAccount,
  startOAuth,
  unlinkOAuthAccount,
  type MemoryResponseDto,
  type PersonResponseDto,
  type ServerVersionResponseDto,
  type SharedLinkResponseDto,
  type UserResponseDto,
} from '@immich/sdk';
import { toastManager } from '@immich/ui';
import { mdiCogRefreshOutline, mdiDatabaseRefreshOutline, mdiHeadSyncOutline, mdiImageRefreshOutline } from '@mdi/js';
import { init, register, t } from 'svelte-i18n';
import { derived, get } from 'svelte/store';

interface DownloadRequestOptions<T = unknown> {
  method?: 'GET' | 'POST' | 'PUT' | 'DELETE';
  url: string;
  data?: T;
  signal?: AbortSignal;
  onDownloadProgress?: (event: ProgressEvent<XMLHttpRequestEventTarget>) => void;
}

interface DateFormatter {
  formatDate: (date: Date) => string;
  formatTime: (date: Date) => string;
  formatDateTime: (date: Date) => string;
}

export const initLanguage = async () => {
  const preferenceLang = get(lang);
  for (const { code, loader } of langs) {
    register(code, loader);
  }

  await init({ fallbackLocale: preferenceLang === 'dev' ? 'dev' : defaultLang.code, initialLocale: preferenceLang });
};

interface UploadRequestOptions {
  url: string;
  method?: 'POST' | 'PUT';
  data: FormData;
  onUploadProgress?: (event: ProgressEvent<XMLHttpRequestEventTarget>) => void;
}

export class AbortError extends Error {
  override name = 'AbortError';
}

class ApiError extends Error {
  override name = 'ApiError';

  constructor(
    public override message: string,
    public statusCode: number,
    public details: string,
  ) {
    super(message);
  }
}

export const sleep = (ms: number) => {
  return new Promise((resolve) => setTimeout(resolve, ms));
};

export const uploadRequest = async <T>(options: UploadRequestOptions): Promise<{ data: T; status: number }> => {
  const { onUploadProgress: onProgress, data, url } = options;

  return new Promise((resolve, reject) => {
    const xhr = new XMLHttpRequest();

    xhr.addEventListener('error', (error) => reject(error));
    xhr.addEventListener('load', () => {
      if (xhr.readyState === 4 && xhr.status >= 200 && xhr.status < 300) {
        resolve({ data: xhr.response as T, status: xhr.status });
      } else {
        reject(new ApiError(xhr.statusText, xhr.status, xhr.response));
      }
    });

    if (onProgress) {
      xhr.upload.addEventListener('progress', (event) => onProgress(event));
    }

    xhr.open(options.method || 'POST', url);
    xhr.responseType = 'json';
    xhr.send(data);
  });
};

export const downloadRequest = <TBody = unknown>(options: DownloadRequestOptions<TBody> | string) => {
  if (typeof options === 'string') {
    options = { url: options };
  }

  const { signal, method, url, data: body, onDownloadProgress: onProgress } = options;

  return new Promise<{ data: Blob; status: number }>((resolve, reject) => {
    const xhr = new XMLHttpRequest();

    xhr.addEventListener('error', (error) => reject(error));
    xhr.addEventListener('abort', () => reject(new AbortError()));
    xhr.addEventListener('load', () => {
      if (xhr.readyState === 4 && xhr.status >= 200 && xhr.status < 300) {
        resolve({ data: xhr.response as Blob, status: xhr.status });
      } else {
        reject(new ApiError(xhr.statusText, xhr.status, xhr.responseText));
      }
    });

    if (onProgress) {
      xhr.addEventListener('progress', (event) => onProgress(event));
    }

    if (signal) {
      signal.addEventListener('abort', () => xhr.abort());
    }

    xhr.open(method || 'GET', url);
    xhr.responseType = 'blob';

    if (body) {
      xhr.setRequestHeader('Content-Type', 'application/json');
      xhr.send(JSON.stringify(body));
    } else {
      xhr.send();
    }
  });
};

<<<<<<< HEAD
export const getJobName = derived(t, ($t) => {
  return (jobName: JobName) => {
    const names: Record<JobName, string> = {
      [JobName.ThumbnailGeneration]: $t('admin.thumbnail_generation_job'),
      [JobName.MetadataExtraction]: $t('admin.metadata_extraction_job'),
      [JobName.Sidecar]: $t('admin.sidecar_job'),
      [JobName.SmartSearch]: $t('admin.machine_learning_smart_search'),
      [JobName.DuplicateDetection]: $t('admin.machine_learning_duplicate_detection'),
      [JobName.FaceDetection]: $t('admin.face_detection'),
      [JobName.FacialRecognition]: $t('admin.machine_learning_facial_recognition'),
      [JobName.VideoConversion]: $t('admin.video_conversion_job'),
      [JobName.StorageTemplateMigration]: $t('admin.storage_template_migration'),
      [JobName.Migration]: $t('admin.migration_job'),
      [JobName.BackgroundTask]: $t('admin.background_task_job'),
      [JobName.Search]: $t('search'),
      [JobName.Library]: $t('external_libraries'),
      [JobName.Notifications]: $t('notifications'),
      [JobName.BackupDatabase]: $t('admin.backup_database'),
      [JobName.Ocr]: $t('admin.machine_learning_ocr'),
      [JobName.Workflow]: $t('workflow'),
=======
export const getQueueName = derived(t, ($t) => {
  return (name: QueueName) => {
    const names: Record<QueueName, string> = {
      [QueueName.ThumbnailGeneration]: $t('admin.thumbnail_generation_job'),
      [QueueName.MetadataExtraction]: $t('admin.metadata_extraction_job'),
      [QueueName.Sidecar]: $t('admin.sidecar_job'),
      [QueueName.SmartSearch]: $t('admin.machine_learning_smart_search'),
      [QueueName.DuplicateDetection]: $t('admin.machine_learning_duplicate_detection'),
      [QueueName.FaceDetection]: $t('admin.face_detection'),
      [QueueName.FacialRecognition]: $t('admin.machine_learning_facial_recognition'),
      [QueueName.VideoConversion]: $t('admin.video_conversion_job'),
      [QueueName.StorageTemplateMigration]: $t('admin.storage_template_migration'),
      [QueueName.Migration]: $t('admin.migration_job'),
      [QueueName.BackgroundTask]: $t('admin.background_task_job'),
      [QueueName.Search]: $t('search'),
      [QueueName.Library]: $t('external_libraries'),
      [QueueName.Notifications]: $t('notifications'),
      [QueueName.BackupDatabase]: $t('admin.backup_database'),
      [QueueName.Ocr]: $t('admin.machine_learning_ocr'),
>>>>>>> d784d431
    };

    return names[name];
  };
});

let _sharedLink: SharedLinkResponseDto | undefined;

export const setSharedLink = (sharedLink: SharedLinkResponseDto) => (_sharedLink = sharedLink);
export const getSharedLink = (): SharedLinkResponseDto | undefined => _sharedLink;

const createUrl = (path: string, parameters?: Record<string, unknown>) => {
  const searchParameters = new URLSearchParams();
  for (const key in parameters) {
    const value = parameters[key];
    if (value !== undefined && value !== null) {
      searchParameters.set(key, value.toString());
    }
  }

  const url = new URL(path, 'https://example.com');
  url.search = searchParameters.toString();

  return getBaseUrl() + url.pathname + url.search + url.hash;
};

type AssetUrlOptions = { id: string; cacheKey?: string | null };

export const getAssetOriginalUrl = (options: string | AssetUrlOptions) => {
  if (typeof options === 'string') {
    options = { id: options };
  }
  const { id, cacheKey } = options;
  return createUrl(getAssetOriginalPath(id), { ...authManager.params, c: cacheKey });
};

export const getAssetThumbnailUrl = (options: string | (AssetUrlOptions & { size?: AssetMediaSize })) => {
  if (typeof options === 'string') {
    options = { id: options };
  }
  const { id, size, cacheKey } = options;
  return createUrl(getAssetThumbnailPath(id), { ...authManager.params, size, c: cacheKey });
};

export const getAssetPlaybackUrl = (options: string | AssetUrlOptions) => {
  if (typeof options === 'string') {
    options = { id: options };
  }
  const { id, cacheKey } = options;
  return createUrl(getAssetPlaybackPath(id), { ...authManager.params, c: cacheKey });
};

export const getProfileImageUrl = (user: UserResponseDto) =>
  createUrl(getUserProfileImagePath(user.id), { updatedAt: user.profileChangedAt });

export const getPeopleThumbnailUrl = (person: PersonResponseDto, updatedAt?: string) =>
  createUrl(getPeopleThumbnailPath(person.id), { updatedAt: updatedAt ?? person.updatedAt });

export const getAssetJobName = derived(t, ($t) => {
  return (job: AssetJobName) => {
    const names: Record<AssetJobName, string> = {
      [AssetJobName.RefreshFaces]: $t('refresh_faces'),
      [AssetJobName.RefreshMetadata]: $t('refresh_metadata'),
      [AssetJobName.RegenerateThumbnail]: $t('refresh_thumbnails'),
      [AssetJobName.TranscodeVideo]: $t('refresh_encoded_videos'),
    };

    return names[job];
  };
});

export const getAssetJobMessage = derived(t, ($t) => {
  return (job: AssetJobName) => {
    const messages: Record<AssetJobName, string> = {
      [AssetJobName.RefreshFaces]: $t('refreshing_faces'),
      [AssetJobName.RefreshMetadata]: $t('refreshing_metadata'),
      [AssetJobName.RegenerateThumbnail]: $t('regenerating_thumbnails'),
      [AssetJobName.TranscodeVideo]: $t('refreshing_encoded_video'),
    };

    return messages[job];
  };
});

export const getAssetJobIcon = (job: AssetJobName) => {
  const names: Record<AssetJobName, string> = {
    [AssetJobName.RefreshFaces]: mdiHeadSyncOutline,
    [AssetJobName.RefreshMetadata]: mdiDatabaseRefreshOutline,
    [AssetJobName.RegenerateThumbnail]: mdiImageRefreshOutline,
    [AssetJobName.TranscodeVideo]: mdiCogRefreshOutline,
  };

  return names[job];
};

export const copyToClipboard = async (secret: string) => {
  const $t = get(t);

  try {
    await navigator.clipboard.writeText(secret);
    toastManager.info($t('copied_to_clipboard'));
  } catch (error) {
    handleError(error, $t('errors.unable_to_copy_to_clipboard'));
  }
};

export const oauth = {
  isCallback: (location: Location) => {
    const search = location.search;
    return search.includes('code=') || search.includes('error=');
  },
  isAutoLaunchDisabled: (location: Location) => {
    const values = ['autoLaunch=0', 'password=1', 'password=true'];
    for (const value of values) {
      if (location.search.includes(value)) {
        return true;
      }
    }
    return false;
  },
  isAutoLaunchEnabled: (location: Location) => {
    const value = 'autoLaunch=1';
    return location.search.includes(value);
  },
  authorize: async (location: Location) => {
    const $t = get(t);
    try {
      const redirectUri = location.href.split('?')[0];
      const { url } = await startOAuth({ oAuthConfigDto: { redirectUri } });
      globalThis.location.href = url;
      return true;
    } catch (error) {
      handleError(error, $t('errors.unable_to_login_with_oauth'));
      return false;
    }
  },
  login: (location: Location) => {
    return finishOAuth({ oAuthCallbackDto: { url: location.href } });
  },
  link: (location: Location) => {
    return linkOAuthAccount({ oAuthCallbackDto: { url: location.href } });
  },
  unlink: () => {
    return unlinkOAuthAccount();
  },
};

export const findLocale = (code: string | undefined) => {
  const language = locales.find((lang) => lang.code === code);
  return {
    code: language?.code,
    name: language?.name,
  };
};

export const asyncTimeout = (ms: number) => {
  return new Promise((resolve) => {
    setTimeout(resolve, ms);
  });
};

export const handlePromiseError = <T>(promise: Promise<T>): void => {
  promise.catch((error) => console.error(`[utils.ts]:handlePromiseError ${error}`, error));
};

export const memoryLaneTitle = derived(t, ($t) => {
  return (memory: MemoryResponseDto) => {
    const now = new Date();
    if (memory.type === MemoryType.OnThisDay) {
      return $t('years_ago', { values: { years: now.getFullYear() - memory.data.year } });
    }

    return $t('unknown');
  };
});

export const withError = async <T>(fn: () => Promise<T>): Promise<[undefined, T] | [unknown, undefined]> => {
  try {
    const result = await fn();
    return [undefined, result];
  } catch (error) {
    return [error, undefined];
  }
};

// eslint-disable-next-line unicorn/prefer-code-point
export const decodeBase64 = (data: string) => Uint8Array.from(atob(data), (c) => c.charCodeAt(0));

export function createDateFormatter(localeCode: string | undefined): DateFormatter {
  return {
    formatDate: (date: Date): string =>
      date.toLocaleString(localeCode, {
        year: 'numeric',
        month: '2-digit',
        day: '2-digit',
      }),

    formatTime: (date: Date): string =>
      date.toLocaleString(localeCode, {
        hour: '2-digit',
        minute: '2-digit',
        second: '2-digit',
      }),

    formatDateTime: (date: Date): string => {
      const formattedDate = date.toLocaleString(localeCode, {
        year: 'numeric',
        month: '2-digit',
        day: '2-digit',
      });
      const formattedTime = date.toLocaleString(localeCode, {
        hour: '2-digit',
        minute: '2-digit',
        second: '2-digit',
      });
      return `${formattedDate} ${formattedTime}`;
    },
  };
}

export const getReleaseType = (
  current: ServerVersionResponseDto,
  newVersion: ServerVersionResponseDto,
): 'major' | 'minor' | 'patch' | 'none' => {
  if (current.major !== newVersion.major) {
    return 'major';
  }

  if (current.minor !== newVersion.minor) {
    return 'minor';
  }

  if (current.patch !== newVersion.patch) {
    return 'patch';
  }

  return 'none';
};

export const semverToName = ({ major, minor, patch }: ServerVersionResponseDto) => `v${major}.${minor}.${patch}`;<|MERGE_RESOLUTION|>--- conflicted
+++ resolved
@@ -143,28 +143,6 @@
   });
 };
 
-<<<<<<< HEAD
-export const getJobName = derived(t, ($t) => {
-  return (jobName: JobName) => {
-    const names: Record<JobName, string> = {
-      [JobName.ThumbnailGeneration]: $t('admin.thumbnail_generation_job'),
-      [JobName.MetadataExtraction]: $t('admin.metadata_extraction_job'),
-      [JobName.Sidecar]: $t('admin.sidecar_job'),
-      [JobName.SmartSearch]: $t('admin.machine_learning_smart_search'),
-      [JobName.DuplicateDetection]: $t('admin.machine_learning_duplicate_detection'),
-      [JobName.FaceDetection]: $t('admin.face_detection'),
-      [JobName.FacialRecognition]: $t('admin.machine_learning_facial_recognition'),
-      [JobName.VideoConversion]: $t('admin.video_conversion_job'),
-      [JobName.StorageTemplateMigration]: $t('admin.storage_template_migration'),
-      [JobName.Migration]: $t('admin.migration_job'),
-      [JobName.BackgroundTask]: $t('admin.background_task_job'),
-      [JobName.Search]: $t('search'),
-      [JobName.Library]: $t('external_libraries'),
-      [JobName.Notifications]: $t('notifications'),
-      [JobName.BackupDatabase]: $t('admin.backup_database'),
-      [JobName.Ocr]: $t('admin.machine_learning_ocr'),
-      [JobName.Workflow]: $t('workflow'),
-=======
 export const getQueueName = derived(t, ($t) => {
   return (name: QueueName) => {
     const names: Record<QueueName, string> = {
@@ -184,7 +162,7 @@
       [QueueName.Notifications]: $t('notifications'),
       [QueueName.BackupDatabase]: $t('admin.backup_database'),
       [QueueName.Ocr]: $t('admin.machine_learning_ocr'),
->>>>>>> d784d431
+      [QueueName.Workflow]: $t('workflow'),
     };
 
     return names[name];
