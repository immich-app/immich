<script lang="ts">
  import { goto } from '$app/navigation';
<<<<<<< HEAD
  import { mdiCircleEditOutline, mdiContentCopy, mdiDelete, mdiOpenInNew } from '@mdi/js';
  import noThumbnailUrl from '$lib/assets/no-thumbnail.png?enhanced';
=======
  import noThumbnailUrl from '$lib/assets/no-thumbnail.png';
  import Icon from '$lib/components/elements/icon.svelte';
>>>>>>> dabbd63a
  import { AppRoute } from '$lib/constants';
  import { getAssetThumbnailUrl } from '$lib/utils';
  import {
    SharedLinkType,
    ThumbnailFormat,
    getAssetInfo,
    type AssetResponseDto,
    type SharedLinkResponseDto,
  } from '@immich/sdk';
  import { mdiCircleEditOutline, mdiContentCopy, mdiDelete, mdiOpenInNew } from '@mdi/js';
  import * as luxon from 'luxon';
  import { createEventDispatcher } from 'svelte';
  import CircleIconButton from '../elements/buttons/circle-icon-button.svelte';
  import LoadingSpinner from '../shared-components/loading-spinner.svelte';

  export let link: SharedLinkResponseDto;

  let expirationCountdown: luxon.DurationObjectUnits;
  const dispatch = createEventDispatcher<{
    delete: void;
    copy: void;
    edit: void;
  }>();

  const getThumbnail = async (): Promise<AssetResponseDto> => {
    let assetId = '';

    if (link.album?.albumThumbnailAssetId) {
      assetId = link.album.albumThumbnailAssetId;
    } else if (link.assets.length > 0) {
      assetId = link.assets[0].id;
    }

    return getAssetInfo({ id: assetId });
  };

  const getCountDownExpirationDate = () => {
    if (!link.expiresAt) {
      return;
    }

    const expiresAtDate = luxon.DateTime.fromISO(new Date(link.expiresAt).toISOString());
    const now = luxon.DateTime.now();

    expirationCountdown = expiresAtDate.diff(now, ['days', 'hours', 'minutes', 'seconds']).toObject();

    if (expirationCountdown.days && expirationCountdown.days > 0) {
      return expiresAtDate.toRelativeCalendar({ base: now, locale: 'en-US', unit: 'days' });
    } else if (expirationCountdown.hours && expirationCountdown.hours > 0) {
      return expiresAtDate.toRelativeCalendar({ base: now, locale: 'en-US', unit: 'hours' });
    } else if (expirationCountdown.minutes && expirationCountdown.minutes > 0) {
      return expiresAtDate.toRelativeCalendar({ base: now, locale: 'en-US', unit: 'minutes' });
    } else if (expirationCountdown.seconds && expirationCountdown.seconds > 0) {
      return expiresAtDate.toRelativeCalendar({ base: now, locale: 'en-US', unit: 'seconds' });
    }
  };

  const isExpired = (expiresAt: string) => {
    const now = Date.now();
    const expiration = new Date(expiresAt).getTime();

    return now > expiration;
  };
</script>

<div
  class="flex w-full gap-4 border-b border-gray-200 py-4 transition-all hover:border-immich-primary dark:border-gray-600 dark:text-immich-gray dark:hover:border-immich-dark-primary"
>
  <div>
    {#if link?.album?.albumThumbnailAssetId || link.assets.length > 0}
      {#await getThumbnail()}
        <LoadingSpinner />
      {:then asset}
        <img
          id={asset.id}
          src={getAssetThumbnailUrl(asset.id, ThumbnailFormat.Webp)}
          alt={asset.id}
          class="h-[100px] w-[100px] rounded-lg object-cover"
          loading="lazy"
          draggable="false"
        />
      {/await}
    {:else}
      <enhanced:img
        src={noThumbnailUrl}
        alt={'Album without assets'}
        class="h-[100px] w-[100px] rounded-lg object-cover"
        loading="lazy"
        draggable="false"
      />
    {/if}
  </div>

  <div class="flex flex-col justify-between">
    <div class="info-top">
      <div class="font-mono text-xs font-semibold text-gray-500 dark:text-gray-400">
        {#if link.expiresAt}
          {#if isExpired(link.expiresAt)}
            <p class="font-bold text-red-600 dark:text-red-400">Expired</p>
          {:else}
            <p>
              Expires {getCountDownExpirationDate()}
            </p>
          {/if}
        {:else}
          <p>Expires ∞</p>
        {/if}
      </div>

      <div class="text-sm">
        <div class="flex place-items-center gap-2 text-immich-primary dark:text-immich-dark-primary">
          {#if link.type === SharedLinkType.Album}
            <p>
              {link.album?.albumName.toUpperCase()}
            </p>
          {:else if link.type === SharedLinkType.Individual}
            <p>INDIVIDUAL SHARE</p>
          {/if}

          {#if !link.expiresAt || !isExpired(link.expiresAt)}
            <!-- svelte-ignore a11y-no-static-element-interactions -->
            <div
              class="hover:cursor-pointer"
              title="Go to share page"
              on:click={() => goto(`${AppRoute.SHARE}/${link.key}`)}
              on:keydown={() => goto(`${AppRoute.SHARE}/${link.key}`)}
            >
              <Icon path={mdiOpenInNew} />
            </div>
          {/if}
        </div>

        <p class="text-sm">{link.description ?? ''}</p>
      </div>
    </div>

    <div class="info-bottom flex gap-4">
      {#if link.allowUpload}
        <div
          class="flex w-[80px] place-content-center place-items-center rounded-full bg-immich-primary px-2 py-1 text-xs text-white dark:bg-immich-dark-primary dark:text-immich-dark-gray"
        >
          Upload
        </div>
      {/if}

      {#if link.allowDownload}
        <div
          class="flex w-[100px] place-content-center place-items-center rounded-full bg-immich-primary px-2 py-1 text-xs text-white dark:bg-immich-dark-primary dark:text-immich-dark-gray"
        >
          Download
        </div>
      {/if}

      {#if link.showMetadata}
        <div
          class="flex w-[60px] place-content-center place-items-center rounded-full bg-immich-primary px-2 py-1 text-xs text-white dark:bg-immich-dark-primary dark:text-immich-dark-gray"
        >
          EXIF
        </div>
      {/if}

      {#if link.password}
        <div
          class="flex w-[100px] place-content-center place-items-center rounded-full bg-immich-primary px-2 py-1 text-xs text-white dark:bg-immich-dark-primary dark:text-immich-dark-gray"
        >
          Password
        </div>
      {/if}
    </div>
  </div>

  <div class="flex flex-auto flex-col place-content-center place-items-end text-right">
    <div class="flex">
      <CircleIconButton icon={mdiDelete} on:click={() => dispatch('delete')} />
      <CircleIconButton icon={mdiCircleEditOutline} on:click={() => dispatch('edit')} />
      <CircleIconButton icon={mdiContentCopy} on:click={() => dispatch('copy')} />
    </div>
  </div>
</div><|MERGE_RESOLUTION|>--- conflicted
+++ resolved
@@ -1,12 +1,7 @@
 <script lang="ts">
   import { goto } from '$app/navigation';
-<<<<<<< HEAD
-  import { mdiCircleEditOutline, mdiContentCopy, mdiDelete, mdiOpenInNew } from '@mdi/js';
-  import noThumbnailUrl from '$lib/assets/no-thumbnail.png?enhanced';
-=======
   import noThumbnailUrl from '$lib/assets/no-thumbnail.png';
   import Icon from '$lib/components/elements/icon.svelte';
->>>>>>> dabbd63a
   import { AppRoute } from '$lib/constants';
   import { getAssetThumbnailUrl } from '$lib/utils';
   import {
