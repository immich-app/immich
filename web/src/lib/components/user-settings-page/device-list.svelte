<script lang="ts">
  import { api, type AuthDeviceResponseDto } from '@api';
  import { handleError } from '../../utils/handle-error';
  import Button from '../elements/buttons/button.svelte';
  import ConfirmDialogue from '../shared-components/confirm-dialogue.svelte';
  import { notificationController, NotificationType } from '../shared-components/notification/notification';
  import DeviceCard from './device-card.svelte';

  export let devices: AuthDeviceResponseDto[];
  let deleteDevice: AuthDeviceResponseDto | null = null;
  let deleteAll = false;

  const refresh = () => api.authenticationApi.getAuthDevices().then(({ data }) => (devices = data));

  $: currentDevice = devices.find((device) => device.current);
  $: otherDevices = devices.filter((device) => !device.current);

  const handleDelete = async () => {
    if (!deleteDevice) {
      return;
    }

    try {
      await api.authenticationApi.logoutAuthDevice({ id: deleteDevice.id });
      notificationController.show({ message: `Appareil déconnecté`, type: NotificationType.Info });
    } catch (error) {
      handleError(error, "Impossible de déconnecter l'appareil");
    } finally {
      await refresh();
      deleteDevice = null;
    }
  };

  const handleDeleteAll = async () => {
    try {
      await api.authenticationApi.logoutAuthDevices();
      notificationController.show({
        message: `Déconnecté de tos les appareils`,
        type: NotificationType.Info,
      });
    } catch (error) {
      handleError(error, 'Impossible de déconnecter tous les appareils');
    } finally {
      await refresh();
      deleteAll = false;
    }
  };
</script>

{#if deleteDevice}
  <ConfirmDialogue
    prompt="Êtes-vous sûr de vouloir vous déconnecter de cet appareil ?"
    on:confirm={() => handleDelete()}
    on:cancel={() => (deleteDevice = null)}
  />
{/if}

{#if deleteAll}
  <ConfirmDialogue
    prompt="Êtes-vous sûr de vouloir vous déconnecter de tous les appareils ?"
    on:confirm={() => handleDeleteAll()}
    on:cancel={() => (deleteAll = false)}
  />
{/if}

<section class="my-4">
  {#if currentDevice}
    <div class="mb-6">
      <h3 class="mb-2 text-xs font-medium text-immich-primary dark:text-immich-dark-primary">APPAREIL ACTUEL</h3>
      <DeviceCard device={currentDevice} />
    </div>
  {/if}
  {#if otherDevices.length > 0}
    <div class="mb-6">
<<<<<<< HEAD
      <h3 class="mb-2 text-xs font-medium text-immich-primary dark:text-immich-dark-primary">AUTRES APPAREILS</h3>
      {#each otherDevices as device, i}
=======
      <h3 class="mb-2 text-xs font-medium text-immich-primary dark:text-immich-dark-primary">OTHER DEVICES</h3>
      {#each otherDevices as device, index}
>>>>>>> ce6dc3b7
        <DeviceCard {device} on:delete={() => (deleteDevice = device)} />
        {#if index !== otherDevices.length - 1}
          <hr class="my-3" />
        {/if}
      {/each}
    </div>
    <h3 class="mb-2 text-xs font-medium text-immich-primary dark:text-immich-dark-primary">DÉCONNECTER TOUS LES APPAREILS</h3>
    <div class="flex justify-end">
      <Button color="red" size="sm" on:click={() => (deleteAll = true)}>Déconnecter tous les appareils</Button>
    </div>
  {/if}
</section><|MERGE_RESOLUTION|>--- conflicted
+++ resolved
@@ -72,13 +72,8 @@
   {/if}
   {#if otherDevices.length > 0}
     <div class="mb-6">
-<<<<<<< HEAD
       <h3 class="mb-2 text-xs font-medium text-immich-primary dark:text-immich-dark-primary">AUTRES APPAREILS</h3>
-      {#each otherDevices as device, i}
-=======
-      <h3 class="mb-2 text-xs font-medium text-immich-primary dark:text-immich-dark-primary">OTHER DEVICES</h3>
       {#each otherDevices as device, index}
->>>>>>> ce6dc3b7
         <DeviceCard {device} on:delete={() => (deleteDevice = device)} />
         {#if index !== otherDevices.length - 1}
           <hr class="my-3" />
