<script lang="ts">
  import { PartnerResponseDto, UserResponseDto, api } from '@api';
  import UserAvatar from '../shared-components/user-avatar.svelte';
  import Button from '../elements/buttons/button.svelte';
  import PartnerSelectionModal from './partner-selection-modal.svelte';
  import { handleError } from '../../utils/handle-error';
  import ConfirmDialogue from '../shared-components/confirm-dialogue.svelte';
  import CircleIconButton from '../elements/buttons/circle-icon-button.svelte';
  import { mdiCheck, mdiClose } from '@mdi/js';
  import { onMount } from 'svelte';
  import Icon from '../elements/icon.svelte';
  import SettingSwitch from '../admin-page/settings/setting-switch.svelte';

  interface PartnerSharing {
    user: UserResponseDto;
    sharedByMe: boolean;
    sharedWithMe: boolean;
    inTimeline: boolean;
  }

  export let user: UserResponseDto;

  let createPartner = false;
  let removePartner: PartnerResponseDto | null = null;
  let partners: Array<PartnerSharing> = [];

  onMount(() => {
    refreshPartners();
  });

  const refreshPartners = async () => {
    partners = [];

    const [{ data: sharedBy }, { data: sharedWith }] = await Promise.all([
      api.partnerApi.getPartners({ direction: 'shared-by' }),
      api.partnerApi.getPartners({ direction: 'shared-with' }),
    ]);

    for (const candidate of sharedBy) {
      partners = [
        ...partners,
        {
          user: candidate,
          sharedByMe: true,
          sharedWithMe: false,
          inTimeline: candidate.inTimeline ?? false,
        },
      ];
    }

    for (const candidate of sharedWith) {
      const existIndex = partners.findIndex((p) => candidate.id === p.user.id);

      if (existIndex >= 0) {
        partners[existIndex].sharedWithMe = true;
        partners[existIndex].inTimeline = candidate.inTimeline ?? false;
      } else {
        partners = [
          ...partners,
          {
            user: candidate,
            sharedByMe: false,
            sharedWithMe: true,
            inTimeline: candidate.inTimeline ?? false,
          },
        ];
      }
    }
  };

  const handleRemovePartner = async () => {
    if (!removePartner) {
      return;
    }

    try {
      await api.partnerApi.removePartner({ id: removePartner.id });
      removePartner = null;
      await refreshPartners();
    } catch (error) {
      handleError(error, 'Unable to remove partner');
    }
  };

  const handleCreatePartners = async (users: UserResponseDto[]) => {
    try {
      for (const user of users) {
        await api.partnerApi.createPartner({ id: user.id });
      }

      await refreshPartners();
      createPartner = false;
    } catch (error) {
      handleError(error, 'Unable to add partners');
    }
  };

  const handleShowOnTimelineChanged = async (partner: PartnerSharing, inTimeline: boolean) => {
    try {
      await api.partnerApi.updatePartner({ id: partner.user.id, updatePartnerDto: { inTimeline } });

      partner.inTimeline = inTimeline;
      partners = partners;
    } catch (error) {
      handleError(error, 'Unable to update timeline display status');
    }
  };
</script>

<section class="my-4">
  {#if partners.length > 0}
<<<<<<< HEAD
    <div class="flex flex-row gap-4">
      {#each partners as partner (partner.id)}
        <div class="flex gap-4 rounded-lg px-5 py-4 transition-all">
          <UserAvatar user={partner} size="md" autoColor />
          <div class="text-left">
            <p class="text-immich-fg dark:text-immich-dark-fg">
              {partner.name}
            </p>
            <p class="text-xs text-immich-fg/75 dark:text-immich-dark-fg/75">
              {partner.email}
            </p>
=======
    {#each partners as partner (partner.user.id)}
      <div class="rounded-2xl border border-gray-200 dark:border-gray-800 mt-6 bg-slate-50 dark:bg-gray-900 p-5">
        <div class="flex gap-4 rounded-lg pb-4 transition-all justify-between">
          <div class="flex gap-4">
            <UserAvatar user={partner.user} size="md" autoColor />
            <div class="text-left">
              <p class="text-immich-fg dark:text-immich-dark-fg">
                {partner.user.firstName}
                {partner.user.lastName}
              </p>
              <p class="text-xs text-immich-fg/75 dark:text-immich-dark-fg/75">
                {partner.user.email}
              </p>
            </div>
>>>>>>> ad4cbf20
          </div>

          {#if partner.sharedByMe}
            <CircleIconButton
              on:click={() => (removePartner = partner.user)}
              icon={mdiClose}
              size={'16'}
              title="Stop sharing your photos with this user"
            />
          {/if}
        </div>

        <div class="dark:text-gray-200 text-immich-dark-gray">
          <!-- I am sharing my assets with this user -->
          {#if partner.sharedByMe}
            <hr class="my-4 border border-gray-200 dark:border-gray-700" />
            <p class="text-xs font-medium my-4">SHARED WITH {partner.user.firstName.toUpperCase()}</p>
            <p class="text-md">{partner.user.firstName} can access</p>
            <ul class="text-sm">
              <li class="flex gap-2 place-items-center py-1 mt-2">
                <Icon path={mdiCheck} /> All your photos and videos except those in Archived and Deleted
              </li>
              <li class="flex gap-2 place-items-center py-1">
                <Icon path={mdiCheck} /> The location where your photos were taken
              </li>
            </ul>
          {/if}

          <!-- this user is sharing assets with me -->
          {#if partner.sharedWithMe}
            <hr class="my-4 border border-gray-200 dark:border-gray-700" />
            <p class="text-xs font-medium my-4">PHOTOS FROM {partner.user.firstName.toUpperCase()}</p>
            <SettingSwitch
              title="Show in timeline"
              subtitle="Show photos and videos from this user in your timeline"
              bind:checked={partner.inTimeline}
              on:toggle={({ detail }) => handleShowOnTimelineChanged(partner, detail)}
            />
          {/if}
        </div>
      </div>
    {/each}
  {/if}

  <div class="flex justify-end mt-5">
    <Button size="sm" on:click={() => (createPartner = true)}>Add partner</Button>
  </div>
</section>

{#if createPartner}
  <PartnerSelectionModal
    {user}
    on:close={() => (createPartner = false)}
    on:add-users={(event) => handleCreatePartners(event.detail)}
  />
{/if}

{#if removePartner}
  <ConfirmDialogue
    title="Stop sharing your photos?"
    prompt="{removePartner.name} will no longer be able to access your photos."
    on:cancel={() => (removePartner = null)}
    on:confirm={() => handleRemovePartner()}
  />
{/if}<|MERGE_RESOLUTION|>--- conflicted
+++ resolved
@@ -109,19 +109,6 @@
 
 <section class="my-4">
   {#if partners.length > 0}
-<<<<<<< HEAD
-    <div class="flex flex-row gap-4">
-      {#each partners as partner (partner.id)}
-        <div class="flex gap-4 rounded-lg px-5 py-4 transition-all">
-          <UserAvatar user={partner} size="md" autoColor />
-          <div class="text-left">
-            <p class="text-immich-fg dark:text-immich-dark-fg">
-              {partner.name}
-            </p>
-            <p class="text-xs text-immich-fg/75 dark:text-immich-dark-fg/75">
-              {partner.email}
-            </p>
-=======
     {#each partners as partner (partner.user.id)}
       <div class="rounded-2xl border border-gray-200 dark:border-gray-800 mt-6 bg-slate-50 dark:bg-gray-900 p-5">
         <div class="flex gap-4 rounded-lg pb-4 transition-all justify-between">
@@ -129,14 +116,12 @@
             <UserAvatar user={partner.user} size="md" autoColor />
             <div class="text-left">
               <p class="text-immich-fg dark:text-immich-dark-fg">
-                {partner.user.firstName}
-                {partner.user.lastName}
+                {partner.user.name}
               </p>
               <p class="text-xs text-immich-fg/75 dark:text-immich-dark-fg/75">
                 {partner.user.email}
               </p>
             </div>
->>>>>>> ad4cbf20
           </div>
 
           {#if partner.sharedByMe}
@@ -153,8 +138,8 @@
           <!-- I am sharing my assets with this user -->
           {#if partner.sharedByMe}
             <hr class="my-4 border border-gray-200 dark:border-gray-700" />
-            <p class="text-xs font-medium my-4">SHARED WITH {partner.user.firstName.toUpperCase()}</p>
-            <p class="text-md">{partner.user.firstName} can access</p>
+            <p class="text-xs font-medium my-4">SHARED WITH {partner.user.name.toUpperCase()}</p>
+            <p class="text-md">{partner.user.name} can access</p>
             <ul class="text-sm">
               <li class="flex gap-2 place-items-center py-1 mt-2">
                 <Icon path={mdiCheck} /> All your photos and videos except those in Archived and Deleted
@@ -168,7 +153,7 @@
           <!-- this user is sharing assets with me -->
           {#if partner.sharedWithMe}
             <hr class="my-4 border border-gray-200 dark:border-gray-700" />
-            <p class="text-xs font-medium my-4">PHOTOS FROM {partner.user.firstName.toUpperCase()}</p>
+            <p class="text-xs font-medium my-4">PHOTOS FROM {partner.user.name.toUpperCase()}</p>
             <SettingSwitch
               title="Show in timeline"
               subtitle="Show photos and videos from this user in your timeline"
