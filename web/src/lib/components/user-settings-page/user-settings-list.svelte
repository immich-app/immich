--- conflicted
+++ resolved
@@ -38,19 +38,9 @@
     <UserAPIKeyList bind:keys />
   </SettingAccordion>
 
-<<<<<<< HEAD
-<SettingAccordion key="memories" title="Memories" subtitle="Manage what you see in your memories.">
-  <MemoriesSettings user={$user} />
-</SettingAccordion>
-=======
   <SettingAccordion key="authorized-devices" title="Authorized Devices" subtitle="Manage your logged-in devices">
     <DeviceList bind:devices />
   </SettingAccordion>
-
-  <SettingAccordion key="libraries" title="Libraries" subtitle="Manage your asset libraries">
-    <LibraryList />
-  </SettingAccordion>
->>>>>>> 6f53e83d
 
   <SettingAccordion key="memories" title="Memories" subtitle="Manage what you see in your memories.">
     <MemoriesSettings user={$user} />
