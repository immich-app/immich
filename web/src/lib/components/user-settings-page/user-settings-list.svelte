<script lang="ts">
  import { browser } from '$app/environment';
  import { page } from '$app/stores';
  import { featureFlags } from '$lib/stores/server-config.store';
  import { type APIKeyResponseDto, type AuthDeviceResponseDto, oauth } from '@api';
  import SettingAccordion from '../admin-page/settings/setting-accordion.svelte';
  import ChangePasswordSettings from './change-password-settings.svelte';
  import DeviceList from './device-list.svelte';
  import LibraryList from './library-list.svelte';
  import MemoriesSettings from './memories-settings.svelte';
  import OAuthSettings from './oauth-settings.svelte';
  import PartnerSettings from './partner-settings.svelte';
  import SidebarSettings from './sidebar-settings.svelte';
  import UserAPIKeyList from './user-api-key-list.svelte';
  import UserProfileSettings from './user-profile-settings.svelte';
  import { user } from '$lib/stores/user.store';
  import { OpenSettingQueryParameterValue, QueryParameter } from '$lib/constants';
  import AppearanceSettings from './appearance-settings.svelte';
  import TrashSettings from './trash-settings.svelte';

  export let keys: APIKeyResponseDto[] = [];
  export let devices: AuthDeviceResponseDto[] = [];

  let oauthOpen = false;
  if (browser) {
    oauthOpen = oauth.isCallback(window.location);
  }
</script>

<SettingAccordion title="Thème" subtitle="Modifier l'apparance de Mémoire Vive">
  <AppearanceSettings />
</SettingAccordion>

<SettingAccordion title="Compte" subtitle="Modifier vos paramètres de compte">
  <UserProfileSettings user={$user} />
</SettingAccordion>

<SettingAccordion title="Clé API" subtitle="Paramètres des clés API">
  <UserAPIKeyList bind:keys />
</SettingAccordion>

<SettingAccordion title="Appareils autorisés" subtitle="Modifier vos appareils enregistrés">
  <DeviceList bind:devices />
</SettingAccordion>

<SettingAccordion title="Bibliothèques" subtitle="Modifier les paramètres des ressources">
  <LibraryList />
</SettingAccordion>

<SettingAccordion title="Memories" subtitle="Modifier ce que vous souhaitez voir">
  <MemoriesSettings user={$user} />
</SettingAccordion>

{#if $featureFlags.loaded && $featureFlags.oauth}
  <SettingAccordion
    title="OAuth"
<<<<<<< HEAD
    subtitle="Modifier votre connexion à OAuth"
    isOpen={oauthOpen || $page.url.searchParams.get('open') === 'oauth'}
=======
    subtitle="Manage your OAuth connection"
    isOpen={oauthOpen ||
      $page.url.searchParams.get(QueryParameter.OPEN_SETTING) === OpenSettingQueryParameterValue.OAUTH}
>>>>>>> ce6dc3b7
  >
    <OAuthSettings user={$user} />
  </SettingAccordion>
{/if}

<SettingAccordion title="Mot de passe" subtitle="Modifier votre mot de passe">
  <ChangePasswordSettings />
</SettingAccordion>

<SettingAccordion title="Partage" subtitle="Modifier ce que peuvent voir vos partenaires">
  <PartnerSettings user={$user} />
</SettingAccordion>

<SettingAccordion title="Sidebar" subtitle="Modifier les menus de la sidebar">
  <SidebarSettings />
</SettingAccordion>

<SettingAccordion title="Corbeille" subtitle="Modifier les paramètres de la corbeille">
  <TrashSettings />
</SettingAccordion><|MERGE_RESOLUTION|>--- conflicted
+++ resolved
@@ -54,14 +54,9 @@
 {#if $featureFlags.loaded && $featureFlags.oauth}
   <SettingAccordion
     title="OAuth"
-<<<<<<< HEAD
     subtitle="Modifier votre connexion à OAuth"
-    isOpen={oauthOpen || $page.url.searchParams.get('open') === 'oauth'}
-=======
-    subtitle="Manage your OAuth connection"
     isOpen={oauthOpen ||
       $page.url.searchParams.get(QueryParameter.OPEN_SETTING) === OpenSettingQueryParameterValue.OAUTH}
->>>>>>> ce6dc3b7
   >
     <OAuthSettings user={$user} />
   </SettingAccordion>
