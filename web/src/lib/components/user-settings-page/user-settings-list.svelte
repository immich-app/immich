<script lang="ts">
  import { page } from '$app/stores';
  import { OpenSettingQueryParameterValue, QueryParameter } from '$lib/constants';
  import { featureFlags } from '$lib/stores/server-config.store';
  import { user } from '$lib/stores/user.store';
  import { oauth } from '$lib/utils';
  import { type ApiKeyResponseDto, type SessionResponseDto } from '@immich/sdk';
  import SettingAccordionState from '../shared-components/settings/setting-accordion-state.svelte';
  import SettingAccordion from '../shared-components/settings/setting-accordion.svelte';
  import AppSettings from './app-settings.svelte';
  import ChangePasswordSettings from './change-password-settings.svelte';
  import DeviceList from './device-list.svelte';
  import MemoriesSettings from './memories-settings.svelte';
  import OAuthSettings from './oauth-settings.svelte';
  import PartnerSettings from './partner-settings.svelte';
  import UserAPIKeyList from './user-api-key-list.svelte';
  import UserProfileSettings from './user-profile-settings.svelte';
<<<<<<< HEAD
  import { t } from 'svelte-i18n';
=======
  import NotificationsSettings from '$lib/components/user-settings-page/notifications-settings.svelte';
>>>>>>> b3ee394f

  export let keys: ApiKeyResponseDto[] = [];
  export let sessions: SessionResponseDto[] = [];

  let oauthOpen =
    oauth.isCallback(window.location) ||
    $page.url.searchParams.get(QueryParameter.OPEN_SETTING) === OpenSettingQueryParameterValue.OAUTH;
</script>

<SettingAccordionState queryParam={QueryParameter.IS_OPEN}>
  <SettingAccordion key="app-settings" title={$t('app_settings')} subtitle={$t('manage_the_app_settings')}>
    <AppSettings />
  </SettingAccordion>

  <SettingAccordion key="account" title={$t('account')} subtitle={$t('manage_your_account')}>
    <UserProfileSettings />
  </SettingAccordion>

  <SettingAccordion key="api-keys" title={$t('api_keys')} subtitle={$t('manage_your_api_keys')}>
    <UserAPIKeyList bind:keys />
  </SettingAccordion>

  <SettingAccordion key="authorized-devices" title={$t('authorized_devices')} subtitle={$t('manage_your_devices')}>
    <DeviceList bind:devices={sessions} />
  </SettingAccordion>

  <SettingAccordion key="memories" title={$t('memories')} subtitle={$t('memories_setting_description')}>
    <MemoriesSettings />
  </SettingAccordion>

  <SettingAccordion key="notifications" title="Notifications" subtitle="Manage notifications">
    <NotificationsSettings />
  </SettingAccordion>

  {#if $featureFlags.loaded && $featureFlags.oauth}
    <SettingAccordion
      key="oauth"
      title={$t('oauth')}
      subtitle={$t('manage_your_oauth_connection')}
      isOpen={oauthOpen || undefined}
    >
      <OAuthSettings user={$user} />
    </SettingAccordion>
  {/if}

  <SettingAccordion key="password" title={$t('password')} subtitle={$t('change_your_password')}>
    <ChangePasswordSettings />
  </SettingAccordion>

  <SettingAccordion key="partner-sharing" title={$t('partner_sharing')} subtitle={$t('manage_sharing_with_partners')}>
    <PartnerSettings user={$user} />
  </SettingAccordion>
</SettingAccordionState><|MERGE_RESOLUTION|>--- conflicted
+++ resolved
@@ -15,11 +15,8 @@
   import PartnerSettings from './partner-settings.svelte';
   import UserAPIKeyList from './user-api-key-list.svelte';
   import UserProfileSettings from './user-profile-settings.svelte';
-<<<<<<< HEAD
+  import NotificationsSettings from '$lib/components/user-settings-page/notifications-settings.svelte';
   import { t } from 'svelte-i18n';
-=======
-  import NotificationsSettings from '$lib/components/user-settings-page/notifications-settings.svelte';
->>>>>>> b3ee394f
 
   export let keys: ApiKeyResponseDto[] = [];
   export let sessions: SessionResponseDto[] = [];
