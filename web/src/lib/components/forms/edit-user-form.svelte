<script lang="ts">
  import { api, type UserResponseDto } from '@api';
  import { createEventDispatcher } from 'svelte';
  import { notificationController, NotificationType } from '../shared-components/notification/notification';
  import Button from '../elements/buttons/button.svelte';
  import ConfirmDialogue from '$lib/components/shared-components/confirm-dialogue.svelte';
  import Icon from '$lib/components/elements/icon.svelte';
  import { mdiAccountEditOutline, mdiClose } from '@mdi/js';
  import { AppRoute } from '$lib/constants';
  import CircleIconButton from '../elements/buttons/circle-icon-button.svelte';
  import { handleError } from '$lib/utils/handle-error';
  import { convertFromBytes, convertToBytes } from '$lib/utils/byte-converter';
  import { serverInfo } from '$lib/stores/server-info.store';

  export let user: UserResponseDto;
  export let canResetPassword = true;

  let error: string;
  let success: string;
  let isShowResetPasswordConfirmation = false;
  let quotaSize = user.quotaSizeInBytes ? convertFromBytes(user.quotaSizeInBytes, 'GiB') : null;

  const previousQutoa = user.quotaSizeInBytes;

  $: quotaSizeWarning =
    previousQutoa !== convertToBytes(Number(quotaSize), 'GiB') &&
    !!quotaSize &&
    convertToBytes(Number(quotaSize), 'GiB') > $serverInfo.diskSizeRaw;

  const dispatch = createEventDispatcher<{
    close: void;
    resetPasswordSuccess: void;
    editSuccess: void;
  }>();

  const editUser = async () => {
    try {
      const { id, email, name, storageLabel, externalPath } = user;
      const { status } = await api.userApi.updateUser({
        updateUserDto: {
          id,
          email,
          name,
          storageLabel: storageLabel || '',
          externalPath: externalPath || '',
          quotaSizeInBytes: quotaSize ? convertToBytes(Number(quotaSize), 'GiB') : null,
        },
      });

      if (status === 200) {
        dispatch('editSuccess');
      }
    } catch (error) {
      handleError(error, "Impossible de créer l'utilisateur");
    }
  };

  const resetPassword = async () => {
    try {
      const defaultPassword = 'password';

      const { status } = await api.userApi.updateUser({
        updateUserDto: {
          id: user.id,
          password: defaultPassword,
          shouldChangePassword: true,
        },
      });

      if (status == 200) {
        dispatch('resetPasswordSuccess');
      }
<<<<<<< HEAD
    } catch (e) {
      console.error("Erreur lors de la réinitialisation du mot de passe de l'utilisateur", e);
=======
    } catch (error) {
      console.error('Error reseting user password', error);
>>>>>>> ce6dc3b7
      notificationController.show({
        message: "Erreur lors de la réinitialisation du mot de passe de l'utilisateur, contactez votre admnistrateur",
        type: NotificationType.Error,
      });
    } finally {
      isShowResetPasswordConfirmation = false;
    }
  };
</script>

<div
  class="relative max-h-screen w-[500px] max-w-[95vw] overflow-y-auto rounded-3xl border bg-immich-bg p-4 py-8 shadow-sm dark:border-immich-dark-gray dark:bg-immich-dark-gray dark:text-immich-dark-fg"
>
  <div class="absolute top-0 right-0 px-2 py-2 h-fit">
    <CircleIconButton icon={mdiClose} on:click={() => dispatch('close')} />
  </div>

  <div
    class="flex flex-col place-content-center place-items-center gap-4 px-4 text-immich-primary dark:text-immich-dark-primary"
  >
    <Icon path={mdiAccountEditOutline} size="4em" />
    <h1 class="text-2xl font-medium text-immich-primary dark:text-immich-dark-primary">Editer l'utilisateur</h1>
  </div>

  <form on:submit|preventDefault={editUser} autocomplete="off">
    <div class="m-4 flex flex-col gap-2">
      <label class="immich-form-label" for="email">Email</label>
      <input class="immich-form-input" id="email" name="email" type="email" bind:value={user.email} />
    </div>

    <div class="m-4 flex flex-col gap-2">
      <label class="immich-form-label" for="name">Nom</label>
      <input class="immich-form-input" id="name" name="name" type="text" required bind:value={user.name} />
    </div>

    <div class="m-4 flex flex-col gap-2">
<<<<<<< HEAD
      <label class="immich-form-label" for="quotaSize">Taille du Quota (Go)</label>
=======
      <label class="flex items-center gap-2 immich-form-label" for="quotaSize"
        >Quota Size (GiB) {#if quotaSizeWarning}
          <p class="text-red-400 text-sm">You set a quota higher than the disk size</p>
        {/if}</label
      >
>>>>>>> ce6dc3b7
      <input class="immich-form-input" id="quotaSize" name="quotaSize" type="number" min="0" bind:value={quotaSize} />
      <p>Note: Entrer 0 pour un quota illimité</p>
    </div>

    <div class="m-4 flex flex-col gap-2">
      <label class="immich-form-label" for="storage-label">Nom du stockage</label>
      <input
        class="immich-form-input"
        id="storage-label"
        name="storage-label"
        type="text"
        bind:value={user.storageLabel}
      />

      <p>
        Note : Pour appliquer l'étiquette de stockage aux ressources déjà téléchargées, exécutez le
        <a href={AppRoute.ADMIN_JOBS} class="text-immich-primary dark:text-immich-dark-primary">
          Job de migration du stockage</a
        >
      </p>
    </div>

    <div class="m-4 flex flex-col gap-2">
      <label class="immich-form-label" for="external-path">Chemin externe</label>
      <input
        class="immich-form-input"
        id="external-path"
        name="external-path"
        type="text"
        bind:value={user.externalPath}
      />

      <p>
        Remarque : Chemin absolu du répertoire parent d'importation. Un utilisateur ne peut importer des fichiers
         que s'ils existent à cet emplacement ou en dessous de celui-ci
      </p>
    </div>

    {#if error}
      <p class="ml-4 text-sm text-red-400">{error}</p>
    {/if}

    {#if success}
      <p class="ml-4 text-sm text-immich-primary">{success}</p>
    {/if}
    <div class="mt-8 flex w-full gap-4 px-4">
      {#if canResetPassword}
        <Button color="light-red" fullwidth on:click={() => (isShowResetPasswordConfirmation = true)}
          >Reinitialiser le mot de passe</Button
        >
      {/if}
      <Button type="submit" fullwidth>Confirmer</Button>
    </div>
  </form>
</div>

{#if isShowResetPasswordConfirmation}
  <ConfirmDialogue
    title="Reset Password"
    confirmText="Reset"
    on:confirm={resetPassword}
    on:cancel={() => (isShowResetPasswordConfirmation = false)}
  >
    <svelte:fragment slot="prompt">
      <p>
        Êtes-vous sûr de vouloir réinitialiser le mot de passe de <b>{user.name}</b> ?
      </p>
    </svelte:fragment>
  </ConfirmDialogue>
{/if}<|MERGE_RESOLUTION|>--- conflicted
+++ resolved
@@ -70,13 +70,8 @@
       if (status == 200) {
         dispatch('resetPasswordSuccess');
       }
-<<<<<<< HEAD
-    } catch (e) {
-      console.error("Erreur lors de la réinitialisation du mot de passe de l'utilisateur", e);
-=======
     } catch (error) {
-      console.error('Error reseting user password', error);
->>>>>>> ce6dc3b7
+      console.error("Erreur lors de la réinitialisation du mot de passe de l'utilisateur", error);
       notificationController.show({
         message: "Erreur lors de la réinitialisation du mot de passe de l'utilisateur, contactez votre admnistrateur",
         type: NotificationType.Error,
@@ -113,15 +108,11 @@
     </div>
 
     <div class="m-4 flex flex-col gap-2">
-<<<<<<< HEAD
-      <label class="immich-form-label" for="quotaSize">Taille du Quota (Go)</label>
-=======
       <label class="flex items-center gap-2 immich-form-label" for="quotaSize"
-        >Quota Size (GiB) {#if quotaSizeWarning}
-          <p class="text-red-400 text-sm">You set a quota higher than the disk size</p>
+        >Taille du quota (GiB) {#if quotaSizeWarning}
+          <p class="text-red-400 text-sm">Votre quota est supérieur à la taille du disque</p>
         {/if}</label
       >
->>>>>>> ce6dc3b7
       <input class="immich-form-input" id="quotaSize" name="quotaSize" type="number" min="0" bind:value={quotaSize} />
       <p>Note: Entrer 0 pour un quota illimité</p>
     </div>
