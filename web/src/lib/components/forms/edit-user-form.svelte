<script lang="ts">
  import FullScreenModal from '$lib/components/shared-components/full-screen-modal.svelte';
  import { AppRoute } from '$lib/constants';
  import { serverInfo } from '$lib/stores/server-info.store';
  import { convertFromBytes, convertToBytes } from '$lib/utils/byte-converter';
  import { handleError } from '$lib/utils/handle-error';
  import { updateUserAdmin, type UserAdminResponseDto } from '@immich/sdk';
  import { mdiAccountEditOutline } from '@mdi/js';
  import { createEventDispatcher } from 'svelte';
  import Button from '../elements/buttons/button.svelte';
  import { dialogController } from '$lib/components/shared-components/dialog/dialog';
  import { t } from 'svelte-i18n';

  export let user: UserAdminResponseDto;
  export let canResetPassword = true;
  export let newPassword: string;
  export let onClose: () => void;

  let error: string;
  let success: string;
  let quotaSize = user.quotaSizeInBytes ? convertFromBytes(user.quotaSizeInBytes, 'GiB') : null;

  const previousQutoa = user.quotaSizeInBytes;

  $: quotaSizeWarning =
    previousQutoa !== convertToBytes(Number(quotaSize), 'GiB') &&
    !!quotaSize &&
    convertToBytes(Number(quotaSize), 'GiB') > $serverInfo.diskSizeRaw;

  const dispatch = createEventDispatcher<{
    close: void;
    resetPasswordSuccess: void;
    editSuccess: void;
  }>();

  const editUser = async () => {
    try {
      const { id, email, name, storageLabel } = user;
      await updateUserAdmin({
        id,
        userAdminUpdateDto: {
          email,
          name,
          storageLabel: storageLabel || '',
          quotaSizeInBytes: quotaSize ? convertToBytes(Number(quotaSize), 'GiB') : null,
        },
      });

      dispatch('editSuccess');
    } catch (error) {
      handleError(error, $t('errors.unable_to_update_user'));
    }
  };

  const resetPassword = async () => {
    const isConfirmed = await dialogController.show({
      id: 'confirm-reset-password',
<<<<<<< HEAD
      prompt: $t('are_you_sure_you_want_to_reset_password', { values: { username: user.name } }),
=======
      prompt: $t('admin.confirm_user_password_reset', { values: { user: user.name } }),
>>>>>>> f99f289f
    });

    if (!isConfirmed) {
      return;
    }

    try {
      newPassword = generatePassword();

      await updateUserAdmin({
        id: user.id,
        userAdminUpdateDto: {
          password: newPassword,
          shouldChangePassword: true,
        },
      });

      dispatch('resetPasswordSuccess');
    } catch (error) {
      handleError(error, $t('errors.unable_to_reset_password'));
    }
  };

  // TODO move password reset server-side
  function generatePassword(length: number = 16) {
    let generatedPassword = '';

    const characterSet = '0123456789' + 'abcdefghijklmnopqrstuvwxyz' + 'ABCDEFGHIJKLMNOPQRSTUVWXYZ' + ',.-{}+!#$%/()=?';

    for (let i = 0; i < length; i++) {
      let randomNumber = crypto.getRandomValues(new Uint32Array(1))[0];
      randomNumber = randomNumber / 2 ** 32;
      randomNumber = Math.floor(randomNumber * characterSet.length);

      generatedPassword += characterSet[randomNumber];
    }

    return generatedPassword;
  }
</script>

<FullScreenModal title={$t('edit_user')} icon={mdiAccountEditOutline} {onClose}>
  <form on:submit|preventDefault={editUser} autocomplete="off" id="edit-user-form">
    <div class="my-4 flex flex-col gap-2">
      <label class="immich-form-label" for="email">{$t('email')}</label>
      <input class="immich-form-input" id="email" name="email" type="email" bind:value={user.email} />
    </div>

    <div class="my-4 flex flex-col gap-2">
      <label class="immich-form-label" for="name">{$t('name')}</label>
      <input class="immich-form-input" id="name" name="name" type="text" required bind:value={user.name} />
    </div>

    <div class="my-4 flex flex-col gap-2">
<<<<<<< HEAD
      <label class="flex items-center gap-2 immich-form-label" for="quotaSize"
        >{$t('quota_size')}
        {#if quotaSizeWarning}
          <p class="text-red-400 text-sm">{$t('you_set_a_quota_higher_than_the_disk_size')}</p>
        {/if}</label
      >
      <input class="immich-form-input" id="quotaSize" name="quotaSize" type="number" min="0" bind:value={quotaSize} />
      <p>{$t('note_unlimited_quota')}</p>
=======
      <label class="flex items-center gap-2 immich-form-label" for="quotaSize">
        {$t('admin.quota_size_gib')}
        {#if quotaSizeWarning}
          <p class="text-red-400 text-sm">{$t('errors.quota_higher_than_disk_size')}</p>
        {/if}</label
      >
      <input class="immich-form-input" id="quotaSize" name="quotaSize" type="number" min="0" bind:value={quotaSize} />
      <p>{$t('admin.note_unlimited_quota')}</p>
>>>>>>> f99f289f
    </div>

    <div class="my-4 flex flex-col gap-2">
      <label class="immich-form-label" for="storage-label">{$t('storage_label')}</label>
      <input
        class="immich-form-input"
        id="storage-label"
        name="storage-label"
        type="text"
        bind:value={user.storageLabel}
      />

      <p>
<<<<<<< HEAD
        {$t('note_apply_storage_label_to_previously_uploaded assets')}
        <a href={AppRoute.ADMIN_JOBS} class="text-immich-primary dark:text-immich-dark-primary">
          {$t('admin.storage_template_migration_job')}</a
        >
=======
        {$t('admin.note_apply_storage_label_previous_assets')}
        <a href={AppRoute.ADMIN_JOBS} class="text-immich-primary dark:text-immich-dark-primary">
          {$t('admin.storage_template_migration_job')}
        </a>
>>>>>>> f99f289f
      </p>
    </div>

    {#if error}
      <p class="ml-4 text-sm text-red-400">{error}</p>
    {/if}

    {#if success}
      <p class="ml-4 text-sm text-immich-primary">{success}</p>
    {/if}
  </form>
  <svelte:fragment slot="sticky-bottom">
    {#if canResetPassword}
      <Button color="light-red" fullwidth on:click={resetPassword}>{$t('reset_password')}</Button>
    {/if}
    <Button type="submit" fullwidth form="edit-user-form">{$t('confirm')}</Button>
  </svelte:fragment>
</FullScreenModal><|MERGE_RESOLUTION|>--- conflicted
+++ resolved
@@ -55,11 +55,7 @@
   const resetPassword = async () => {
     const isConfirmed = await dialogController.show({
       id: 'confirm-reset-password',
-<<<<<<< HEAD
-      prompt: $t('are_you_sure_you_want_to_reset_password', { values: { username: user.name } }),
-=======
       prompt: $t('admin.confirm_user_password_reset', { values: { user: user.name } }),
->>>>>>> f99f289f
     });
 
     if (!isConfirmed) {
@@ -114,16 +110,6 @@
     </div>
 
     <div class="my-4 flex flex-col gap-2">
-<<<<<<< HEAD
-      <label class="flex items-center gap-2 immich-form-label" for="quotaSize"
-        >{$t('quota_size')}
-        {#if quotaSizeWarning}
-          <p class="text-red-400 text-sm">{$t('you_set_a_quota_higher_than_the_disk_size')}</p>
-        {/if}</label
-      >
-      <input class="immich-form-input" id="quotaSize" name="quotaSize" type="number" min="0" bind:value={quotaSize} />
-      <p>{$t('note_unlimited_quota')}</p>
-=======
       <label class="flex items-center gap-2 immich-form-label" for="quotaSize">
         {$t('admin.quota_size_gib')}
         {#if quotaSizeWarning}
@@ -132,7 +118,6 @@
       >
       <input class="immich-form-input" id="quotaSize" name="quotaSize" type="number" min="0" bind:value={quotaSize} />
       <p>{$t('admin.note_unlimited_quota')}</p>
->>>>>>> f99f289f
     </div>
 
     <div class="my-4 flex flex-col gap-2">
@@ -146,17 +131,10 @@
       />
 
       <p>
-<<<<<<< HEAD
-        {$t('note_apply_storage_label_to_previously_uploaded assets')}
-        <a href={AppRoute.ADMIN_JOBS} class="text-immich-primary dark:text-immich-dark-primary">
-          {$t('admin.storage_template_migration_job')}</a
-        >
-=======
         {$t('admin.note_apply_storage_label_previous_assets')}
         <a href={AppRoute.ADMIN_JOBS} class="text-immich-primary dark:text-immich-dark-primary">
           {$t('admin.storage_template_migration_job')}
         </a>
->>>>>>> f99f289f
       </p>
     </div>
 
