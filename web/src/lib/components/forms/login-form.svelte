<script lang="ts">
  import { goto } from '$app/navigation';
  import LoadingSpinner from '$lib/components/shared-components/loading-spinner.svelte';
  import { AppRoute } from '$lib/constants';
  import { featureFlags, serverConfig } from '$lib/stores/server-config.store';
  import { getServerErrorMessage, handleError } from '$lib/utils/handle-error';
  import { api, oauth } from '@api';
  import { createEventDispatcher, onMount } from 'svelte';
  import { fade } from 'svelte/transition';
  import Button from '../elements/buttons/button.svelte';

  let errorMessage: string;
  let email = '';
  let password = '';
  let oauthError = '';
  let loading = false;
  let oauthLoading = true;

  const dispatch = createEventDispatcher<{
    success: void;
    firstLogin: void;
    onboarding: void;
  }>();

  onMount(async () => {
    if (!$featureFlags.oauth) {
      oauthLoading = false;
      return;
    }

    if (oauth.isCallback(window.location)) {
      try {
        await oauth.login(window.location);
        dispatch('success');
        return;
<<<<<<< HEAD
      } catch (e) {
        console.error('Error [login-form] [oauth.callback]', e);
        oauthError = (await getServerErrorMessage(e)) || 'Impossible de terminer la connexion OAuth';
=======
      } catch (error) {
        console.error('Error [login-form] [oauth.callback]', error);
        oauthError = (await getServerErrorMessage(error)) || 'Unable to complete OAuth login';
>>>>>>> ce6dc3b7
        oauthLoading = false;
      }
    }

    try {
      if ($featureFlags.oauthAutoLaunch && !oauth.isAutoLaunchDisabled(window.location)) {
        await goto(`${AppRoute.AUTH_LOGIN}?autoLaunch=0`, { replaceState: true });
        await oauth.authorize(window.location);
        return;
      }
    } catch (error) {
      await handleError(error, 'Impossible de se connecter !');
    }

    oauthLoading = false;
  });

  const login = async () => {
    try {
      errorMessage = '';
      loading = true;

      const { data: user } = await api.authenticationApi.login({
        loginCredentialDto: {
          email,
          password,
        },
      });

      const { data: serverConfig } = await api.serverInfoApi.getServerConfig();

      if (user.isAdmin && !serverConfig.isOnboarded) {
        dispatch('onboarding');
        return;
      }

      if (!user.isAdmin && user.shouldChangePassword) {
        dispatch('firstLogin');
        return;
      }

      dispatch('success');
      return;
    } catch (error) {
      errorMessage = (await getServerErrorMessage(error)) || 'Email ou mot de passe incorrect';
      loading = false;
      return;
    }
  };

  const handleOAuthLogin = async () => {
    oauthLoading = true;
    oauthError = '';
    const success = await oauth.authorize(window.location);
    if (!success) {
      oauthLoading = false;
      oauthError = 'Unable to login with OAuth';
    }
  };
</script>

{#if !oauthLoading && $featureFlags.passwordLogin}
  <form on:submit|preventDefault={login} class="mt-5 flex flex-col gap-5">
    {#if errorMessage}
      <p class="text-red-400" transition:fade>
        {errorMessage}
      </p>
    {/if}

    <div class="flex flex-col gap-2">
      <label class="immich-form-label" for="email">Email</label>
      <input
        class="immich-form-input"
        id="email"
        name="email"
        type="email"
        autocomplete="email"
        bind:value={email}
        required
      />
    </div>

    <div class="flex flex-col gap-2">
      <label class="immich-form-label" for="password">Mot de passe</label>
      <input
        class="immich-form-input"
        id="password"
        name="password"
        type="password"
        autocomplete="current-password"
        bind:value={password}
        required
      />
    </div>

    <div class="my-5 flex w-full">
      <Button type="submit" size="lg" fullwidth disabled={loading}>
        {#if loading}
          <span class="h-6">
            <LoadingSpinner />
          </span>
        {:else}
          Identifiant
        {/if}
      </Button>
    </div>
  </form>
{/if}

{#if $featureFlags.oauth}
  {#if $featureFlags.passwordLogin}
    <div class="inline-flex w-full items-center justify-center">
      <hr class="my-4 h-px w-3/4 border-0 bg-gray-200 dark:bg-gray-600" />
      <span
        class="absolute left-1/2 -translate-x-1/2 bg-white px-3 font-medium text-gray-900 dark:bg-immich-dark-gray dark:text-white"
      >
        ou
      </span>
    </div>
  {/if}
  <div class="my-5 flex flex-col gap-5">
    {#if oauthError}
      <p class="text-center text-red-400" transition:fade>{oauthError}</p>
    {/if}
    <Button
      type="button"
      disabled={loading || oauthLoading}
      size="lg"
      fullwidth
      color={$featureFlags.passwordLogin ? 'secondary' : 'primary'}
      on:click={handleOAuthLogin}
    >
      {#if oauthLoading}
        <span class="h-6">
          <LoadingSpinner />
        </span>
      {:else}
        {$serverConfig.oauthButtonText}
      {/if}
    </Button>
  </div>
{/if}

{#if !$featureFlags.passwordLogin && !$featureFlags.oauth}
  <p class="p-4 text-center dark:text-immich-dark-fg"> La connexion a été désactivée.</p>
{/if}<|MERGE_RESOLUTION|>--- conflicted
+++ resolved
@@ -33,15 +33,9 @@
         await oauth.login(window.location);
         dispatch('success');
         return;
-<<<<<<< HEAD
-      } catch (e) {
-        console.error('Error [login-form] [oauth.callback]', e);
-        oauthError = (await getServerErrorMessage(e)) || 'Impossible de terminer la connexion OAuth';
-=======
       } catch (error) {
         console.error('Error [login-form] [oauth.callback]', error);
-        oauthError = (await getServerErrorMessage(error)) || 'Unable to complete OAuth login';
->>>>>>> ce6dc3b7
+        oauthError = (await getServerErrorMessage(error)) || 'Impossible de terminer la connexion OAuth';
         oauthLoading = false;
       }
     }
