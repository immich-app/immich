--- conflicted
+++ resolved
@@ -69,12 +69,7 @@
           error = 'Erreur lors de la création du compte utilisateur';
           isCreatingUser = false;
         }
-<<<<<<< HEAD
-      } catch (e) {
-        error = 'Erreur lors de la création du compte utilisateur';
-=======
       } catch (error) {
->>>>>>> ce6dc3b7
         isCreatingUser = false;
 
         console.log('[ERROR] registerUser', error);
