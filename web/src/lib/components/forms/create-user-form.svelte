--- conflicted
+++ resolved
@@ -74,7 +74,6 @@
     <input class="immich-form-input" id="email" bind:value={email} type="email" required />
   </div>
 
-<<<<<<< HEAD
   <div class="m-4 flex flex-col gap-2">
     <label class="immich-form-label" for="password">Password</label>
     <PasswordField id="password" bind:password autocomplete="new-password" />
@@ -86,10 +85,10 @@
   </div>
 
   <div class="m-4 flex place-items-center justify-between gap-2">
-    <label class="text-sm dark:text-immich-dark-fg" for="Require user to change password on first login">
+    <label class="text-sm dark:text-immich-dark-fg" for="require-password-change">
       Require user to change password on first login
     </label>
-    <Slider bind:checked={shouldChangePassword} />
+    <Slider id="require-password-change" bind:checked={shouldChangePassword} />
   </div>
 
   <div class="m-4 flex flex-col gap-2">
@@ -118,57 +117,4 @@
     <Button color="gray" fullwidth on:click={() => dispatch('cancel')}>Cancel</Button>
     <Button type="submit" disabled={isCreatingUser} fullwidth>Create</Button>
   </div>
-</form>
-=======
-  <form on:submit|preventDefault={registerUser} autocomplete="off">
-    <div class="m-4 flex flex-col gap-2">
-      <label class="immich-form-label" for="email">Email</label>
-      <input class="immich-form-input" id="email" bind:value={email} type="email" required />
-    </div>
-
-    <div class="m-4 flex flex-col gap-2">
-      <label class="immich-form-label" for="password">Password</label>
-      <PasswordField id="password" bind:password autocomplete="new-password" />
-    </div>
-
-    <div class="m-4 flex flex-col gap-2">
-      <label class="immich-form-label" for="confirmPassword">Confirm Password</label>
-      <PasswordField id="confirmPassword" bind:password={confirmPassword} autocomplete="new-password" />
-    </div>
-
-    <div class="m-4 flex place-items-center justify-between gap-2">
-      <label class="text-sm dark:text-immich-dark-fg" for="require-password-change">
-        Require user to change password on first login
-      </label>
-      <Slider id="require-password-change" bind:checked={shouldChangePassword} />
-    </div>
-
-    <div class="m-4 flex flex-col gap-2">
-      <label class="immich-form-label" for="name">Name</label>
-      <input class="immich-form-input" id="name" bind:value={name} type="text" required />
-    </div>
-
-    <div class="m-4 flex flex-col gap-2">
-      <label class="flex items-center gap-2 immich-form-label" for="quotaSize">
-        Quota Size (GiB)
-        {#if quotaSizeWarning}
-          <p class="text-red-400 text-sm">You set a quota higher than the disk size</p>
-        {/if}
-      </label>
-      <input class="immich-form-input" id="quotaSize" type="number" min="0" bind:value={quotaSize} />
-    </div>
-
-    {#if error}
-      <p class="ml-4 text-sm text-red-400">{error}</p>
-    {/if}
-
-    {#if success}
-      <p class="ml-4 text-sm text-immich-primary">{success}</p>
-    {/if}
-    <div class="flex w-full gap-4 p-4">
-      <Button color="gray" fullwidth on:click={() => dispatch('cancel')}>Cancel</Button>
-      <Button type="submit" disabled={isCreatingUser} fullwidth>Create</Button>
-    </div>
-  </form>
-</div>
->>>>>>> 56d27bc1
+</form>