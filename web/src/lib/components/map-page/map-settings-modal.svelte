--- conflicted
+++ resolved
@@ -26,11 +26,10 @@
     on:submit|preventDefault={() => dispatch('save', settings)}
     class="flex flex-col gap-4 text-immich-primary dark:text-immich-dark-primary"
   >
-<<<<<<< HEAD
-    <SettingSwitch title="Allow dark mode" bind:checked={settings.allowDarkMode} />
-    <SettingSwitch title="Only favorites" bind:checked={settings.onlyFavorites} />
-    <SettingSwitch title="Include archived" bind:checked={settings.includeArchived} />
-    <SettingSwitch title="Include shared with me" bind:checked={settings.withPartners} />
+    <SettingSwitch id="allow-dark-mode" title="Allow dark mode" bind:checked={settings.allowDarkMode} />
+    <SettingSwitch id="only-favorites" title="Only favorites" bind:checked={settings.onlyFavorites} />
+    <SettingSwitch id="include-archived" title="Include archived" bind:checked={settings.includeArchived} />
+    <SettingSwitch id="include-shared-with-me" title="Include shared with me" bind:checked={settings.withPartners} />
     {#if customDateRange}
       <div in:fly={{ y: 10, duration: 200 }} class="flex flex-col gap-4">
         <div class="flex items-center justify-between gap-8">
@@ -41,78 +40,6 @@
             id="date-after"
             max={settings.dateBefore}
             bind:value={settings.dateAfter}
-=======
-    <h1 class="self-center text-2xl font-medium text-immich-primary dark:text-immich-dark-primary">Map Settings</h1>
-
-    <form
-      on:submit|preventDefault={() => dispatch('save', settings)}
-      class="flex flex-col gap-4 text-immich-primary dark:text-immich-dark-primary"
-    >
-      <SettingSwitch id="allow-dark-mode" title="Allow dark mode" bind:checked={settings.allowDarkMode} />
-      <SettingSwitch id="only-favorites" title="Only favorites" bind:checked={settings.onlyFavorites} />
-      <SettingSwitch id="include-archived" title="Include archived" bind:checked={settings.includeArchived} />
-      <SettingSwitch id="include-shared-with-me" title="Include shared with me" bind:checked={settings.withPartners} />
-      {#if customDateRange}
-        <div in:fly={{ y: 10, duration: 200 }} class="flex flex-col gap-4">
-          <div class="flex items-center justify-between gap-8">
-            <label class="immich-form-label shrink-0 text-sm" for="date-after">Date after</label>
-            <DateInput
-              class="immich-form-input w-40"
-              type="date"
-              id="date-after"
-              max={settings.dateBefore}
-              bind:value={settings.dateAfter}
-            />
-          </div>
-          <div class="flex items-center justify-between gap-8">
-            <label class="immich-form-label shrink-0 text-sm" for="date-before">Date before</label>
-            <DateInput class="immich-form-input w-40" type="date" id="date-before" bind:value={settings.dateBefore} />
-          </div>
-          <div class="flex justify-center text-xs">
-            <LinkButton
-              on:click={() => {
-                customDateRange = false;
-                settings.dateAfter = '';
-                settings.dateBefore = '';
-              }}
-            >
-              Remove custom date range
-            </LinkButton>
-          </div>
-        </div>
-      {:else}
-        <div in:fly={{ y: -10, duration: 200 }} class="flex flex-col gap-1">
-          <SettingSelect
-            label="Date range"
-            name="date-range"
-            bind:value={settings.relativeDate}
-            options={[
-              {
-                value: '',
-                text: 'All',
-              },
-              {
-                value: Duration.fromObject({ hours: 24 }).toISO() || '',
-                text: 'Past 24 hours',
-              },
-              {
-                value: Duration.fromObject({ days: 7 }).toISO() || '',
-                text: 'Past 7 days',
-              },
-              {
-                value: Duration.fromObject({ days: 30 }).toISO() || '',
-                text: 'Past 30 days',
-              },
-              {
-                value: Duration.fromObject({ years: 1 }).toISO() || '',
-                text: 'Past year',
-              },
-              {
-                value: Duration.fromObject({ years: 3 }).toISO() || '',
-                text: 'Past 3 years',
-              },
-            ]}
->>>>>>> 56d27bc1
           />
         </div>
         <div class="flex items-center justify-between gap-8">
