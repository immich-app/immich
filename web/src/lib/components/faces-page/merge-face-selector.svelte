--- conflicted
+++ resolved
@@ -55,11 +55,7 @@
 
     if (selectedPeople.length >= 5) {
       notificationController.show({
-<<<<<<< HEAD
-        message: $t('merge_people_limit', { values: { count: 5 } }),
-=======
         message: $t('merge_people_limit'),
->>>>>>> b21572cb
         type: NotificationType.Info,
       });
       return;
@@ -71,11 +67,7 @@
   const handleMerge = async () => {
     const isConfirm = await dialogController.show({
       id: 'merge-people',
-<<<<<<< HEAD
-      prompt: $t('merge_people_confirmation'),
-=======
       prompt: $t('merge_people_prompt'),
->>>>>>> b21572cb
     });
 
     if (!isConfirm) {
