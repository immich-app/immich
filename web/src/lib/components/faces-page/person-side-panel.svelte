<script lang="ts">
  import LoadingSpinner from '$lib/components/shared-components/loading-spinner.svelte';
  import { timeBeforeShowLoadingSpinner } from '$lib/constants';
  import { boundingBoxesArray } from '$lib/stores/people.store';
  import { websocketEvents } from '$lib/stores/websocket';
  import { getPeopleThumbnailUrl, handlePromiseError } from '$lib/utils';
  import { handleError } from '$lib/utils/handle-error';
  import { getPersonNameWithHiddenValue } from '$lib/utils/person';
  import {
    createPerson,
    getAllPeople,
    getFaces,
    reassignFacesById,
    AssetTypeEnum,
    type AssetFaceResponseDto,
    type PersonResponseDto,
  } from '@immich/sdk';
  import { mdiAccountOff } from '@mdi/js';
  import Icon from '$lib/components/elements/icon.svelte';
  import { mdiArrowLeftThin, mdiMinus, mdiRestart } from '@mdi/js';
  import { createEventDispatcher, onMount } from 'svelte';
  import { linear } from 'svelte/easing';
  import { fly } from 'svelte/transition';
  import ImageThumbnail from '../assets/thumbnail/image-thumbnail.svelte';
  import { NotificationType, notificationController } from '../shared-components/notification/notification';
  import AssignFaceSidePanel from './assign-face-side-panel.svelte';
  import CircleIconButton from '$lib/components/elements/buttons/circle-icon-button.svelte';
<<<<<<< HEAD
  import { zoomImageToBase64 } from '$lib/utils/people-utils';
  import { photoViewer } from '$lib/stores/assets.store';
=======
  import { t } from 'svelte-i18n';
>>>>>>> 58886045

  export let assetId: string;
  export let assetType: AssetTypeEnum;

  // keep track of the changes
  let peopleToCreate: string[] = [];
  let assetFaceGenerated: string[] = [];

  // faces
  let peopleWithFaces: AssetFaceResponseDto[] = [];
  let selectedPersonToReassign: Record<string, PersonResponseDto> = {};
  let selectedPersonToCreate: Record<string, string> = {};
  let editedFace: AssetFaceResponseDto;

  // loading spinners
  let isShowLoadingDone = false;
  let isShowLoadingPeople = false;

  // search people
  let showSelectedFaces = false;
  let allPeople: PersonResponseDto[] = [];

  // timers
  let loaderLoadingDoneTimeout: ReturnType<typeof setTimeout>;
  let automaticRefreshTimeout: ReturnType<typeof setTimeout>;

  const thumbnailWidth = '90px';

  const dispatch = createEventDispatcher<{
    close: void;
    refresh: void;
  }>();

  async function loadPeople() {
    const timeout = setTimeout(() => (isShowLoadingPeople = true), timeBeforeShowLoadingSpinner);
    try {
      const { people } = await getAllPeople({ withHidden: true });
      allPeople = people;
      peopleWithFaces = await getFaces({ id: assetId });
    } catch (error) {
      handleError(error, $t('cant_get_faces'));
    } finally {
      clearTimeout(timeout);
    }
    isShowLoadingPeople = false;
  }

  const onPersonThumbnail = (personId: string) => {
    assetFaceGenerated.push(personId);
    if (
      isEqual(assetFaceGenerated, peopleToCreate) &&
      loaderLoadingDoneTimeout &&
      automaticRefreshTimeout &&
      Object.keys(selectedPersonToCreate).length === peopleToCreate.length
    ) {
      clearTimeout(loaderLoadingDoneTimeout);
      clearTimeout(automaticRefreshTimeout);
      dispatch('refresh');
    }
  };

  onMount(() => {
    handlePromiseError(loadPeople());
    return websocketEvents.on('on_person_thumbnail', onPersonThumbnail);
  });

  const isEqual = (a: string[], b: string[]): boolean => {
    return b.every((valueB) => a.includes(valueB));
  };

  const handleBackButton = () => {
    dispatch('close');
  };

  const handleReset = (id: string) => {
    if (selectedPersonToReassign[id]) {
      delete selectedPersonToReassign[id];

      // trigger reactivity
      selectedPersonToReassign = selectedPersonToReassign;
    }
    if (selectedPersonToCreate[id]) {
      delete selectedPersonToCreate[id];

      // trigger reactivity
      selectedPersonToCreate = selectedPersonToCreate;
    }
  };

  const handleEditFaces = async () => {
    loaderLoadingDoneTimeout = setTimeout(() => (isShowLoadingDone = true), timeBeforeShowLoadingSpinner);
    const numberOfChanges = Object.keys(selectedPersonToCreate).length + Object.keys(selectedPersonToReassign).length;

    if (numberOfChanges > 0) {
      try {
        for (const personWithFace of peopleWithFaces) {
          const personId = selectedPersonToReassign[personWithFace.id]?.id;

          if (personId) {
            await reassignFacesById({
              id: personId,
              faceDto: { id: personWithFace.id },
            });
          } else if (selectedPersonToCreate[personWithFace.id]) {
            const data = await createPerson({ personCreateDto: {} });
            peopleToCreate.push(data.id);
            await reassignFacesById({
              id: data.id,
              faceDto: { id: personWithFace.id },
            });
          }
        }

        notificationController.show({
          message: `Edited ${numberOfChanges} ${numberOfChanges > 1 ? 'people' : 'person'}`,
          type: NotificationType.Info,
        });
      } catch (error) {
        handleError(error, $t('cant_apply_changes'));
      }
    }

    isShowLoadingDone = false;
    if (peopleToCreate.length === 0) {
      clearTimeout(loaderLoadingDoneTimeout);
      dispatch('refresh');
    } else {
      automaticRefreshTimeout = setTimeout(() => dispatch('refresh'), 15_000);
    }
  };

  const handleCreatePerson = (newFeaturePhoto: string | null) => {
    if (newFeaturePhoto) {
      selectedPersonToCreate[editedFace.id] = newFeaturePhoto;
    }
    showSelectedFaces = false;
  };

  const handleReassignFace = (person: PersonResponseDto | null) => {
    if (person) {
      selectedPersonToReassign[editedFace.id] = person;
    }
    showSelectedFaces = false;
  };

  const handleFacePicker = (face: AssetFaceResponseDto) => {
    editedFace = face;
    showSelectedFaces = true;
  };
</script>

<section
  transition:fly={{ x: 360, duration: 100, easing: linear }}
  class="absolute top-0 z-[2000] h-full w-[360px] overflow-x-hidden p-2 bg-immich-bg dark:bg-immich-dark-bg dark:text-immich-dark-fg"
>
  <div class="flex place-items-center justify-between gap-2">
    <div class="flex items-center gap-2">
      <CircleIconButton icon={mdiArrowLeftThin} title={$t('back')} on:click={handleBackButton} />
      <p class="flex text-lg text-immich-fg dark:text-immich-dark-fg">{$t('edit_faces')}</p>
    </div>
    {#if !isShowLoadingDone}
      <button
        type="button"
        class="justify-self-end rounded-lg p-2 hover:bg-immich-dark-primary hover:dark:bg-immich-dark-primary/50"
        on:click={() => handleEditFaces()}
      >
        Done
      </button>
    {:else}
      <LoadingSpinner />
    {/if}
  </div>

  <div class="px-4 py-4 text-sm">
    <div class="mt-4 flex flex-wrap gap-2">
      {#if isShowLoadingPeople}
        <div class="flex w-full justify-center">
          <LoadingSpinner />
        </div>
      {:else}
        {#each peopleWithFaces as face, index}
<<<<<<< HEAD
          {@const personName = face.person ? face.person?.name : 'Unassigned'}
          <div class="relative z-[20001] h-[115px] w-[95px]">
            <div
              role="button"
              tabindex={index}
              class="absolute left-0 top-0 h-[90px] w-[90px] cursor-default"
              on:focus={() => ($boundingBoxesArray = [peopleWithFaces[index]])}
              on:mouseover={() => ($boundingBoxesArray = [peopleWithFaces[index]])}
              on:mouseleave={() => ($boundingBoxesArray = [])}
            >
              <div class="relative">
                {#if selectedPersonToCreate[face.id]}
                  <ImageThumbnail
                    curve
                    shadow
                    url={selectedPersonToCreate[face.id]}
                    altText={'New person'}
                    title={'New person'}
                    widthStyle={thumbnailWidth}
                    heightStyle={thumbnailWidth}
                  />
                {:else if selectedPersonToReassign[face.id]}
                  <ImageThumbnail
                    curve
                    shadow
                    url={getPeopleThumbnailUrl(selectedPersonToReassign[face.id].id)}
                    altText={selectedPersonToReassign[face.id].name}
                    title={getPersonNameWithHiddenValue(
                      selectedPersonToReassign[face.id].name,
                      selectedPersonToReassign[face.id]?.isHidden,
                    )}
                    widthStyle={thumbnailWidth}
                    heightStyle={thumbnailWidth}
                    hidden={selectedPersonToReassign[face.id].isHidden}
                  />
                {:else if face.person}
                  <ImageThumbnail
                    curve
                    shadow
                    url={getPeopleThumbnailUrl(face.person.id)}
                    altText={face.person.name}
                    title={getPersonNameWithHiddenValue(face.person.name, face.person.isHidden)}
                    widthStyle={thumbnailWidth}
                    heightStyle={thumbnailWidth}
                    hidden={face.person.isHidden}
                  />
                {:else}
                  {#await zoomImageToBase64(face, assetId, assetType, $photoViewer)}
=======
          {#if face.person}
            <div class="relative z-[20001] h-[115px] w-[95px]">
              <div
                role="button"
                tabindex={index}
                class="absolute left-0 top-0 h-[90px] w-[90px] cursor-default"
                on:focus={() => ($boundingBoxesArray = [peopleWithFaces[index]])}
                on:mouseover={() => ($boundingBoxesArray = [peopleWithFaces[index]])}
                on:mouseleave={() => ($boundingBoxesArray = [])}
              >
                <div class="relative">
                  {#if selectedPersonToCreate[face.id]}
                    <ImageThumbnail
                      curve
                      shadow
                      url={selectedPersonToCreate[face.id]}
                      altText={selectedPersonToCreate[face.id]}
                      title={$t('new_person')}
                      widthStyle={thumbnailWidth}
                      heightStyle={thumbnailWidth}
                    />
                  {:else if selectedPersonToReassign[face.id]}
>>>>>>> 58886045
                    <ImageThumbnail
                      curve
                      shadow
                      url="/src/lib/assets/no-thumbnail.png"
                      altText="Unassigned"
                      title="Unassigned"
                      widthStyle="90px"
                      heightStyle="90px"
                      thumbhash={null}
                      hidden={false}
                    />
                  {:then data}
                    <ImageThumbnail
                      curve
                      shadow
                      url={data === null ? '/src/lib/assets/no-thumbnail.png' : data}
                      altText="Unassigned"
                      title="Unassigned"
                      widthStyle="90px"
                      heightStyle="90px"
                      thumbhash={null}
                      hidden={false}
                    />
                  {/await}
                {/if}
              </div>

<<<<<<< HEAD
              {#if !selectedPersonToCreate[face.id]}
                <p class="relative mt-1 truncate font-medium" title={personName}>
                  {#if selectedPersonToReassign[face.id]?.id}
                    {selectedPersonToReassign[face.id]?.name}
                  {:else}
                    {personName}
=======
                <div class="absolute -right-[5px] -top-[5px] h-[20px] w-[20px] rounded-full">
                  {#if selectedPersonToCreate[face.id] || selectedPersonToReassign[face.id]}
                    <CircleIconButton
                      color="primary"
                      icon={mdiRestart}
                      title={$t('reset')}
                      size="18"
                      padding="1"
                      class="absolute left-1/2 top-1/2 translate-x-[-50%] translate-y-[-50%] transform"
                      on:click={() => handleReset(face.id)}
                    />
                  {:else}
                    <CircleIconButton
                      color="primary"
                      icon={mdiMinus}
                      title={$t('select_new_face')}
                      size="18"
                      padding="1"
                      class="absolute left-1/2 top-1/2 translate-x-[-50%] translate-y-[-50%] transform"
                      on:click={() => handleFacePicker(face)}
                    />
>>>>>>> 58886045
                  {/if}
                </p>
              {/if}

              <div class="absolute -right-[5px] -top-[5px] h-[20px] w-[20px] rounded-full">
                {#if selectedPersonToCreate[face.id] || selectedPersonToReassign[face.id]}
                  <CircleIconButton
                    color="primary"
                    icon={mdiRestart}
                    title="Reset"
                    size="18"
                    padding="1"
                    class="absolute left-1/2 top-1/2 translate-x-[-50%] translate-y-[-50%] transform"
                    on:click={() => handleReset(face.id)}
                  />
                {:else}
                  <CircleIconButton
                    color="primary"
                    icon={mdiMinus}
                    title="Select new face"
                    size="18"
                    padding="1"
                    class="absolute left-1/2 top-1/2 translate-x-[-50%] translate-y-[-50%] transform"
                    on:click={() => handleFacePicker(face)}
                  />
                {/if}
              </div>
              <div class="absolute right-[25px] -top-[5px] h-[20px] w-[20px] rounded-full">
                {#if !selectedPersonToCreate[face.id] && !selectedPersonToReassign[face.id] && !face.person}
                  <div
                    class="flex place-content-center place-items-center rounded-full bg-[#d3d3d3] p-1 transition-all absolute left-1/2 top-1/2 translate-x-[-50%] translate-y-[-50%] transform"
                  >
                    <Icon color="primary" path={mdiAccountOff} ariaLabel="Just a face" size="18" />
                  </div>
                {/if}
              </div>
            </div>
          </div>
        {/each}
      {/if}
    </div>
  </div>
</section>

{#if showSelectedFaces}
  <AssignFaceSidePanel
    {allPeople}
    {editedFace}
    {assetId}
    {assetType}
    on:close={() => (showSelectedFaces = false)}
    on:createPerson={(event) => handleCreatePerson(event.detail)}
    on:reassign={(event) => handleReassignFace(event.detail)}
  />
{/if}<|MERGE_RESOLUTION|>--- conflicted
+++ resolved
@@ -25,12 +25,9 @@
   import { NotificationType, notificationController } from '../shared-components/notification/notification';
   import AssignFaceSidePanel from './assign-face-side-panel.svelte';
   import CircleIconButton from '$lib/components/elements/buttons/circle-icon-button.svelte';
-<<<<<<< HEAD
   import { zoomImageToBase64 } from '$lib/utils/people-utils';
   import { photoViewer } from '$lib/stores/assets.store';
-=======
   import { t } from 'svelte-i18n';
->>>>>>> 58886045
 
   export let assetId: string;
   export let assetType: AssetTypeEnum;
@@ -212,7 +209,6 @@
         </div>
       {:else}
         {#each peopleWithFaces as face, index}
-<<<<<<< HEAD
           {@const personName = face.person ? face.person?.name : 'Unassigned'}
           <div class="relative z-[20001] h-[115px] w-[95px]">
             <div
@@ -261,30 +257,6 @@
                   />
                 {:else}
                   {#await zoomImageToBase64(face, assetId, assetType, $photoViewer)}
-=======
-          {#if face.person}
-            <div class="relative z-[20001] h-[115px] w-[95px]">
-              <div
-                role="button"
-                tabindex={index}
-                class="absolute left-0 top-0 h-[90px] w-[90px] cursor-default"
-                on:focus={() => ($boundingBoxesArray = [peopleWithFaces[index]])}
-                on:mouseover={() => ($boundingBoxesArray = [peopleWithFaces[index]])}
-                on:mouseleave={() => ($boundingBoxesArray = [])}
-              >
-                <div class="relative">
-                  {#if selectedPersonToCreate[face.id]}
-                    <ImageThumbnail
-                      curve
-                      shadow
-                      url={selectedPersonToCreate[face.id]}
-                      altText={selectedPersonToCreate[face.id]}
-                      title={$t('new_person')}
-                      widthStyle={thumbnailWidth}
-                      heightStyle={thumbnailWidth}
-                    />
-                  {:else if selectedPersonToReassign[face.id]}
->>>>>>> 58886045
                     <ImageThumbnail
                       curve
                       shadow
@@ -312,36 +284,12 @@
                 {/if}
               </div>
 
-<<<<<<< HEAD
               {#if !selectedPersonToCreate[face.id]}
                 <p class="relative mt-1 truncate font-medium" title={personName}>
                   {#if selectedPersonToReassign[face.id]?.id}
                     {selectedPersonToReassign[face.id]?.name}
                   {:else}
                     {personName}
-=======
-                <div class="absolute -right-[5px] -top-[5px] h-[20px] w-[20px] rounded-full">
-                  {#if selectedPersonToCreate[face.id] || selectedPersonToReassign[face.id]}
-                    <CircleIconButton
-                      color="primary"
-                      icon={mdiRestart}
-                      title={$t('reset')}
-                      size="18"
-                      padding="1"
-                      class="absolute left-1/2 top-1/2 translate-x-[-50%] translate-y-[-50%] transform"
-                      on:click={() => handleReset(face.id)}
-                    />
-                  {:else}
-                    <CircleIconButton
-                      color="primary"
-                      icon={mdiMinus}
-                      title={$t('select_new_face')}
-                      size="18"
-                      padding="1"
-                      class="absolute left-1/2 top-1/2 translate-x-[-50%] translate-y-[-50%] transform"
-                      on:click={() => handleFacePicker(face)}
-                    />
->>>>>>> 58886045
                   {/if}
                 </p>
               {/if}
