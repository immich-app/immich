--- conflicted
+++ resolved
@@ -170,17 +170,11 @@
     }
   };
 
-<<<<<<< HEAD
-  const handlePersonPicker = async (person: PersonResponseDto | null) => {
+  const handlePersonPicker = (person: PersonResponseDto | null) => {
     if (person) {
       editedPerson = person;
       showSeletecFaces = true;
     }
-=======
-  const handlePersonPicker = (index: number) => {
-    editedPersonIndex = index;
-    showSeletecFaces = true;
->>>>>>> df02a9f5
   };
 </script>
 
