--- conflicted
+++ resolved
@@ -1,11 +1,7 @@
 <script lang="ts">
   import { fly } from 'svelte/transition';
   import { linear } from 'svelte/easing';
-<<<<<<< HEAD
-  import { api, type PersonResponseDto, AssetFaceResponseDto } from '@api';
-=======
-  import { api, type PersonResponseDto, type AssetFaceResponseDto, AssetTypeEnum } from '@api';
->>>>>>> 81cf6537
+  import { api, type PersonResponseDto, type AssetFaceResponseDto } from '@api';
   import ImageThumbnail from '../assets/thumbnail/image-thumbnail.svelte';
   import { handleError } from '$lib/utils/handle-error';
   import { createEventDispatcher, onMount } from 'svelte';
@@ -16,19 +12,14 @@
   import { boundingBoxesArray } from '$lib/stores/people.store';
   import { websocketStore } from '$lib/stores/websocket';
   import AssignFaceSidePanel from './assign-face-side-panel.svelte';
-<<<<<<< HEAD
   import { getPersonNameWithHiddenValue, zoomImageToBase64 } from '$lib/utils/person';
   import { currentAsset, photoViewer } from '$lib/stores/assets.store';
   import UnassignedFacesSidePannel from './unassigned-faces-side-pannel.svelte';
   import type { FaceWithGeneretedThumbnail } from '$lib/utils/people-utils';
   import Button from '../elements/buttons/button.svelte';
-=======
-  import { getPersonNameWithHiddenValue } from '$lib/utils/person';
   import { timeBeforeShowLoadingSpinner } from '$lib/constants';
 
-  export let assetId: string;
-  export let assetType: AssetTypeEnum;
->>>>>>> 81cf6537
+
 
   // keep track of the changes
   let idsOfPersonToCreate: string[] = [];
@@ -87,14 +78,10 @@
   }
 
   onMount(async () => {
-<<<<<<< HEAD
     if ($currentAsset === null) {
       return;
     }
-    const timeout = setTimeout(() => (isShowLoadingPeople = true), 100);
-=======
     const timeout = setTimeout(() => (isShowLoadingPeople = true), timeBeforeShowLoadingSpinner);
->>>>>>> 81cf6537
     try {
       const { data } = await api.personApi.getAllPeople({ withHidden: true });
       allPeople = data.people;
@@ -218,12 +205,7 @@
   };
 
   const handleEditFaces = async () => {
-<<<<<<< HEAD
-    loaderLoadingDoneTimeout = setTimeout(() => (isShowLoadingDone = true), 100);
-
-=======
     loaderLoadingDoneTimeout = setTimeout(() => (isShowLoadingDone = true), timeBeforeShowLoadingSpinner);
->>>>>>> 81cf6537
     const numberOfChanges =
       selectedPersonToCreate.filter((person) => person !== null).length +
       selectedPersonToReassign.filter((person) => person !== null).length +
