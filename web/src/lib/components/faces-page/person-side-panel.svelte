--- conflicted
+++ resolved
@@ -126,15 +126,9 @@
               id: personId,
               faceDto: { id: personWithFace.id },
             });
-<<<<<<< HEAD
           } else if (selectedPersonToCreate[personWithFace.id]) {
-            const data = await createPerson();
+            const data = await createPerson({ personCreateDto: {} });
             peopleToCreate.push(data.id);
-=======
-          } else if (selectedPersonToCreate[index]) {
-            const data = await createPerson({ personCreateDto: {} });
-            numberOfPersonToCreate.push(data.id);
->>>>>>> 9cb0a1ff
             await reassignFacesById({
               id: data.id,
               faceDto: { id: personWithFace.id },
@@ -231,7 +225,6 @@
                 on:mouseleave={() => ($boundingBoxesArray = [])}
               >
                 <div class="relative">
-<<<<<<< HEAD
                   {#if selectedPersonToCreate[face.id]}
                     <ImageThumbnail
                       curve
@@ -268,32 +261,6 @@
                       hidden={face.person.isHidden}
                     />
                   {/if}
-=======
-                  <ImageThumbnail
-                    curve
-                    shadow
-                    url={selectedPersonToCreate[index] ||
-                      getPeopleThumbnailUrl(selectedPersonToReassign[index]?.id || face.person.id)}
-                    altText={selectedPersonToReassign[index]
-                      ? selectedPersonToReassign[index]?.name
-                      : selectedPersonToCreate[index]
-                        ? 'New person'
-                        : getPersonNameWithHiddenValue(face.person?.name, face.person?.isHidden)}
-                    title={selectedPersonToReassign[index]
-                      ? selectedPersonToReassign[index]?.name
-                      : selectedPersonToCreate[index]
-                        ? 'New person'
-                        : getPersonNameWithHiddenValue(face.person?.name, face.person?.isHidden)}
-                    widthStyle="90px"
-                    heightStyle="90px"
-                    thumbhash={null}
-                    hidden={selectedPersonToReassign[index]
-                      ? selectedPersonToReassign[index]?.isHidden
-                      : selectedPersonToCreate[index]
-                        ? false
-                        : face.person?.isHidden}
-                  />
->>>>>>> 9cb0a1ff
                 </div>
 
                 {#if !selectedPersonToCreate[face.id]}
