--- conflicted
+++ resolved
@@ -45,13 +45,8 @@
   on:mouseleave={() => (showVerticalDots = false)}
   role="group"
 >
-<<<<<<< HEAD
   <a href="{AppRoute.PEOPLE}/{person.id}?{QueryParameter.PREVIOUS_ROUTE}={AppRoute.PEOPLE}" draggable="false">
-    <div class="h-48 w-48 rounded-xl brightness-95 filter">
-=======
-  <a href="{AppRoute.PEOPLE}/{person.id}?previousRoute={AppRoute.PEOPLE}" draggable="false">
     <div class="w-full h-full rounded-xl brightness-95 filter">
->>>>>>> c5550349
       <ImageThumbnail
         shadow
         {preload}
