<script lang="ts">
  import { api, type AssetFaceResponseDto, type PersonResponseDto } from '@api';
  import { createEventDispatcher } from 'svelte';
  import { linear } from 'svelte/easing';
  import { fly } from 'svelte/transition';
  import Icon from '../elements/icon.svelte';
  import { mdiArrowLeftThin, mdiClose, mdiMagnify, mdiPlus } from '@mdi/js';
  import LoadingSpinner from '../shared-components/loading-spinner.svelte';
  import ImageThumbnail from '../assets/thumbnail/image-thumbnail.svelte';
  import { getPersonNameWithHiddenValue, searchNameLocal, zoomImageToBase64 } from '$lib/utils/person';
  import { handleError } from '$lib/utils/handle-error';
<<<<<<< HEAD
  import { currentAsset, photoViewer } from '$lib/stores/assets.store';
=======
  import { photoViewer } from '$lib/stores/assets.store';
  import { maximumLengthSearchPeople, timeBeforeShowLoadingSpinner } from '$lib/constants';
>>>>>>> 81cf6537

  export let personWithFace: AssetFaceResponseDto;
  export let allPeople: PersonResponseDto[];

  // loading spinners
  let isShowLoadingNewPerson = false;
  let isShowLoadingSearch = false;

  // search people
  let searchedPeople: PersonResponseDto[] = [];
  let searchedPeopleCopy: PersonResponseDto[] = [];
  let searchWord: string;
  let isSearchingPerson = false;
  let searchName = '';

  $: {
    searchedPeople = searchedPeopleCopy.filter(
      (person) => personWithFace.person && personWithFace.person.id !== person.id,
    );

    if (searchName) {
      searchedPeople = searchNameLocal(searchName, searchedPeople, 10);
    }
  }

  const dispatch = createEventDispatcher<{
    close: void;
    createPerson: string | null;
    reassign: PersonResponseDto;
  }>();
  const handleBackButton = () => {
    dispatch('close');
  };

  const handleCreatePerson = async () => {
    if ($currentAsset === null) {
      return;
    }

<<<<<<< HEAD
    const timeout = setTimeout(() => (isShowLoadingNewPerson = true), 100);
=======
  const handleCreatePerson = async () => {
    const timeout = setTimeout(() => (isShowLoadingNewPerson = true), timeBeforeShowLoadingSpinner);
    const personToUpdate = peopleWithFaces.find((person) => person.id === peopleWithFaces[editedPersonIndex].id);
>>>>>>> 81cf6537

    const newFeaturePhoto = await zoomImageToBase64(personWithFace, $photoViewer, $currentAsset.type, $currentAsset.id);

    clearTimeout(timeout);
    isShowLoadingNewPerson = false;
    dispatch('createPerson', newFeaturePhoto);
  };

  const searchPeople = async () => {
    if ((searchedPeople.length < maximumLengthSearchPeople && searchName.startsWith(searchWord)) || searchName === '') {
      return;
    }
    const timeout = setTimeout(() => (isShowLoadingSearch = true), timeBeforeShowLoadingSpinner);
    try {
      const { data } = await api.searchApi.searchPerson({ name: searchName });
      searchedPeople = data;
      searchedPeopleCopy = data;
      searchWord = searchName;
    } catch (error) {
      handleError(error, "Can't search people");
    } finally {
      clearTimeout(timeout);
    }

    isShowLoadingSearch = false;
  };

<<<<<<< HEAD
=======
  $: {
    searchedPeople = searchNameLocal(searchName, searchedPeopleCopy, 20);
  }

>>>>>>> 81cf6537
  const initInput = (element: HTMLInputElement) => {
    element.focus();
  };
</script>

<section
  transition:fly={{ x: 360, duration: 100, easing: linear }}
  class="absolute top-0 z-[2002] h-full w-[360px] overflow-x-hidden p-2 bg-immich-bg dark:bg-immich-dark-bg dark:text-immich-dark-fg"
>
  <div class="flex place-items-center justify-between gap-2">
    {#if !isSearchingPerson}
      <div class="flex items-center gap-2">
        <button
          class="flex place-content-center rounded-full p-3 transition-colors hover:bg-gray-200 dark:text-immich-dark-fg dark:hover:bg-gray-900"
          on:click={handleBackButton}
        >
          <div>
            <Icon path={mdiArrowLeftThin} size="24" />
          </div>
        </button>
        <p class="flex text-lg text-immich-fg dark:text-immich-dark-fg">Select face</p>
      </div>
      <div class="flex justify-end gap-2">
        <button
          class="flex place-content-center place-items-center rounded-full p-3 transition-colors hover:bg-gray-200 dark:text-immich-dark-fg dark:hover:bg-gray-900"
          title="Search existing person"
          on:click={() => {
            isSearchingPerson = true;
          }}
        >
          <div>
            <Icon path={mdiMagnify} size="24" />
          </div>
        </button>
        {#if !isShowLoadingNewPerson}
          <button
            class="flex place-content-center place-items-center rounded-full p-3 transition-colors hover:bg-gray-200 dark:text-immich-dark-fg dark:hover:bg-gray-900"
            on:click={handleCreatePerson}
            title="Create new person"
          >
            <div>
              <Icon path={mdiPlus} size="24" />
            </div>
          </button>
        {:else}
          <div class="flex place-content-center place-items-center">
            <LoadingSpinner />
          </div>
        {/if}
      </div>
    {:else}
      <button
        class="flex place-content-center rounded-full p-3 transition-colors hover:bg-gray-200 dark:text-immich-dark-fg dark:hover:bg-gray-900"
        on:click={handleBackButton}
      >
        <div>
          <Icon path={mdiArrowLeftThin} size="24" />
        </div>
      </button>
      <div class="w-full flex">
        <input
          class="w-full gap-2 bg-immich-bg dark:bg-immich-dark-bg"
          type="text"
          placeholder="Name or nickname"
          bind:value={searchName}
          on:input={searchPeople}
          use:initInput
        />
        {#if isShowLoadingSearch}
          <div>
            <LoadingSpinner />
          </div>
        {/if}
      </div>
      <button
        class="flex place-content-center place-items-center rounded-full p-3 transition-colors hover:bg-gray-200 dark:text-immich-dark-fg dark:hover:bg-gray-900"
        on:click={() => (isSearchingPerson = false)}
      >
        <div>
          <Icon path={mdiClose} size="24" />
        </div>
      </button>
    {/if}
  </div>
  <div class="px-4 py-4 text-sm">
    <h2 class="mb-8 mt-4 uppercase">All people</h2>
    <div class="immich-scrollbar mt-4 flex flex-wrap gap-2 overflow-y-auto">
      {#if searchName == ''}
        {#each allPeople as person (person.id)}
          {#if person.id !== personWithFace.person?.id}
            <div class="w-fit">
              <button class="w-[90px]" on:click={() => dispatch('reassign', person)}>
                <div class="relative">
                  <ImageThumbnail
                    curve
                    shadow
                    url={api.getPeopleThumbnailUrl(person.id)}
                    altText={getPersonNameWithHiddenValue(person.name, person.isHidden)}
                    title={getPersonNameWithHiddenValue(person.name, person.isHidden)}
                    widthStyle="90px"
                    heightStyle="90px"
                    thumbhash={null}
                    hidden={person.isHidden}
                  />
                </div>

                <p class="mt-1 truncate font-medium" title={getPersonNameWithHiddenValue(person.name, person.isHidden)}>
                  {person.name}
                </p>
              </button>
            </div>
          {/if}
        {/each}
      {:else}
        {#each searchedPeople as person (person.id)}
          <div class="w-fit">
            <button class="w-[90px]" on:click={() => dispatch('reassign', person)}>
              <div class="relative">
                <ImageThumbnail
                  curve
                  shadow
                  url={api.getPeopleThumbnailUrl(person.id)}
                  altText={getPersonNameWithHiddenValue(person.name, person.isHidden)}
                  title={getPersonNameWithHiddenValue(person.name, person.isHidden)}
                  widthStyle="90px"
                  heightStyle="90px"
                  thumbhash={null}
                  hidden={person.isHidden}
                />
              </div>
              <p class="mt-1 truncate font-medium" title={person.name}>{person.name}</p>
            </button>
          </div>
        {/each}
      {/if}
    </div>
  </div>
</section><|MERGE_RESOLUTION|>--- conflicted
+++ resolved
@@ -9,12 +9,8 @@
   import ImageThumbnail from '../assets/thumbnail/image-thumbnail.svelte';
   import { getPersonNameWithHiddenValue, searchNameLocal, zoomImageToBase64 } from '$lib/utils/person';
   import { handleError } from '$lib/utils/handle-error';
-<<<<<<< HEAD
   import { currentAsset, photoViewer } from '$lib/stores/assets.store';
-=======
-  import { photoViewer } from '$lib/stores/assets.store';
   import { maximumLengthSearchPeople, timeBeforeShowLoadingSpinner } from '$lib/constants';
->>>>>>> 81cf6537
 
   export let personWithFace: AssetFaceResponseDto;
   export let allPeople: PersonResponseDto[];
@@ -54,13 +50,8 @@
       return;
     }
 
-<<<<<<< HEAD
-    const timeout = setTimeout(() => (isShowLoadingNewPerson = true), 100);
-=======
-  const handleCreatePerson = async () => {
     const timeout = setTimeout(() => (isShowLoadingNewPerson = true), timeBeforeShowLoadingSpinner);
     const personToUpdate = peopleWithFaces.find((person) => person.id === peopleWithFaces[editedPersonIndex].id);
->>>>>>> 81cf6537
 
     const newFeaturePhoto = await zoomImageToBase64(personWithFace, $photoViewer, $currentAsset.type, $currentAsset.id);
 
@@ -88,13 +79,6 @@
     isShowLoadingSearch = false;
   };
 
-<<<<<<< HEAD
-=======
-  $: {
-    searchedPeople = searchNameLocal(searchName, searchedPeopleCopy, 20);
-  }
-
->>>>>>> 81cf6537
   const initInput = (element: HTMLInputElement) => {
     element.focus();
   };
