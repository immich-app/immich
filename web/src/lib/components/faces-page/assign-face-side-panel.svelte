--- conflicted
+++ resolved
@@ -1,10 +1,7 @@
 <script lang="ts">
   import { timeBeforeShowLoadingSpinner } from '$lib/constants';
   import { getPersonNameWithHiddenValue } from '$lib/utils/person';
-<<<<<<< HEAD
   import { getPeopleThumbnailUrl } from '$lib/utils';
-=======
->>>>>>> 58886045
   import { AssetTypeEnum, type AssetFaceResponseDto, type PersonResponseDto } from '@immich/sdk';
   import { mdiArrowLeftThin, mdiClose, mdiMagnify, mdiPlus } from '@mdi/js';
   import { createEventDispatcher } from 'svelte';
@@ -15,11 +12,8 @@
   import LoadingSpinner from '../shared-components/loading-spinner.svelte';
   import SearchPeople from '$lib/components/faces-page/people-search.svelte';
   import CircleIconButton from '$lib/components/elements/buttons/circle-icon-button.svelte';
-<<<<<<< HEAD
   import { zoomImageToBase64 } from '$lib/utils/people-utils';
-=======
   import { t } from 'svelte-i18n';
->>>>>>> 58886045
 
   export let allPeople: PersonResponseDto[];
   export let editedFace: AssetFaceResponseDto;
@@ -45,68 +39,6 @@
   const handleBackButton = () => {
     dispatch('close');
   };
-<<<<<<< HEAD
-=======
-  const zoomImageToBase64 = async (face: AssetFaceResponseDto): Promise<string | null> => {
-    let image: HTMLImageElement | null = null;
-    if (assetType === AssetTypeEnum.Image) {
-      image = $photoViewer;
-    } else if (assetType === AssetTypeEnum.Video) {
-      const data = getAssetThumbnailUrl(assetId);
-      const img: HTMLImageElement = new Image();
-      img.src = data;
-
-      await new Promise<void>((resolve) => {
-        img.addEventListener('load', () => resolve());
-        img.addEventListener('error', () => resolve());
-      });
-
-      image = img;
-    }
-    if (image === null) {
-      return null;
-    }
-    const {
-      boundingBoxX1: x1,
-      boundingBoxX2: x2,
-      boundingBoxY1: y1,
-      boundingBoxY2: y2,
-      imageWidth,
-      imageHeight,
-    } = face;
-
-    const coordinates = {
-      x1: (image.naturalWidth / imageWidth) * x1,
-      x2: (image.naturalWidth / imageWidth) * x2,
-      y1: (image.naturalHeight / imageHeight) * y1,
-      y2: (image.naturalHeight / imageHeight) * y2,
-    };
-
-    const faceWidth = coordinates.x2 - coordinates.x1;
-    const faceHeight = coordinates.y2 - coordinates.y1;
-
-    const faceImage = new Image();
-    faceImage.src = image.src;
-
-    await new Promise((resolve) => {
-      faceImage.addEventListener('load', resolve);
-      faceImage.addEventListener('error', () => resolve(null));
-    });
-
-    const canvas = document.createElement('canvas');
-    canvas.width = faceWidth;
-    canvas.height = faceHeight;
-
-    const context = canvas.getContext('2d');
-    if (context) {
-      context.drawImage(faceImage, coordinates.x1, coordinates.y1, faceWidth, faceHeight, 0, 0, faceWidth, faceHeight);
-
-      return canvas.toDataURL();
-    } else {
-      return null;
-    }
-  };
->>>>>>> 58886045
 
   const handleCreatePerson = async () => {
     const timeout = setTimeout(() => (isShowLoadingNewPerson = true), timeBeforeShowLoadingSpinner);
