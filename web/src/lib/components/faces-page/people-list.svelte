--- conflicted
+++ resolved
@@ -55,12 +55,8 @@
 <div class=" w-40 sm:w-48 md:w-96 h-14 mb-8">
   <SearchBar
     bind:name
-<<<<<<< HEAD
-    showSpinner={isSearchingPeople}
-=======
     isSearching={isSearchingPeople}
     placeholder="Search people"
->>>>>>> cc6de7d1
     on:reset={() => {
       people = peopleCopy;
     }}
