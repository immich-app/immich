<script lang="ts">
  import CircleIconButton from '$lib/components/elements/buttons/circle-icon-button.svelte';
  import { user } from '$lib/stores/user.store';
  import { photoZoomState } from '$lib/stores/zoom-image.store';
  import { getAssetJobName } from '$lib/utils';
  import { clickOutside } from '$lib/utils/click-outside';
  import { getContextMenuPosition } from '$lib/utils/context-menu';
  import { AssetJobName, AssetTypeEnum, type AssetResponseDto, type AlbumResponseDto } from '@immich/sdk';
  import {
    mdiAccountCircleOutline,
    mdiAlertOutline,
    mdiArchiveArrowDownOutline,
    mdiArchiveArrowUpOutline,
    mdiArrowLeft,
    mdiCogRefreshOutline,
    mdiContentCopy,
    mdiDatabaseRefreshOutline,
    mdiDeleteOutline,
    mdiDotsVertical,
    mdiFolderDownloadOutline,
    mdiHeart,
    mdiHeartOutline,
    mdiImageAlbum,
    mdiImageMinusOutline,
    mdiImageOutline,
    mdiImageRefreshOutline,
    mdiInformationOutline,
    mdiMagnifyMinusOutline,
    mdiMagnifyPlusOutline,
    mdiMotionPauseOutline,
    mdiPlaySpeed,
<<<<<<< HEAD
    mdiTune,
=======
    mdiPresentationPlay,
    mdiShareVariantOutline,
>>>>>>> 06da0469
  } from '@mdi/js';
  import { createEventDispatcher } from 'svelte';
  import ContextMenu from '../shared-components/context-menu/context-menu.svelte';
  import MenuOption from '../shared-components/context-menu/menu-option.svelte';

  export let asset: AssetResponseDto;
  export let album: AlbumResponseDto | null = null;
  export let showCopyButton: boolean;
  export let showZoomButton: boolean;
  export let showMotionPlayButton: boolean;
  export let isMotionPhotoPlaying = false;
  export let showDownloadButton: boolean;
  export let showEditButton = true;
  export let showDetailButton: boolean;
  export let showShareButton: boolean;
  export let showSlideshow = false;
  export let hasStackChildren = false;

  $: isOwner = asset.ownerId === $user?.id;

  type MenuItemEvent =
    | 'addToAlbum'
    | 'addToSharedAlbum'
    | 'asProfileImage'
    | 'setAsAlbumCover'
    | 'download'
    | 'playSlideShow'
    | 'runJob'
    | 'unstack';

  const dispatch = createEventDispatcher<{
    back: void;
    stopMotionPhoto: void;
    playMotionPhoto: void;
    download: void;
    showDetail: void;
    favorite: void;
    delete: void;
    toggleArchive: void;
    addToAlbum: void;
    addToSharedAlbum: void;
    asProfileImage: void;
    setAsAlbumCover: void;
    runJob: AssetJobName;
    playSlideShow: void;
    unstack: void;
<<<<<<< HEAD
    edit: void;
=======
    showShareModal: void;
>>>>>>> 06da0469
  }>();

  let contextMenuPosition = { x: 0, y: 0 };
  let isShowAssetOptions = false;

  const showOptionsMenu = (event: MouseEvent) => {
    contextMenuPosition = getContextMenuPosition(event, 'top-right');
    isShowAssetOptions = !isShowAssetOptions;
  };

  const onJobClick = (name: AssetJobName) => {
    isShowAssetOptions = false;
    dispatch('runJob', name);
  };

  const onMenuClick = (eventName: MenuItemEvent) => {
    isShowAssetOptions = false;
    dispatch(eventName);
  };
</script>

<div
  class="z-[1001] flex h-16 place-items-center justify-between bg-gradient-to-b from-black/40 px-3 transition-transform duration-200"
>
  <div class="text-white">
    <CircleIconButton isOpacity={true} icon={mdiArrowLeft} on:click={() => dispatch('back')} />
  </div>
  <div class="flex w-[calc(100%-3rem)] justify-end gap-2 overflow-hidden text-white">
<<<<<<< HEAD
    {#if showEditButton}
      <CircleIconButton isOpacity={true} icon={mdiTune} title="Edit" on:click={() => dispatch('edit')} />
=======
    {#if showShareButton}
      <CircleIconButton
        isOpacity={true}
        icon={mdiShareVariantOutline}
        on:click={() => dispatch('showShareModal')}
        title="Share"
      />
>>>>>>> 06da0469
    {/if}
    {#if asset.isOffline}
      <CircleIconButton
        isOpacity={true}
        icon={mdiAlertOutline}
        on:click={() => dispatch('showDetail')}
        title="Asset Offline"
      />
    {/if}
    {#if showMotionPlayButton}
      {#if isMotionPhotoPlaying}
        <CircleIconButton
          isOpacity={true}
          icon={mdiMotionPauseOutline}
          title="Stop Motion Photo"
          on:click={() => dispatch('stopMotionPhoto')}
        />
      {:else}
        <CircleIconButton
          isOpacity={true}
          icon={mdiPlaySpeed}
          title="Play Motion Photo"
          on:click={() => dispatch('playMotionPhoto')}
        />
      {/if}
    {/if}
    {#if showZoomButton}
      <CircleIconButton
        isOpacity={true}
        hideMobile={true}
        icon={$photoZoomState && $photoZoomState.currentZoom > 1 ? mdiMagnifyMinusOutline : mdiMagnifyPlusOutline}
        title="Zoom Image"
        on:click={() => {
          const zoomImage = new CustomEvent('zoomImage');
          window.dispatchEvent(zoomImage);
        }}
      />
    {/if}
    {#if showCopyButton}
      <CircleIconButton
        isOpacity={true}
        icon={mdiContentCopy}
        title="Copy Image"
        on:click={() => {
          const copyEvent = new CustomEvent('copyImage');
          window.dispatchEvent(copyEvent);
        }}
      />
    {/if}
    {#if showDetailButton}
      <CircleIconButton
        isOpacity={true}
        icon={mdiInformationOutline}
        on:click={() => dispatch('showDetail')}
        title="Info"
      />
    {/if}
    {#if isOwner}
      <CircleIconButton
        isOpacity={true}
        icon={asset.isFavorite ? mdiHeart : mdiHeartOutline}
        on:click={() => dispatch('favorite')}
        title={asset.isFavorite ? 'Unfavorite' : 'Favorite'}
      />
    {/if}

    {#if isOwner}
      {#if !asset.isReadOnly || !asset.isExternal}
        <CircleIconButton isOpacity={true} icon={mdiDeleteOutline} on:click={() => dispatch('delete')} title="Delete" />
      {/if}
      <div use:clickOutside on:outclick={() => (isShowAssetOptions = false)}>
        <CircleIconButton isOpacity={true} icon={mdiDotsVertical} on:click={showOptionsMenu} title="More" />
        {#if isShowAssetOptions}
          <ContextMenu {...contextMenuPosition} direction="left">
            {#if showSlideshow}
              <MenuOption icon={mdiPresentationPlay} on:click={() => onMenuClick('playSlideShow')} text="Slideshow" />
            {/if}
            {#if showDownloadButton}
              <MenuOption icon={mdiFolderDownloadOutline} on:click={() => onMenuClick('download')} text="Download" />
            {/if}
            <MenuOption icon={mdiImageAlbum} on:click={() => onMenuClick('addToAlbum')} text="Add to album" />
            <MenuOption
              icon={mdiShareVariantOutline}
              on:click={() => onMenuClick('addToSharedAlbum')}
              text="Add to shared album"
            />

            {#if isOwner}
              {#if hasStackChildren}
                <MenuOption icon={mdiImageMinusOutline} on:click={() => onMenuClick('unstack')} text="Un-stack" />
              {/if}
              {#if album}
                <MenuOption
                  text="Set as album cover"
                  icon={mdiImageOutline}
                  on:click={() => onMenuClick('setAsAlbumCover')}
                />
              {/if}
              {#if asset.type === AssetTypeEnum.Image}
                <MenuOption
                  icon={mdiAccountCircleOutline}
                  on:click={() => onMenuClick('asProfileImage')}
                  text="Set as profile picture"
                />
              {/if}
              <MenuOption
                on:click={() => dispatch('toggleArchive')}
                icon={asset.isArchived ? mdiArchiveArrowUpOutline : mdiArchiveArrowDownOutline}
                text={asset.isArchived ? 'Unarchive' : 'Archive'}
              />
              <hr />
              <MenuOption
                icon={mdiDatabaseRefreshOutline}
                on:click={() => onJobClick(AssetJobName.RefreshMetadata)}
                text={getAssetJobName(AssetJobName.RefreshMetadata)}
              />
              <MenuOption
                icon={mdiImageRefreshOutline}
                on:click={() => onJobClick(AssetJobName.RegenerateThumbnail)}
                text={getAssetJobName(AssetJobName.RegenerateThumbnail)}
              />
              {#if asset.type === AssetTypeEnum.Video}
                <MenuOption
                  icon={mdiCogRefreshOutline}
                  on:click={() => onJobClick(AssetJobName.TranscodeVideo)}
                  text={getAssetJobName(AssetJobName.TranscodeVideo)}
                />
              {/if}
            {/if}
          </ContextMenu>
        {/if}
      </div>
    {/if}
  </div>
</div><|MERGE_RESOLUTION|>--- conflicted
+++ resolved
@@ -29,12 +29,9 @@
     mdiMagnifyPlusOutline,
     mdiMotionPauseOutline,
     mdiPlaySpeed,
-<<<<<<< HEAD
     mdiTune,
-=======
     mdiPresentationPlay,
     mdiShareVariantOutline,
->>>>>>> 06da0469
   } from '@mdi/js';
   import { createEventDispatcher } from 'svelte';
   import ContextMenu from '../shared-components/context-menu/context-menu.svelte';
@@ -81,11 +78,8 @@
     runJob: AssetJobName;
     playSlideShow: void;
     unstack: void;
-<<<<<<< HEAD
     edit: void;
-=======
     showShareModal: void;
->>>>>>> 06da0469
   }>();
 
   let contextMenuPosition = { x: 0, y: 0 };
@@ -114,10 +108,8 @@
     <CircleIconButton isOpacity={true} icon={mdiArrowLeft} on:click={() => dispatch('back')} />
   </div>
   <div class="flex w-[calc(100%-3rem)] justify-end gap-2 overflow-hidden text-white">
-<<<<<<< HEAD
     {#if showEditButton}
       <CircleIconButton isOpacity={true} icon={mdiTune} title="Edit" on:click={() => dispatch('edit')} />
-=======
     {#if showShareButton}
       <CircleIconButton
         isOpacity={true}
@@ -125,7 +117,6 @@
         on:click={() => dispatch('showShareModal')}
         title="Share"
       />
->>>>>>> 06da0469
     {/if}
     {#if asset.isOffline}
       <CircleIconButton
