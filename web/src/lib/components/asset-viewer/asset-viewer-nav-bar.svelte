--- conflicted
+++ resolved
@@ -148,38 +148,18 @@
           on:click={() => dispatch('playMotionPhoto')}
         />
       {/if}
-    {/if}
+    {/if} on:click={onZoomImage}
     {#if showZoomButton}
       <CircleIconButton
         color="opaque"
         hideMobile={true}
         icon={$photoZoomState && $photoZoomState.currentZoom > 1 ? mdiMagnifyMinusOutline : mdiMagnifyPlusOutline}
-<<<<<<< HEAD
-        title="Zoom Image"
+        title={$t('zoom_image')}
         on:click={onZoomImage}
       />
     {/if}
     {#if showCopyButton}
-      <CircleIconButton color="opaque" icon={mdiContentCopy} title="Copy Image" on:click={onCopyImage} />
-=======
-        title={$t('zoom_image')}
-        on:click={() => {
-          const zoomImage = new CustomEvent('zoomImage');
-          window.dispatchEvent(zoomImage);
-        }}
-      />
-    {/if}
-    {#if showCopyButton}
-      <CircleIconButton
-        color="opaque"
-        icon={mdiContentCopy}
-        title={$t('copy_image')}
-        on:click={() => {
-          const copyEvent = new CustomEvent('copyImage');
-          window.dispatchEvent(copyEvent);
-        }}
-      />
->>>>>>> ca12f3b1
+      <CircleIconButton color="opaque" icon={mdiContentCopy} title={$t('copy_image')} on:click={onCopyImage} />
     {/if}
 
     {#if !isOwner && showDownloadButton}
