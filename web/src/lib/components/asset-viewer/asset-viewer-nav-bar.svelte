<script lang="ts">
  import { page } from '$app/stores';
  import CircleIconButton from '$lib/components/elements/buttons/circle-icon-button.svelte';
  import { photoZoomState } from '$lib/stores/zoom-image.store';
  import { clickOutside } from '$lib/utils/click-outside';
  import { getContextMenuPosition } from '$lib/utils/context-menu';
  import { AssetJobName, AssetResponseDto, AssetTypeEnum, api } from '@api';
  import {
    mdiAlertOutline,
    mdiArrowLeft,
    mdiCloudDownloadOutline,
    mdiContentCopy,
    mdiDeleteOutline,
    mdiDotsVertical,
    mdiHeart,
    mdiHeartOutline,
    mdiInformationOutline,
    mdiMagnifyMinusOutline,
    mdiMagnifyPlusOutline,
    mdiMotionPauseOutline,
    mdiPlaySpeed,
  } from '@mdi/js';
  import { createEventDispatcher } from 'svelte';
<<<<<<< HEAD
  import ArrowLeft from 'svelte-material-icons/ArrowLeft.svelte';
  import CloudDownloadOutline from 'svelte-material-icons/CloudDownloadOutline.svelte';
  import AlertOutline from 'svelte-material-icons/AlertOutline.svelte';
  import ContentCopy from 'svelte-material-icons/ContentCopy.svelte';
  import DeleteOutline from 'svelte-material-icons/DeleteOutline.svelte';
  import DotsVertical from 'svelte-material-icons/DotsVertical.svelte';
  import Heart from 'svelte-material-icons/Heart.svelte';
  import HeartOutline from 'svelte-material-icons/HeartOutline.svelte';
  import InformationOutline from 'svelte-material-icons/InformationOutline.svelte';
  import MagnifyMinusOutline from 'svelte-material-icons/MagnifyMinusOutline.svelte';
  import MagnifyPlusOutline from 'svelte-material-icons/MagnifyPlusOutline.svelte';
  import MotionPauseOutline from 'svelte-material-icons/MotionPauseOutline.svelte';
  import MotionPlayOutline from 'svelte-material-icons/MotionPlayOutline.svelte';
  import Tune from 'svelte-material-icons/Tune.svelte';
  import CircleIconButton from '../elements/buttons/circle-icon-button.svelte';
=======
>>>>>>> cffdd9c8
  import ContextMenu from '../shared-components/context-menu/context-menu.svelte';
  import MenuOption from '../shared-components/context-menu/menu-option.svelte';

  export let asset: AssetResponseDto;
  export let showCopyButton: boolean;
  export let showZoomButton: boolean;
  export let showMotionPlayButton: boolean;
  export let isMotionPhotoPlaying = false;
  export let showDownloadButton: boolean;
<<<<<<< HEAD
  export let showEditButton = true;
=======
  export let showDetailButton: boolean;
>>>>>>> cffdd9c8
  export let showSlideshow = false;
  export let hasStackChildren = false;

  $: isOwner = asset.ownerId === $page.data.user?.id;

  type MenuItemEvent = 'addToAlbum' | 'addToSharedAlbum' | 'asProfileImage' | 'runJob' | 'playSlideShow' | 'unstack';

  const dispatch = createEventDispatcher<{
    goBack: void;
    stopMotionPhoto: void;
    playMotionPhoto: void;
    download: void;
    showDetail: void;
    favorite: void;
    delete: void;
    toggleArchive: void;
    addToAlbum: void;
    addToSharedAlbum: void;
    asProfileImage: void;
    runJob: AssetJobName;
    playSlideShow: void;
    unstack: void;
  }>();

  let contextMenuPosition = { x: 0, y: 0 };
  let isShowAssetOptions = false;

  const showOptionsMenu = (event: MouseEvent) => {
    contextMenuPosition = getContextMenuPosition(event, 'top-right');
    isShowAssetOptions = !isShowAssetOptions;
  };

  const onJobClick = (name: AssetJobName) => {
    isShowAssetOptions = false;
    dispatch('runJob', name);
  };

  const onMenuClick = (eventName: MenuItemEvent) => {
    isShowAssetOptions = false;
    dispatch(eventName);
  };
</script>

<div
  class="z-[1001] flex h-16 place-items-center justify-between bg-gradient-to-b from-black/40 px-3 transition-transform duration-200"
>
  <div class="text-white">
    <CircleIconButton isOpacity={true} icon={mdiArrowLeft} on:click={() => dispatch('goBack')} />
  </div>
  <div class="flex w-[calc(100%-3rem)] justify-end gap-2 overflow-hidden text-white">
    {#if showEditButton}
      <CircleIconButton isOpacity={true} logo={Tune} title="Edit" on:click={() => dispatch('edit')} />
    {/if}
    {#if asset.isOffline}
      <CircleIconButton
        isOpacity={true}
        icon={mdiAlertOutline}
        on:click={() => dispatch('showDetail')}
        title="Asset Offline"
      />
    {/if}
    {#if showMotionPlayButton}
      {#if isMotionPhotoPlaying}
        <CircleIconButton
          isOpacity={true}
          icon={mdiMotionPauseOutline}
          title="Stop Motion Photo"
          on:click={() => dispatch('stopMotionPhoto')}
        />
      {:else}
        <CircleIconButton
          isOpacity={true}
          icon={mdiPlaySpeed}
          title="Play Motion Photo"
          on:click={() => dispatch('playMotionPhoto')}
        />
      {/if}
    {/if}
    {#if showZoomButton}
      <CircleIconButton
        isOpacity={true}
        hideMobile={true}
        icon={$photoZoomState && $photoZoomState.currentZoom > 1 ? mdiMagnifyMinusOutline : mdiMagnifyPlusOutline}
        title="Zoom Image"
        on:click={() => {
          const zoomImage = new CustomEvent('zoomImage');
          window.dispatchEvent(zoomImage);
        }}
      />
    {/if}
    {#if showCopyButton}
      <CircleIconButton
        isOpacity={true}
        icon={mdiContentCopy}
        title="Copy Image"
        on:click={() => {
          const copyEvent = new CustomEvent('copyImage');
          window.dispatchEvent(copyEvent);
        }}
      />
    {/if}

    {#if showDownloadButton}
      <CircleIconButton
        isOpacity={true}
        icon={mdiCloudDownloadOutline}
        on:click={() => dispatch('download')}
        title="Download"
      />
    {/if}
    {#if showDetailButton}
      <CircleIconButton
        isOpacity={true}
        icon={mdiInformationOutline}
        on:click={() => dispatch('showDetail')}
        title="Info"
      />
    {/if}
    {#if isOwner}
      <CircleIconButton
        isOpacity={true}
        icon={asset.isFavorite ? mdiHeart : mdiHeartOutline}
        on:click={() => dispatch('favorite')}
        title="Favorite"
      />
    {/if}

    {#if isOwner}
      {#if !asset.isReadOnly || !asset.isExternal}
        <CircleIconButton isOpacity={true} icon={mdiDeleteOutline} on:click={() => dispatch('delete')} title="Delete" />
      {/if}
      <div use:clickOutside on:outclick={() => (isShowAssetOptions = false)}>
        <CircleIconButton isOpacity={true} icon={mdiDotsVertical} on:click={showOptionsMenu} title="More" />
        {#if isShowAssetOptions}
          <ContextMenu {...contextMenuPosition} direction="left">
            {#if showSlideshow}
              <MenuOption on:click={() => onMenuClick('playSlideShow')} text="Slideshow" />
            {/if}
            <MenuOption on:click={() => onMenuClick('addToAlbum')} text="Add to Album" />
            <MenuOption on:click={() => onMenuClick('addToSharedAlbum')} text="Add to Shared Album" />

            {#if isOwner}
              <MenuOption
                on:click={() => dispatch('toggleArchive')}
                text={asset.isArchived ? 'Unarchive' : 'Archive'}
              />
              <MenuOption on:click={() => onMenuClick('asProfileImage')} text="As profile picture" />

              {#if hasStackChildren}
                <MenuOption on:click={() => onMenuClick('unstack')} text="Un-Stack" />
              {/if}

              <MenuOption
                on:click={() => onJobClick(AssetJobName.RefreshMetadata)}
                text={api.getAssetJobName(AssetJobName.RefreshMetadata)}
              />
              <MenuOption
                on:click={() => onJobClick(AssetJobName.RegenerateThumbnail)}
                text={api.getAssetJobName(AssetJobName.RegenerateThumbnail)}
              />
              {#if asset.type === AssetTypeEnum.Video}
                <MenuOption
                  on:click={() => onJobClick(AssetJobName.TranscodeVideo)}
                  text={api.getAssetJobName(AssetJobName.TranscodeVideo)}
                />
              {/if}
            {/if}
          </ContextMenu>
        {/if}
      </div>
    {/if}
  </div>
</div><|MERGE_RESOLUTION|>--- conflicted
+++ resolved
@@ -21,7 +21,6 @@
     mdiPlaySpeed,
   } from '@mdi/js';
   import { createEventDispatcher } from 'svelte';
-<<<<<<< HEAD
   import ArrowLeft from 'svelte-material-icons/ArrowLeft.svelte';
   import CloudDownloadOutline from 'svelte-material-icons/CloudDownloadOutline.svelte';
   import AlertOutline from 'svelte-material-icons/AlertOutline.svelte';
@@ -37,8 +36,6 @@
   import MotionPlayOutline from 'svelte-material-icons/MotionPlayOutline.svelte';
   import Tune from 'svelte-material-icons/Tune.svelte';
   import CircleIconButton from '../elements/buttons/circle-icon-button.svelte';
-=======
->>>>>>> cffdd9c8
   import ContextMenu from '../shared-components/context-menu/context-menu.svelte';
   import MenuOption from '../shared-components/context-menu/menu-option.svelte';
 
@@ -48,11 +45,8 @@
   export let showMotionPlayButton: boolean;
   export let isMotionPhotoPlaying = false;
   export let showDownloadButton: boolean;
-<<<<<<< HEAD
   export let showEditButton = true;
-=======
   export let showDetailButton: boolean;
->>>>>>> cffdd9c8
   export let showSlideshow = false;
   export let hasStackChildren = false;
 
