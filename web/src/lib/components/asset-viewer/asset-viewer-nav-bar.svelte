--- conflicted
+++ resolved
@@ -53,14 +53,10 @@
   <div class="text-white">
     <CircleIconButton isOpacity={true} logo={ArrowLeft} on:click={() => dispatch('goBack')} />
   </div>
-<<<<<<< HEAD
-  <div class="text-white flex gap-2 justify-end w-[calc(100%-3rem)] overflow-hidden">
+  <div class="flex w-[calc(100%-3rem)] justify-end gap-2 overflow-hidden text-white">
     {#if showEditButton}
       <CircleIconButton isOpacity={true} logo={Tune} title="Edit" on:click={() => dispatch('edit')} />
     {/if}
-=======
-  <div class="flex w-[calc(100%-3rem)] justify-end gap-2 overflow-hidden text-white">
->>>>>>> 8db008ef
     {#if showMotionPlayButton}
       {#if isMotionPhotoPlaying}
         <CircleIconButton
