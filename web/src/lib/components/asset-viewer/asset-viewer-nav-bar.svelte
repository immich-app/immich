<script lang="ts">
  import CircleIconButton from '$lib/components/elements/buttons/circle-icon-button.svelte';
  import DeleteButton from './delete-button.svelte';
  import { user } from '$lib/stores/user.store';
  import { photoZoomState } from '$lib/stores/zoom-image.store';
  import { getAssetJobName } from '$lib/utils';
  import { openFileUploadDialog } from '$lib/utils/file-uploader';
  import { AssetJobName, AssetTypeEnum, type AlbumResponseDto, type AssetResponseDto } from '@immich/sdk';
  import {
    mdiAccountCircleOutline,
    mdiAlertOutline,
    mdiArchiveArrowDownOutline,
    mdiArchiveArrowUpOutline,
    mdiArrowLeft,
    mdiCogRefreshOutline,
    mdiContentCopy,
    mdiDatabaseRefreshOutline,
    mdiDotsVertical,
    mdiFolderDownloadOutline,
    mdiHeart,
    mdiHeartOutline,
    mdiHistory,
    mdiImageAlbum,
    mdiImageMinusOutline,
    mdiImageOutline,
    mdiImageRefreshOutline,
    mdiInformationOutline,
    mdiMagnifyMinusOutline,
    mdiMagnifyPlusOutline,
    mdiMotionPauseOutline,
    mdiPlaySpeed,
    mdiTune,
    mdiPresentationPlay,
    mdiShareVariantOutline,
    mdiUpload,
  } from '@mdi/js';
  import { createEventDispatcher } from 'svelte';
  import MenuOption from '../shared-components/context-menu/menu-option.svelte';
  import { t } from 'svelte-i18n';
  import ButtonContextMenu from '$lib/components/shared-components/context-menu/button-context-menu.svelte';

  export let asset: AssetResponseDto;
  export let album: AlbumResponseDto | null = null;
  export let showCopyButton: boolean;
  export let showZoomButton: boolean;
  export let showMotionPlayButton: boolean;
  export let isMotionPhotoPlaying = false;
  export let showDownloadButton: boolean;
  export let showEditButton = true;
  export let showDetailButton: boolean;
  export let showShareButton: boolean;
  export let showSlideshow = false;
  export let hasStackChildren = false;
  export let onZoomImage: () => void;
  export let onCopyImage: () => void;

  $: isOwner = $user && asset.ownerId === $user?.id;

  type EventTypes = {
    back: void;
    stopMotionPhoto: void;
    playMotionPhoto: void;
    download: void;
    showDetail: void;
    favorite: void;
    delete: void;
    permanentlyDelete: void;
    toggleArchive: void;
    addToAlbum: void;
    restoreAsset: void;
    addToSharedAlbum: void;
    asProfileImage: void;
    setAsAlbumCover: void;
    runJob: AssetJobName;
    playSlideShow: void;
    unstack: void;
    edit: void;
    showShareModal: void;
  };

  const dispatch = createEventDispatcher<EventTypes>();

  const onJobClick = (name: AssetJobName) => {
    dispatch('runJob', name);
  };

  const onMenuClick = (eventName: keyof EventTypes) => {
    dispatch(eventName);
  };
</script>

<div
  class="z-[1001] flex h-16 place-items-center justify-between bg-gradient-to-b from-black/40 px-3 transition-transform duration-200"
>
  <div class="text-white">
    <CircleIconButton color="opaque" icon={mdiArrowLeft} title={$t('go_back')} on:click={() => dispatch('back')} />
  </div>
<<<<<<< HEAD
  <div class="flex w-[calc(100%-3rem)] justify-end gap-2 overflow-hidden text-white">
    {#if showEditButton}
      <CircleIconButton isOpacity={true} icon={mdiTune} title="Edit" on:click={() => dispatch('edit')} />
    {/if}
=======
  <div
    class="flex w-[calc(100%-3rem)] justify-end gap-2 overflow-hidden text-white"
    data-testid="asset-viewer-navbar-actions"
  >
>>>>>>> 96f29cef
    {#if showShareButton}
      <CircleIconButton
        color="opaque"
        icon={mdiShareVariantOutline}
        on:click={() => dispatch('showShareModal')}
        title={$t('share')}
      />
    {/if}
    {#if asset.isOffline}
      <CircleIconButton
        color="opaque"
        icon={mdiAlertOutline}
        on:click={() => dispatch('showDetail')}
        title={$t('asset_offline')}
      />
    {/if}
    {#if showMotionPlayButton}
      {#if isMotionPhotoPlaying}
        <CircleIconButton
          color="opaque"
          icon={mdiMotionPauseOutline}
          title={$t('stop_motion_photo')}
          on:click={() => dispatch('stopMotionPhoto')}
        />
      {:else}
        <CircleIconButton
          color="opaque"
          icon={mdiPlaySpeed}
          title={$t('play_motion_photo')}
          on:click={() => dispatch('playMotionPhoto')}
        />
      {/if}
    {/if}
    {#if showZoomButton}
      <CircleIconButton
        color="opaque"
        hideMobile={true}
        icon={$photoZoomState && $photoZoomState.currentZoom > 1 ? mdiMagnifyMinusOutline : mdiMagnifyPlusOutline}
        title={$t('zoom_image')}
        on:click={onZoomImage}
      />
    {/if}
    {#if showCopyButton}
      <CircleIconButton color="opaque" icon={mdiContentCopy} title={$t('copy_image')} on:click={onCopyImage} />
    {/if}

    {#if !isOwner && showDownloadButton}
      <CircleIconButton
        color="opaque"
        icon={mdiFolderDownloadOutline}
        on:click={() => dispatch('download')}
        title={$t('download')}
      />
    {/if}

    {#if showDetailButton}
      <CircleIconButton
        color="opaque"
        icon={mdiInformationOutline}
        on:click={() => dispatch('showDetail')}
        title={$t('info')}
      />
    {/if}

    {#if isOwner}
      <CircleIconButton
        color="opaque"
        icon={asset.isFavorite ? mdiHeart : mdiHeartOutline}
        on:click={() => dispatch('favorite')}
        title={asset.isFavorite ? $t('unfavorite') : $t('to_favorite')}
      />
    {/if}

    {#if isOwner}
      <DeleteButton
        {asset}
        on:delete={() => dispatch('delete')}
        on:permanentlyDelete={() => dispatch('permanentlyDelete')}
      />
      <ButtonContextMenu direction="left" align="top-right" color="opaque" title={$t('more')} icon={mdiDotsVertical}>
        {#if showSlideshow}
          <MenuOption icon={mdiPresentationPlay} onClick={() => onMenuClick('playSlideShow')} text={$t('slideshow')} />
        {/if}
        {#if showDownloadButton}
          <MenuOption icon={mdiFolderDownloadOutline} onClick={() => onMenuClick('download')} text={$t('download')} />
        {/if}
        {#if asset.isTrashed}
          <MenuOption icon={mdiHistory} onClick={() => onMenuClick('restoreAsset')} text={$t('restore')} />
        {:else}
          <MenuOption icon={mdiImageAlbum} onClick={() => onMenuClick('addToAlbum')} text={$t('add_to_album')} />
          <MenuOption
            icon={mdiShareVariantOutline}
            onClick={() => onMenuClick('addToSharedAlbum')}
            text={$t('add_to_shared_album')}
          />
        {/if}

        {#if isOwner}
          {#if hasStackChildren}
            <MenuOption icon={mdiImageMinusOutline} onClick={() => onMenuClick('unstack')} text={$t('unstack')} />
          {/if}
          {#if album}
            <MenuOption
              text={$t('set_as_album_cover')}
              icon={mdiImageOutline}
              onClick={() => onMenuClick('setAsAlbumCover')}
            />
          {/if}
          {#if asset.type === AssetTypeEnum.Image}
            <MenuOption
              icon={mdiAccountCircleOutline}
              onClick={() => onMenuClick('asProfileImage')}
              text={$t('set_as_profile_picture')}
            />
          {/if}
          <MenuOption
            onClick={() => onMenuClick('toggleArchive')}
            icon={asset.isArchived ? mdiArchiveArrowUpOutline : mdiArchiveArrowDownOutline}
            text={asset.isArchived ? $t('unarchive') : $t('to_archive')}
          />
          <MenuOption
            icon={mdiUpload}
            onClick={() => openFileUploadDialog({ multiple: false, assetId: asset.id })}
            text={$t('replace_with_upload')}
          />
          <hr />
          <MenuOption
            icon={mdiDatabaseRefreshOutline}
            onClick={() => onJobClick(AssetJobName.RefreshMetadata)}
            text={$getAssetJobName(AssetJobName.RefreshMetadata)}
          />
          <MenuOption
            icon={mdiImageRefreshOutline}
            onClick={() => onJobClick(AssetJobName.RegenerateThumbnail)}
            text={$getAssetJobName(AssetJobName.RegenerateThumbnail)}
          />
          {#if asset.type === AssetTypeEnum.Video}
            <MenuOption
              icon={mdiCogRefreshOutline}
              onClick={() => onJobClick(AssetJobName.TranscodeVideo)}
              text={$getAssetJobName(AssetJobName.TranscodeVideo)}
            />
          {/if}
        {/if}
      </ButtonContextMenu>
    {/if}
  </div>
</div><|MERGE_RESOLUTION|>--- conflicted
+++ resolved
@@ -95,17 +95,12 @@
   <div class="text-white">
     <CircleIconButton color="opaque" icon={mdiArrowLeft} title={$t('go_back')} on:click={() => dispatch('back')} />
   </div>
-<<<<<<< HEAD
-  <div class="flex w-[calc(100%-3rem)] justify-end gap-2 overflow-hidden text-white">
-    {#if showEditButton}
-      <CircleIconButton isOpacity={true} icon={mdiTune} title="Edit" on:click={() => dispatch('edit')} />
-    {/if}
-=======
   <div
     class="flex w-[calc(100%-3rem)] justify-end gap-2 overflow-hidden text-white"
     data-testid="asset-viewer-navbar-actions"
-  >
->>>>>>> 96f29cef
+  >{#if showEditButton}
+  <CircleIconButton isOpacity={true} icon={mdiTune} title="Edit" on:click={() => dispatch('edit')} />
+{/if}
     {#if showShareButton}
       <CircleIconButton
         color="opaque"
