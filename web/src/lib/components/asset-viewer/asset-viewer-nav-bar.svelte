--- conflicted
+++ resolved
@@ -193,13 +193,8 @@
     {/if}
 
     {#if isOwner}
-<<<<<<< HEAD
       {#if !asset.isReadOnly}
-        <CircleIconButton isOpacity={true} icon={mdiDeleteOutline} on:click={() => dispatch('delete')} title="Delete" />
-=======
-      {#if !asset.isReadOnly || !asset.isExternal}
         <CircleIconButton color="opaque" icon={mdiDeleteOutline} on:click={() => dispatch('delete')} title="Delete" />
->>>>>>> 26480321
       {/if}
       <div
         use:clickOutside={{
