<script lang="ts">
  import { page } from '$app/stores';
  import { photoZoomState } from '$lib/stores/zoom-image.store';
  import { clickOutside } from '$lib/utils/click-outside';
  import { AssetJobName, AssetResponseDto, AssetTypeEnum, api } from '@api';
  import { createEventDispatcher } from 'svelte';
  import ArrowLeft from 'svelte-material-icons/ArrowLeft.svelte';
  import CloudDownloadOutline from 'svelte-material-icons/CloudDownloadOutline.svelte';
  import AlertOutline from 'svelte-material-icons/AlertOutline.svelte';
  import ContentCopy from 'svelte-material-icons/ContentCopy.svelte';
  import DeleteOutline from 'svelte-material-icons/DeleteOutline.svelte';
  import DotsVertical from 'svelte-material-icons/DotsVertical.svelte';
  import Heart from 'svelte-material-icons/Heart.svelte';
  import HeartOutline from 'svelte-material-icons/HeartOutline.svelte';
  import InformationOutline from 'svelte-material-icons/InformationOutline.svelte';
  import MagnifyMinusOutline from 'svelte-material-icons/MagnifyMinusOutline.svelte';
  import MagnifyPlusOutline from 'svelte-material-icons/MagnifyPlusOutline.svelte';
  import MotionPauseOutline from 'svelte-material-icons/MotionPauseOutline.svelte';
  import MotionPlayOutline from 'svelte-material-icons/MotionPlayOutline.svelte';
  import CircleIconButton from '../elements/buttons/circle-icon-button.svelte';
  import ContextMenu from '../shared-components/context-menu/context-menu.svelte';
  import MenuOption from '../shared-components/context-menu/menu-option.svelte';
  import { getContextMenuPosition } from '$lib/utils/context-menu';

  export let asset: AssetResponseDto;
  export let showCopyButton: boolean;
  export let showZoomButton: boolean;
  export let showMotionPlayButton: boolean;
  export let isMotionPhotoPlaying = false;
  export let showDownloadButton: boolean;
  export let showSlideshow = false;

  const isOwner = asset.ownerId === $page.data.user?.id;

  type MenuItemEvent = 'addToAlbum' | 'addToSharedAlbum' | 'asProfileImage' | 'runJob' | 'playSlideShow';

  const dispatch = createEventDispatcher<{
    goBack: void;
    stopMotionPhoto: void;
    playMotionPhoto: void;
    download: void;
    showDetail: void;
    favorite: void;
    delete: void;
    toggleArchive: void;
    addToAlbum: void;
    addToSharedAlbum: void;
    asProfileImage: void;
    runJob: AssetJobName;
    playSlideShow: void;
  }>();

  let contextMenuPosition = { x: 0, y: 0 };
  let isShowAssetOptions = false;

  const showOptionsMenu = (event: MouseEvent) => {
    contextMenuPosition = getContextMenuPosition(event, 'top-right');
    isShowAssetOptions = !isShowAssetOptions;
  };

  const onJobClick = (name: AssetJobName) => {
    isShowAssetOptions = false;
    dispatch('runJob', name);
  };

  const onMenuClick = (eventName: MenuItemEvent) => {
    isShowAssetOptions = false;
    dispatch(eventName);
  };
</script>

<div
  class="z-[1001] flex h-16 place-items-center justify-between bg-gradient-to-b from-black/40 px-3 transition-transform duration-200"
>
  <div class="text-white">
    <CircleIconButton isOpacity={true} logo={ArrowLeft} on:click={() => dispatch('goBack')} />
  </div>
  <div class="flex w-[calc(100%-3rem)] justify-end gap-2 overflow-hidden text-white">
    {#if asset.isOffline}
      <CircleIconButton
        isOpacity={true}
        logo={AlertOutline}
        on:click={() => dispatch('showDetail')}
        title="Asset Offline"
      />
    {/if}
    {#if showMotionPlayButton}
      {#if isMotionPhotoPlaying}
        <CircleIconButton
          isOpacity={true}
          logo={MotionPauseOutline}
          title="Stop Motion Photo"
          on:click={() => dispatch('stopMotionPhoto')}
        />
      {:else}
        <CircleIconButton
          isOpacity={true}
          logo={MotionPlayOutline}
          title="Play Motion Photo"
          on:click={() => dispatch('playMotionPhoto')}
        />
      {/if}
    {/if}
    {#if showZoomButton}
      <CircleIconButton
        isOpacity={true}
        hideMobile={true}
        logo={$photoZoomState && $photoZoomState.currentZoom > 1 ? MagnifyMinusOutline : MagnifyPlusOutline}
        title="Zoom Image"
        on:click={() => {
          const zoomImage = new CustomEvent('zoomImage');
          window.dispatchEvent(zoomImage);
        }}
      />
    {/if}
    {#if showCopyButton}
      <CircleIconButton
        isOpacity={true}
        logo={ContentCopy}
        title="Copy Image"
        on:click={() => {
          const copyEvent = new CustomEvent('copyImage');
          window.dispatchEvent(copyEvent);
        }}
      />
    {/if}

    {#if showDownloadButton}
      <CircleIconButton
        isOpacity={true}
        logo={CloudDownloadOutline}
        on:click={() => dispatch('download')}
        title="Download"
      />
    {/if}
    <CircleIconButton isOpacity={true} logo={InformationOutline} on:click={() => dispatch('showDetail')} title="Info" />
    {#if isOwner}
      {#if !asset.isReadOnly && !asset.isExternal}
        <CircleIconButton isOpacity={true} logo={DeleteOutline} on:click={() => dispatch('delete')} title="Delete" />
      {/if}
      <CircleIconButton
        isOpacity={true}
        logo={asset.isFavorite ? Heart : HeartOutline}
        on:click={() => dispatch('favorite')}
        title="Favorite"
      />
    {/if}

    {#if isOwner}
<<<<<<< HEAD
      <CircleIconButton isOpacity={true} logo={DeleteOutline} on:click={() => dispatch('delete')} title="Delete" />
=======
      {#if !asset.isReadOnly || !asset.isExternal}
        <CircleIconButton isOpacity={true} logo={DeleteOutline} on:click={() => dispatch('delete')} title="Delete" />
      {/if}
>>>>>>> e5b4d098
      <div use:clickOutside on:outclick={() => (isShowAssetOptions = false)}>
        <CircleIconButton isOpacity={true} logo={DotsVertical} on:click={showOptionsMenu} title="More" />
        {#if isShowAssetOptions}
          <ContextMenu {...contextMenuPosition} direction="left">
            {#if showSlideshow}
              <MenuOption on:click={() => onMenuClick('playSlideShow')} text="Slideshow" />
            {/if}
            <MenuOption on:click={() => onMenuClick('addToAlbum')} text="Add to Album" />
            <MenuOption on:click={() => onMenuClick('addToSharedAlbum')} text="Add to Shared Album" />

            {#if isOwner}
              <MenuOption
                on:click={() => dispatch('toggleArchive')}
                text={asset.isArchived ? 'Unarchive' : 'Archive'}
              />
              <MenuOption on:click={() => onMenuClick('asProfileImage')} text="As profile picture" />
              <MenuOption
                on:click={() => onJobClick(AssetJobName.RefreshMetadata)}
                text={api.getAssetJobName(AssetJobName.RefreshMetadata)}
              />
              <MenuOption
                on:click={() => onJobClick(AssetJobName.RegenerateThumbnail)}
                text={api.getAssetJobName(AssetJobName.RegenerateThumbnail)}
              />
              {#if asset.type === AssetTypeEnum.Video}
                <MenuOption
                  on:click={() => onJobClick(AssetJobName.TranscodeVideo)}
                  text={api.getAssetJobName(AssetJobName.TranscodeVideo)}
                />
              {/if}
            {/if}
          </ContextMenu>
        {/if}
      </div>
    {/if}
  </div>
</div><|MERGE_RESOLUTION|>--- conflicted
+++ resolved
@@ -147,13 +147,9 @@
     {/if}
 
     {#if isOwner}
-<<<<<<< HEAD
-      <CircleIconButton isOpacity={true} logo={DeleteOutline} on:click={() => dispatch('delete')} title="Delete" />
-=======
       {#if !asset.isReadOnly || !asset.isExternal}
         <CircleIconButton isOpacity={true} logo={DeleteOutline} on:click={() => dispatch('delete')} title="Delete" />
       {/if}
->>>>>>> e5b4d098
       <div use:clickOutside on:outclick={() => (isShowAssetOptions = false)}>
         <CircleIconButton isOpacity={true} logo={DotsVertical} on:click={showOptionsMenu} title="More" />
         {#if isShowAssetOptions}
