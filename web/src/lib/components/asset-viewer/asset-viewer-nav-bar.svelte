<script lang="ts">
  import type { OnAction } from '$lib/components/asset-viewer/actions/action';
  import AddToAlbumAction from '$lib/components/asset-viewer/actions/add-to-album-action.svelte';
  import ArchiveAction from '$lib/components/asset-viewer/actions/archive-action.svelte';
  import CloseAction from '$lib/components/asset-viewer/actions/close-action.svelte';
  import DeleteAction from '$lib/components/asset-viewer/actions/delete-action.svelte';
  import DownloadAction from '$lib/components/asset-viewer/actions/download-action.svelte';
  import FavoriteAction from '$lib/components/asset-viewer/actions/favorite-action.svelte';
  import RestoreAction from '$lib/components/asset-viewer/actions/restore-action.svelte';
  import SetAlbumCoverAction from '$lib/components/asset-viewer/actions/set-album-cover-action.svelte';
  import SetProfilePictureAction from '$lib/components/asset-viewer/actions/set-profile-picture-action.svelte';
  import ShareAction from '$lib/components/asset-viewer/actions/share-action.svelte';
  import ShowDetailAction from '$lib/components/asset-viewer/actions/show-detail-action.svelte';
  import UnstackAction from '$lib/components/asset-viewer/actions/unstack-action.svelte';
  import CircleIconButton from '$lib/components/elements/buttons/circle-icon-button.svelte';
  import ButtonContextMenu from '$lib/components/shared-components/context-menu/button-context-menu.svelte';
  import MenuOption from '$lib/components/shared-components/context-menu/menu-option.svelte';
  import { user } from '$lib/stores/user.store';
  import { photoZoomState } from '$lib/stores/zoom-image.store';
  import { getAssetJobName, getSharedLink } from '$lib/utils';
  import { openFileUploadDialog } from '$lib/utils/file-uploader';
  import { AssetJobName, AssetTypeEnum, type AlbumResponseDto, type AssetResponseDto } from '@immich/sdk';
  import {
    mdiAlertOutline,
    mdiCogRefreshOutline,
    mdiContentCopy,
    mdiDatabaseRefreshOutline,
    mdiDotsVertical,
<<<<<<< HEAD
    mdiFolderDownloadOutline,
    mdiHeart,
    mdiHeartOutline,
    mdiHistory,
    mdiImageAlbum,
    mdiImageEditOutline,
    mdiImageMinusOutline,
    mdiImageOutline,
=======
>>>>>>> 2c05ceaf
    mdiImageRefreshOutline,
    mdiMagnifyMinusOutline,
    mdiMagnifyPlusOutline,
    mdiPresentationPlay,
    mdiUpload,
  } from '@mdi/js';
  import { canCopyImagesToClipboard } from 'copy-image-clipboard';
  import { t } from 'svelte-i18n';
<<<<<<< HEAD
  import ButtonContextMenu from '$lib/components/shared-components/context-menu/button-context-menu.svelte';
  import { ProjectionType } from '$lib/constants';
=======
>>>>>>> 2c05ceaf

  export let asset: AssetResponseDto;
  export let album: AlbumResponseDto | null = null;
  export let stackedAssets: AssetResponseDto[];
  export let showDetailButton: boolean;
  export let showSlideshow = false;
  export let hasStackChildren = false;
  export let onZoomImage: () => void;
  export let onCopyImage: () => void;
  export let onAction: OnAction;
  export let onRunJob: (name: AssetJobName) => void;
  export let onPlaySlideshow: () => void;
  export let onShowDetail: () => void;
  export let onClose: () => void;

<<<<<<< HEAD
  $: isOwner = $user && asset.ownerId === $user?.id;
  $: showEditorButton =
    isOwner &&
    asset.type === AssetTypeEnum.Image &&
    !(
      asset.exifInfo?.projectionType === ProjectionType.EQUIRECTANGULAR ||
      (asset.originalPath && asset.originalPath.toLowerCase().endsWith('.insp'))
    ) &&
    !(asset.originalPath && asset.originalPath.toLowerCase().endsWith('.gif')) &&
    !showMotionPlayButton;

  type EventTypes = {
    back: void;
    stopMotionPhoto: void;
    playMotionPhoto: void;
    download: void;
    showDetail: void;
    favorite: void;
    delete: void;
    permanentlyDelete: void;
    toggleArchive: void;
    addToAlbum: void;
    restoreAsset: void;
    addToSharedAlbum: void;
    asProfileImage: void;
    setAsAlbumCover: void;
    runJob: AssetJobName;
    playSlideShow: void;
    unstack: void;
    showShareModal: void;
    showEditorHandler: void;
  };
=======
  const sharedLink = getSharedLink();
>>>>>>> 2c05ceaf

  $: isOwner = $user && asset.ownerId === $user?.id;
  $: showDownloadButton = sharedLink ? sharedLink.allowDownload : !asset.isOffline;
</script>

<div
  class="z-[1001] flex h-16 place-items-center justify-between bg-gradient-to-b from-black/40 px-3 transition-transform duration-200"
>
  <div class="text-white">
    <CloseAction {onClose} />
  </div>
  <div
    class="flex w-[calc(100%-3rem)] justify-end gap-2 overflow-hidden text-white"
    data-testid="asset-viewer-navbar-actions"
  >
    {#if !asset.isTrashed && $user}
      <ShareAction {asset} />
    {/if}
    {#if asset.isOffline}
      <CircleIconButton color="opaque" icon={mdiAlertOutline} on:click={onShowDetail} title={$t('asset_offline')} />
    {/if}
    {#if asset.livePhotoVideoId}
      <slot name="motion-photo" />
    {/if}
    {#if asset.type === AssetTypeEnum.Image}
      <CircleIconButton
        color="opaque"
        hideMobile={true}
        icon={$photoZoomState && $photoZoomState.currentZoom > 1 ? mdiMagnifyMinusOutline : mdiMagnifyPlusOutline}
        title={$t('zoom_image')}
        on:click={onZoomImage}
      />
    {/if}
    {#if canCopyImagesToClipboard() && asset.type === AssetTypeEnum.Image}
      <CircleIconButton color="opaque" icon={mdiContentCopy} title={$t('copy_image')} on:click={onCopyImage} />
    {/if}

    {#if !isOwner && showDownloadButton}
      <DownloadAction {asset} />
    {/if}

    {#if showDetailButton}
      <ShowDetailAction {onShowDetail} />
    {/if}

    {#if isOwner}
      <FavoriteAction {asset} {onAction} />
    {/if}
    {#if showEditorButton}
      <CircleIconButton
        color="opaque"
        hideMobile={true}
        icon={mdiImageEditOutline}
        on:click={() => dispatch('showEditorHandler')}
        title={$t('editor')}
      />
    {/if}

    {#if isOwner}
      <DeleteAction {asset} {onAction} />

      <ButtonContextMenu direction="left" align="top-right" color="opaque" title={$t('more')} icon={mdiDotsVertical}>
        {#if showSlideshow}
          <MenuOption icon={mdiPresentationPlay} text={$t('slideshow')} onClick={onPlaySlideshow} />
        {/if}
        {#if showDownloadButton}
          <DownloadAction {asset} menuItem />
        {/if}
        {#if asset.isTrashed}
          <RestoreAction {asset} {onAction} />
        {:else}
          <AddToAlbumAction {asset} {onAction} />
          <AddToAlbumAction {asset} {onAction} shared />
        {/if}

        {#if isOwner}
          {#if hasStackChildren}
            <UnstackAction {stackedAssets} {onAction} />
          {/if}
          {#if album}
            <SetAlbumCoverAction {asset} {album} />
          {/if}
          {#if asset.type === AssetTypeEnum.Image}
            <SetProfilePictureAction {asset} />
          {/if}
          <ArchiveAction {asset} {onAction} />
          <MenuOption
            icon={mdiUpload}
            onClick={() => openFileUploadDialog({ multiple: false, assetId: asset.id })}
            text={$t('replace_with_upload')}
          />
          <hr />
          <MenuOption
            icon={mdiDatabaseRefreshOutline}
            onClick={() => onRunJob(AssetJobName.RefreshMetadata)}
            text={$getAssetJobName(AssetJobName.RefreshMetadata)}
          />
          <MenuOption
            icon={mdiImageRefreshOutline}
            onClick={() => onRunJob(AssetJobName.RegenerateThumbnail)}
            text={$getAssetJobName(AssetJobName.RegenerateThumbnail)}
          />
          {#if asset.type === AssetTypeEnum.Video}
            <MenuOption
              icon={mdiCogRefreshOutline}
              onClick={() => onRunJob(AssetJobName.TranscodeVideo)}
              text={$getAssetJobName(AssetJobName.TranscodeVideo)}
            />
          {/if}
        {/if}
      </ButtonContextMenu>
    {/if}
  </div>
</div><|MERGE_RESOLUTION|>--- conflicted
+++ resolved
@@ -15,6 +15,7 @@
   import CircleIconButton from '$lib/components/elements/buttons/circle-icon-button.svelte';
   import ButtonContextMenu from '$lib/components/shared-components/context-menu/button-context-menu.svelte';
   import MenuOption from '$lib/components/shared-components/context-menu/menu-option.svelte';
+  import { ProjectionType } from '$lib/constants';
   import { user } from '$lib/stores/user.store';
   import { photoZoomState } from '$lib/stores/zoom-image.store';
   import { getAssetJobName, getSharedLink } from '$lib/utils';
@@ -26,17 +27,7 @@
     mdiContentCopy,
     mdiDatabaseRefreshOutline,
     mdiDotsVertical,
-<<<<<<< HEAD
-    mdiFolderDownloadOutline,
-    mdiHeart,
-    mdiHeartOutline,
-    mdiHistory,
-    mdiImageAlbum,
     mdiImageEditOutline,
-    mdiImageMinusOutline,
-    mdiImageOutline,
-=======
->>>>>>> 2c05ceaf
     mdiImageRefreshOutline,
     mdiMagnifyMinusOutline,
     mdiMagnifyPlusOutline,
@@ -45,11 +36,6 @@
   } from '@mdi/js';
   import { canCopyImagesToClipboard } from 'copy-image-clipboard';
   import { t } from 'svelte-i18n';
-<<<<<<< HEAD
-  import ButtonContextMenu from '$lib/components/shared-components/context-menu/button-context-menu.svelte';
-  import { ProjectionType } from '$lib/constants';
-=======
->>>>>>> 2c05ceaf
 
   export let asset: AssetResponseDto;
   export let album: AlbumResponseDto | null = null;
@@ -63,11 +49,14 @@
   export let onRunJob: (name: AssetJobName) => void;
   export let onPlaySlideshow: () => void;
   export let onShowDetail: () => void;
+  export let showEditorHandler: () => void;
   export let onClose: () => void;
 
-<<<<<<< HEAD
+  const sharedLink = getSharedLink();
+
   $: isOwner = $user && asset.ownerId === $user?.id;
-  $: showEditorButton =
+  $: showDownloadButton = sharedLink ? sharedLink.allowDownload : !asset.isOffline;
+    $: showEditorButton =
     isOwner &&
     asset.type === AssetTypeEnum.Image &&
     !(
@@ -75,35 +64,7 @@
       (asset.originalPath && asset.originalPath.toLowerCase().endsWith('.insp'))
     ) &&
     !(asset.originalPath && asset.originalPath.toLowerCase().endsWith('.gif')) &&
-    !showMotionPlayButton;
-
-  type EventTypes = {
-    back: void;
-    stopMotionPhoto: void;
-    playMotionPhoto: void;
-    download: void;
-    showDetail: void;
-    favorite: void;
-    delete: void;
-    permanentlyDelete: void;
-    toggleArchive: void;
-    addToAlbum: void;
-    restoreAsset: void;
-    addToSharedAlbum: void;
-    asProfileImage: void;
-    setAsAlbumCover: void;
-    runJob: AssetJobName;
-    playSlideShow: void;
-    unstack: void;
-    showShareModal: void;
-    showEditorHandler: void;
-  };
-=======
-  const sharedLink = getSharedLink();
->>>>>>> 2c05ceaf
-
-  $: isOwner = $user && asset.ownerId === $user?.id;
-  $: showDownloadButton = sharedLink ? sharedLink.allowDownload : !asset.isOffline;
+    !asset.livePhotoVideoId;
 </script>
 
 <div
@@ -154,7 +115,7 @@
         color="opaque"
         hideMobile={true}
         icon={mdiImageEditOutline}
-        on:click={() => dispatch('showEditorHandler')}
+        on:click={showEditorHandler}
         title={$t('editor')}
       />
     {/if}
