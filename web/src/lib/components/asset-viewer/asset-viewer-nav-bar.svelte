--- conflicted
+++ resolved
@@ -233,12 +233,7 @@
             {#if !asset.isArchived && !asset.isTrashed && smartSearchEnabled}
               <MenuOption
                 icon={mdiCompare}
-<<<<<<< HEAD
                 onClick={() => goto(`${AppRoute.SEARCH}?queryAssetId=${stack?.primaryAssetId ?? asset.id}`)}
-=======
-                onClick={() =>
-                  goto(resolve(`${AppRoute.SEARCH}?query={"queryAssetId":"${stack?.primaryAssetId ?? asset.id}"}`))}
->>>>>>> d4b110fc
                 text={$t('view_similar_photos')}
               />
             {/if}
