<script lang="ts">
  import CircleIconButton from '$lib/components/elements/buttons/circle-icon-button.svelte';
  import DeleteButton from './delete-button.svelte';
  import { user } from '$lib/stores/user.store';
  import { photoZoomState } from '$lib/stores/zoom-image.store';
  import { getAssetJobName } from '$lib/utils';
  import { openFileUploadDialog } from '$lib/utils/file-uploader';
  import { AssetJobName, AssetTypeEnum, type AlbumResponseDto, type AssetResponseDto } from '@immich/sdk';
  import {
    mdiAccountCircleOutline,
    mdiAlertOutline,
    mdiArchiveArrowDownOutline,
    mdiArchiveArrowUpOutline,
    mdiArrowLeft,
    mdiCogRefreshOutline,
    mdiContentCopy,
    mdiDatabaseRefreshOutline,
    mdiDotsVertical,
    mdiFolderDownloadOutline,
    mdiHeart,
    mdiHeartOutline,
    mdiHistory,
    mdiImageAlbum,
    mdiImageMinusOutline,
    mdiImageOutline,
    mdiImageRefreshOutline,
    mdiInformationOutline,
    mdiMagnifyMinusOutline,
    mdiMagnifyPlusOutline,
    mdiMotionPauseOutline,
    mdiPlaySpeed,
    mdiPresentationPlay,
    mdiShareVariantOutline,
    mdiUpload,
  } from '@mdi/js';
  import { createEventDispatcher } from 'svelte';
  import MenuOption from '../shared-components/context-menu/menu-option.svelte';
  import { t } from 'svelte-i18n';
  import ButtonContextMenu from '$lib/components/shared-components/context-menu/button-context-menu.svelte';

  export let asset: AssetResponseDto;
  export let album: AlbumResponseDto | null = null;
  export let showCopyButton: boolean;
  export let showZoomButton: boolean;
  export let showMotionPlayButton: boolean;
  export let isMotionPhotoPlaying = false;
  export let showDownloadButton: boolean;
  export let showDetailButton: boolean;
  export let showShareButton: boolean;
  export let showSlideshow = false;
  export let hasStackChildren = false;
  export let onZoomImage: () => void;
  export let onCopyImage: () => void;

  $: isOwner = $user && asset.ownerId === $user?.id;

  type EventTypes = {
    back: void;
    stopMotionPhoto: void;
    playMotionPhoto: void;
    download: void;
    showDetail: void;
    favorite: void;
    delete: void;
    permanentlyDelete: void;
    toggleArchive: void;
    addToAlbum: void;
    restoreAsset: void;
    addToSharedAlbum: void;
    asProfileImage: void;
    setAsAlbumCover: void;
    runJob: AssetJobName;
    playSlideShow: void;
    unstack: void;
    showShareModal: void;
  };

  const dispatch = createEventDispatcher<EventTypes>();

  const onJobClick = (name: AssetJobName) => {
    dispatch('runJob', name);
  };

  const onMenuClick = (eventName: keyof EventTypes) => {
    dispatch(eventName);
  };
</script>

<div
  class="z-[1001] flex h-16 place-items-center justify-between bg-gradient-to-b from-black/40 px-3 transition-transform duration-200"
>
  <div class="text-white">
    <CircleIconButton color="opaque" icon={mdiArrowLeft} title={$t('go_back')} on:click={() => dispatch('back')} />
  </div>
  <div
    class="flex w-[calc(100%-3rem)] justify-end gap-2 overflow-hidden text-white"
    data-testid="asset-viewer-navbar-actions"
  >
    {#if showShareButton}
      <CircleIconButton
        color="opaque"
        icon={mdiShareVariantOutline}
        on:click={() => dispatch('showShareModal')}
        title={$t('share')}
      />
    {/if}
    {#if asset.isOffline}
      <CircleIconButton
        color="opaque"
        icon={mdiAlertOutline}
        on:click={() => dispatch('showDetail')}
        title={$t('asset_offline')}
      />
    {/if}
    {#if showMotionPlayButton}
      {#if isMotionPhotoPlaying}
        <CircleIconButton
          color="opaque"
          icon={mdiMotionPauseOutline}
          title={$t('stop_motion_photo')}
          on:click={() => dispatch('stopMotionPhoto')}
        />
      {:else}
        <CircleIconButton
          color="opaque"
          icon={mdiPlaySpeed}
          title={$t('play_motion_photo')}
          on:click={() => dispatch('playMotionPhoto')}
        />
      {/if}
    {/if}
    {#if showZoomButton}
      <CircleIconButton
        color="opaque"
        hideMobile={true}
        icon={$photoZoomState && $photoZoomState.currentZoom > 1 ? mdiMagnifyMinusOutline : mdiMagnifyPlusOutline}
        title={$t('zoom_image')}
        on:click={onZoomImage}
      />
    {/if}
    {#if showCopyButton}
      <CircleIconButton color="opaque" icon={mdiContentCopy} title={$t('copy_image')} on:click={onCopyImage} />
    {/if}

    {#if !isOwner && showDownloadButton}
      <CircleIconButton
        color="opaque"
        icon={mdiFolderDownloadOutline}
        on:click={() => dispatch('download')}
        title={$t('download')}
      />
    {/if}

    {#if showDetailButton}
      <CircleIconButton
        color="opaque"
        icon={mdiInformationOutline}
        on:click={() => dispatch('showDetail')}
        title={$t('info')}
      />
    {/if}

    {#if isOwner}
      <CircleIconButton
        color="opaque"
        icon={asset.isFavorite ? mdiHeart : mdiHeartOutline}
        on:click={() => dispatch('favorite')}
        title={asset.isFavorite ? $t('unfavorite') : $t('to_favorite')}
      />
    {/if}

    {#if isOwner}
      <DeleteButton
        {asset}
        on:delete={() => dispatch('delete')}
        on:permanentlyDelete={() => dispatch('permanentlyDelete')}
      />
      <ButtonContextMenu direction="left" align="top-right" color="opaque" title={$t('more')} icon={mdiDotsVertical}>
        {#if showSlideshow}
          <MenuOption icon={mdiPresentationPlay} on:click={() => onMenuClick('playSlideShow')} text={$t('slideshow')} />
        {/if}
        {#if showDownloadButton}
          <MenuOption icon={mdiFolderDownloadOutline} on:click={() => onMenuClick('download')} text={$t('download')} />
        {/if}
        {#if asset.isTrashed}
          <MenuOption icon={mdiHistory} on:click={() => onMenuClick('restoreAsset')} text={$t('restore')} />
        {:else}
          <MenuOption icon={mdiImageAlbum} on:click={() => onMenuClick('addToAlbum')} text={$t('add_to_album')} />
          <MenuOption
            icon={mdiShareVariantOutline}
            on:click={() => onMenuClick('addToSharedAlbum')}
            text={$t('add_to_shared_album')}
          />
        {/if}

<<<<<<< HEAD
            {#if isOwner}
              {#if hasStackChildren}
                <MenuOption icon={mdiImageMinusOutline} on:click={() => onMenuClick('unstack')} text={$t('unstack')} />
              {/if}
              {#if album}
                <MenuOption
                  text={$t('set_as_album_cover')}
                  icon={mdiImageOutline}
                  on:click={() => onMenuClick('setAsAlbumCover')}
                />
              {/if}
              {#if asset.type === AssetTypeEnum.Image}
                <MenuOption
                  icon={mdiAccountCircleOutline}
                  on:click={() => onMenuClick('asProfileImage')}
                  text={$t('set_as_profile_picture')}
                />
              {/if}
              <MenuOption
                on:click={() => onMenuClick('toggleArchive')}
                icon={asset.isArchived ? mdiArchiveArrowUpOutline : mdiArchiveArrowDownOutline}
                text={asset.isArchived ? $t('unarchive') : $t('to_archive')}
              />
              <MenuOption
                icon={mdiUpload}
                on:click={() => openFileUploadDialog({ multiple: false, assetId: asset.id })}
                text={$t('replace_with_upload')}
              />
              <hr />
              <MenuOption
                icon={mdiDatabaseRefreshOutline}
                on:click={() => onJobClick(AssetJobName.RefreshMetadata)}
                text={$getAssetJobName(AssetJobName.RefreshMetadata)}
              />
              <MenuOption
                icon={mdiImageRefreshOutline}
                on:click={() => onJobClick(AssetJobName.RegenerateThumbnail)}
                text={$getAssetJobName(AssetJobName.RegenerateThumbnail)}
              />
              {#if asset.type === AssetTypeEnum.Video}
                <MenuOption
                  icon={mdiCogRefreshOutline}
                  on:click={() => onJobClick(AssetJobName.TranscodeVideo)}
                  text={$getAssetJobName(AssetJobName.TranscodeVideo)}
                />
              {/if}
            {/if}
          </ContextMenu>
=======
        {#if isOwner}
          {#if hasStackChildren}
            <MenuOption icon={mdiImageMinusOutline} on:click={() => onMenuClick('unstack')} text={$t('unstack')} />
          {/if}
          {#if album}
            <MenuOption
              text={$t('set_as_album_cover')}
              icon={mdiImageOutline}
              on:click={() => onMenuClick('setAsAlbumCover')}
            />
          {/if}
          {#if asset.type === AssetTypeEnum.Image}
            <MenuOption
              icon={mdiAccountCircleOutline}
              on:click={() => onMenuClick('asProfileImage')}
              text={$t('set_as_profile_picture')}
            />
          {/if}
          <MenuOption
            on:click={() => onMenuClick('toggleArchive')}
            icon={asset.isArchived ? mdiArchiveArrowUpOutline : mdiArchiveArrowDownOutline}
            text={asset.isArchived ? $t('unarchive') : $t('to_archive')}
          />
          <MenuOption
            icon={mdiUpload}
            on:click={() => openFileUploadDialog({ multiple: false, assetId: asset.id })}
            text={$t('replace_with_upload')}
          />
          <hr />
          <MenuOption
            icon={mdiDatabaseRefreshOutline}
            on:click={() => onJobClick(AssetJobName.RefreshMetadata)}
            text={getAssetJobName(AssetJobName.RefreshMetadata)}
          />
          <MenuOption
            icon={mdiImageRefreshOutline}
            on:click={() => onJobClick(AssetJobName.RegenerateThumbnail)}
            text={getAssetJobName(AssetJobName.RegenerateThumbnail)}
          />
          {#if asset.type === AssetTypeEnum.Video}
            <MenuOption
              icon={mdiCogRefreshOutline}
              on:click={() => onJobClick(AssetJobName.TranscodeVideo)}
              text={getAssetJobName(AssetJobName.TranscodeVideo)}
            />
          {/if}
>>>>>>> b21572cb
        {/if}
      </ButtonContextMenu>
    {/if}
  </div>
</div><|MERGE_RESOLUTION|>--- conflicted
+++ resolved
@@ -193,56 +193,6 @@
           />
         {/if}
 
-<<<<<<< HEAD
-            {#if isOwner}
-              {#if hasStackChildren}
-                <MenuOption icon={mdiImageMinusOutline} on:click={() => onMenuClick('unstack')} text={$t('unstack')} />
-              {/if}
-              {#if album}
-                <MenuOption
-                  text={$t('set_as_album_cover')}
-                  icon={mdiImageOutline}
-                  on:click={() => onMenuClick('setAsAlbumCover')}
-                />
-              {/if}
-              {#if asset.type === AssetTypeEnum.Image}
-                <MenuOption
-                  icon={mdiAccountCircleOutline}
-                  on:click={() => onMenuClick('asProfileImage')}
-                  text={$t('set_as_profile_picture')}
-                />
-              {/if}
-              <MenuOption
-                on:click={() => onMenuClick('toggleArchive')}
-                icon={asset.isArchived ? mdiArchiveArrowUpOutline : mdiArchiveArrowDownOutline}
-                text={asset.isArchived ? $t('unarchive') : $t('to_archive')}
-              />
-              <MenuOption
-                icon={mdiUpload}
-                on:click={() => openFileUploadDialog({ multiple: false, assetId: asset.id })}
-                text={$t('replace_with_upload')}
-              />
-              <hr />
-              <MenuOption
-                icon={mdiDatabaseRefreshOutline}
-                on:click={() => onJobClick(AssetJobName.RefreshMetadata)}
-                text={$getAssetJobName(AssetJobName.RefreshMetadata)}
-              />
-              <MenuOption
-                icon={mdiImageRefreshOutline}
-                on:click={() => onJobClick(AssetJobName.RegenerateThumbnail)}
-                text={$getAssetJobName(AssetJobName.RegenerateThumbnail)}
-              />
-              {#if asset.type === AssetTypeEnum.Video}
-                <MenuOption
-                  icon={mdiCogRefreshOutline}
-                  on:click={() => onJobClick(AssetJobName.TranscodeVideo)}
-                  text={$getAssetJobName(AssetJobName.TranscodeVideo)}
-                />
-              {/if}
-            {/if}
-          </ContextMenu>
-=======
         {#if isOwner}
           {#if hasStackChildren}
             <MenuOption icon={mdiImageMinusOutline} on:click={() => onMenuClick('unstack')} text={$t('unstack')} />
@@ -275,21 +225,20 @@
           <MenuOption
             icon={mdiDatabaseRefreshOutline}
             on:click={() => onJobClick(AssetJobName.RefreshMetadata)}
-            text={getAssetJobName(AssetJobName.RefreshMetadata)}
+            text={$getAssetJobName(AssetJobName.RefreshMetadata)}
           />
           <MenuOption
             icon={mdiImageRefreshOutline}
             on:click={() => onJobClick(AssetJobName.RegenerateThumbnail)}
-            text={getAssetJobName(AssetJobName.RegenerateThumbnail)}
+            text={$getAssetJobName(AssetJobName.RegenerateThumbnail)}
           />
           {#if asset.type === AssetTypeEnum.Video}
             <MenuOption
               icon={mdiCogRefreshOutline}
               on:click={() => onJobClick(AssetJobName.TranscodeVideo)}
-              text={getAssetJobName(AssetJobName.TranscodeVideo)}
+              text={$getAssetJobName(AssetJobName.TranscodeVideo)}
             />
           {/if}
->>>>>>> b21572cb
         {/if}
       </ButtonContextMenu>
     {/if}
