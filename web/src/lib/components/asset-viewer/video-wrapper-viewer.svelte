--- conflicted
+++ resolved
@@ -6,19 +6,12 @@
 
   export let assetId: string;
   export let projectionType: string | null | undefined;
-<<<<<<< HEAD
   export let checksum: string;
-=======
   export let loopVideo: boolean;
->>>>>>> 85aca2bb
 </script>
 
 {#if projectionType === ProjectionType.EQUIRECTANGULAR}
   <PanoramaViewer asset={{ id: assetId, type: AssetTypeEnum.Video }} />
 {:else}
-<<<<<<< HEAD
-  <VideoNativeViewer {assetId} {checksum} on:onVideoEnded on:onVideoStarted />
-=======
-  <VideoNativeViewer {loopVideo} {assetId} on:onVideoEnded on:onVideoStarted />
->>>>>>> 85aca2bb
+  <VideoNativeViewer {loopVideo} {checksum} {assetId} on:onVideoEnded on:onVideoStarted />
 {/if}