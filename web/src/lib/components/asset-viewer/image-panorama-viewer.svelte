--- conflicted
+++ resolved
@@ -1,5 +1,6 @@
 <script lang="ts">
-  import { getAssetThumbnailUrl, getAssetTileUrl } from '$lib/utils';
+  import { getAssetOriginalUrl, getAssetThumbnailUrl, getAssetTileUrl } from '$lib/utils';
+  import { isWebCompatibleImage } from '$lib/utils/asset-utils';
   import { AssetMediaSize, type AssetResponseDto } from '@immich/sdk';
   import { LoadingSpinner } from '@immich/ui';
   import { t } from 'svelte-i18n';
@@ -33,17 +34,13 @@
     <LoadingSpinner />
   {:then { default: PhotoSphereViewer }}
     <PhotoSphereViewer
-<<<<<<< HEAD
       bind:zoomToggle
-      panorama={data}
+      {baseUrl}
+      {tileUrl}
+      {tileconfig}
       originalPanorama={isWebCompatibleImage(asset)
         ? getAssetOriginalUrl(asset.id)
         : getAssetThumbnailUrl({ id: asset.id, size: AssetMediaSize.Fullsize, cacheKey: asset.thumbhash })}
-=======
-      {baseUrl}
-      {tileUrl}
-      {tileconfig}
->>>>>>> 4348d10e
     />
   {:catch}
     {$t('errors.failed_to_load_asset')}
