<script lang="ts">
  import { loopVideo, videoViewerVolume } from '$lib/stores/preferences.store';
  import { getAssetFileUrl, getAssetThumbnailUrl } from '$lib/utils';
  import { handleError } from '$lib/utils/handle-error';
  import { ThumbnailFormat } from '@immich/sdk';
  import { createEventDispatcher } from 'svelte';
  import { fade } from 'svelte/transition';
  import LoadingSpinner from '../shared-components/loading-spinner.svelte';

  export let assetId: string;
  export let isSlideshowPlaying: boolean;

  let element: HTMLVideoElement | undefined = undefined;
  let isVideoLoading = true;

  const dispatch = createEventDispatcher<{ onVideoEnded: void; onVideoStarted: void }>();

  const handleCanPlay = async (event: Event) => {
    try {
      const video = event.currentTarget as HTMLVideoElement;
      video.muted = true;
      await video.play();
      video.muted = false;
      dispatch('onVideoStarted');
    } catch (error) {
      handleError(error, 'Unable to play video');
    } finally {
      isVideoLoading = false;
    }
  };
</script>

<div transition:fade={{ duration: 150 }} class="flex h-full select-none place-content-center place-items-center">
  <video
<<<<<<< HEAD
    loop={$loopVideo && !isSlideshowPlaying}
=======
    bind:this={element}
>>>>>>> 4b39d37c
    autoplay
    playsinline
    controls
    class="h-full object-contain"
    on:canplay={handleCanPlay}
    on:ended={() => dispatch('onVideoEnded')}
    bind:volume={$videoViewerVolume}
    poster={getAssetThumbnailUrl(assetId, ThumbnailFormat.Jpeg)}
  >
    <source src={getAssetFileUrl(assetId, false, true)} type="video/mp4" />
    <track kind="captions" />
  </video>

  {#if isVideoLoading}
    <div class="absolute flex place-content-center place-items-center">
      <LoadingSpinner />
    </div>
  {/if}
</div><|MERGE_RESOLUTION|>--- conflicted
+++ resolved
@@ -32,11 +32,8 @@
 
 <div transition:fade={{ duration: 150 }} class="flex h-full select-none place-content-center place-items-center">
   <video
-<<<<<<< HEAD
+    bind:this={element}
     loop={$loopVideo && !isSlideshowPlaying}
-=======
-    bind:this={element}
->>>>>>> 4b39d37c
     autoplay
     playsinline
     controls
