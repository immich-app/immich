<script lang="ts">
  import { resolve } from '$app/paths';
  import { shortcut } from '$lib/actions/shortcut';
  import ButtonContextMenu from '$lib/components/shared-components/context-menu/button-context-menu.svelte';
  import MenuOption from '$lib/components/shared-components/context-menu/menu-option.svelte';
  import { AppRoute, timeBeforeShowLoadingSpinner } from '$lib/constants';
  import { activityManager } from '$lib/managers/activity-manager.svelte';
  import { locale } from '$lib/stores/preferences.store';
  import { getAssetThumbnailUrl } from '$lib/utils';
  import { getAssetType } from '$lib/utils/asset-utils';
  import { handleError } from '$lib/utils/handle-error';
  import { isTenMinutesApart } from '$lib/utils/timesince';
  import { ReactionType, type ActivityResponseDto, type AssetTypeEnum, type UserResponseDto } from '@immich/sdk';
<<<<<<< HEAD
  import { Icon, IconButton, LoadingSpinner, Textarea, toastManager } from '@immich/ui';
  import { mdiClose, mdiDeleteOutline, mdiDotsVertical, mdiHeart, mdiSend } from '@mdi/js';
=======
  import { Icon, IconButton, LoadingSpinner, toastManager } from '@immich/ui';
  import { mdiClose, mdiDeleteOutline, mdiDotsVertical, mdiSend, mdiThumbUp } from '@mdi/js';
>>>>>>> e63e8e25
  import * as luxon from 'luxon';
  import { t } from 'svelte-i18n';
  import { fromAction } from 'svelte/attachments';
  import UserAvatar from '../shared-components/user-avatar.svelte';

  const units: Intl.RelativeTimeFormatUnit[] = ['year', 'month', 'week', 'day', 'hour', 'minute', 'second'];

  const shouldGroup = (currentDate: string, nextDate: string): boolean => {
    const currentDateTime = luxon.DateTime.fromISO(currentDate, { locale: $locale });
    const nextDateTime = luxon.DateTime.fromISO(nextDate, { locale: $locale });

    return currentDateTime.hasSame(nextDateTime, 'hour') || currentDateTime.toRelative() === nextDateTime.toRelative();
  };

  const timeSince = (dateTime: luxon.DateTime) => {
    const diff = dateTime.diffNow().shiftTo(...units);
    const unit = units.find((unit) => diff.get(unit) !== 0) || 'second';

    const relativeFormatter = new Intl.RelativeTimeFormat($locale, {
      numeric: 'auto',
    });
    return relativeFormatter.format(Math.trunc(diff.as(unit)), unit);
  };

  interface Props {
    user: UserResponseDto;
    assetId?: string | undefined;
    albumId: string;
    assetType?: AssetTypeEnum | undefined;
    albumOwnerId: string;
    disabled: boolean;
    onClose: () => void;
  }

  let { user, assetId = undefined, albumId, assetType = undefined, albumOwnerId, disabled, onClose }: Props = $props();

  let innerHeight: number = $state(0);
  let activityHeight: number = $state(0);
  let chatHeight: number = $state(0);
  let divHeight = $derived(innerHeight - activityHeight);
  let previousAssetId: string | undefined = $state(assetId);
  let message = $state('');
  let isSendingMessage = $state(false);

  const timeOptions: Intl.DateTimeFormatOptions = {
    year: 'numeric',
    month: '2-digit',
    day: '2-digit',
    hour: '2-digit',
    minute: '2-digit',
    hour12: false,
  };

  const handleDeleteReaction = async (reaction: ActivityResponseDto, index: number) => {
    try {
      await activityManager.deleteActivity(reaction, index);

      const deleteMessages: Record<ReactionType, string> = {
        [ReactionType.Comment]: $t('comment_deleted'),
        [ReactionType.Like]: $t('like_deleted'),
      };
      toastManager.success(deleteMessages[reaction.type]);
    } catch (error) {
      handleError(error, $t('errors.unable_to_remove_reaction'));
    }
  };

  const handleSendComment = async () => {
    if (!message) {
      return;
    }
    const timeout = setTimeout(() => (isSendingMessage = true), timeBeforeShowLoadingSpinner);
    try {
      await activityManager.addActivity({ albumId, assetId, type: ReactionType.Comment, comment: message });

      message = '';
    } catch (error) {
      handleError(error, $t('errors.unable_to_add_comment'));
    } finally {
      clearTimeout(timeout);
    }
    isSendingMessage = false;
  };

  $effect(() => {
    if (assetId && previousAssetId != assetId) {
      previousAssetId = assetId;
    }
  });

  const onsubmit = async (event: Event) => {
    event.preventDefault();
    await handleSendComment();
  };
</script>

<div class="overflow-y-hidden relative h-full border-l border-subtle bg-subtle" bind:offsetHeight={innerHeight}>
  <div class="w-full h-full">
    <div class="flex w-full h-fit dark:text-immich-dark-fg p-2 bg-subtle" bind:clientHeight={activityHeight}>
      <div class="flex place-items-center gap-2">
        <IconButton
          shape="round"
          variant="ghost"
          color="secondary"
          onclick={onClose}
          icon={mdiClose}
          aria-label={$t('close')}
        />

        <p class="text-lg text-immich-fg dark:text-immich-dark-fg">{$t('activity')}</p>
      </div>
    </div>
    {#if innerHeight}
      <div
        class="overflow-y-auto immich-scrollbar relative w-full px-2"
        style="height: {divHeight}px;padding-bottom: {chatHeight}px"
      >
        {#each activityManager.activities as reaction, index (reaction.id)}
          {#if reaction.type === ReactionType.Comment}
            <div class="flex dark:bg-gray-800 bg-gray-200 py-3 ps-3 mt-3 rounded-lg gap-4 justify-start">
              <div class="flex items-center">
                <UserAvatar user={reaction.user} size="sm" />
              </div>

              <div class="w-full leading-4 overflow-hidden self-center wrap-break-word text-sm">{reaction.comment}</div>
              {#if assetId === undefined && reaction.assetId}
                <a
                  class="aspect-square w-19 h-19"
                  href={resolve(`${AppRoute.ALBUMS}/${albumId}/photos/${reaction.assetId}`)}
                >
                  <img
                    class="rounded-lg w-19 h-19 object-cover"
                    src={getAssetThumbnailUrl(reaction.assetId)}
                    alt="Profile picture of {reaction.user.name}, who commented on this asset"
                  />
                </a>
              {/if}
              {#if reaction.user.id === user.id || albumOwnerId === user.id}
                <div class="me-4">
                  <ButtonContextMenu
                    icon={mdiDotsVertical}
                    title={$t('comment_options')}
                    align="top-right"
                    direction="left"
                    size="small"
                  >
                    <MenuOption
                      activeColor="bg-red-200"
                      icon={mdiDeleteOutline}
                      text={$t('remove')}
                      onClick={() => handleDeleteReaction(reaction, index)}
                    />
                  </ButtonContextMenu>
                </div>
              {/if}
            </div>

            {#if (index != activityManager.activities.length - 1 && !shouldGroup(activityManager.activities[index].createdAt, activityManager.activities[index + 1].createdAt)) || index === activityManager.activities.length - 1}
              <div
                class="pt-1 px-2 text-right w-full text-sm text-gray-500 dark:text-gray-300"
                title={new Date(reaction.createdAt).toLocaleDateString(undefined, timeOptions)}
              >
                {timeSince(luxon.DateTime.fromISO(reaction.createdAt, { locale: $locale }))}
              </div>
            {/if}
          {:else if reaction.type === ReactionType.Like}
            <div class="relative">
              <div class="flex py-3 ps-3 mt-3 gap-4 items-center text-sm">
                <div class="text-primary"><Icon icon={mdiThumbUp} size="20" /></div>

                <div class="w-full" title={`${reaction.user.name} (${reaction.user.email})`}>
                  {$t('user_liked', {
                    values: {
                      user: reaction.user.name,
                      type: assetType ? getAssetType(assetType).toLowerCase() : null,
                    },
                  })}
                </div>
                {#if assetId === undefined && reaction.assetId}
                  <a
                    class="aspect-square w-19 h-19"
                    href={resolve(`${AppRoute.ALBUMS}/${albumId}/photos/${reaction.assetId}`)}
                  >
                    <img
                      class="rounded-lg w-19 h-19 object-cover"
                      src={getAssetThumbnailUrl(reaction.assetId)}
                      alt="Profile picture of {reaction.user.name}, who liked this asset"
                    />
                  </a>
                {/if}
                {#if reaction.user.id === user.id || albumOwnerId === user.id}
                  <div class="me-4">
                    <ButtonContextMenu
                      icon={mdiDotsVertical}
                      title={$t('reaction_options')}
                      align="top-right"
                      direction="left"
                      size="small"
                    >
                      <MenuOption
                        activeColor="bg-red-200"
                        icon={mdiDeleteOutline}
                        text={$t('remove')}
                        onClick={() => handleDeleteReaction(reaction, index)}
                      />
                    </ButtonContextMenu>
                  </div>
                {/if}
              </div>
              {#if (index != activityManager.activities.length - 1 && isTenMinutesApart(activityManager.activities[index].createdAt, activityManager.activities[index + 1].createdAt)) || index === activityManager.activities.length - 1}
                <div
                  class="pt-1 px-2 text-right w-full text-sm text-gray-500 dark:text-gray-300"
                  title={new Date(reaction.createdAt).toLocaleDateString(navigator.language, timeOptions)}
                >
                  {timeSince(luxon.DateTime.fromISO(reaction.createdAt, { locale: $locale }))}
                </div>
              {/if}
            </div>
          {/if}
        {/each}
      </div>
    {/if}
  </div>

  <div class="absolute w-full bottom-0">
    <div class="flex items-center justify-center p-2" bind:clientHeight={chatHeight}>
      <div class="flex p-2 gap-4 h-fit bg-gray-200 text-immich-dark-gray rounded-3xl w-full">
        <div>
          <UserAvatar {user} size="md" noTitle />
        </div>
        <form class="flex w-full max-h-56 gap-1" {onsubmit}>
          <div class="flex w-full items-center gap-4">
            <Textarea
              {disabled}
              bind:value={message}
              rows="1"
              grow
              placeholder={disabled ? $t('comments_are_disabled') : $t('say_something')}
              {@attach fromAction(shortcut, () => ({
                shortcut: { key: 'Enter' },
                onShortcut: () => handleSendComment(),
<<<<<<< HEAD
              }))}
              class="h-[18px] {disabled
=======
              }}
              class="h-4.5 {disabled
>>>>>>> e63e8e25
                ? 'cursor-not-allowed'
                : ''} w-full max-h-56 pe-2 items-center overflow-y-auto leading-4 outline-none resize-none bg-gray-200 dark:bg-gray-200"
            ></Textarea>
          </div>
          {#if isSendingMessage}
            <div class="flex items-end place-items-center pb-2 ms-0">
              <div class="flex w-full place-items-center">
                <LoadingSpinner />
              </div>
            </div>
          {:else if message}
            <div class="flex items-end w-fit ms-0">
              <IconButton
                shape="round"
                aria-label={$t('send_message')}
                size="small"
                variant="ghost"
                icon={mdiSend}
                class="dark:text-immich-dark-gray"
                onclick={() => handleSendComment()}
              />
            </div>
          {/if}
        </form>
      </div>
    </div>
  </div>
</div>

<style>
  ::placeholder {
    color: rgb(60, 60, 60);
    opacity: 0.6;
  }

  ::-ms-input-placeholder {
    /* Edge 12 -18 */
    color: white;
  }
</style><|MERGE_RESOLUTION|>--- conflicted
+++ resolved
@@ -11,13 +11,8 @@
   import { handleError } from '$lib/utils/handle-error';
   import { isTenMinutesApart } from '$lib/utils/timesince';
   import { ReactionType, type ActivityResponseDto, type AssetTypeEnum, type UserResponseDto } from '@immich/sdk';
-<<<<<<< HEAD
   import { Icon, IconButton, LoadingSpinner, Textarea, toastManager } from '@immich/ui';
-  import { mdiClose, mdiDeleteOutline, mdiDotsVertical, mdiHeart, mdiSend } from '@mdi/js';
-=======
-  import { Icon, IconButton, LoadingSpinner, toastManager } from '@immich/ui';
   import { mdiClose, mdiDeleteOutline, mdiDotsVertical, mdiSend, mdiThumbUp } from '@mdi/js';
->>>>>>> e63e8e25
   import * as luxon from 'luxon';
   import { t } from 'svelte-i18n';
   import { fromAction } from 'svelte/attachments';
@@ -253,19 +248,14 @@
             <Textarea
               {disabled}
               bind:value={message}
-              rows="1"
+              rows={1}
               grow
               placeholder={disabled ? $t('comments_are_disabled') : $t('say_something')}
               {@attach fromAction(shortcut, () => ({
                 shortcut: { key: 'Enter' },
                 onShortcut: () => handleSendComment(),
-<<<<<<< HEAD
               }))}
-              class="h-[18px] {disabled
-=======
-              }}
               class="h-4.5 {disabled
->>>>>>> e63e8e25
                 ? 'cursor-not-allowed'
                 : ''} w-full max-h-56 pe-2 items-center overflow-y-auto leading-4 outline-none resize-none bg-gray-200 dark:bg-gray-200"
             ></Textarea>
