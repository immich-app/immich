--- conflicted
+++ resolved
@@ -19,11 +19,8 @@
   import { NotificationType, notificationController } from '../shared-components/notification/notification';
   import { getAssetType } from '$lib/utils/asset-utils';
   import * as luxon from 'luxon';
-<<<<<<< HEAD
   import { timeBeforeShowLoadingSpinner } from '$lib/constants';
-=======
   import { autoGrowHeight } from '$lib/utils/autogrow';
->>>>>>> 70aeb82c
 
   const units: Intl.RelativeTimeFormatUnit[] = ['year', 'month', 'week', 'day', 'hour', 'minute', 'second'];
 
