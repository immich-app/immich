<script lang="ts">
	import { page } from '$app/stores';
	import { locale } from '$lib/stores/preferences.store';
	import { AlbumResponseDto, AssetResponseDto, api } from '@api';
	import type { LatLngTuple } from 'leaflet';
	import { DateTime } from 'luxon';
	import { createEventDispatcher } from 'svelte';
	import Calendar from 'svelte-material-icons/Calendar.svelte';
	import CameraIris from 'svelte-material-icons/CameraIris.svelte';
	import Close from 'svelte-material-icons/Close.svelte';
	import ImageOutline from 'svelte-material-icons/ImageOutline.svelte';
	import MapMarkerOutline from 'svelte-material-icons/MapMarkerOutline.svelte';
<<<<<<< HEAD
=======
	import { createEventDispatcher } from 'svelte';
	import { AssetResponseDto, AlbumResponseDto, api, ThumbnailFormat } from '@api';
>>>>>>> 4524aa0d
	import { asByteUnitString } from '../../utils/byte-units';
	import ImageThumbnail from '../assets/thumbnail/image-thumbnail.svelte';

	export let asset: AssetResponseDto;
	export let albums: AlbumResponseDto[] = [];
	let textarea: HTMLTextAreaElement;
	let description: string;

	$: {
		// Get latest description from server
		if (asset.id) {
			api.assetApi.getAssetById(asset.id).then((res) => {
				people = res.data?.people || [];
				textarea.value = res.data?.exifInfo?.description || '';
			});
		}
	}

	$: latlng = (() => {
		const lat = asset.exifInfo?.latitude;
		const lng = asset.exifInfo?.longitude;

		if (lat && lng) {
			return [lat, lng] as LatLngTuple;
		}
	})();

	$: people = asset.people || [];

	const dispatch = createEventDispatcher();

	const getMegapixel = (width: number, height: number): number | undefined => {
		const megapixel = Math.round((height * width) / 1_000_000);

		if (megapixel) {
			return megapixel;
		}

		return undefined;
	};

	const autoGrowHeight = (e: Event) => {
		const target = e.target as HTMLTextAreaElement;
		target.style.height = 'auto';
		target.style.height = `${target.scrollHeight}px`;
	};

	const handleFocusIn = () => {
		dispatch('description-focus-in');
	};

	const handleFocusOut = async () => {
		dispatch('description-focus-out');
		try {
			await api.assetApi.updateAsset(asset.id, {
				description: description
			});
		} catch (error) {
			console.error(error);
		}
	};
</script>

<section class="p-2 dark:bg-immich-dark-bg dark:text-immich-dark-fg">
	<div class="flex place-items-center gap-2">
		<button
			class="rounded-full p-3 flex place-items-center place-content-center hover:bg-gray-200 transition-colors dark:text-immich-dark-fg dark:hover:bg-gray-900"
			on:click={() => dispatch('close')}
		>
			<Close size="24" />
		</button>

		<p class="text-immich-fg dark:text-immich-dark-fg text-lg">Info</p>
	</div>

	<section class="mx-4 mt-10">
		<textarea
			bind:this={textarea}
			class="max-h-[500px]
      text-base text-black bg-transparent dark:text-white border-b focus:border-b-2 border-gray-500 w-full focus:border-immich-primary dark:focus:border-immich-dark-primary transition-all resize-none overflow-hidden outline-none disabled:border-none"
			placeholder={$page?.data?.user?.id !== asset.ownerId ? '' : 'Add a description'}
			style:display={$page?.data?.user?.id !== asset.ownerId && textarea?.value == ''
				? 'none'
				: 'block'}
			on:focusin={handleFocusIn}
			on:focusout={handleFocusOut}
			on:input={autoGrowHeight}
			bind:value={description}
			disabled={$page?.data?.user?.id !== asset.ownerId}
		/>
	</section>

	{#if people.length > 0}
		<section class="px-4 py-4 text-sm">
			<h2>PEOPLE</h2>

			<div class="flex flex-wrap gap-2 mt-4">
				{#each people as person (person.id)}
					<div>
						<ImageThumbnail
							curve
							shadow
							url={api.getPeopleThumbnailUrl(person.id)}
							altText={person.name}
							widthStyle="90px"
							heightStyle="90px"
						/>
						<p class="font-medium mt-1">{person.name}</p>
					</div>
				{/each}
			</div>
		</section>
	{/if}

	<div class="px-4 py-4">
		{#if !asset.exifInfo}
			<p class="text-sm">NO EXIF INFO AVAILABLE</p>
		{:else}
			<p class="text-sm">DETAILS</p>
		{/if}

		{#if asset.exifInfo?.dateTimeOriginal}
			{@const assetDateTimeOriginal = DateTime.fromISO(asset.exifInfo.dateTimeOriginal, {
				zone: asset.exifInfo.timeZone ?? undefined
			})}
			<div class="flex gap-4 py-4">
				<div>
					<Calendar size="24" />
				</div>

				<div>
					<p>
						{assetDateTimeOriginal.toLocaleString(
							{
								month: 'short',
								day: 'numeric',
								year: 'numeric'
							},
							{ locale: $locale }
						)}
					</p>
					<div class="flex gap-2 text-sm">
						<p>
							{assetDateTimeOriginal.toLocaleString(
								{
									weekday: 'short',
									hour: 'numeric',
									minute: '2-digit',
									timeZoneName: 'longOffset'
								},
								{ locale: $locale }
							)}
						</p>
					</div>
				</div>
			</div>{/if}

		{#if asset.exifInfo?.fileSizeInByte}
			<div class="flex gap-4 py-4">
				<div><ImageOutline size="24" /></div>

				<div>
					<p>{`${asset.originalFileName}.${asset.originalPath.split('.')[1]}` || ''}</p>
					<div class="flex text-sm gap-2">
						{#if asset.exifInfo.exifImageHeight && asset.exifInfo.exifImageWidth}
							{#if getMegapixel(asset.exifInfo.exifImageHeight, asset.exifInfo.exifImageWidth)}
								<p>
									{getMegapixel(asset.exifInfo.exifImageHeight, asset.exifInfo.exifImageWidth)} MP
								</p>
							{/if}

							<p>{asset.exifInfo.exifImageHeight} x {asset.exifInfo.exifImageWidth}</p>
						{/if}
						<p>{asByteUnitString(asset.exifInfo.fileSizeInByte, $locale)}</p>
					</div>
				</div>
			</div>
		{/if}

		{#if asset.exifInfo?.fNumber}
			<div class="flex gap-4 py-4">
				<div><CameraIris size="24" /></div>

				<div>
					<p>{asset.exifInfo.make || ''} {asset.exifInfo.model || ''}</p>
					<div class="flex text-sm gap-2">
						<p>{`ƒ/${asset.exifInfo.fNumber.toLocaleString($locale)}` || ''}</p>

						{#if asset.exifInfo.exposureTime}
							<p>{`${asset.exifInfo.exposureTime}`}</p>
						{/if}

						{#if asset.exifInfo.focalLength}
							<p>{`${asset.exifInfo.focalLength.toLocaleString($locale)} mm`}</p>
						{/if}

						{#if asset.exifInfo.iso}
							<p>
								{`ISO${asset.exifInfo.iso}`}
							</p>
						{/if}
					</div>
				</div>
			</div>
		{/if}

		{#if asset.exifInfo?.city}
			<div class="flex gap-4 py-4">
				<div><MapMarkerOutline size="24" /></div>

				<div>
					<p>{asset.exifInfo.city}</p>
					<div class="flex text-sm gap-2">
						<p>{asset.exifInfo.state}</p>
					</div>
					<div class="flex text-sm gap-2">
						<p>{asset.exifInfo.country}</p>
					</div>
				</div>
			</div>
		{/if}
	</div>
</section>

{#if latlng}
	<div class="h-[360px]">
		{#await import('../shared-components/leaflet') then { Map, TileLayer, Marker }}
			<Map {latlng} zoom={14}>
				<TileLayer
					urlTemplate={'https://{s}.tile.openstreetmap.org/{z}/{x}/{y}.png'}
					options={{
						attribution:
							'&copy; <a href="https://www.openstreetmap.org/copyright">OpenStreetMap</a>'
					}}
				/>
				<Marker {latlng} popupContent="{latlng[0].toFixed(7)},{latlng[1].toFixed(7)}" />
			</Map>
		{/await}
	</div>
{/if}

<section class="p-2 dark:text-immich-dark-fg">
	<div class="px-4 py-4">
		{#if albums.length > 0}
			<p class="text-sm pb-4">APPEARS IN</p>
		{/if}
		{#each albums as album}
			<a data-sveltekit-preload-data="hover" href={`/albums/${album.id}`}>
				<div
					class="flex gap-4 py-2 hover:cursor-pointer"
					on:click={() => dispatch('click', album)}
					on:keydown={() => dispatch('click', album)}
				>
					<div>
						<img
							alt={album.albumName}
							class="w-[50px] h-[50px] object-cover rounded"
							src={album.albumThumbnailAssetId &&
								api.getAssetThumbnailUrl(album.albumThumbnailAssetId, ThumbnailFormat.Jpeg)}
							draggable="false"
						/>
					</div>

					<div class="mt-auto mb-auto">
						<p class="dark:text-immich-dark-primary">{album.albumName}</p>
						<div class="flex gap-2 text-sm">
							<p>{album.assetCount} items</p>
							{#if album.shared}
								<p>· Shared</p>
							{/if}
						</div>
					</div>
				</div>
			</a>
		{/each}
	</div>
</section><|MERGE_RESOLUTION|>--- conflicted
+++ resolved
@@ -1,20 +1,15 @@
 <script lang="ts">
 	import { page } from '$app/stores';
 	import { locale } from '$lib/stores/preferences.store';
-	import { AlbumResponseDto, AssetResponseDto, api } from '@api';
 	import type { LatLngTuple } from 'leaflet';
 	import { DateTime } from 'luxon';
-	import { createEventDispatcher } from 'svelte';
 	import Calendar from 'svelte-material-icons/Calendar.svelte';
 	import CameraIris from 'svelte-material-icons/CameraIris.svelte';
 	import Close from 'svelte-material-icons/Close.svelte';
 	import ImageOutline from 'svelte-material-icons/ImageOutline.svelte';
 	import MapMarkerOutline from 'svelte-material-icons/MapMarkerOutline.svelte';
-<<<<<<< HEAD
-=======
 	import { createEventDispatcher } from 'svelte';
 	import { AssetResponseDto, AlbumResponseDto, api, ThumbnailFormat } from '@api';
->>>>>>> 4524aa0d
 	import { asByteUnitString } from '../../utils/byte-units';
 	import ImageThumbnail from '../assets/thumbnail/image-thumbnail.svelte';
 
