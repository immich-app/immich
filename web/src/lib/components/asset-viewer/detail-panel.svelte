<script lang="ts">
  import { page } from '$app/stores';
  import { locale } from '$lib/stores/preferences.store';
  import { featureFlags } from '$lib/stores/server-config.store';
  import { getAssetFilename } from '$lib/utils/asset-utils';
  import { AlbumResponseDto, AssetResponseDto, ThumbnailFormat, api } from '@api';
  import { DateTime } from 'luxon';
  import { createEventDispatcher } from 'svelte';
  import { slide } from 'svelte/transition';
  import { asByteUnitString } from '../../utils/byte-units';
  import ImageThumbnail from '../assets/thumbnail/image-thumbnail.svelte';
  import UserAvatar from '../shared-components/user-avatar.svelte';
  import {
    mdiCalendar,
    mdiCameraIris,
    mdiClose,
    mdiImageOutline,
    mdiMapMarkerOutline,
    mdiInformationOutline,
    mdiPencil,
  } from '@mdi/js';
  import Icon from '$lib/components/elements/icon.svelte';
  import PersonSidePanel from '../faces-page/person-side-panel.svelte';
  import Map from '../shared-components/map/map.svelte';
<<<<<<< HEAD
  import { setBoundingBoxesArray } from '$lib/stores/people.store';
=======
  import { AppRoute } from '$lib/constants';
>>>>>>> f54e6fc0

  export let asset: AssetResponseDto;
  export let albums: AlbumResponseDto[] = [];
  export let albumId: string | null = null;

  let textarea: HTMLTextAreaElement;
  let description: string;
  let showEditFaces = false;

  let previousId: string;
  $: {
    if (!previousId) {
      previousId = asset.id;
    }
    if (asset.id !== previousId) {
      showEditFaces = false;
      previousId = asset.id;
    }
  }

  $: isOwner = $page?.data?.user?.id === asset.ownerId;

  $: {
    // Get latest description from server
    if (asset.id && !api.isSharedLink) {
      api.assetApi.getAssetById({ id: asset.id }).then((res) => {
        people = res.data?.people || [];
        textarea.value = res.data?.exifInfo?.description || '';
      });
    }
  }

  $: latlng = (() => {
    const lat = asset.exifInfo?.latitude;
    const lng = asset.exifInfo?.longitude;

    if (lat && lng) {
      return { lat: Number(lat.toFixed(7)), lng: Number(lng.toFixed(7)) };
    }
  })();

  $: people = asset.people || [];

  const dispatch = createEventDispatcher();

  const getMegapixel = (width: number, height: number): number | undefined => {
    const megapixel = Math.round((height * width) / 1_000_000);

    if (megapixel) {
      return megapixel;
    }

    return undefined;
  };

  const handleRefreshPeople = async () => {
    await api.assetApi.getAssetById({ id: asset.id }).then((res) => {
      people = res.data?.people || [];
      textarea.value = res.data?.exifInfo?.description || '';
    });
    showEditFaces = false;
  };

  const autoGrowHeight = (e: Event) => {
    const target = e.target as HTMLTextAreaElement;
    target.style.height = 'auto';
    target.style.height = `${target.scrollHeight}px`;
  };

  const handleFocusIn = () => {
    dispatch('description-focus-in');
  };

  const handleFocusOut = async () => {
    dispatch('description-focus-out');
    try {
      await api.assetApi.updateAsset({
        id: asset.id,
        updateAssetDto: {
          description: description,
        },
      });
    } catch (error) {
      console.error(error);
    }
  };

  let showAssetPath = false;
  const toggleAssetPath = () => (showAssetPath = !showAssetPath);
</script>

<section class="relative p-2 dark:bg-immich-dark-bg dark:text-immich-dark-fg">
  <div class="flex place-items-center gap-2">
    <button
      class="flex place-content-center place-items-center rounded-full p-3 transition-colors hover:bg-gray-200 dark:text-immich-dark-fg dark:hover:bg-gray-900"
      on:click={() => dispatch('close')}
    >
      <Icon path={mdiClose} size="24" />
    </button>

    <p class="text-lg text-immich-fg dark:text-immich-dark-fg">Info</p>
  </div>

  {#if asset.isOffline}
    <section class="px-4 py-4">
      <div role="alert">
        <div class="rounded-t bg-red-500 px-4 py-2 font-bold text-white">Asset offline</div>
        <div class="rounded-b border border-t-0 border-red-400 bg-red-100 px-4 py-3 text-red-700">
          <p>
            This asset is offline. Immich can not access its file location. Please ensure the asset is available and
            then rescan the library.
          </p>
        </div>
      </div>
    </section>
  {/if}

  <section class="mx-4 mt-10" style:display={!isOwner && textarea?.value == '' ? 'none' : 'block'}>
    <textarea
      bind:this={textarea}
      class="max-h-[500px]
      w-full resize-none overflow-hidden border-b border-gray-500 bg-transparent text-base text-black outline-none transition-all focus:border-b-2 focus:border-immich-primary disabled:border-none dark:text-white dark:focus:border-immich-dark-primary"
      placeholder={!isOwner ? '' : 'Add a description'}
      on:focusin={handleFocusIn}
      on:focusout={handleFocusOut}
      on:input={autoGrowHeight}
      bind:value={description}
      disabled={!isOwner}
    />
  </section>

  {#if !api.isSharedLink && people.length > 0}
    <section class="px-4 py-4 text-sm uppercase">
      <div class="grid grid-cols-2 items-center">
        <h2 class="justify-self-start uppercase">People</h2>
        <button class="justify-self-end" on:click={() => (showEditFaces = true)}>
          <Icon path={mdiPencil} size={18} />
        </button>
      </div>

      <div class="mt-4 flex flex-wrap gap-2">
<<<<<<< HEAD
        {#each people as person, index (person.id)}
          <div
            role="button"
            tabindex={index}
            on:focus={() => setBoundingBoxesArray(people[index].faces)}
            on:mouseover={() => setBoundingBoxesArray(people[index].faces)}
            on:mouseleave={() => setBoundingBoxesArray([])}
          >
            <a href="/people/{person.id}" class="w-[90px]" on:click={() => dispatch('close-viewer')}>
              <ImageThumbnail
                curve
                shadow
                url={api.getPeopleThumbnailUrl(person.id)}
                altText={person.name}
                title={person.name}
                widthStyle="90px"
                heightStyle="90px"
                thumbhash={null}
              />
              <p class="mt-1 truncate font-medium" title={person.name}>{person.name}</p>
              {#if person.birthDate}
                {@const personBirthDate = DateTime.fromISO(person.birthDate)}
                <p
                  class="font-light"
                  title={personBirthDate.toLocaleString(
                    {
                      month: 'long',
                      day: 'numeric',
                      year: 'numeric',
                    },
                    { locale: $locale },
                  )}
                >
                  Age {Math.floor(DateTime.fromISO(asset.fileCreatedAt).diff(personBirthDate, 'years').years)}
                </p>
              {/if}
            </a>
          </div>
=======
        {#each people as person (person.id)}
          <a
            href="/people/{person.id}?previousRoute={albumId ? `${AppRoute.ALBUMS}/${albumId}` : AppRoute.PHOTOS}"
            class="w-[90px]"
            on:click={() => dispatch('close-viewer')}
          >
            <ImageThumbnail
              curve
              shadow
              url={api.getPeopleThumbnailUrl(person.id)}
              altText={person.name}
              title={person.name}
              widthStyle="90px"
              heightStyle="90px"
              thumbhash={null}
            />
            <p class="mt-1 truncate font-medium" title={person.name}>{person.name}</p>
            {#if person.birthDate}
              {@const personBirthDate = DateTime.fromISO(person.birthDate)}
              <p
                class="font-light"
                title={personBirthDate.toLocaleString(
                  {
                    month: 'long',
                    day: 'numeric',
                    year: 'numeric',
                  },
                  { locale: $locale },
                )}
              >
                Age {Math.floor(DateTime.fromISO(asset.fileCreatedAt).diff(personBirthDate, 'years').years)}
              </p>
            {/if}
          </a>
>>>>>>> f54e6fc0
        {/each}
      </div>
    </section>
  {/if}

  <div class="px-4 py-4">
    {#if !asset.exifInfo && !asset.isExternal}
      <p class="text-sm">NO EXIF INFO AVAILABLE</p>
    {:else if !asset.exifInfo && asset.isExternal}
      <div class="flex gap-4 py-4">
        <div>
          <p class="break-all">
            Metadata not loaded for {asset.originalPath}
          </p>
        </div>
      </div>
    {:else}
      <p class="text-sm">DETAILS</p>
    {/if}

    {#if asset.exifInfo?.dateTimeOriginal}
      {@const assetDateTimeOriginal = DateTime.fromISO(asset.exifInfo.dateTimeOriginal, {
        zone: asset.exifInfo.timeZone ?? undefined,
      })}
      <div class="flex gap-4 py-4">
        <div>
          <Icon path={mdiCalendar} size="24" />
        </div>

        <div>
          <p>
            {assetDateTimeOriginal.toLocaleString(
              {
                month: 'short',
                day: 'numeric',
                year: 'numeric',
              },
              { locale: $locale },
            )}
          </p>
          <div class="flex gap-2 text-sm">
            <p>
              {assetDateTimeOriginal.toLocaleString(
                {
                  weekday: 'short',
                  hour: 'numeric',
                  minute: '2-digit',
                  timeZoneName: 'longOffset',
                },
                { locale: $locale },
              )}
            </p>
          </div>
        </div>
      </div>{/if}

    {#if asset.exifInfo?.fileSizeInByte}
      <div class="flex gap-4 py-4">
        <div><Icon path={mdiImageOutline} size="24" /></div>

        <div>
          <p class="break-all flex place-items-center gap-2">
            {#if isOwner}
              {asset.originalFileName}
              <button title="Show File Location" on:click={toggleAssetPath}>
                <Icon path={mdiInformationOutline} />
              </button>
            {:else}
              {getAssetFilename(asset)}
            {/if}
          </p>
          <div class="flex gap-2 text-sm">
            {#if asset.exifInfo.exifImageHeight && asset.exifInfo.exifImageWidth}
              {#if getMegapixel(asset.exifInfo.exifImageHeight, asset.exifInfo.exifImageWidth)}
                <p>
                  {getMegapixel(asset.exifInfo.exifImageHeight, asset.exifInfo.exifImageWidth)} MP
                </p>
              {/if}

              <p>{asset.exifInfo.exifImageHeight} x {asset.exifInfo.exifImageWidth}</p>
            {/if}
            <p>{asByteUnitString(asset.exifInfo.fileSizeInByte, $locale)}</p>
          </div>
          {#if showAssetPath}
            <p class="text-xs opacity-50 break-all" transition:slide={{ duration: 250 }}>
              {asset.originalPath}
            </p>
          {/if}
        </div>
      </div>
    {/if}

    {#if asset.exifInfo?.make || asset.exifInfo?.model || asset.exifInfo?.fNumber}
      <div class="flex gap-4 py-4">
        <div><Icon path={mdiCameraIris} size="24" /></div>

        <div>
          <p>{asset.exifInfo.make || ''} {asset.exifInfo.model || ''}</p>
          <div class="flex gap-2 text-sm">
            {#if asset.exifInfo?.fNumber}
              <p>{`ƒ/${asset.exifInfo.fNumber.toLocaleString($locale)}` || ''}</p>
            {/if}

            {#if asset.exifInfo.exposureTime}
              <p>{`${asset.exifInfo.exposureTime}`}</p>
            {/if}

            {#if asset.exifInfo.focalLength}
              <p>{`${asset.exifInfo.focalLength.toLocaleString($locale)} mm`}</p>
            {/if}

            {#if asset.exifInfo.iso}
              <p>
                {`ISO ${asset.exifInfo.iso}`}
              </p>
            {/if}
          </div>
        </div>
      </div>
    {/if}

    {#if asset.exifInfo?.city}
      <div class="flex gap-4 py-4">
        <div><Icon path={mdiMapMarkerOutline} size="24" /></div>

        <div>
          <p>{asset.exifInfo.city}</p>
          {#if asset.exifInfo?.state}
            <div class="flex gap-2 text-sm">
              <p>{asset.exifInfo.state}</p>
            </div>
          {/if}
          {#if asset.exifInfo?.country}
            <div class="flex gap-2 text-sm">
              <p>{asset.exifInfo.country}</p>
            </div>
          {/if}
        </div>
      </div>
    {/if}
  </div>
</section>

{#if latlng && $featureFlags.loaded && $featureFlags.map}
  <div class="h-[360px]">
    <Map mapMarkers={[{ lat: latlng.lat, lon: latlng.lng, id: asset.id }]} center={latlng} zoom={14} simplified>
      <svelte:fragment slot="popup" let:marker>
        {@const { lat, lon } = marker}
        <div class="flex flex-col items-center gap-1">
          <p class="font-bold">{lat.toPrecision(6)}, {lon.toPrecision(6)}</p>
          <a
            href="https://www.openstreetmap.org/?mlat={lat}&mlon={lon}&zoom=15#map=15/{lat}/{lon}"
            target="_blank"
            class="font-medium text-immich-primary"
          >
            Open in OpenStreetMap
          </a>
        </div>
      </svelte:fragment>
    </Map>
  </div>
{/if}

{#if asset.owner && !isOwner}
  <section class="px-6 pt-6 dark:text-immich-dark-fg">
    <p class="text-sm">SHARED BY</p>
    <div class="flex gap-4 pt-4">
      <div>
        <UserAvatar user={asset.owner} size="md" />
      </div>

      <div class="mb-auto mt-auto">
        <p>
          {asset.owner.name}
        </p>
      </div>
    </div>
  </section>
{/if}

{#if albums.length > 0}
  <section class="p-6 dark:text-immich-dark-fg">
    <p class="pb-4 text-sm">APPEARS IN</p>
    {#each albums as album}
      <a data-sveltekit-preload-data="hover" href={`/albums/${album.id}`}>
        <!-- svelte-ignore a11y-no-static-element-interactions -->
        <div
          class="flex gap-4 py-2 hover:cursor-pointer"
          on:click={() => dispatch('click', album)}
          on:keydown={() => dispatch('click', album)}
        >
          <div>
            <img
              alt={album.albumName}
              class="h-[50px] w-[50px] rounded object-cover"
              src={album.albumThumbnailAssetId &&
                api.getAssetThumbnailUrl(album.albumThumbnailAssetId, ThumbnailFormat.Jpeg)}
              draggable="false"
            />
          </div>

          <div class="mb-auto mt-auto">
            <p class="dark:text-immich-dark-primary">{album.albumName}</p>
            <div class="flex gap-2 text-sm">
              <p>{album.assetCount} items</p>
              {#if album.shared}
                <p>· Shared</p>
              {/if}
            </div>
          </div>
        </div>
      </a>
    {/each}
  </section>
{/if}

{#if showEditFaces}
  <PersonSidePanel
    assetId={asset.id}
    on:close={() => {
      showEditFaces = false;
    }}
    on:refresh={handleRefreshPeople}
  />
{/if}<|MERGE_RESOLUTION|>--- conflicted
+++ resolved
@@ -22,11 +22,8 @@
   import Icon from '$lib/components/elements/icon.svelte';
   import PersonSidePanel from '../faces-page/person-side-panel.svelte';
   import Map from '../shared-components/map/map.svelte';
-<<<<<<< HEAD
   import { setBoundingBoxesArray } from '$lib/stores/people.store';
-=======
   import { AppRoute } from '$lib/constants';
->>>>>>> f54e6fc0
 
   export let asset: AssetResponseDto;
   export let albums: AlbumResponseDto[] = [];
@@ -168,7 +165,6 @@
       </div>
 
       <div class="mt-4 flex flex-wrap gap-2">
-<<<<<<< HEAD
         {#each people as person, index (person.id)}
           <div
             role="button"
@@ -177,7 +173,11 @@
             on:mouseover={() => setBoundingBoxesArray(people[index].faces)}
             on:mouseleave={() => setBoundingBoxesArray([])}
           >
-            <a href="/people/{person.id}" class="w-[90px]" on:click={() => dispatch('close-viewer')}>
+            <a
+              href="/people/{person.id}?previousRoute={albumId ? `${AppRoute.ALBUMS}/${albumId}` : AppRoute.PHOTOS}"
+              class="w-[90px]"
+              on:click={() => dispatch('close-viewer')}
+            >
               <ImageThumbnail
                 curve
                 shadow
@@ -207,42 +207,6 @@
               {/if}
             </a>
           </div>
-=======
-        {#each people as person (person.id)}
-          <a
-            href="/people/{person.id}?previousRoute={albumId ? `${AppRoute.ALBUMS}/${albumId}` : AppRoute.PHOTOS}"
-            class="w-[90px]"
-            on:click={() => dispatch('close-viewer')}
-          >
-            <ImageThumbnail
-              curve
-              shadow
-              url={api.getPeopleThumbnailUrl(person.id)}
-              altText={person.name}
-              title={person.name}
-              widthStyle="90px"
-              heightStyle="90px"
-              thumbhash={null}
-            />
-            <p class="mt-1 truncate font-medium" title={person.name}>{person.name}</p>
-            {#if person.birthDate}
-              {@const personBirthDate = DateTime.fromISO(person.birthDate)}
-              <p
-                class="font-light"
-                title={personBirthDate.toLocaleString(
-                  {
-                    month: 'long',
-                    day: 'numeric',
-                    year: 'numeric',
-                  },
-                  { locale: $locale },
-                )}
-              >
-                Age {Math.floor(DateTime.fromISO(asset.fileCreatedAt).diff(personBirthDate, 'years').years)}
-              </p>
-            {/if}
-          </a>
->>>>>>> f54e6fc0
         {/each}
       </div>
     </section>
