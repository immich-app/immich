--- conflicted
+++ resolved
@@ -5,17 +5,6 @@
   import { boundingBoxesArray } from '$lib/stores/people.store';
   import { locale } from '$lib/stores/preferences.store';
   import { featureFlags } from '$lib/stores/server-config.store';
-<<<<<<< HEAD
-  import { delay, getAssetFilename } from '$lib/utils/asset-utils';
-  import { type AlbumResponseDto, type AssetResponseDto, ThumbnailFormat, api } from '@api';
-  import { DateTime } from 'luxon';
-  import { createEventDispatcher, onDestroy } from 'svelte';
-  import { slide } from 'svelte/transition';
-  import { asByteUnitString } from '../../utils/byte-units';
-  import ImageThumbnail from '../assets/thumbnail/image-thumbnail.svelte';
-  import UserAvatar from '../shared-components/user-avatar.svelte';
-  import ChangeDate from '$lib/components/shared-components/change-date.svelte';
-=======
   import { user } from '$lib/stores/user.store';
   import { websocketStore } from '$lib/stores/websocket';
   import { getAssetThumbnailUrl, getPeopleThumbnailUrl, isSharedLink } from '$lib/utils';
@@ -29,7 +18,6 @@
     type AlbumResponseDto,
     type AssetResponseDto,
   } from '@immich/sdk';
->>>>>>> dabbd63a
   import {
     mdiCalendar,
     mdiCameraIris,
@@ -48,22 +36,10 @@
   import { handleError } from '../../utils/handle-error';
   import ImageThumbnail from '../assets/thumbnail/image-thumbnail.svelte';
   import CircleIconButton from '../elements/buttons/circle-icon-button.svelte';
-<<<<<<< HEAD
-  import { boundingBoxesArray } from '$lib/stores/people.store';
-  import { websocketStore } from '$lib/stores/websocket';
-  import { AppRoute, QueryParameter, timeToLoadTheMap } from '$lib/constants';
-  import ChangeLocation from '../shared-components/change-location.svelte';
-  import { handleError } from '../../utils/handle-error';
-  import { user } from '$lib/stores/user.store';
-  import { autoGrowHeight } from '$lib/utils/autogrow';
-  import { clickOutside } from '$lib/utils/click-outside';
-  import LoadingSpinner from '../shared-components/loading-spinner.svelte';
-=======
   import PersonSidePanel from '../faces-page/person-side-panel.svelte';
   import ChangeLocation from '../shared-components/change-location.svelte';
   import Map from '../shared-components/map/map.svelte';
   import UserAvatar from '../shared-components/user-avatar.svelte';
->>>>>>> dabbd63a
 
   export let asset: AssetResponseDto;
   export let albums: AlbumResponseDto[] = [];
