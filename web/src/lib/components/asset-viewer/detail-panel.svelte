<script lang="ts">
  import { page } from '$app/stores';
  import { locale } from '$lib/stores/preferences.store';
  import { featureFlags } from '$lib/stores/server-config.store';
  import { getAssetFilename } from '$lib/utils/asset-utils';
  import { AlbumResponseDto, AssetResponseDto, ThumbnailFormat, api } from '@api';
  import { DateTime } from 'luxon';
  import { createEventDispatcher } from 'svelte';
  import { slide } from 'svelte/transition';
  import { asByteUnitString } from '../../utils/byte-units';
  import ImageThumbnail from '../assets/thumbnail/image-thumbnail.svelte';
  import UserAvatar from '../shared-components/user-avatar.svelte';
<<<<<<< HEAD
  import { mdiCalendar, mdiCameraIris, mdiClose, mdiImageOutline, mdiMapMarkerOutline, mdiPencil } from '@mdi/js';
=======
  import {
    mdiCalendar,
    mdiCameraIris,
    mdiClose,
    mdiImageOutline,
    mdiMapMarkerOutline,
    mdiInformationOutline,
  } from '@mdi/js';
>>>>>>> 72fb421f
  import Icon from '$lib/components/elements/icon.svelte';
  import PersonSidePanel, { PersonToCreate } from '../faces-page/person-side-panel.svelte';
  import Map from '../shared-components/map/map.svelte';
  import { setBoundingBoxesArray } from '$lib/stores/people.store';

  export let asset: AssetResponseDto;
  export let albums: AlbumResponseDto[] = [];

  let textarea: HTMLTextAreaElement;
  let description: string;
  let showEditFaces = false;
  let customFeaturePhoto = new Array<PersonToCreate | null>(asset.people?.length || 0);
  let previousId: string;
  $: {
    if (!previousId) {
      previousId = asset.id;
    }
    if (asset.id !== previousId) {
      customFeaturePhoto = new Array<PersonToCreate | null>(asset.people?.length || 0);
      showEditFaces = false;
      previousId = asset.id;
    }
  }

  $: isOwner = $page?.data?.user?.id === asset.ownerId;

  $: {
    // Get latest description from server
    if (asset.id && !api.isSharedLink) {
      api.assetApi.getAssetById({ id: asset.id }).then((res) => {
        people = res.data?.people || [];
        textarea.value = res.data?.exifInfo?.description || '';
      });
    }
  }

  $: latlng = (() => {
    const lat = asset.exifInfo?.latitude;
    const lng = asset.exifInfo?.longitude;

    if (lat && lng) {
      return { lat: Number(lat.toFixed(7)), lng: Number(lng.toFixed(7)) };
    }
  })();

  $: people = asset.people || [];

  const dispatch = createEventDispatcher();

  const getMegapixel = (width: number, height: number): number | undefined => {
    const megapixel = Math.round((height * width) / 1_000_000);

    if (megapixel) {
      return megapixel;
    }

    return undefined;
  };

  const handleRefreshPeople = async () => {
    await api.assetApi.getAssetById({ id: asset.id }).then((res) => {
      people = res.data?.people || [];
      textarea.value = res.data?.exifInfo?.description || '';
    });
    showEditFaces = false;
  };

  const autoGrowHeight = (e: Event) => {
    const target = e.target as HTMLTextAreaElement;
    target.style.height = 'auto';
    target.style.height = `${target.scrollHeight}px`;
  };

  const handleFocusIn = () => {
    dispatch('description-focus-in');
  };

  const handleFocusOut = async () => {
    dispatch('description-focus-out');
    try {
      await api.assetApi.updateAsset({
        id: asset.id,
        updateAssetDto: {
          description: description,
        },
      });
    } catch (error) {
      console.error(error);
    }
  };

  let showAssetPath = false;
  const toggleAssetPath = () => (showAssetPath = !showAssetPath);
</script>

<section class="relative p-2 dark:bg-immich-dark-bg dark:text-immich-dark-fg">
  <div class="flex place-items-center gap-2">
    <button
      class="flex place-content-center place-items-center rounded-full p-3 transition-colors hover:bg-gray-200 dark:text-immich-dark-fg dark:hover:bg-gray-900"
      on:click={() => dispatch('close')}
    >
      <Icon path={mdiClose} size="24" />
    </button>

    <p class="text-lg text-immich-fg dark:text-immich-dark-fg">Info</p>
  </div>

  {#if asset.isOffline}
    <section class="px-4 py-4">
      <div role="alert">
        <div class="rounded-t bg-red-500 px-4 py-2 font-bold text-white">Asset offline</div>
        <div class="rounded-b border border-t-0 border-red-400 bg-red-100 px-4 py-3 text-red-700">
          <p>
            This asset is offline. Immich can not access its file location. Please ensure the asset is available and
            then rescan the library.
          </p>
        </div>
      </div>
    </section>
  {/if}

  <section class="mx-4 mt-10" style:display={!isOwner && textarea?.value == '' ? 'none' : 'block'}>
    <textarea
      bind:this={textarea}
      class="max-h-[500px]
      w-full resize-none overflow-hidden border-b border-gray-500 bg-transparent text-base text-black outline-none transition-all focus:border-b-2 focus:border-immich-primary disabled:border-none dark:text-white dark:focus:border-immich-dark-primary"
      placeholder={!isOwner ? '' : 'Add a description'}
      on:focusin={handleFocusIn}
      on:focusout={handleFocusOut}
      on:input={autoGrowHeight}
      bind:value={description}
      disabled={!isOwner}
    />
  </section>

  {#if !api.isSharedLink && people.length > 0}
    <section class="px-4 py-4 text-sm uppercase">
      <div class="grid grid-cols-2 items-center">
        <h2 class="justify-self-start uppercase">People</h2>
        <button class="justify-self-end" on:click={() => (showEditFaces = true)}>
          <Icon path={mdiPencil} size={18} />
        </button>
      </div>

      <div class="mt-4 flex flex-wrap gap-2">
        {#each people as person, index (person.id)}
          <div
            role="button"
            tabindex={index}
            on:focus={() => setBoundingBoxesArray(people[index].faces)}
            on:mouseover={() => setBoundingBoxesArray(people[index].faces)}
            on:mouseleave={() => setBoundingBoxesArray([])}
          >
            <a href="/people/{person.id}" class="w-[90px]" on:click={() => dispatch('close-viewer')}>
              <ImageThumbnail
                curve
                shadow
                url={customFeaturePhoto[index]?.thumbnail || api.getPeopleThumbnailUrl(person.id)}
                altText={person.name}
                title={person.name}
                widthStyle="90px"
                heightStyle="90px"
                thumbhash={null}
              />
              <p class="mt-1 truncate font-medium" title={person.name}>{person.name}</p>
              {#if person.birthDate}
                {@const personBirthDate = DateTime.fromISO(person.birthDate)}
                <p
                  class="font-light"
                  title={personBirthDate.toLocaleString(
                    {
                      month: 'long',
                      day: 'numeric',
                      year: 'numeric',
                    },
                    { locale: $locale },
                  )}
                >
                  Age {Math.floor(DateTime.fromISO(asset.fileCreatedAt).diff(personBirthDate, 'years').years)}
                </p>
              {/if}
            </a>
          </div>
        {/each}
      </div>
    </section>
  {/if}

  <div class="px-4 py-4">
    {#if !asset.exifInfo && !asset.isExternal}
      <p class="text-sm">NO EXIF INFO AVAILABLE</p>
    {:else if !asset.exifInfo && asset.isExternal}
      <div class="flex gap-4 py-4">
        <div>
          <p class="break-all">
            Metadata not loaded for {asset.originalPath}
          </p>
        </div>
      </div>
    {:else}
      <p class="text-sm">DETAILS</p>
    {/if}

    {#if asset.exifInfo?.dateTimeOriginal}
      {@const assetDateTimeOriginal = DateTime.fromISO(asset.exifInfo.dateTimeOriginal, {
        zone: asset.exifInfo.timeZone ?? undefined,
      })}
      <div class="flex gap-4 py-4">
        <div>
          <Icon path={mdiCalendar} size="24" />
        </div>

        <div>
          <p>
            {assetDateTimeOriginal.toLocaleString(
              {
                month: 'short',
                day: 'numeric',
                year: 'numeric',
              },
              { locale: $locale },
            )}
          </p>
          <div class="flex gap-2 text-sm">
            <p>
              {assetDateTimeOriginal.toLocaleString(
                {
                  weekday: 'short',
                  hour: 'numeric',
                  minute: '2-digit',
                  timeZoneName: 'longOffset',
                },
                { locale: $locale },
              )}
            </p>
          </div>
        </div>
      </div>{/if}

    {#if asset.exifInfo?.fileSizeInByte}
      <div class="flex gap-4 py-4">
        <div><Icon path={mdiImageOutline} size="24" /></div>

        <div>
          <p class="break-all flex place-items-center gap-2">
            {#if isOwner}
              {asset.originalFileName}
              <button title="Show File Location" on:click={toggleAssetPath}>
                <Icon path={mdiInformationOutline} />
              </button>
            {:else}
              {getAssetFilename(asset)}
            {/if}
          </p>
          <div class="flex gap-2 text-sm">
            {#if asset.exifInfo.exifImageHeight && asset.exifInfo.exifImageWidth}
              {#if getMegapixel(asset.exifInfo.exifImageHeight, asset.exifInfo.exifImageWidth)}
                <p>
                  {getMegapixel(asset.exifInfo.exifImageHeight, asset.exifInfo.exifImageWidth)} MP
                </p>
              {/if}

              <p>{asset.exifInfo.exifImageHeight} x {asset.exifInfo.exifImageWidth}</p>
            {/if}
            <p>{asByteUnitString(asset.exifInfo.fileSizeInByte, $locale)}</p>
          </div>
          {#if showAssetPath}
            <p class="text-xs opacity-50 break-all" transition:slide={{ duration: 250 }}>
              {asset.originalPath}
            </p>
          {/if}
        </div>
      </div>
    {/if}

    {#if asset.exifInfo?.make || asset.exifInfo?.model || asset.exifInfo?.fNumber}
      <div class="flex gap-4 py-4">
        <div><Icon path={mdiCameraIris} size="24" /></div>

        <div>
          <p>{asset.exifInfo.make || ''} {asset.exifInfo.model || ''}</p>
          <div class="flex gap-2 text-sm">
            {#if asset.exifInfo?.fNumber}
              <p>{`ƒ/${asset.exifInfo.fNumber.toLocaleString($locale)}` || ''}</p>
            {/if}

            {#if asset.exifInfo.exposureTime}
              <p>{`${asset.exifInfo.exposureTime}`}</p>
            {/if}

            {#if asset.exifInfo.focalLength}
              <p>{`${asset.exifInfo.focalLength.toLocaleString($locale)} mm`}</p>
            {/if}

            {#if asset.exifInfo.iso}
              <p>
                {`ISO ${asset.exifInfo.iso}`}
              </p>
            {/if}
          </div>
        </div>
      </div>
    {/if}

    {#if asset.exifInfo?.city}
      <div class="flex gap-4 py-4">
        <div><Icon path={mdiMapMarkerOutline} size="24" /></div>

        <div>
          <p>{asset.exifInfo.city}</p>
          {#if asset.exifInfo?.state}
            <div class="flex gap-2 text-sm">
              <p>{asset.exifInfo.state}</p>
            </div>
          {/if}
          {#if asset.exifInfo?.country}
            <div class="flex gap-2 text-sm">
              <p>{asset.exifInfo.country}</p>
            </div>
          {/if}
        </div>
      </div>
    {/if}
  </div>
</section>

{#if latlng && $featureFlags.loaded && $featureFlags.map}
  <div class="h-[360px]">
    <Map mapMarkers={[{ lat: latlng.lat, lon: latlng.lng, id: asset.id }]} center={latlng} zoom={14} simplified>
      <svelte:fragment slot="popup" let:marker>
        {@const { lat, lon } = marker}
        <div class="flex flex-col items-center gap-1">
          <p class="font-bold">{lat.toPrecision(6)}, {lon.toPrecision(6)}</p>
          <a
            href="https://www.openstreetmap.org/?mlat={lat}&mlon={lon}&zoom=15#map=15/{lat}/{lon}"
            target="_blank"
            class="font-medium text-immich-primary"
          >
            Open in OpenStreetMap
          </a>
        </div>
      </svelte:fragment>
    </Map>
  </div>
{/if}

{#if asset.owner && !isOwner}
  <section class="px-6 pt-6 dark:text-immich-dark-fg">
    <p class="text-sm">SHARED BY</p>
    <div class="flex gap-4 pt-4">
      <div>
        <UserAvatar user={asset.owner} size="md" autoColor />
      </div>

      <div class="mb-auto mt-auto">
        <p>
          {asset.owner.name}
        </p>
      </div>
    </div>
  </section>
{/if}

{#if albums.length > 0}
  <section class="p-6 dark:text-immich-dark-fg">
    <p class="pb-4 text-sm">APPEARS IN</p>
    {#each albums as album}
      <a data-sveltekit-preload-data="hover" href={`/albums/${album.id}`}>
        <!-- svelte-ignore a11y-no-static-element-interactions -->
        <div
          class="flex gap-4 py-2 hover:cursor-pointer"
          on:click={() => dispatch('click', album)}
          on:keydown={() => dispatch('click', album)}
        >
          <div>
            <img
              alt={album.albumName}
              class="h-[50px] w-[50px] rounded object-cover"
              src={album.albumThumbnailAssetId &&
                api.getAssetThumbnailUrl(album.albumThumbnailAssetId, ThumbnailFormat.Jpeg)}
              draggable="false"
            />
          </div>

          <div class="mb-auto mt-auto">
            <p class="dark:text-immich-dark-primary">{album.albumName}</p>
            <div class="flex gap-2 text-sm">
              <p>{album.assetCount} items</p>
              {#if album.shared}
                <p>· Shared</p>
              {/if}
            </div>
          </div>
        </div>
      </a>
    {/each}
  </section>
{/if}

{#if showEditFaces}
  <PersonSidePanel
    assetId={asset.id}
    on:close={() => {
      showEditFaces = false;
    }}
    on:refresh={handleRefreshPeople}
  />
{/if}<|MERGE_RESOLUTION|>--- conflicted
+++ resolved
@@ -10,9 +10,6 @@
   import { asByteUnitString } from '../../utils/byte-units';
   import ImageThumbnail from '../assets/thumbnail/image-thumbnail.svelte';
   import UserAvatar from '../shared-components/user-avatar.svelte';
-<<<<<<< HEAD
-  import { mdiCalendar, mdiCameraIris, mdiClose, mdiImageOutline, mdiMapMarkerOutline, mdiPencil } from '@mdi/js';
-=======
   import {
     mdiCalendar,
     mdiCameraIris,
@@ -21,7 +18,6 @@
     mdiMapMarkerOutline,
     mdiInformationOutline,
   } from '@mdi/js';
->>>>>>> 72fb421f
   import Icon from '$lib/components/elements/icon.svelte';
   import PersonSidePanel, { PersonToCreate } from '../faces-page/person-side-panel.svelte';
   import Map from '../shared-components/map/map.svelte';
