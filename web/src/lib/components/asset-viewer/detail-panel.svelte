<script lang="ts">
  import { goto } from '$app/navigation';
  import DetailPanelDescription from '$lib/components/asset-viewer/detail-panel-description.svelte';
  import DetailPanelLocation from '$lib/components/asset-viewer/detail-panel-location.svelte';
  import DetailPanelRating from '$lib/components/asset-viewer/detail-panel-star-rating.svelte';
  import DetailPanelTags from '$lib/components/asset-viewer/detail-panel-tags.svelte';
  import Icon from '$lib/components/elements/icon.svelte';
  import ChangeDate from '$lib/components/shared-components/change-date.svelte';
  import { AppRoute, QueryParameter, timeToLoadTheMap } from '$lib/constants';
  import { authManager } from '$lib/managers/auth-manager.svelte';
  import { isFaceEditMode } from '$lib/stores/face-edit.svelte';
  import { boundingBoxesArray } from '$lib/stores/people.store';
  import { locale } from '$lib/stores/preferences.store';
  import { featureFlags } from '$lib/stores/server-config.store';
  import { preferences, user } from '$lib/stores/user.store';
  import { getAssetThumbnailUrl, getPeopleThumbnailUrl, handlePromiseError } from '$lib/utils';
  import { delay, isFlipped } from '$lib/utils/asset-utils';
  import { getByteUnitString } from '$lib/utils/byte-units';
  import { handleError } from '$lib/utils/handle-error';
  import { getMetadataSearchQuery } from '$lib/utils/metadata-search';
  import { fromDateTimeOriginal, fromLocalDateTime } from '$lib/utils/timeline-util';
  import {
    AssetMediaSize,
    getAssetInfo,
    updateAsset,
    type AlbumResponseDto,
    type AssetResponseDto,
    type ExifResponseDto,
  } from '@immich/sdk';
  import {
    mdiCalendar,
    mdiCameraIris,
    mdiClose,
    mdiEye,
    mdiEyeOff,
    mdiImageOutline,
    mdiInformationOutline,
    mdiPencil,
    mdiPlus,
  } from '@mdi/js';
  import { DateTime } from 'luxon';
  import { t } from 'svelte-i18n';
  import { slide } from 'svelte/transition';
  import ImageThumbnail from '../assets/thumbnail/image-thumbnail.svelte';
  import CircleIconButton from '../elements/buttons/circle-icon-button.svelte';
  import PersonSidePanel from '../faces-page/person-side-panel.svelte';
  import LoadingSpinner from '../shared-components/loading-spinner.svelte';
  import UserAvatar from '../shared-components/user-avatar.svelte';
  import AlbumListItemDetails from './album-list-item-details.svelte';

  interface Props {
    asset: AssetResponseDto;
    albums?: AlbumResponseDto[];
    currentAlbum?: AlbumResponseDto | null;
    onClose: () => void;
  }

  let { asset, albums = [], currentAlbum = null, onClose }: Props = $props();

  const getDimensions = (exifInfo: ExifResponseDto) => {
    const { exifImageWidth: width, exifImageHeight: height } = exifInfo;
    if (isFlipped(exifInfo.orientation)) {
      return { width: height, height: width };
    }

    return { width, height };
  };

  let showAssetPath = $state(false);
  let showEditFaces = $state(false);
  let previousId: string | undefined = $state();

  $effect(() => {
    if (!previousId) {
      previousId = asset.id;
    }
    if (asset.id !== previousId) {
      showEditFaces = false;
      previousId = asset.id;
    }
  });

  let isOwner = $derived($user?.id === asset.ownerId);

  const handleNewAsset = async (newAsset: AssetResponseDto) => {
    // TODO: check if reloading asset data is necessary
    if (newAsset.id && !authManager.key) {
      const data = await getAssetInfo({ id: asset.id });
      people = data?.people || [];
      unassignedFaces = data?.unassignedFaces || [];
    }
  };

  $effect(() => {
    handlePromiseError(handleNewAsset(asset));
  });

  let latlng = $derived(
    (() => {
      const lat = asset.exifInfo?.latitude;
      const lng = asset.exifInfo?.longitude;

      if (lat && lng) {
        return { lat: Number(lat.toFixed(7)), lng: Number(lng.toFixed(7)) };
      }
    })(),
  );

  let people = $state(asset.people || []);
  let unassignedFaces = $state(asset.unassignedFaces || []);
  let showingHiddenPeople = $state(false);
  let timeZone = $derived(asset.exifInfo?.timeZone);
  let dateTime = $derived(
    timeZone && asset.exifInfo?.dateTimeOriginal
      ? fromDateTimeOriginal(asset.exifInfo.dateTimeOriginal, timeZone)
      : fromLocalDateTime(asset.localDateTime),
  );

  const getMegapixel = (width: number, height: number): number | undefined => {
    const megapixel = Math.round((height * width) / 1_000_000);

    if (megapixel) {
      return megapixel;
    }

    return undefined;
  };

  const handleRefreshPeople = async () => {
    await getAssetInfo({ id: asset.id }).then((data) => {
      people = data?.people || [];
      unassignedFaces = data?.unassignedFaces || [];
    });
    showEditFaces = false;
  };

  const getAssetFolderHref = (asset: AssetResponseDto) => {
    const folderUrl = new URL(AppRoute.FOLDERS, globalThis.location.href);
    // Remove the last part of the path to get the parent path
    const assetParentPath = asset.originalPath.split('/').slice(0, -1).join('/');
    folderUrl.searchParams.set(QueryParameter.PATH, assetParentPath);
    return folderUrl.href;
  };

  const toggleAssetPath = () => (showAssetPath = !showAssetPath);

  let isShowChangeDate = $state(false);

  async function handleConfirmChangeDate(dateTimeOriginal: string) {
    isShowChangeDate = false;
    try {
      await updateAsset({ id: asset.id, updateAssetDto: { dateTimeOriginal } });
    } catch (error) {
      handleError(error, $t('errors.unable_to_change_date'));
    }
  }
</script>

<section class="relative p-2 dark:bg-immich-dark-bg dark:text-immich-dark-fg">
  <div class="flex place-items-center gap-2">
    <CircleIconButton icon={mdiClose} title={$t('close')} onclick={onClose} />
    <p class="text-lg text-immich-fg dark:text-immich-dark-fg">{$t('info')}</p>
  </div>

  {#if asset.isOffline}
    <section class="px-4 py-4">
      <div role="alert">
        <div class="rounded-t bg-red-500 px-4 py-2 font-bold text-white">
          {$t('asset_offline')}
        </div>
        <div class="border border-t-0 border-red-400 bg-red-100 px-4 py-3 text-red-700">
          <p>
            {#if $user?.isAdmin}
              {$t('admin.asset_offline_description')}
            {:else}
              {$t('asset_offline_description')}
            {/if}
          </p>
        </div>
        <div class="rounded-b bg-red-500 px-4 py-2 text-white text-sm">
          <p>{asset.originalPath}</p>
        </div>
      </div>
    </section>
  {/if}

  <DetailPanelDescription {asset} {isOwner} />
  <DetailPanelRating {asset} {isOwner} />

  {#if !authManager.key && isOwner}
    <section class="px-4 pt-4 text-sm">
      <div class="flex h-10 w-full items-center justify-between">
        <h2>{$t('people').toUpperCase()}</h2>
        <div class="flex gap-2 items-center">
          {#if people.some((person) => person.isHidden)}
            <CircleIconButton
              title={$t('show_hidden_people')}
              icon={showingHiddenPeople ? mdiEyeOff : mdiEye}
              padding="1"
              buttonSize="32"
              onclick={() => (showingHiddenPeople = !showingHiddenPeople)}
            />
          {/if}
          <CircleIconButton
            title={$t('tag_people')}
            icon={mdiPlus}
            padding="1"
            size="20"
            buttonSize="32"
            onclick={() => (isFaceEditMode.value = !isFaceEditMode.value)}
          />

          {#if people.length > 0 || unassignedFaces.length > 0}
            <CircleIconButton
              title={$t('edit_people')}
              icon={mdiPencil}
              padding="1"
              size="20"
              buttonSize="32"
              onclick={() => (showEditFaces = true)}
            />
          {/if}
        </div>
      </div>

      <div class="mt-2 flex flex-wrap gap-2">
        {#each people as person, index (person.id)}
          {#if showingHiddenPeople || !person.isHidden}
            <a
              class="w-[90px]"
              href="{AppRoute.PEOPLE}/{person.id}?{QueryParameter.PREVIOUS_ROUTE}={currentAlbum?.id
                ? `${AppRoute.ALBUMS}/${currentAlbum?.id}`
                : AppRoute.PHOTOS}"
              onfocus={() => ($boundingBoxesArray = people[index].faces)}
              onblur={() => ($boundingBoxesArray = [])}
              onmouseover={() => ($boundingBoxesArray = people[index].faces)}
              onmouseleave={() => ($boundingBoxesArray = [])}
            >
              <div class="relative">
                <ImageThumbnail
                  curve
                  shadow
                  url={getPeopleThumbnailUrl(person)}
                  altText={person.name}
                  title={person.name}
                  widthStyle="90px"
                  heightStyle="90px"
                  hidden={person.isHidden}
                />
              </div>
              <p class="mt-1 truncate font-medium" title={person.name}>{person.name}</p>
              {#if person.birthDate}
                {@const personBirthDate = DateTime.fromISO(person.birthDate)}
                {@const age = Math.floor(DateTime.fromISO(asset.localDateTime).diff(personBirthDate, 'years').years)}
                {@const ageInMonths = Math.floor(
                  DateTime.fromISO(asset.localDateTime).diff(personBirthDate, 'months').months,
                )}
                {#if age >= 0}
                  <p
                    class="font-light"
                    title={personBirthDate.toLocaleString(
                      {
                        month: 'long',
                        day: 'numeric',
                        year: 'numeric',
                      },
                      { locale: $locale },
                    )}
                  >
                    {#if ageInMonths <= 11}
                      {$t('age_months', { values: { months: ageInMonths } })}
                    {:else if ageInMonths > 12 && ageInMonths <= 23}
                      {$t('age_year_months', { values: { months: ageInMonths - 12 } })}
                    {:else}
                      {$t('age_years', { values: { years: age } })}
                    {/if}
                  </p>
                {/if}
              {/if}
            </a>
          {/if}
        {/each}
      </div>
    </section>
  {/if}

  <div class="px-4 py-4">
    {#if asset.exifInfo}
      <div class="flex h-10 w-full items-center justify-between text-sm">
        <h2>{$t('details').toUpperCase()}</h2>
      </div>
    {:else}
      <p class="text-sm">{$t('no_exif_info_available').toUpperCase()}</p>
    {/if}

    {#if dateTime}
      <button
        type="button"
        class="flex w-full text-start justify-between place-items-start gap-4 py-4"
        onclick={() => (isOwner ? (isShowChangeDate = true) : null)}
        title={isOwner ? $t('edit_date') : ''}
        class:hover:dark:text-immich-dark-primary={isOwner}
        class:hover:text-immich-primary={isOwner}
      >
        <div class="flex gap-4">
          <div>
            <Icon path={mdiCalendar} size="24" />
          </div>

          <div>
            <p>
              {dateTime.toLocaleString(
                {
                  month: 'short',
                  day: 'numeric',
                  year: 'numeric',
                },
                { locale: $locale },
              )}
            </p>
            <div class="flex gap-2 text-sm">
              <p>
                {dateTime.toLocaleString(
                  {
                    weekday: 'short',
                    hour: 'numeric',
                    minute: '2-digit',
                    timeZoneName: timeZone ? 'longOffset' : undefined,
                  },
                  { locale: $locale },
                )}
              </p>
            </div>
          </div>
        </div>

        {#if isOwner}
          <div class="p-1">
            <Icon path={mdiPencil} size="20" />
          </div>
        {/if}
      </button>
    {:else if !dateTime && isOwner}
      <div class="flex justify-between place-items-start gap-4 py-4">
        <div class="flex gap-4">
          <div>
            <Icon path={mdiCalendar} size="24" />
          </div>
        </div>
        <div class="p-1">
          <Icon path={mdiPencil} size="20" />
        </div>
      </div>
    {/if}

    {#if isShowChangeDate}
<<<<<<< HEAD
      <Portal>
        <ChangeDate
          initialDate={dateTime}
          initialTimeZone={timeZone ?? ''}
          withDuration={false}
          onConfirm={handleConfirmChangeDate}
          onCancel={() => (isShowChangeDate = false)}
        />
      </Portal>
=======
      <ChangeDate
        initialDate={dateTime}
        initialTimeZone={timeZone ?? ''}
        onConfirm={handleConfirmChangeDate}
        onCancel={() => (isShowChangeDate = false)}
      />
>>>>>>> ff63b0fa
    {/if}

    <div class="flex gap-4 py-4">
      <div><Icon path={mdiImageOutline} size="24" /></div>

      <div>
        <p class="break-all flex place-items-center gap-2 whitespace-pre-wrap">
          {asset.originalFileName}
          {#if isOwner}
            <CircleIconButton
              icon={mdiInformationOutline}
              title={$t('show_file_location')}
              size="16"
              padding="2"
              onclick={toggleAssetPath}
            />
          {/if}
        </p>
        {#if showAssetPath}
          <p
            class="text-xs opacity-50 break-all pb-2 hover:dark:text-immich-dark-primary hover:text-immich-primary"
            transition:slide={{ duration: 250 }}
          >
            <a href={getAssetFolderHref(asset)} title={$t('go_to_folder')} class="whitespace-pre-wrap">
              {asset.originalPath}
            </a>
          </p>
        {/if}
        {#if (asset.exifInfo?.exifImageHeight && asset.exifInfo?.exifImageWidth) || asset.exifInfo?.fileSizeInByte}
          <div class="flex gap-2 text-sm">
            {#if asset.exifInfo?.exifImageHeight && asset.exifInfo?.exifImageWidth}
              {#if getMegapixel(asset.exifInfo.exifImageHeight, asset.exifInfo.exifImageWidth)}
                <p>
                  {getMegapixel(asset.exifInfo.exifImageHeight, asset.exifInfo.exifImageWidth)} MP
                </p>
                {@const { width, height } = getDimensions(asset.exifInfo)}
                <p>{width} x {height}</p>
              {/if}
            {/if}
            {#if asset.exifInfo?.fileSizeInByte}
              <p>{getByteUnitString(asset.exifInfo.fileSizeInByte, $locale)}</p>
            {/if}
          </div>
        {/if}
      </div>
    </div>

    {#if asset.exifInfo?.make || asset.exifInfo?.model || asset.exifInfo?.fNumber}
      <div class="flex gap-4 py-4">
        <div><Icon path={mdiCameraIris} size="24" /></div>

        <div>
          {#if asset.exifInfo?.make || asset.exifInfo?.model}
            <p>
              <a
                href="{AppRoute.SEARCH}?{getMetadataSearchQuery({
                  ...(asset.exifInfo?.make ? { make: asset.exifInfo.make } : {}),
                  ...(asset.exifInfo?.model ? { model: asset.exifInfo.model } : {}),
                })}"
                title="{$t('search_for')} {asset.exifInfo.make || ''} {asset.exifInfo.model || ''}"
                class="hover:dark:text-immich-dark-primary hover:text-immich-primary"
              >
                {asset.exifInfo.make || ''}
                {asset.exifInfo.model || ''}
              </a>
            </p>
          {/if}

          {#if asset.exifInfo?.lensModel}
            <div class="flex gap-2 text-sm">
              <p>
                <a
                  href="{AppRoute.SEARCH}?{getMetadataSearchQuery({ lensModel: asset.exifInfo.lensModel })}"
                  title="{$t('search_for')} {asset.exifInfo.lensModel}"
                  class="hover:dark:text-immich-dark-primary hover:text-immich-primary line-clamp-1"
                >
                  {asset.exifInfo.lensModel}
                </a>
              </p>
            </div>
          {/if}

          <div class="flex gap-2 text-sm">
            {#if asset.exifInfo?.fNumber}
              <p>ƒ/{asset.exifInfo.fNumber.toLocaleString($locale)}</p>
            {/if}

            {#if asset.exifInfo.exposureTime}
              <p>{`${asset.exifInfo.exposureTime} s`}</p>
            {/if}

            {#if asset.exifInfo.focalLength}
              <p>{`${asset.exifInfo.focalLength.toLocaleString($locale)} mm`}</p>
            {/if}

            {#if asset.exifInfo.iso}
              <p>
                {`ISO ${asset.exifInfo.iso}`}
              </p>
            {/if}
          </div>
        </div>
      </div>
    {/if}

    <DetailPanelLocation {isOwner} {asset} />
  </div>
</section>

{#if latlng && $featureFlags.loaded && $featureFlags.map}
  <div class="h-[360px]">
    {#await import('../shared-components/map/map.svelte')}
      {#await delay(timeToLoadTheMap) then}
        <!-- show the loading spinner only if loading the map takes too much time -->
        <div class="flex items-center justify-center h-full w-full">
          <LoadingSpinner />
        </div>
      {/await}
    {:then component}
      <component.default
        mapMarkers={[
          {
            lat: latlng.lat,
            lon: latlng.lng,
            id: asset.id,
            city: asset.exifInfo?.city ?? null,
            state: asset.exifInfo?.state ?? null,
            country: asset.exifInfo?.country ?? null,
          },
        ]}
        center={latlng}
        showSettings={false}
        zoom={12.5}
        simplified
        useLocationPin
        onOpenInMapView={() => goto(`${AppRoute.MAP}#12.5/${latlng.lat}/${latlng.lng}`)}
      >
        {#snippet popup({ marker })}
          {@const { lat, lon } = marker}
          <div class="flex flex-col items-center gap-1">
            <p class="font-bold">{lat.toPrecision(6)}, {lon.toPrecision(6)}</p>
            <a
              href="https://www.openstreetmap.org/?mlat={lat}&mlon={lon}&zoom=13#map=15/{lat}/{lon}"
              target="_blank"
              class="font-medium text-immich-primary"
            >
              {$t('open_in_openstreetmap')}
            </a>
          </div>
        {/snippet}
      </component.default>
    {/await}
  </div>
{/if}

{#if currentAlbum && currentAlbum.albumUsers.length > 0 && asset.owner}
  <section class="px-6 dark:text-immich-dark-fg mt-4">
    <p class="text-sm">{$t('shared_by').toUpperCase()}</p>
    <div class="flex gap-4 pt-4">
      <div>
        <UserAvatar user={asset.owner} size="md" />
      </div>

      <div class="mb-auto mt-auto">
        <p>
          {asset.owner.name}
        </p>
      </div>
    </div>
  </section>
{/if}

{#if albums.length > 0}
  <section class="px-6 pt-6 dark:text-immich-dark-fg">
    <p class="pb-4 text-sm">{$t('appears_in').toUpperCase()}</p>
    {#each albums as album (album.id)}
      <a href="{AppRoute.ALBUMS}/{album.id}">
        <div class="flex gap-4 pt-2 hover:cursor-pointer items-center">
          <div>
            <img
              alt={album.albumName}
              class="h-[50px] w-[50px] rounded object-cover"
              src={album.albumThumbnailAssetId &&
                getAssetThumbnailUrl({ id: album.albumThumbnailAssetId, size: AssetMediaSize.Preview })}
              draggable="false"
            />
          </div>

          <div class="mb-auto mt-auto">
            <p class="dark:text-immich-dark-primary">{album.albumName}</p>
            <div class="flex flex-col gap-0 text-sm">
              <div>
                <AlbumListItemDetails {album} />
              </div>
            </div>
          </div>
        </div>
      </a>
    {/each}
  </section>
{/if}

{#if $preferences?.tags?.enabled}
  <section class="relative px-2 pb-12 dark:bg-immich-dark-bg dark:text-immich-dark-fg">
    <DetailPanelTags {asset} {isOwner} />
  </section>
{/if}

{#if showEditFaces}
  <PersonSidePanel
    assetId={asset.id}
    assetType={asset.type}
    onClose={() => (showEditFaces = false)}
    onRefresh={handleRefreshPeople}
  />
{/if}<|MERGE_RESOLUTION|>--- conflicted
+++ resolved
@@ -354,24 +354,13 @@
     {/if}
 
     {#if isShowChangeDate}
-<<<<<<< HEAD
-      <Portal>
-        <ChangeDate
-          initialDate={dateTime}
-          initialTimeZone={timeZone ?? ''}
-          withDuration={false}
-          onConfirm={handleConfirmChangeDate}
-          onCancel={() => (isShowChangeDate = false)}
-        />
-      </Portal>
-=======
       <ChangeDate
         initialDate={dateTime}
         initialTimeZone={timeZone ?? ''}
+        withDuration={false}
         onConfirm={handleConfirmChangeDate}
         onCancel={() => (isShowChangeDate = false)}
       />
->>>>>>> ff63b0fa
     {/if}
 
     <div class="flex gap-4 py-4">
