<script lang="ts">
  import { page } from '$app/stores';
  import { locale } from '$lib/stores/preferences.store';
  import type { LatLngTuple } from 'leaflet';
  import { DateTime } from 'luxon';
  import Calendar from 'svelte-material-icons/Calendar.svelte';
  import CameraIris from 'svelte-material-icons/CameraIris.svelte';
  import Close from 'svelte-material-icons/Close.svelte';
  import ImageOutline from 'svelte-material-icons/ImageOutline.svelte';
  import MapMarkerOutline from 'svelte-material-icons/MapMarkerOutline.svelte';
  import { createEventDispatcher } from 'svelte';
  import { AssetResponseDto, AlbumResponseDto, api, ThumbnailFormat } from '@api';
  import { asByteUnitString } from '../../utils/byte-units';
  import ImageThumbnail from '../assets/thumbnail/image-thumbnail.svelte';
  import { getAssetFilename } from '$lib/utils/asset-utils';
  import UserAvatar from '../shared-components/user-avatar.svelte';

  export let asset: AssetResponseDto;
  export let albums: AlbumResponseDto[] = [];

  let textarea: HTMLTextAreaElement;
  let description: string;

  $: isOwner = $page?.data?.user?.id === asset.ownerId;

  $: {
    // Get latest description from server
    if (asset.id && !api.isSharedLink) {
      api.assetApi.getAssetById({ id: asset.id }).then((res) => {
        people = res.data?.people || [];
        textarea.value = res.data?.exifInfo?.description || '';
      });
    }
  }

  $: latlng = (() => {
    const lat = asset.exifInfo?.latitude;
    const lng = asset.exifInfo?.longitude;

    if (lat && lng) {
      return [Number(lat.toFixed(7)), Number(lng.toFixed(7))] as LatLngTuple;
    }
  })();

  $: lat = latlng ? latlng[0] : undefined;
  $: lng = latlng ? latlng[1] : undefined;

  $: people = asset.people || [];

  const dispatch = createEventDispatcher();

  const getMegapixel = (width: number, height: number): number | undefined => {
    const megapixel = Math.round((height * width) / 1_000_000);

    if (megapixel) {
      return megapixel;
    }

    return undefined;
  };

  const autoGrowHeight = (e: Event) => {
    const target = e.target as HTMLTextAreaElement;
    target.style.height = 'auto';
    target.style.height = `${target.scrollHeight}px`;
  };

  const handleFocusIn = () => {
    dispatch('description-focus-in');
  };

  const handleFocusOut = async () => {
    dispatch('description-focus-out');
    try {
      await api.assetApi.updateAsset({
        id: asset.id,
        updateAssetDto: {
          description: description,
        },
      });
    } catch (error) {
      console.error(error);
    }
  };
</script>

<section class="p-2 dark:bg-immich-dark-bg dark:text-immich-dark-fg">
  <div class="flex place-items-center gap-2">
    <button
      class="flex place-content-center place-items-center rounded-full p-3 transition-colors hover:bg-gray-200 dark:text-immich-dark-fg dark:hover:bg-gray-900"
      on:click={() => dispatch('close')}
    >
      <Close size="24" />
    </button>

    <p class="text-lg text-immich-fg dark:text-immich-dark-fg">Info</p>
  </div>

<<<<<<< HEAD
  {#if asset.isOffline}
    <section class="px-4 py-4">
      <div role="alert">
        <div class="rounded-t bg-red-500 px-4 py-2 font-bold text-white">Asset offline</div>
        <div class="rounded-b border border-t-0 border-red-400 bg-red-100 px-4 py-3 text-red-700">
          <p>
            This asset is offline. Immich can not access its file location. Please ensure the asset is available and
            then rescan the library.
          </p>
        </div>
      </div>
    </section>
  {/if}

  <section
    class="mx-4 mt-10"
    style:display={$page?.data?.user?.id !== asset.ownerId && textarea?.value == '' ? 'none' : 'block'}
  >
=======
  <section class="mx-4 mt-10" style:display={!isOwner && textarea?.value == '' ? 'none' : 'block'}>
>>>>>>> 608543da
    <textarea
      bind:this={textarea}
      class="max-h-[500px]
      w-full resize-none overflow-hidden border-b border-gray-500 bg-transparent text-base text-black outline-none transition-all focus:border-b-2 focus:border-immich-primary disabled:border-none dark:text-white dark:focus:border-immich-dark-primary"
      placeholder={!isOwner ? '' : 'Add a description'}
      on:focusin={handleFocusIn}
      on:focusout={handleFocusOut}
      on:input={autoGrowHeight}
      bind:value={description}
      disabled={!isOwner}
    />
  </section>

  {#if !api.isSharedLink && people.length > 0}
    <section class="px-4 py-4 text-sm">
      <h2>PEOPLE</h2>

      <div class="mt-4 flex flex-wrap gap-2">
        {#each people as person (person.id)}
          <a href="/people/{person.id}" class="w-[90px]" on:click={() => dispatch('close-viewer')}>
            <ImageThumbnail
              curve
              shadow
              url={api.getPeopleThumbnailUrl(person.id)}
              altText={person.name}
              title={person.name}
              widthStyle="90px"
              heightStyle="90px"
              thumbhash={null}
            />
            <p class="mt-1 truncate font-medium" title={person.name}>{person.name}</p>
            {#if person.birthDate}
              {@const personBirthDate = DateTime.fromISO(person.birthDate)}
              <p
                class="font-light"
                title={personBirthDate.toLocaleString(
                  {
                    month: 'long',
                    day: 'numeric',
                    year: 'numeric',
                  },
                  { locale: $locale },
                )}
              >
                Age {Math.floor(DateTime.fromISO(asset.fileCreatedAt).diff(personBirthDate, 'years').years)}
              </p>
            {/if}
          </a>
        {/each}
      </div>
    </section>
  {/if}

  <div class="px-4 py-4">
    {#if !asset.exifInfo}
      <p class="text-sm">NO EXIF INFO AVAILABLE</p>
    {:else}
      <p class="text-sm">DETAILS</p>
    {/if}

    {#if asset.exifInfo?.dateTimeOriginal}
      {@const assetDateTimeOriginal = DateTime.fromISO(asset.exifInfo.dateTimeOriginal, {
        zone: asset.exifInfo.timeZone ?? undefined,
      })}
      <div class="flex gap-4 py-4">
        <div>
          <Calendar size="24" />
        </div>

        <div>
          <p>
            {assetDateTimeOriginal.toLocaleString(
              {
                month: 'short',
                day: 'numeric',
                year: 'numeric',
              },
              { locale: $locale },
            )}
          </p>
          <div class="flex gap-2 text-sm">
            <p>
              {assetDateTimeOriginal.toLocaleString(
                {
                  weekday: 'short',
                  hour: 'numeric',
                  minute: '2-digit',
                  timeZoneName: 'longOffset',
                },
                { locale: $locale },
              )}
            </p>
          </div>
        </div>
      </div>{/if}

    {#if asset.exifInfo?.fileSizeInByte}
      <div class="flex gap-4 py-4">
        <div><ImageOutline size="24" /></div>

        <div>
          <p class="break-all">
            {getAssetFilename(asset)}
          </p>
          <div class="flex gap-2 text-sm">
            {#if asset.exifInfo.exifImageHeight && asset.exifInfo.exifImageWidth}
              {#if getMegapixel(asset.exifInfo.exifImageHeight, asset.exifInfo.exifImageWidth)}
                <p>
                  {getMegapixel(asset.exifInfo.exifImageHeight, asset.exifInfo.exifImageWidth)} MP
                </p>
              {/if}

              <p>{asset.exifInfo.exifImageHeight} x {asset.exifInfo.exifImageWidth}</p>
            {/if}
            <p>{asByteUnitString(asset.exifInfo.fileSizeInByte, $locale)}</p>
          </div>
        </div>
      </div>
    {/if}

    {#if asset.exifInfo?.make || asset.exifInfo?.model || asset.exifInfo?.fNumber}
      <div class="flex gap-4 py-4">
        <div><CameraIris size="24" /></div>

        <div>
          <p>{asset.exifInfo.make || ''} {asset.exifInfo.model || ''}</p>
          <div class="flex gap-2 text-sm">
            {#if asset.exifInfo?.fNumber}
              <p>{`ƒ/${asset.exifInfo.fNumber.toLocaleString($locale)}` || ''}</p>
            {/if}

            {#if asset.exifInfo.exposureTime}
              <p>{`${asset.exifInfo.exposureTime}`}</p>
            {/if}

            {#if asset.exifInfo.focalLength}
              <p>{`${asset.exifInfo.focalLength.toLocaleString($locale)} mm`}</p>
            {/if}

            {#if asset.exifInfo.iso}
              <p>
                {`ISO ${asset.exifInfo.iso}`}
              </p>
            {/if}
          </div>
        </div>
      </div>
    {/if}

    {#if asset.exifInfo?.city}
      <div class="flex gap-4 py-4">
        <div><MapMarkerOutline size="24" /></div>

        <div>
          <p>{asset.exifInfo.city}</p>
          {#if asset.exifInfo?.state}
            <div class="flex gap-2 text-sm">
              <p>{asset.exifInfo.state}</p>
            </div>
          {/if}
          {#if asset.exifInfo?.country}
            <div class="flex gap-2 text-sm">
              <p>{asset.exifInfo.country}</p>
            </div>
          {/if}
        </div>
      </div>
    {/if}
  </div>
</section>

{#if latlng}
  <div class="h-[360px]">
    {#await import('../shared-components/leaflet') then { Map, TileLayer, Marker }}
      <Map center={latlng} zoom={14}>
        <TileLayer
          urlTemplate={'https://tile.openstreetmap.org/{z}/{x}/{y}.png'}
          options={{
            attribution: '&copy; <a href="https://www.openstreetmap.org/copyright">OpenStreetMap</a>',
          }}
        />
        <Marker {latlng}>
          <p>
            {lat}, {lng}
          </p>
          <a href="https://www.openstreetmap.org/?mlat={lat}&mlon={lng}&zoom=15#map=15/{lat}/{lng}">
            Open in OpenStreetMap
          </a>
        </Marker>
      </Map>
    {/await}
  </div>
{/if}

{#if asset.owner && !isOwner}
  <section class="px-6 pt-6 dark:text-immich-dark-fg">
    <p class="text-sm">SHARED BY</p>
    <div class="flex gap-4 pt-4">
      <div>
        <UserAvatar user={asset.owner} size="md" autoColor />
      </div>

      <div class="mb-auto mt-auto">
        <p>
          {asset.owner.firstName}
          {asset.owner.lastName}
        </p>
      </div>
    </div>
  </section>
{/if}

{#if albums.length > 0}
  <section class="p-6 dark:text-immich-dark-fg">
    <p class="pb-4 text-sm">APPEARS IN</p>
    {#each albums as album}
      <a data-sveltekit-preload-data="hover" href={`/albums/${album.id}`}>
        <!-- svelte-ignore a11y-no-static-element-interactions -->
        <div
          class="flex gap-4 py-2 hover:cursor-pointer"
          on:click={() => dispatch('click', album)}
          on:keydown={() => dispatch('click', album)}
        >
          <div>
            <img
              alt={album.albumName}
              class="h-[50px] w-[50px] rounded object-cover"
              src={album.albumThumbnailAssetId &&
                api.getAssetThumbnailUrl(album.albumThumbnailAssetId, ThumbnailFormat.Jpeg)}
              draggable="false"
            />
          </div>

          <div class="mb-auto mt-auto">
            <p class="dark:text-immich-dark-primary">{album.albumName}</p>
            <div class="flex gap-2 text-sm">
              <p>{album.assetCount} items</p>
              {#if album.shared}
                <p>· Shared</p>
              {/if}
            </div>
          </div>
        </div>
      </a>
    {/each}
  </section>
{/if}<|MERGE_RESOLUTION|>--- conflicted
+++ resolved
@@ -96,7 +96,6 @@
     <p class="text-lg text-immich-fg dark:text-immich-dark-fg">Info</p>
   </div>
 
-<<<<<<< HEAD
   {#if asset.isOffline}
     <section class="px-4 py-4">
       <div role="alert">
@@ -111,13 +110,7 @@
     </section>
   {/if}
 
-  <section
-    class="mx-4 mt-10"
-    style:display={$page?.data?.user?.id !== asset.ownerId && textarea?.value == '' ? 'none' : 'block'}
-  >
-=======
   <section class="mx-4 mt-10" style:display={!isOwner && textarea?.value == '' ? 'none' : 'block'}>
->>>>>>> 608543da
     <textarea
       bind:this={textarea}
       class="max-h-[500px]
