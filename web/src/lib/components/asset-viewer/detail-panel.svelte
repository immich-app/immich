<script lang="ts">
  import { locale } from '$lib/stores/preferences.store';
  import { featureFlags } from '$lib/stores/server-config.store';
  import { getAssetFilename } from '$lib/utils/asset-utils';
  import { type AlbumResponseDto, type AssetResponseDto, ThumbnailFormat, api } from '@api';
  import { DateTime } from 'luxon';
  import { createEventDispatcher, onDestroy } from 'svelte';
  import { slide } from 'svelte/transition';
  import { asByteUnitString } from '../../utils/byte-units';
  import ImageThumbnail from '../assets/thumbnail/image-thumbnail.svelte';
  import UserAvatar from '../shared-components/user-avatar.svelte';
  import ChangeDate from '$lib/components/shared-components/change-date.svelte';
  import {
    mdiCalendar,
    mdiCameraIris,
    mdiClose,
    mdiEye,
    mdiEyeOff,
    mdiImageOutline,
    mdiMapMarkerOutline,
    mdiInformationOutline,
    mdiPencil,
  } from '@mdi/js';
  import Icon from '$lib/components/elements/icon.svelte';
  import PersonSidePanel from '../faces-page/person-side-panel.svelte';
  import CircleIconButton from '../elements/buttons/circle-icon-button.svelte';
  import Map from '../shared-components/map/map.svelte';
  import { boundingBoxesArray } from '$lib/stores/people.store';
  import { websocketStore } from '$lib/stores/websocket';
  import { AppRoute } from '$lib/constants';
  import ChangeLocation from '../shared-components/change-location.svelte';
  import { handleError } from '../../utils/handle-error';
  import { user } from '$lib/stores/user.store';
  import { autoGrowHeight } from '$lib/utils/autogrow';
  import { clickOutside } from '$lib/utils/click-outside';

  export let asset: AssetResponseDto;
  export let albums: AlbumResponseDto[] = [];
  export let albumId: string | null = null;

  let showAssetPath = false;
  let textArea: HTMLTextAreaElement;
  let description: string;
  let originalDescription: string;
  let showEditFaces = false;
  let previousId: string;

  $: {
    if (!previousId) {
      previousId = asset.id;
    }
    if (asset.id !== previousId) {
      showEditFaces = false;
      previousId = asset.id;
    }
  }

  $: isOwner = $user?.id === asset.ownerId;

  const handleNewAsset = async (newAsset: AssetResponseDto) => {
    description = newAsset?.exifInfo?.description || '';

    // Get latest description from server
    if (newAsset.id && !api.isSharedLink) {
      const { data } = await api.assetApi.getAssetById({ id: asset.id });
      people = data?.people || [];

      description = data.exifInfo?.description || '';
    }
    originalDescription = description;
  };

  $: handleNewAsset(asset);

  $: latlng = (() => {
    const lat = asset.exifInfo?.latitude;
    const lng = asset.exifInfo?.longitude;

    if (lat && lng) {
      return { lat: Number(lat.toFixed(7)), lng: Number(lng.toFixed(7)) };
    }
  })();

  $: people = asset.people || [];
  $: showingHiddenPeople = false;

  const unsubscribe = websocketStore.onAssetUpdate.subscribe((assetUpdate) => {
    if (assetUpdate && assetUpdate.id === asset.id) {
      asset = assetUpdate;
    }
  });

  onDestroy(() => {
    unsubscribe();
  });

  const dispatch = createEventDispatcher<{
    close: void;
    descriptionFocusIn: void;
    descriptionFocusOut: void;
    click: AlbumResponseDto;
    closeViewer: void;
  }>();

  const handleKeypress = async (event: KeyboardEvent) => {
    if (event.target !== textArea) {
      return;
    }
    const ctrl = event.ctrlKey;
    switch (event.key) {
      case 'Enter':
        if (ctrl && event.target === textArea) {
          handleFocusOut();
        }
    }
  };

  const getMegapixel = (width: number, height: number): number | undefined => {
    const megapixel = Math.round((height * width) / 1_000_000);

    if (megapixel) {
      return megapixel;
    }

    return undefined;
  };

  const handleRefreshPeople = async () => {
    await api.assetApi.getAssetById({ id: asset.id }).then((res) => {
      people = res.data?.people || [];
      textArea.value = res.data?.exifInfo?.description || '';
    });
    showEditFaces = false;
  };

  const handleFocusIn = () => {
    dispatch('descriptionFocusIn');
  };

  const handleFocusOut = async () => {
    textArea.blur();
    if (description === originalDescription) {
      return;
    }
    originalDescription = description;
    dispatch('descriptionFocusOut');
    try {
      await api.assetApi.updateAsset({
        id: asset.id,
        updateAssetDto: { description },
      });
    } catch (error) {
      handleError(error, 'Cannot update the description');
    }
  };

  const toggleAssetPath = () => (showAssetPath = !showAssetPath);

  let isShowChangeDate = false;

  async function handleConfirmChangeDate(dateTimeOriginal: string) {
    isShowChangeDate = false;
    try {
      await api.assetApi.updateAsset({ id: asset.id, updateAssetDto: { dateTimeOriginal } });
    } catch (error) {
      handleError(error, 'Impossible de changer la date');
    }
  }

  let isShowChangeLocation = false;

  async function handleConfirmChangeLocation(gps: { lng: number; lat: number }) {
    isShowChangeLocation = false;

    try {
      await api.assetApi.updateAsset({
        id: asset.id,
        updateAssetDto: {
          latitude: gps.lat,
          longitude: gps.lng,
        },
      });
    } catch (error) {
      handleError(error, 'Impossible de changer la localisation');
    }
  }
</script>

<svelte:window on:keydown={handleKeypress} />

<section class="relative p-2 dark:bg-immich-dark-bg dark:text-immich-dark-fg">
  <div class="flex place-items-center gap-2">
    <button
      class="flex place-content-center place-items-center rounded-full p-3 transition-colors hover:bg-gray-200 dark:text-immich-dark-fg dark:hover:bg-gray-900"
      on:click={() => dispatch('close')}
    >
      <Icon path={mdiClose} size="24" />
    </button>

    <p class="text-lg text-immich-fg dark:text-immich-dark-fg">Info</p>
  </div>

  {#if asset.isOffline}
    <section class="px-4 py-4">
      <div role="alert">
        <div class="rounded-t bg-red-500 px-4 py-2 font-bold text-white">Ressource hors-ligne</div>
        <div class="rounded-b border border-t-0 border-red-400 bg-red-100 px-4 py-3 text-red-700">
          <p>
            Cette ressource est hors ligne. La Mémoire Vive ne peut pas accéder à son emplacement de fichier. Assurez-vous que la ressource est disponible, 
            puis relancez la numérisation de la bibliothèque.
          </p>
        </div>
      </div>
    </section>
  {/if}

<<<<<<< HEAD
  {#if isOwner || description !== ''}
=======
  {#if isOwner}
>>>>>>> 96528134
    <section class="px-4 mt-10">
      {#key asset.id}
        <textarea
          disabled={!isOwner || api.isSharedLink}
          bind:this={textArea}
          class="max-h-[500px]
      w-full resize-none overflow-hidden border-b border-gray-500 bg-transparent text-base text-black outline-none transition-all focus:border-b-2 focus:border-immich-primary disabled:border-none dark:text-white dark:focus:border-immich-dark-primary"
          placeholder={!isOwner ? '' : 'Add a description'}
          on:focusin={handleFocusIn}
          on:focusout={handleFocusOut}
          on:input={() => autoGrowHeight(textArea)}
          bind:value={description}
          use:autoGrowHeight
          use:clickOutside
          on:outclick={handleFocusOut}
        />
      {/key}
    </section>
<<<<<<< HEAD
=======
  {:else if description}
    <p class="break-words whitespace-pre-line w-full text-black dark:text-white text-base">{description}</p>
>>>>>>> 96528134
  {/if}

  {#if !api.isSharedLink && people.length > 0}
    <section class="px-4 py-4 text-sm">
      <div class="flex h-10 w-full items-center justify-between">
        <h2>PEOPLE</h2>
        <div class="flex gap-2 items-center">
          {#if people.some((person) => person.isHidden)}
            <CircleIconButton
              title="Show hidden people"
              icon={showingHiddenPeople ? mdiEyeOff : mdiEye}
              padding="1"
              buttonSize="32"
              on:click={() => (showingHiddenPeople = !showingHiddenPeople)}
            />
          {/if}
          <CircleIconButton
            title="Edit people"
            icon={mdiPencil}
            padding="1"
            size="20"
            buttonSize="32"
            on:click={() => (showEditFaces = true)}
          />
        </div>
      </div>

      <div class="mt-2 flex flex-wrap gap-2">
        {#each people as person, index (person.id)}
          {#if showingHiddenPeople || !person.isHidden}
            <div
              class="w-[90px]"
              role="button"
              tabindex={index}
              on:focus={() => ($boundingBoxesArray = people[index].faces)}
              on:mouseover={() => ($boundingBoxesArray = people[index].faces)}
              on:mouseleave={() => ($boundingBoxesArray = [])}
            >
              <a
                href="{AppRoute.PEOPLE}/{person.id}?previousRoute={albumId
                  ? `${AppRoute.ALBUMS}/${albumId}`
                  : AppRoute.PHOTOS}"
                on:click={() => dispatch('closeViewer')}
              >
                <div class="relative">
                  <ImageThumbnail
                    curve
                    shadow
                    url={api.getPeopleThumbnailUrl(person.id)}
                    altText={person.name}
                    title={person.name}
                    widthStyle="90px"
                    heightStyle="90px"
                    thumbhash={null}
                    hidden={person.isHidden}
                  />
                </div>
                <p class="mt-1 truncate font-medium" title={person.name}>{person.name}</p>
                {#if person.birthDate}
                  {@const personBirthDate = DateTime.fromISO(person.birthDate)}
                  {@const age = Math.floor(DateTime.fromISO(asset.fileCreatedAt).diff(personBirthDate, 'years').years)}
                  {@const ageInMonths = Math.floor(
                    DateTime.fromISO(asset.fileCreatedAt).diff(personBirthDate, 'months').months,
                  )}
                  {#if age >= 0}
                    <p
                      class="font-light"
                      title={personBirthDate.toLocaleString(
                        {
                          month: 'long',
                          day: 'numeric',
                          year: 'numeric',
                        },
                        { locale: $locale },
                      )}
                    >
                      {#if ageInMonths <= 11}
                        Age {ageInMonths} mois
                      {:else}
                        Age {age}
                      {/if}
                    </p>
                  {/if}
                {/if}
              </a>
            </div>
          {/if}
        {/each}
      </div>
    </section>
  {/if}

  <div class="px-4 py-4">
    {#if !asset.exifInfo && !asset.isExternal}
    <p class="text-sm">AUCUNE INFORMATION EXIF DISPONIBLE</p>
    {:else if !asset.exifInfo && asset.isExternal}
      <div class="flex gap-4 py-4">
        <div>
          <p class="break-all">
            Métadonnées non chargées pour {asset.originalPath}
          </p>
        </div>
      </div>
    {:else}
      <div class="flex h-10 w-full items-center justify-between text-sm">
        <h2>DETAILS</h2>
      </div>
    {/if}

    {#if asset.exifInfo?.dateTimeOriginal && !asset.isReadOnly}
      {@const assetDateTimeOriginal = DateTime.fromISO(asset.exifInfo.dateTimeOriginal, {
        zone: asset.exifInfo.timeZone ?? undefined,
      })}
      <div
        class="flex justify-between place-items-start gap-4 py-4"
        tabindex="0"
        role="button"
        on:click={() => (isOwner ? (isShowChangeDate = true) : null)}
        on:keydown={(event) => (isOwner ? event.key === 'Enter' && (isShowChangeDate = true) : null)}
        title={isOwner ? 'Edit date' : ''}
        class:hover:dark:text-immich-dark-primary={isOwner}
        class:hover:text-immich-primary={isOwner}
      >
        <div class="flex gap-4">
          <div>
            <Icon path={mdiCalendar} size="24" />
          </div>

          <div>
            <p>
              {assetDateTimeOriginal.toLocaleString(
                {
                  month: 'short',
                  day: 'numeric',
                  year: 'numeric',
                },
                { locale: $locale },
              )}
            </p>
            <div class="flex gap-2 text-sm">
              <p>
                {assetDateTimeOriginal.toLocaleString(
                  {
                    weekday: 'short',
                    hour: 'numeric',
                    minute: '2-digit',
                    timeZoneName: 'longOffset',
                  },
                  { locale: $locale },
                )}
              </p>
            </div>
          </div>
        </div>

        {#if isOwner}
          <button class="focus:outline-none p-1">
            <Icon path={mdiPencil} size="20" />
          </button>
        {/if}
      </div>
    {:else if !asset.exifInfo?.dateTimeOriginal && !asset.isReadOnly && isOwner}
      <div class="flex justify-between place-items-start gap-4 py-4">
        <div class="flex gap-4">
          <div>
            <Icon path={mdiCalendar} size="24" />
          </div>
        </div>
        <button class="focus:outline-none p-1">
          <Icon path={mdiPencil} size="20" />
        </button>
      </div>
    {:else if asset.exifInfo?.dateTimeOriginal && asset.isReadOnly}
      {@const assetDateTimeOriginal = DateTime.fromISO(asset.exifInfo.dateTimeOriginal, {
        zone: asset.exifInfo.timeZone ?? undefined,
      })}
      <div class="flex justify-between place-items-start gap-4 py-4">
        <div class="flex gap-4">
          <div>
            <Icon path={mdiCalendar} size="24" />
          </div>

          <div>
            <p>
              {assetDateTimeOriginal.toLocaleString(
                {
                  month: 'short',
                  day: 'numeric',
                  year: 'numeric',
                },
                { locale: $locale },
              )}
            </p>
            <div class="flex gap-2 text-sm">
              <p>
                {assetDateTimeOriginal.toLocaleString(
                  {
                    weekday: 'short',
                    hour: 'numeric',
                    minute: '2-digit',
                    timeZoneName: 'longOffset',
                  },
                  { locale: $locale },
                )}
              </p>
            </div>
          </div>
        </div>
      </div>
    {/if}

    {#if isShowChangeDate}
      {@const assetDateTimeOriginal = asset.exifInfo?.dateTimeOriginal
        ? DateTime.fromISO(asset.exifInfo.dateTimeOriginal, {
            zone: asset.exifInfo.timeZone ?? undefined,
          })
        : DateTime.now()}
      <ChangeDate
        initialDate={assetDateTimeOriginal}
        on:confirm={({ detail: date }) => handleConfirmChangeDate(date)}
        on:cancel={() => (isShowChangeDate = false)}
      />
    {/if}

    {#if asset.exifInfo?.fileSizeInByte}
      <div class="flex gap-4 py-4">
        <div><Icon path={mdiImageOutline} size="24" /></div>

        <div>
          <p class="break-all flex place-items-center gap-2">
            {#if isOwner}
              {asset.originalFileName}
              <button title="Show File Location" on:click={toggleAssetPath}>
                <Icon path={mdiInformationOutline} />
              </button>
            {:else}
              {getAssetFilename(asset)}
            {/if}
          </p>
          <div class="flex gap-2 text-sm">
            {#if asset.exifInfo.exifImageHeight && asset.exifInfo.exifImageWidth}
              {#if getMegapixel(asset.exifInfo.exifImageHeight, asset.exifInfo.exifImageWidth)}
                <p>
                  {getMegapixel(asset.exifInfo.exifImageHeight, asset.exifInfo.exifImageWidth)} MP
                </p>
              {/if}

              <p>{asset.exifInfo.exifImageHeight} x {asset.exifInfo.exifImageWidth}</p>
            {/if}
            <p>{asByteUnitString(asset.exifInfo.fileSizeInByte, $locale)}</p>
          </div>
          {#if showAssetPath}
            <p class="text-xs opacity-50 break-all" transition:slide={{ duration: 250 }}>
              {asset.originalPath}
            </p>
          {/if}
        </div>
      </div>
    {/if}

    {#if asset.exifInfo?.make || asset.exifInfo?.model || asset.exifInfo?.fNumber}
      <div class="flex gap-4 py-4">
        <div><Icon path={mdiCameraIris} size="24" /></div>

        <div>
          <p>{asset.exifInfo.make || ''} {asset.exifInfo.model || ''}</p>
          <div class="flex gap-2 text-sm">
            {#if asset.exifInfo?.fNumber}
              <p>{`ƒ/${asset.exifInfo.fNumber.toLocaleString($locale)}` || ''}</p>
            {/if}

            {#if asset.exifInfo.exposureTime}
              <p>{`${asset.exifInfo.exposureTime}`}</p>
            {/if}

            {#if asset.exifInfo.focalLength}
              <p>{`${asset.exifInfo.focalLength.toLocaleString($locale)} mm`}</p>
            {/if}

            {#if asset.exifInfo.iso}
              <p>
                {`ISO ${asset.exifInfo.iso}`}
              </p>
            {/if}
          </div>
        </div>
      </div>
    {/if}

    {#if asset.exifInfo?.city && !asset.isReadOnly}
      <div
        class="flex justify-between place-items-start gap-4 py-4"
        on:click={() => (isOwner ? (isShowChangeLocation = true) : null)}
        on:keydown={(event) => (isOwner ? event.key === 'Enter' && (isShowChangeLocation = true) : null)}
        tabindex="0"
        title={isOwner ? 'Edit location' : ''}
        role="button"
        class:hover:dark:text-immich-dark-primary={isOwner}
        class:hover:text-immich-primary={isOwner}
      >
        <div class="flex gap-4">
          <div><Icon path={mdiMapMarkerOutline} size="24" /></div>

          <div>
            <p>{asset.exifInfo.city}</p>
            {#if asset.exifInfo?.state}
              <div class="flex gap-2 text-sm">
                <p>{asset.exifInfo.state}</p>
              </div>
            {/if}
            {#if asset.exifInfo?.country}
              <div class="flex gap-2 text-sm">
                <p>{asset.exifInfo.country}</p>
              </div>
            {/if}
          </div>
        </div>

        {#if isOwner}
          <div>
            <Icon path={mdiPencil} size="20" />
          </div>
        {/if}
      </div>
    {:else if !asset.exifInfo?.city && !asset.isReadOnly && isOwner}
      <div
        class="flex justify-between place-items-start gap-4 py-4 rounded-lg hover:dark:text-immich-dark-primary hover:text-immich-primary"
        on:click={() => (isShowChangeLocation = true)}
        on:keydown={(event) => event.key === 'Enter' && (isShowChangeLocation = true)}
        tabindex="0"
        role="button"
        title="Ajouter une localisation"
      >
        <div class="flex gap-4">
          <div>
            <div><Icon path={mdiMapMarkerOutline} size="24" /></div>
          </div>

          <p>Ajouter une localisation</p>
        </div>
        <div class="focus:outline-none p-1">
          <Icon path={mdiPencil} size="20" />
        </div>
      </div>
    {:else if asset.exifInfo?.city && asset.isReadOnly}
      <div class="flex justify-between place-items-start gap-4 py-4">
        <div class="flex gap-4">
          <div><Icon path={mdiMapMarkerOutline} size="24" /></div>

          <div>
            <p>{asset.exifInfo.city}</p>
            {#if asset.exifInfo?.state}
              <div class="flex gap-2 text-sm">
                <p>{asset.exifInfo.state}</p>
              </div>
            {/if}
            {#if asset.exifInfo?.country}
              <div class="flex gap-2 text-sm">
                <p>{asset.exifInfo.country}</p>
              </div>
            {/if}
          </div>
        </div>
      </div>
    {/if}
    {#if isShowChangeLocation}
      <ChangeLocation
        {asset}
        on:confirm={({ detail: gps }) => handleConfirmChangeLocation(gps)}
        on:cancel={() => (isShowChangeLocation = false)}
      />
    {/if}
  </div>
</section>

{#if latlng && $featureFlags.loaded && $featureFlags.map}
  <div class="h-[360px]">
    <Map
      mapMarkers={[{ lat: latlng.lat, lon: latlng.lng, id: asset.id }]}
      center={latlng}
      zoom={15}
      simplified
      useLocationPin
    >
      <svelte:fragment slot="popup" let:marker>
        {@const { lat, lon } = marker}
        <div class="flex flex-col items-center gap-1">
          <p class="font-bold">{lat.toPrecision(6)}, {lon.toPrecision(6)}</p>
          <a
            href="https://www.openstreetmap.org/?mlat={lat}&mlon={lon}&zoom=15#map=15/{lat}/{lon}"
            target="_blank"
            class="font-medium text-immich-primary"
          >
            Ouvrir dans OpenStreetMap
          </a>
        </div>
      </svelte:fragment>
    </Map>
  </div>
{/if}

{#if asset.owner && !isOwner}
  <section class="px-6 pt-6 dark:text-immich-dark-fg">
    <p class="text-sm">PARTAGÉ PAR</p>
    <div class="flex gap-4 pt-4">
      <div>
        <UserAvatar user={asset.owner} size="md" />
      </div>

      <div class="mb-auto mt-auto">
        <p>
          {asset.owner.name}
        </p>
      </div>
    </div>
  </section>
{/if}

{#if albums.length > 0}
  <section class="p-6 dark:text-immich-dark-fg">
    <p class="pb-4 text-sm">APPARAÎT DANS</p>
    {#each albums as album}
      <a data-sveltekit-preload-data="hover" href={`/albums/${album.id}`}>
        <!-- svelte-ignore a11y-no-static-element-interactions -->
        <div
          class="flex gap-4 py-2 hover:cursor-pointer"
          on:click={() => dispatch('click', album)}
          on:keydown={() => dispatch('click', album)}
        >
          <div>
            <img
              alt={album.albumName}
              class="h-[50px] w-[50px] rounded object-cover"
              src={album.albumThumbnailAssetId &&
                api.getAssetThumbnailUrl(album.albumThumbnailAssetId, ThumbnailFormat.Jpeg)}
              draggable="false"
            />
          </div>

          <div class="mb-auto mt-auto">
            <p class="dark:text-immich-dark-primary">{album.albumName}</p>
            <div class="flex gap-2 text-sm">
              <p>{album.assetCount} éléments</p>
              {#if album.shared}
                <p>· Partagé</p>
              {/if}
            </div>
          </div>
        </div>
      </a>
    {/each}
  </section>
{/if}

{#if showEditFaces}
  <PersonSidePanel
    assetId={asset.id}
    assetType={asset.type}
    on:close={() => {
      showEditFaces = false;
    }}
    on:refresh={handleRefreshPeople}
  />
{/if}<|MERGE_RESOLUTION|>--- conflicted
+++ resolved
@@ -214,11 +214,7 @@
     </section>
   {/if}
 
-<<<<<<< HEAD
-  {#if isOwner || description !== ''}
-=======
   {#if isOwner}
->>>>>>> 96528134
     <section class="px-4 mt-10">
       {#key asset.id}
         <textarea
@@ -237,11 +233,8 @@
         />
       {/key}
     </section>
-<<<<<<< HEAD
-=======
   {:else if description}
     <p class="break-words whitespace-pre-line w-full text-black dark:text-white text-base">{description}</p>
->>>>>>> 96528134
   {/if}
 
   {#if !api.isSharedLink && people.length > 0}
