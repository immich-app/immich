--- conflicted
+++ resolved
@@ -173,13 +173,9 @@
 				<div><ImageOutline size="24" /></div>
 
 				<div>
-<<<<<<< HEAD
-					<p>{getAssetFilename(asset)}</p>
-=======
 					<p class="break-all">
-						{`${asset.originalFileName}.${asset.originalPath.split('.')[1]}` || ''}
+						{getAssetFilename(asset)}
 					</p>
->>>>>>> e41e0df2
 					<div class="flex text-sm gap-2">
 						{#if asset.exifInfo.exifImageHeight && asset.exifInfo.exifImageWidth}
 							{#if getMegapixel(asset.exifInfo.exifImageHeight, asset.exifInfo.exifImageWidth)}
