--- conflicted
+++ resolved
@@ -11,11 +11,7 @@
   export let element: HTMLDivElement | undefined = undefined;
 
   let imgElement: HTMLDivElement;
-<<<<<<< HEAD
   var assetData: string = "";
-=======
-  let assetData: string;
->>>>>>> 816d040d
   let copyImageToClipboard: (src: string) => Promise<Blob>;
   let canCopyImagesToClipboard: () => boolean;
   let webVersionForced: boolean = false;
@@ -39,11 +35,7 @@
 
     try {
       const { data } = await api.assetApi.serveFile(
-<<<<<<< HEAD
         { id: asset.id, isThumb: false, isWeb: forceWeb || !isImageSupportedByWeb(asset), key: api.getKey() },
-=======
-        { id: asset.id, isThumb: false, isWeb: true, key: api.getKey() },
->>>>>>> 816d040d
         {
           responseType: 'blob',
         },
