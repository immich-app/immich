<script lang="ts">
  import { shortcuts } from '$lib/actions/shortcut';
  import { zoomImageAction, zoomed } from '$lib/actions/zoom-image';
  import BrokenAsset from '$lib/components/assets/broken-asset.svelte';
  import { boundingBoxesArray } from '$lib/stores/people.store';
  import { alwaysLoadOriginalFile } from '$lib/stores/preferences.store';
  import { SlideshowLook, SlideshowState, slideshowLookCssMapping, slideshowStore } from '$lib/stores/slideshow.store';
  import { photoZoomState } from '$lib/stores/zoom-image.store';
  import { getAssetOriginalUrl, getAssetThumbnailUrl, handlePromiseError } from '$lib/utils';
  import { canCopyImageToClipboard, copyImageToClipboard, isWebCompatibleImage } from '$lib/utils/asset-utils';
  import { getBoundingBox } from '$lib/utils/people-utils';
  import { getAltText } from '$lib/utils/thumbnail-util';
  import { AssetMediaSize, AssetTypeEnum, type AssetResponseDto, type SharedLinkResponseDto } from '@immich/sdk';
  import { onDestroy, onMount } from 'svelte';
  import { t } from 'svelte-i18n';
  import { type SwipeCustomEvent, swipe } from 'svelte-gestures';
  import { fade } from 'svelte/transition';
  import LoadingSpinner from '../shared-components/loading-spinner.svelte';
  import { NotificationType, notificationController } from '../shared-components/notification/notification';
  import { handleError } from '$lib/utils/handle-error';
  import FaceEditor from '$lib/components/asset-viewer/face-editor/face-editor.svelte';
  import { photoViewerImgElement } from '$lib/stores/assets-store.svelte';
  import { isFaceEditMode } from '$lib/stores/face-edit.svelte';
  import { cancelImageUrl, preloadImageUrl } from '$lib/utils/sw-messaging';

  interface Props {
    asset: AssetResponseDto;
    preloadAssets?: AssetResponseDto[] | undefined;
    element?: HTMLDivElement | undefined;
    haveFadeTransition?: boolean;
    sharedLink?: SharedLinkResponseDto | undefined;
    onPreviousAsset?: (() => void) | null;
    onNextAsset?: (() => void) | null;
    copyImage?: () => Promise<void>;
    zoomToggle?: (() => void) | null;
  }

  let {
    asset,
    preloadAssets = undefined,
    element = $bindable(),
    haveFadeTransition = true,
    sharedLink = undefined,
    onPreviousAsset = null,
    onNextAsset = null,
    copyImage = $bindable(),
    zoomToggle = $bindable(),
  }: Props = $props();

  const { slideshowState, slideshowLook } = slideshowStore;

  let assetFileUrl: string = $state('');
  let imageLoaded: boolean = $state(false);
  let originalImageLoaded: boolean = $state(false);
  let imageError: boolean = $state(false);

  let loader = $state<HTMLImageElement>();

  photoZoomState.set({
    currentRotation: 0,
    currentZoom: 1,
    enable: true,
    currentPositionX: 0,
    currentPositionY: 0,
  });
  $zoomed = false;

  onDestroy(() => {
    $boundingBoxesArray = [];
  });

  const preload = (targetSize: AssetMediaSize | 'original', preloadAssets?: AssetResponseDto[]) => {
    for (const preloadAsset of preloadAssets || []) {
      if (preloadAsset.type === AssetTypeEnum.Image) {
<<<<<<< HEAD
        preloadImageUrl(getAssetUrl(preloadAsset.id, useOriginal, preloadAsset.thumbhash));
=======
        let img = new Image();
        img.src = getAssetUrl(preloadAsset.id, targetSize, preloadAsset.thumbhash);
>>>>>>> a3730346
      }
    }
  };

  const getAssetUrl = (id: string, targetSize: AssetMediaSize | 'original', cacheKey: string | null) => {
    if (sharedLink && (!sharedLink.allowDownload || !sharedLink.showMetadata)) {
      return getAssetThumbnailUrl({ id, size: AssetMediaSize.Preview, cacheKey });
    }

    return targetSize === 'original'
      ? getAssetOriginalUrl({ id, cacheKey })
      : getAssetThumbnailUrl({ id, size: targetSize, cacheKey });
  };

  copyImage = async () => {
    if (!canCopyImageToClipboard()) {
      return;
    }

    try {
      await copyImageToClipboard($photoViewerImgElement ?? assetFileUrl);
      notificationController.show({
        type: NotificationType.Info,
        message: $t('copied_image_to_clipboard'),
        timeout: 3000,
      });
    } catch (error) {
      handleError(error, $t('copy_error'));
    }
  };

  zoomToggle = () => {
    $zoomed = $zoomed ? false : true;
  };

  $effect(() => {
    if (isFaceEditMode.value && $photoZoomState.currentZoom > 1) {
      zoomToggle();
    }
  });

  const onCopyShortcut = (event: KeyboardEvent) => {
    if (globalThis.getSelection()?.type === 'Range') {
      return;
    }
    event.preventDefault();
    handlePromiseError(copyImage());
  };

  const onSwipe = (event: SwipeCustomEvent) => {
    if ($photoZoomState.currentZoom > 1) {
      return;
    }
    if (onNextAsset && event.detail.direction === 'left') {
      onNextAsset();
    }
    if (onPreviousAsset && event.detail.direction === 'right') {
      onPreviousAsset();
    }
  };

  // when true, will force loading of the original image
  let forceUseOriginal: boolean = $derived(asset.originalMimeType === 'image/gif' || $photoZoomState.currentZoom > 1);

  const targetImageSize = $derived.by(() => {
    if ($alwaysLoadOriginalFile || forceUseOriginal || originalImageLoaded) {
      return isWebCompatibleImage(asset) ? 'original' : AssetMediaSize.Fullsize;
    }

    return AssetMediaSize.Preview;
  });

  const onload = () => {
    imageLoaded = true;
    assetFileUrl = imageLoaderUrl;
    originalImageLoaded = targetImageSize === AssetMediaSize.Fullsize || targetImageSize === 'original';
  };

  const onerror = () => {
    imageError = imageLoaded = true;
  };

  $effect(() => {
    preload(targetImageSize, preloadAssets);
  });

  onMount(() => {
    if (loader?.complete) {
      onload();
    }
    loader?.addEventListener('load', onload);
    loader?.addEventListener('error', onerror);
    return () => {
      loader?.removeEventListener('load', onload);
      loader?.removeEventListener('error', onerror);
      cancelImageUrl(imageLoaderUrl);
    };
  });

  let imageLoaderUrl = $derived(getAssetUrl(asset.id, targetImageSize, asset.thumbhash));

  let containerWidth = $state(0);
  let containerHeight = $state(0);
</script>

<svelte:window
  use:shortcuts={[
    { shortcut: { key: 'c', ctrl: true }, onShortcut: onCopyShortcut, preventDefault: false },
    { shortcut: { key: 'c', meta: true }, onShortcut: onCopyShortcut, preventDefault: false },
  ]}
/>
{#if imageError}
  <div class="h-full w-full">
    <BrokenAsset class="text-xl h-full w-full" />
  </div>
{/if}
<!-- svelte-ignore a11y_missing_attribute -->
<img bind:this={loader} style="display:none" src={imageLoaderUrl} aria-hidden="true" />
<div
  bind:this={element}
  class="relative h-full select-none"
  bind:clientWidth={containerWidth}
  bind:clientHeight={containerHeight}
>
  <img style="display:none" src={imageLoaderUrl} alt={$getAltText(asset)} {onload} {onerror} />
  {#if !imageLoaded}
    <div id="spinner" class="flex h-full items-center justify-center">
      <LoadingSpinner />
    </div>
  {:else if !imageError}
    <div
      use:zoomImageAction
      use:swipe={() => ({})}
      onswipe={onSwipe}
      class="h-full w-full"
      transition:fade={{ duration: haveFadeTransition ? 150 : 0 }}
    >
      {#if $slideshowState !== SlideshowState.None && $slideshowLook === SlideshowLook.BlurredBackground}
        <img
          src={assetFileUrl}
          alt={$getAltText(asset)}
          class="absolute top-0 left-0 -z-10 object-cover h-full w-full blur-lg"
          draggable="false"
        />
      {/if}
      <img
        bind:this={$photoViewerImgElement}
        src={assetFileUrl}
        alt={$getAltText(asset)}
        class="h-full w-full {$slideshowState === SlideshowState.None
          ? 'object-contain'
          : slideshowLookCssMapping[$slideshowLook]}"
        draggable="false"
      />
      <!-- eslint-disable-next-line svelte/require-each-key -->
      {#each getBoundingBox($boundingBoxesArray, $photoZoomState, $photoViewerImgElement) as boundingbox}
        <div
          class="absolute border-solid border-white border-[3px] rounded-lg"
          style="top: {boundingbox.top}px; left: {boundingbox.left}px; height: {boundingbox.height}px; width: {boundingbox.width}px;"
        ></div>
      {/each}
    </div>

    {#if isFaceEditMode.value}
      <FaceEditor htmlElement={$photoViewerImgElement} {containerWidth} {containerHeight} assetId={asset.id} />
    {/if}
  {/if}
</div>

<style>
  @keyframes delayedVisibility {
    to {
      visibility: visible;
    }
  }
  #spinner {
    visibility: hidden;
    animation: 0s linear 0.4s forwards delayedVisibility;
  }
</style><|MERGE_RESOLUTION|>--- conflicted
+++ resolved
@@ -72,12 +72,7 @@
   const preload = (targetSize: AssetMediaSize | 'original', preloadAssets?: AssetResponseDto[]) => {
     for (const preloadAsset of preloadAssets || []) {
       if (preloadAsset.type === AssetTypeEnum.Image) {
-<<<<<<< HEAD
-        preloadImageUrl(getAssetUrl(preloadAsset.id, useOriginal, preloadAsset.thumbhash));
-=======
-        let img = new Image();
-        img.src = getAssetUrl(preloadAsset.id, targetSize, preloadAsset.thumbhash);
->>>>>>> a3730346
+        preloadImageUrl(getAssetUrl(preloadAsset.id, targetSize, preloadAsset.thumbhash));
       }
     }
   };
