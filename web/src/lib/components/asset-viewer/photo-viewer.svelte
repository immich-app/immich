<script lang="ts">
  import { photoViewer } from '$lib/stores/assets.store';
  import { boundingBoxesArray } from '$lib/stores/people.store';
  import { alwaysLoadOriginalFile } from '$lib/stores/preferences.store';
  import { photoZoomState } from '$lib/stores/zoom-image.store';
  import { downloadRequest, getAssetFileUrl, handlePromiseError } from '$lib/utils';
  import { isWebCompatibleImage } from '$lib/utils/asset-utils';
  import { getBoundingBox } from '$lib/utils/people-utils';
<<<<<<< HEAD
  import { shortcuts } from '$lib/utils/shortcut';
  import { type AssetResponseDto } from '@immich/sdk';
=======
  import { shouldIgnoreShortcut } from '$lib/utils/shortcut';
  import { type AssetResponseDto, AssetTypeEnum } from '@immich/sdk';
>>>>>>> 12fb90c2
  import { useZoomImageWheel } from '@zoom-image/svelte';
  import { onDestroy, onMount } from 'svelte';
  import { fade } from 'svelte/transition';
  import LoadingSpinner from '../shared-components/loading-spinner.svelte';
  import { NotificationType, notificationController } from '../shared-components/notification/notification';
  import { getAltText } from '$lib/utils/thumbnail-util';

  export let asset: AssetResponseDto;
  export let preloadAssets: AssetResponseDto[] | null = null;
  export let element: HTMLDivElement | undefined = undefined;
  export let haveFadeTransition = true;

  let imgElement: HTMLDivElement;
  let assetData: string;
  let abortController: AbortController;
  let hasZoomed = false;
  let copyImageToClipboard: (source: string) => Promise<Blob>;
  let canCopyImagesToClipboard: () => boolean;
  let imageLoaded: boolean = false;

  const loadOriginalByDefault = $alwaysLoadOriginalFile && isWebCompatibleImage(asset);

  $: if (imgElement) {
    createZoomImageWheel(imgElement, {
      maxZoom: 10,
      wheelZoomRatio: 0.2,
    });
  }

  onMount(async () => {
    // Import hack :( see https://github.com/vadimkorr/svelte-carousel/issues/27#issuecomment-851022295
    // TODO: Move to regular import once the package correctly supports ESM.
    const module = await import('copy-image-clipboard');
    copyImageToClipboard = module.copyImageToClipboard;
    canCopyImagesToClipboard = module.canCopyImagesToClipboard;

    imageLoaded = false;
    await loadAssetData({ loadOriginal: loadOriginalByDefault });
  });

  onDestroy(() => {
    $boundingBoxesArray = [];
    abortController?.abort();
  });

  const loadAssetData = async ({ loadOriginal }: { loadOriginal: boolean }) => {
    try {
      abortController?.abort();
      abortController = new AbortController();

      // TODO: Use sdk once it supports signals
      const { data } = await downloadRequest({
        url: getAssetFileUrl(asset.id, !loadOriginal, false),
        signal: abortController.signal,
      });

      assetData = URL.createObjectURL(data);
      imageLoaded = true;

      if (!preloadAssets) {
        return;
      }

      for (const preloadAsset of preloadAssets) {
        if (preloadAsset.type === AssetTypeEnum.Image) {
          await downloadRequest({
            url: getAssetFileUrl(preloadAsset.id, !loadOriginal, false),
            signal: abortController.signal,
          });
        }
      }
    } catch {
      imageLoaded = false;
    }
  };

  const doCopy = async () => {
    if (!canCopyImagesToClipboard()) {
      return;
    }

    try {
      await copyImageToClipboard(assetData);
      notificationController.show({
        type: NotificationType.Info,
        message: 'Copied image to clipboard.',
        timeout: 3000,
      });
    } catch (error) {
      console.error('Error [photo-viewer]:', error);
      notificationController.show({
        type: NotificationType.Error,
        message: 'Copying image to clipboard failed.',
      });
    }
  };

  const doZoomImage = () => {
    setZoomImageWheelState({
      currentZoom: $zoomImageWheelState.currentZoom === 1 ? 2 : 1,
    });
  };

  const {
    createZoomImage: createZoomImageWheel,
    zoomImageState: zoomImageWheelState,
    setZoomImageState: setZoomImageWheelState,
  } = useZoomImageWheel();

  zoomImageWheelState.subscribe((state) => {
    photoZoomState.set(state);

    if (state.currentZoom > 1 && isWebCompatibleImage(asset) && !hasZoomed && !$alwaysLoadOriginalFile) {
      hasZoomed = true;

      handlePromiseError(loadAssetData({ loadOriginal: true }));
    }
  });

  const onCopyShortcut = () => {
    if (window.getSelection()?.type === 'Range') {
      return;
    }
    handlePromiseError(doCopy());
  };
</script>

<svelte:window
  on:copyImage={doCopy}
  on:zoomImage={doZoomImage}
  use:shortcuts={[
    { shortcut: { key: 'c', ctrl: true }, onShortcut: onCopyShortcut },
    { shortcut: { key: 'c', meta: true }, onShortcut: onCopyShortcut },
  ]}
/>

<div
  bind:this={element}
  transition:fade={{ duration: haveFadeTransition ? 150 : 0 }}
  class="flex h-full select-none place-content-center place-items-center"
>
  {#if !imageLoaded}
    <LoadingSpinner />
  {:else}
    <div bind:this={imgElement} class="h-full w-full">
      <img
        bind:this={$photoViewer}
        transition:fade={{ duration: haveFadeTransition ? 150 : 0 }}
        src={assetData}
        alt={getAltText(asset)}
        class="h-full w-full object-contain"
        draggable="false"
      />
      {#each getBoundingBox($boundingBoxesArray, $photoZoomState, $photoViewer) as boundingbox}
        <div
          class="absolute border-solid border-white border-[3px] rounded-lg"
          style="top: {boundingbox.top}px; left: {boundingbox.left}px; height: {boundingbox.height}px; width: {boundingbox.width}px;"
        />
      {/each}
    </div>
  {/if}
</div><|MERGE_RESOLUTION|>--- conflicted
+++ resolved
@@ -6,13 +6,8 @@
   import { downloadRequest, getAssetFileUrl, handlePromiseError } from '$lib/utils';
   import { isWebCompatibleImage } from '$lib/utils/asset-utils';
   import { getBoundingBox } from '$lib/utils/people-utils';
-<<<<<<< HEAD
   import { shortcuts } from '$lib/utils/shortcut';
-  import { type AssetResponseDto } from '@immich/sdk';
-=======
-  import { shouldIgnoreShortcut } from '$lib/utils/shortcut';
   import { type AssetResponseDto, AssetTypeEnum } from '@immich/sdk';
->>>>>>> 12fb90c2
   import { useZoomImageWheel } from '@zoom-image/svelte';
   import { onDestroy, onMount } from 'svelte';
   import { fade } from 'svelte/transition';
