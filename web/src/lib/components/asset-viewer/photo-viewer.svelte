--- conflicted
+++ resolved
@@ -166,14 +166,10 @@
     preload(useOriginalImage, preloadAssets);
   });
 
-<<<<<<< HEAD
-  let imageLoaderUrl = $derived(getAssetUrl(asset.id, useOriginalImage, asset.checksum));
+  let imageLoaderUrl = $derived(getAssetUrl(asset.id, useOriginalImage, asset.thumbhash));
 
   let containerWidth = $state(0);
   let containerHeight = $state(0);
-=======
-  let imageLoaderUrl = $derived(getAssetUrl(asset.id, useOriginalImage, asset.thumbhash));
->>>>>>> 5cd1018d
 </script>
 
 <svelte:window
