<script lang="ts">
  import { shortcuts } from '$lib/actions/shortcut';
  import { zoomImageAction, zoomed } from '$lib/actions/zoom-image';
  import BrokenAsset from '$lib/components/assets/broken-asset.svelte';
  import { photoViewer } from '$lib/stores/assets.store';
  import { boundingBoxesArray } from '$lib/stores/people.store';
  import { alwaysLoadOriginalFile } from '$lib/stores/preferences.store';
  import { SlideshowLook, SlideshowState, slideshowLookCssMapping, slideshowStore } from '$lib/stores/slideshow.store';
  import { photoZoomState } from '$lib/stores/zoom-image.store';
  import { getAssetOriginalUrl, getAssetThumbnailUrl, handlePromiseError } from '$lib/utils';
  import { isWebCompatibleImage } from '$lib/utils/asset-utils';
  import { getBoundingBox } from '$lib/utils/people-utils';
  import { getAltText } from '$lib/utils/thumbnail-util';
  import { AssetMediaSize, AssetTypeEnum, type AssetResponseDto, type SharedLinkResponseDto } from '@immich/sdk';
  import { canCopyImagesToClipboard, copyImageToClipboard } from 'copy-image-clipboard';
<<<<<<< HEAD
  import { onDestroy } from 'svelte';

  import { swipe } from 'svelte-gestures';
  import type { SwipeCustomEvent } from 'svelte-gestures';
=======
  import { onDestroy, onMount } from 'svelte';
  import { t } from 'svelte-i18n';
>>>>>>> f3e176e1
  import { fade } from 'svelte/transition';
  import LoadingSpinner from '../shared-components/loading-spinner.svelte';
  import { NotificationType, notificationController } from '../shared-components/notification/notification';

  export let asset: AssetResponseDto;
  export let preloadAssets: AssetResponseDto[] | undefined = undefined;
  export let element: HTMLDivElement | undefined = undefined;
  export let haveFadeTransition = true;
  export let sharedLink: SharedLinkResponseDto | undefined = undefined;
  export let onPreviousAsset: (() => void) | null = null;
  export let onNextAsset: (() => void) | null = null;
  export let copyImage: (() => Promise<void>) | null = null;
  export let zoomToggle: (() => void) | null = null;

  const { slideshowState, slideshowLook } = slideshowStore;

  let assetFileUrl: string = '';
  let imageLoaded: boolean = false;
  let imageError: boolean = false;
  let forceUseOriginal: boolean = false;
  let loader: HTMLImageElement;

  $: isWebCompatible = isWebCompatibleImage(asset);
  $: useOriginalByDefault = isWebCompatible && $alwaysLoadOriginalFile;
  $: useOriginalImage = useOriginalByDefault || forceUseOriginal;
  // when true, will force loading of the original image
  $: forceUseOriginal =
    forceUseOriginal || asset.originalMimeType === 'image/gif' || ($photoZoomState.currentZoom > 1 && isWebCompatible);

  $: preload(useOriginalImage, preloadAssets);
  $: imageLoaderUrl = getAssetUrl(asset.id, useOriginalImage, asset.checksum);

  photoZoomState.set({
    currentRotation: 0,
    currentZoom: 1,
    enable: true,
    currentPositionX: 0,
    currentPositionY: 0,
  });
  $zoomed = false;

  onDestroy(() => {
    $boundingBoxesArray = [];
  });

  const preload = (useOriginal: boolean, preloadAssets?: AssetResponseDto[]) => {
    for (const preloadAsset of preloadAssets || []) {
      if (preloadAsset.type === AssetTypeEnum.Image) {
        let img = new Image();
        img.src = getAssetUrl(preloadAsset.id, useOriginal, preloadAsset.checksum);
      }
    }
  };

  const getAssetUrl = (id: string, useOriginal: boolean, checksum: string) => {
    if (sharedLink && (!sharedLink.allowDownload || !sharedLink.showMetadata)) {
      return getAssetThumbnailUrl({ id, size: AssetMediaSize.Preview, checksum });
    }

    return useOriginal
      ? getAssetOriginalUrl({ id, checksum })
      : getAssetThumbnailUrl({ id, size: AssetMediaSize.Preview, checksum });
  };

  copyImage = async () => {
    if (!canCopyImagesToClipboard()) {
      return;
    }

    try {
      await copyImageToClipboard(assetFileUrl);
      notificationController.show({
        type: NotificationType.Info,
        message: $t('copied_image_to_clipboard'),
        timeout: 3000,
      });
    } catch (error) {
      console.error('Error [photo-viewer]:', error);
      notificationController.show({
        type: NotificationType.Error,
        message: 'Copying image to clipboard failed.',
      });
    }
  };

  zoomToggle = () => {
    $zoomed = $zoomed ? false : true;
  };

  const onCopyShortcut = (event: KeyboardEvent) => {
    if (window.getSelection()?.type === 'Range') {
      return;
    }
    event.preventDefault();
    handlePromiseError(copyImage());
  };

<<<<<<< HEAD
  const onSwipe = (event: SwipeCustomEvent) => {
    if ($photoZoomState.currentZoom > 1) {
      return;
    }
    if (onNextAsset && event.detail.direction === 'left') {
      onNextAsset();
    }
    if (onPreviousAsset && event.detail.direction === 'right') {
      onPreviousAsset();
    }
  };
=======
  onMount(() => {
    const onload = () => {
      imageLoaded = true;
      assetFileUrl = imageLoaderUrl;
    };
    const onerror = () => {
      imageError = imageLoaded = true;
    };
    if (loader.complete) {
      onload();
    }
    loader.addEventListener('load', onload);
    loader.addEventListener('error', onerror);
    return () => {
      loader?.removeEventListener('load', onload);
      loader?.removeEventListener('error', onerror);
    };
  });
>>>>>>> f3e176e1
</script>

<svelte:window
  use:shortcuts={[
    { shortcut: { key: 'c', ctrl: true }, onShortcut: onCopyShortcut, preventDefault: false },
    { shortcut: { key: 'c', meta: true }, onShortcut: onCopyShortcut, preventDefault: false },
  ]}
/>
{#if imageError}
  <BrokenAsset square />
{/if}
<!-- svelte-ignore a11y-missing-attribute -->
<img bind:this={loader} style="display:none" src={imageLoaderUrl} aria-hidden="true" />
<div bind:this={element} class="relative h-full select-none">
  <img
    style="display:none"
    src={imageLoaderUrl}
    alt={$getAltText(asset)}
    on:load={() => ((imageLoaded = true), (assetFileUrl = imageLoaderUrl))}
    on:error={() => (imageError = imageLoaded = true)}
  />
  {#if !imageLoaded}
    <div id="spinner" class="flex h-full items-center justify-center">
      <LoadingSpinner />
    </div>
  {:else if !imageError}
    <div use:zoomImageAction class="h-full w-full" transition:fade={{ duration: haveFadeTransition ? 150 : 0 }}>
      {#if $slideshowState !== SlideshowState.None && $slideshowLook === SlideshowLook.BlurredBackground}
        <img
          src={assetFileUrl}
          alt={$getAltText(asset)}
          class="absolute top-0 left-0 -z-10 object-cover h-full w-full blur-lg"
          draggable="false"
        />
      {/if}
      <img
        bind:this={$photoViewer}
        src={assetFileUrl}
        use:swipe
        on:swipe={onSwipe}
        alt={$getAltText(asset)}
        class="h-full w-full {$slideshowState === SlideshowState.None
          ? 'object-contain'
          : slideshowLookCssMapping[$slideshowLook]}"
        draggable="false"
      />
      {#each getBoundingBox($boundingBoxesArray, $photoZoomState, $photoViewer) as boundingbox}
        <div
          class="absolute border-solid border-white border-[3px] rounded-lg"
          style="top: {boundingbox.top}px; left: {boundingbox.left}px; height: {boundingbox.height}px; width: {boundingbox.width}px;"
        />
      {/each}
    </div>
  {/if}
</div>

<style>
  @keyframes delayedVisibility {
    to {
      visibility: visible;
    }
  }
  #spinner {
    visibility: hidden;
    animation: 0s linear 0.4s forwards delayedVisibility;
  }
</style><|MERGE_RESOLUTION|>--- conflicted
+++ resolved
@@ -13,15 +13,9 @@
   import { getAltText } from '$lib/utils/thumbnail-util';
   import { AssetMediaSize, AssetTypeEnum, type AssetResponseDto, type SharedLinkResponseDto } from '@immich/sdk';
   import { canCopyImagesToClipboard, copyImageToClipboard } from 'copy-image-clipboard';
-<<<<<<< HEAD
-  import { onDestroy } from 'svelte';
-
-  import { swipe } from 'svelte-gestures';
-  import type { SwipeCustomEvent } from 'svelte-gestures';
-=======
   import { onDestroy, onMount } from 'svelte';
   import { t } from 'svelte-i18n';
->>>>>>> f3e176e1
+  import { type SwipeCustomEvent, swipe } from 'svelte-gestures';
   import { fade } from 'svelte/transition';
   import LoadingSpinner from '../shared-components/loading-spinner.svelte';
   import { NotificationType, notificationController } from '../shared-components/notification/notification';
@@ -119,7 +113,6 @@
     handlePromiseError(copyImage());
   };
 
-<<<<<<< HEAD
   const onSwipe = (event: SwipeCustomEvent) => {
     if ($photoZoomState.currentZoom > 1) {
       return;
@@ -131,7 +124,7 @@
       onPreviousAsset();
     }
   };
-=======
+
   onMount(() => {
     const onload = () => {
       imageLoaded = true;
@@ -150,7 +143,6 @@
       loader?.removeEventListener('error', onerror);
     };
   });
->>>>>>> f3e176e1
 </script>
 
 <svelte:window
