--- conflicted
+++ resolved
@@ -226,18 +226,14 @@
 >
 	<div class="col-start-1 col-span-4 row-start-1 row-span-1 z-[1000] transition-transform">
 		<AsserViewerNavBar
-			{asset}
 			on:goBack={closeViewer}
 			on:showDetail={showDetailInfoHandler}
 			on:download={downloadFile}
-<<<<<<< HEAD
 			showCopyButton={asset.type === AssetTypeEnum.Image}
-=======
 			on:delete={deleteAsset}
 			on:favorite={toggleFavorite}
 			on:addToAlbum={() => openAlbumPicker(false)}
 			on:addToSharedAlbum={() => openAlbumPicker(true)}
->>>>>>> d4766567
 		/>
 	</div>
 
