--- conflicted
+++ resolved
@@ -388,12 +388,7 @@
       }
 
       case AssetAction.UNSTACK: {
-<<<<<<< HEAD
         closeViewer();
-=======
-        await closeViewer();
-        break;
->>>>>>> af3a793f
       }
     }
 
