<script lang="ts">
  import Icon from '$lib/components/elements/icon.svelte';
  import { AssetAction, ProjectionType } from '$lib/constants';
  import { updateNumberOfComments } from '$lib/stores/activity.store';
  import { assetViewingStore } from '$lib/stores/asset-viewing.store';
  import type { AssetStore } from '$lib/stores/assets.store';
  import { isShowDetail, showDeleteModal } from '$lib/stores/preferences.store';
  import { featureFlags } from '$lib/stores/server-config.store';
  import { SlideshowNavigation, SlideshowState, slideshowStore } from '$lib/stores/slideshow.store';
  import { stackAssetsStore } from '$lib/stores/stacked-asset.store';
  import { user } from '$lib/stores/user.store';
  import { getAssetJobMessage, isSharedLink, handlePromiseError } from '$lib/utils';
  import { addAssetsToAlbum, addAssetsToNewAlbum, downloadFile } from '$lib/utils/asset-utils';
  import { handleError } from '$lib/utils/handle-error';
  import { shortcuts } from '$lib/utils/shortcut';
  import { SlideshowHistory } from '$lib/utils/slideshow-history';
  import {
    AssetJobName,
    AssetTypeEnum,
    ReactionType,
    createActivity,
    deleteActivity,
    deleteAssets,
    getActivities,
    getActivityStatistics,
    getAllAlbums,
    runAssetJobs,
    updateAsset,
    updateAssets,
    type ActivityResponseDto,
    type AlbumResponseDto,
    type AssetResponseDto,
    type SharedLinkResponseDto,
  } from '@immich/sdk';
  import { mdiChevronLeft, mdiChevronRight, mdiImageBrokenVariant } from '@mdi/js';
  import { createEventDispatcher, onDestroy, onMount } from 'svelte';
  import { fly } from 'svelte/transition';
  import Thumbnail from '../assets/thumbnail/thumbnail.svelte';
  import DeleteAssetDialog from '../photos-page/delete-asset-dialog.svelte';
  import AlbumSelectionModal from '../shared-components/album-selection-modal.svelte';
  import { NotificationType, notificationController } from '../shared-components/notification/notification';
  import ProfileImageCropper from '../shared-components/profile-image-cropper.svelte';
  import ActivityStatus from './activity-status.svelte';
  import ActivityViewer from './activity-viewer.svelte';
  import AssetViewerNavBar from './asset-viewer-nav-bar.svelte';
  import DetailPanel from './detail-panel.svelte';
  import NavigationArea from './navigation-area.svelte';
  import PanoramaViewer from './panorama-viewer.svelte';
  import PhotoViewer from './photo-viewer.svelte';
  import SlideshowBar from './slideshow-bar.svelte';
  import VideoViewer from './video-viewer.svelte';
  import CreateSharedLinkModal from '$lib/components/shared-components/create-share-link-modal/create-shared-link-modal.svelte';
  import FocusTrap from '$lib/components/shared-components/focus-trap.svelte';

  export let assetStore: AssetStore | null = null;
  export let asset: AssetResponseDto;
  export let preloadAssets: AssetResponseDto[] = [];
  export let showNavigation = true;
  export let sharedLink: SharedLinkResponseDto | undefined = undefined;
  $: isTrashEnabled = $featureFlags.trash;
  export let withStacked = false;
  export let isShared = false;
  export let album: AlbumResponseDto | null = null;

  let reactions: ActivityResponseDto[] = [];

  const { setAssetId } = assetViewingStore;
  const {
    restartProgress: restartSlideshowProgress,
    stopProgress: stopSlideshowProgress,
    slideshowNavigation,
    slideshowState,
  } = slideshowStore;

  const dispatch = createEventDispatcher<{
    action: { type: AssetAction; asset: AssetResponseDto };
    close: void;
    next: void;
    previous: void;
  }>();

  let appearsInAlbums: AlbumResponseDto[] = [];
  let isShowAlbumPicker = false;
  let isShowDeleteConfirmation = false;
  let isShowShareModal = false;
  let addToSharedAlbum = true;
  let shouldPlayMotionPhoto = false;
  let isShowProfileImageCrop = false;
  let shouldShowDownloadButton = sharedLink ? sharedLink.allowDownload : !asset.isOffline;
  let shouldShowDetailButton = asset.hasMetadata;
  let shouldShowShareModal = !asset.isTrashed;
  let canCopyImagesToClipboard: boolean;
  let slideshowStateUnsubscribe: () => void;
  let shuffleSlideshowUnsubscribe: () => void;
  let previewStackedAsset: AssetResponseDto | undefined;
  let isShowActivity = false;
  let isLiked: ActivityResponseDto | null = null;
  let numberOfComments: number;
  let fullscreenElement: Element;

  $: isFullScreen = fullscreenElement !== null;

  $: {
    if (asset.stackCount && asset.stack) {
      $stackAssetsStore = asset.stack;
      $stackAssetsStore = [...$stackAssetsStore, asset].sort(
        (a, b) => new Date(b.fileCreatedAt).getTime() - new Date(a.fileCreatedAt).getTime(),
      );

      // if its a stack, add the next stack image in addition to the next asset
      if (asset.stackCount > 1) {
        preloadAssets.push($stackAssetsStore[1]);
      }
    }

    if (!$stackAssetsStore.map((a) => a.id).includes(asset.id)) {
      $stackAssetsStore = [];
    }
  }

  $: {
    if (album && !album.isActivityEnabled && numberOfComments === 0) {
      isShowActivity = false;
    }
  }

  const handleAddComment = () => {
    numberOfComments++;
    updateNumberOfComments(1);
  };

  const handleRemoveComment = () => {
    numberOfComments--;
    updateNumberOfComments(-1);
  };

  const handleFavorite = async () => {
    if (album && album.isActivityEnabled) {
      try {
        if (isLiked) {
          const activityId = isLiked.id;
          await deleteActivity({ id: activityId });
          reactions = reactions.filter((reaction) => reaction.id !== activityId);
          isLiked = null;
        } else {
          const data = await createActivity({
            activityCreateDto: { albumId: album.id, assetId: asset.id, type: ReactionType.Like },
          });

          isLiked = data;
          reactions = [...reactions, isLiked];
        }
      } catch (error) {
        handleError(error, "Can't change favorite for asset");
      }
    }
  };

  const getFavorite = async () => {
    if (album && $user) {
      try {
        const data = await getActivities({
          userId: $user.id,
          assetId: asset.id,
          albumId: album.id,
          $type: ReactionType.Like,
        });
        isLiked = data.length > 0 ? data[0] : null;
      } catch (error) {
        handleError(error, "Can't get Favorite");
      }
    }
  };

  const getNumberOfComments = async () => {
    if (album) {
      try {
        const { comments } = await getActivityStatistics({ assetId: asset.id, albumId: album.id });
        numberOfComments = comments;
      } catch (error) {
        handleError(error, "Can't get number of comments");
      }
    }
  };

  $: {
    if (isShared && asset.id) {
      handlePromiseError(getFavorite());
      handlePromiseError(getNumberOfComments());
    }
  }

  onMount(async () => {
    slideshowStateUnsubscribe = slideshowState.subscribe((value) => {
      if (value === SlideshowState.PlaySlideshow) {
        slideshowHistory.reset();
        slideshowHistory.queue(asset.id);
        handlePromiseError(handlePlaySlideshow());
      } else if (value === SlideshowState.StopSlideshow) {
        handlePromiseError(handleStopSlideshow());
      }
    });

    shuffleSlideshowUnsubscribe = slideshowNavigation.subscribe((value) => {
      if (value === SlideshowNavigation.Shuffle) {
        slideshowHistory.reset();
        slideshowHistory.queue(asset.id);
      }
    });

    if (!sharedLink) {
      await handleGetAllAlbums();
    }

    // Import hack :( see https://github.com/vadimkorr/svelte-carousel/issues/27#issuecomment-851022295
    // TODO: Move to regular import once the package correctly supports ESM.
    const module = await import('copy-image-clipboard');
    canCopyImagesToClipboard = module.canCopyImagesToClipboard();

    if (asset.stackCount && asset.stack) {
      $stackAssetsStore = asset.stack;
      $stackAssetsStore = [...$stackAssetsStore, asset].sort(
        (a, b) => new Date(a.fileCreatedAt).getTime() - new Date(b.fileCreatedAt).getTime(),
      );
    } else {
      $stackAssetsStore = [];
    }
  });

  onDestroy(() => {
    if (slideshowStateUnsubscribe) {
      slideshowStateUnsubscribe();
    }

    if (shuffleSlideshowUnsubscribe) {
      shuffleSlideshowUnsubscribe();
    }
  });

  $: asset.id && !sharedLink && handlePromiseError(handleGetAllAlbums()); // Update the album information when the asset ID changes

  const handleGetAllAlbums = async () => {
    if (isSharedLink()) {
      return;
    }

    try {
      appearsInAlbums = await getAllAlbums({ assetId: asset.id });
    } catch (error) {
      console.error('Error getting album that asset belong to', error);
    }
  };

  const handleOpenActivity = () => {
    if ($isShowDetail) {
      $isShowDetail = false;
    }
    isShowActivity = !isShowActivity;
  };

  const toggleDetailPanel = () => {
    isShowActivity = false;
    $isShowDetail = !$isShowDetail;
  };

  const handleCloseViewer = () => {
    $isShowDetail = false;
    closeViewer();
  };

  const closeViewer = () => dispatch('close');

  const navigateAssetRandom = async () => {
    if (!assetStore) {
      return;
    }

    const asset = await assetStore.getRandomAsset();
    if (!asset) {
      return;
    }

    slideshowHistory.queue(asset.id);

    await setAssetId(asset.id);
    $restartSlideshowProgress = true;
  };

  const navigateAsset = async (order: 'previous' | 'next', e?: Event) => {
    if ($slideshowState === SlideshowState.PlaySlideshow && $slideshowNavigation === SlideshowNavigation.Shuffle) {
      return (order === 'previous' ? slideshowHistory.previous() : slideshowHistory.next()) || navigateAssetRandom();
    }

    if ($slideshowState === SlideshowState.PlaySlideshow && assetStore) {
      const hasNext =
        order === 'previous'
          ? await assetStore.getPreviousAssetId(asset.id)
          : await assetStore.getNextAssetId(asset.id);
      if (hasNext) {
        $restartSlideshowProgress = true;
      } else {
        await handleStopSlideshow();
      }
    }

    e?.stopPropagation();
    dispatch(order);
  };

  const showDetailInfoHandler = () => {
    if (isShowActivity) {
      isShowActivity = false;
    }
    $isShowDetail = !$isShowDetail;
  };

  const trashOrDelete = async (force: boolean = false) => {
    if (force || !isTrashEnabled) {
      if ($showDeleteModal) {
        isShowDeleteConfirmation = true;
        return;
      }
      await deleteAsset();
      return;
    }

    await trashAsset();
    return;
  };

  const trashAsset = async () => {
    try {
      await deleteAssets({ assetBulkDeleteDto: { ids: [asset.id] } });

      dispatch('action', { type: AssetAction.TRASH, asset });

      notificationController.show({
        message: 'Moved to trash',
        type: NotificationType.Info,
      });
    } catch (error) {
      handleError(error, 'Unable to trash asset');
    }
  };

  const deleteAsset = async () => {
    try {
      await deleteAssets({ assetBulkDeleteDto: { ids: [asset.id], force: true } });

      dispatch('action', { type: AssetAction.DELETE, asset });

      notificationController.show({
        message: 'Permanently deleted asset',
        type: NotificationType.Info,
      });
    } catch (error) {
      handleError(error, 'Unable to delete asset');
    } finally {
      isShowDeleteConfirmation = false;
    }
  };

  const toggleFavorite = async () => {
    try {
      const data = await updateAsset({
        id: asset.id,
        updateAssetDto: {
          isFavorite: !asset.isFavorite,
        },
      });

      asset.isFavorite = data.isFavorite;
      dispatch('action', { type: data.isFavorite ? AssetAction.FAVORITE : AssetAction.UNFAVORITE, asset: data });

      notificationController.show({
        type: NotificationType.Info,
        message: asset.isFavorite ? `Added to favorites` : `Removed from favorites`,
      });
    } catch (error) {
      handleError(error, `Unable to ${asset.isFavorite ? `add asset to` : `remove asset from`} favorites`);
    }
  };

  const openAlbumPicker = (shared: boolean) => {
    isShowAlbumPicker = true;
    addToSharedAlbum = shared;
  };

  const handleAddToNewAlbum = async (albumName: string) => {
    isShowAlbumPicker = false;

    await addAssetsToNewAlbum(albumName, [asset.id]);
  };

  const handleAddToAlbum = async (album: AlbumResponseDto) => {
    isShowAlbumPicker = false;

    await addAssetsToAlbum(album.id, [asset.id]);
    await handleGetAllAlbums();
  };

  const toggleArchive = async () => {
    try {
      const data = await updateAsset({
        id: asset.id,
        updateAssetDto: {
          isArchived: !asset.isArchived,
        },
      });

      asset.isArchived = data.isArchived;
      dispatch('action', { type: data.isArchived ? AssetAction.ARCHIVE : AssetAction.UNARCHIVE, asset: data });

      notificationController.show({
        type: NotificationType.Info,
        message: asset.isArchived ? `Added to archive` : `Removed from archive`,
      });
    } catch (error) {
      handleError(error, `Unable to ${asset.isArchived ? `add asset to` : `remove asset from`} archive`);
    }
  };

  const handleRunJob = async (name: AssetJobName) => {
    try {
      await runAssetJobs({ assetJobsDto: { assetIds: [asset.id], name } });
      notificationController.show({ type: NotificationType.Info, message: getAssetJobMessage(name) });
    } catch (error) {
      handleError(error, `Unable to submit job`);
    }
  };

  /**
   * Slide show mode
   */

  let assetViewerHtmlElement: HTMLElement;

  const slideshowHistory = new SlideshowHistory((assetId: string) => {
    handlePromiseError(setAssetId(assetId));
    $restartSlideshowProgress = true;
  });

  const handleVideoStarted = () => {
    if ($slideshowState === SlideshowState.PlaySlideshow) {
      $stopSlideshowProgress = true;
    }
  };

  const handleVideoEnded = async () => {
    if ($slideshowState === SlideshowState.PlaySlideshow) {
      await navigateAsset('next');
    }
  };

  const handlePlaySlideshow = async () => {
    try {
      await assetViewerHtmlElement.requestFullscreen();
    } catch (error) {
      console.error('Error entering fullscreen', error);
      $slideshowState = SlideshowState.StopSlideshow;
    }
  };

  const handleStopSlideshow = async () => {
    try {
      if (document.fullscreenElement) {
        await document.exitFullscreen();
      }
    } catch (error) {
      console.error('Error exiting fullscreen', error);
    } finally {
      $stopSlideshowProgress = true;
      $slideshowState = SlideshowState.None;
    }
  };

  const handleStackedAssetMouseEvent = (e: CustomEvent<{ isMouseOver: boolean }>, asset: AssetResponseDto) => {
    const { isMouseOver } = e.detail;

    previewStackedAsset = isMouseOver ? asset : undefined;
  };

  const handleUnstack = async () => {
    try {
      const ids = $stackAssetsStore.map(({ id }) => id);
      await updateAssets({ assetBulkUpdateDto: { ids, removeParent: true } });
      for (const child of $stackAssetsStore) {
        child.stackParentId = null;
        child.stackCount = 0;
        child.stack = [];
        dispatch('action', { type: AssetAction.ADD, asset: child });
      }

      dispatch('close');
      notificationController.show({ type: NotificationType.Info, message: 'Un-stacked', timeout: 1500 });
    } catch (error) {
      handleError(error, `Unable to unstack`);
    }
  };
</script>

<svelte:window
  use:shortcuts={[
    { shortcut: { key: 'a', shift: true }, onShortcut: toggleArchive },
    { shortcut: { key: 'ArrowLeft' }, onShortcut: () => navigateAsset('previous') },
    { shortcut: { key: 'ArrowRight' }, onShortcut: () => navigateAsset('next') },
    { shortcut: { key: 'd', shift: true }, onShortcut: () => downloadFile(asset) },
    { shortcut: { key: 'Delete' }, onShortcut: () => trashOrDelete(false) },
    { shortcut: { key: 'Delete', shift: true }, onShortcut: () => trashOrDelete(true) },
    { shortcut: { key: 'Escape' }, onShortcut: closeViewer },
    { shortcut: { key: 'f' }, onShortcut: toggleFavorite },
    { shortcut: { key: 'i' }, onShortcut: toggleDetailPanel },
  ]}
/>

<svelte:document bind:fullscreenElement />

<FocusTrap>
  <section
    id="immich-asset-viewer"
    class="fixed left-0 top-0 z-[1001] grid h-screen w-screen grid-cols-4 grid-rows-[64px_1fr] overflow-hidden bg-black"
  >
    <!-- Top navigation bar -->
    {#if $slideshowState === SlideshowState.None}
      <div class="z-[1002] col-span-4 col-start-1 row-span-1 row-start-1 transition-transform">
        <AssetViewerNavBar
          {asset}
          isMotionPhotoPlaying={shouldPlayMotionPhoto}
          showCopyButton={canCopyImagesToClipboard && asset.type === AssetTypeEnum.Image}
          showZoomButton={asset.type === AssetTypeEnum.Image}
          showMotionPlayButton={!!asset.livePhotoVideoId}
          showDownloadButton={shouldShowDownloadButton}
          showDetailButton={shouldShowDetailButton}
          showSlideshow={!!assetStore}
          hasStackChildren={$stackAssetsStore.length > 0}
          showShareButton={shouldShowShareModal}
          on:back={closeViewer}
          on:showDetail={showDetailInfoHandler}
          on:download={() => downloadFile(asset)}
          on:delete={() => trashOrDelete()}
          on:favorite={toggleFavorite}
          on:addToAlbum={() => openAlbumPicker(false)}
          on:addToSharedAlbum={() => openAlbumPicker(true)}
          on:playMotionPhoto={() => (shouldPlayMotionPhoto = true)}
          on:stopMotionPhoto={() => (shouldPlayMotionPhoto = false)}
          on:toggleArchive={toggleArchive}
          on:asProfileImage={() => (isShowProfileImageCrop = true)}
          on:runJob={({ detail: job }) => handleRunJob(job)}
          on:playSlideShow={() => ($slideshowState = SlideshowState.PlaySlideshow)}
          on:unstack={handleUnstack}
          on:showShareModal={() => (isShowShareModal = true)}
        />
      </div>
    {/if}

<<<<<<< HEAD
    {#if previewStackedAsset}
      {#key previewStackedAsset.id}
        {#if previewStackedAsset.type === AssetTypeEnum.Image}
          <PhotoViewer asset={previewStackedAsset} {preloadAssets} on:close={closeViewer} haveFadeTransition={false} />
        {:else}
          <VideoViewer
            assetId={previewStackedAsset.id}
            isSlideshowPlaying={$slideshowState === SlideshowState.PlaySlideshow}
            on:close={closeViewer}
            on:onVideoEnded={handleVideoEnded}
            on:onVideoStarted={handleVideoStarted}
          />
        {/if}
      {/key}
    {:else}
      {#key asset.id}
        {#if !asset.resized}
          <div class="flex h-full w-full justify-center">
            <div
              class="px-auto flex aspect-square h-full items-center justify-center bg-gray-100 dark:bg-immich-dark-gray"
            >
              <Icon path={mdiImageBrokenVariant} size="25%" />
            </div>
          </div>
        {:else if asset.type === AssetTypeEnum.Image}
          {#if shouldPlayMotionPhoto && asset.livePhotoVideoId}
            <VideoViewer
              assetId={asset.livePhotoVideoId}
              isSlideshowPlaying={$slideshowState === SlideshowState.PlaySlideshow}
=======
    {#if $slideshowState === SlideshowState.None && showNavigation}
      <div class="z-[1001] column-span-1 col-start-1 row-span-1 row-start-2 mb-[60px] justify-self-start">
        <NavigationArea onClick={(e) => navigateAsset('previous', e)} label="View previous asset">
          <Icon path={mdiChevronLeft} size="36" ariaHidden />
        </NavigationArea>
      </div>
    {/if}

    <!-- Asset Viewer -->
    <div class="z-[1000] relative col-start-1 col-span-4 row-start-1 row-span-full" bind:this={assetViewerHtmlElement}>
      {#if $slideshowState != SlideshowState.None}
        <div class="z-[1000] absolute w-full flex">
          <SlideshowBar
            {isFullScreen}
            onSetToFullScreen={() => assetViewerHtmlElement.requestFullscreen()}
            onPrevious={() => navigateAsset('previous')}
            onNext={() => navigateAsset('next')}
            onClose={() => ($slideshowState = SlideshowState.StopSlideshow)}
          />
        </div>
      {/if}

      {#if previewStackedAsset}
        {#key previewStackedAsset.id}
          {#if previewStackedAsset.type === AssetTypeEnum.Image}
            <PhotoViewer
              asset={previewStackedAsset}
              {preloadAssets}
>>>>>>> 4b39d37c
              on:close={closeViewer}
              haveFadeTransition={false}
            />
          {:else}
            <VideoViewer
              assetId={previewStackedAsset.id}
              on:close={closeViewer}
              on:onVideoEnded={handleVideoEnded}
              on:onVideoStarted={handleVideoStarted}
            />
          {/if}
<<<<<<< HEAD
        {:else}
          <VideoViewer
            assetId={asset.id}
            isSlideshowPlaying={$slideshowState === SlideshowState.PlaySlideshow}
            on:close={closeViewer}
            on:onVideoEnded={handleVideoEnded}
            on:onVideoStarted={handleVideoStarted}
          />
        {/if}
        {#if $slideshowState === SlideshowState.None && isShared && ((album && album.isActivityEnabled) || numberOfComments > 0)}
          <div class="z-[9999] absolute bottom-0 right-0 mb-6 mr-6 justify-self-end">
            <ActivityStatus
              disabled={!album?.isActivityEnabled}
              {isLiked}
              {numberOfComments}
              {isShowActivity}
              on:favorite={handleFavorite}
              on:openActivityTab={handleOpenActivity}
=======
        {/key}
      {:else}
        {#key asset.id}
          {#if !asset.resized}
            <div class="flex h-full w-full justify-center">
              <div
                class="px-auto flex aspect-square h-full items-center justify-center bg-gray-100 dark:bg-immich-dark-gray"
              >
                <Icon path={mdiImageBrokenVariant} size="25%" />
              </div>
            </div>
          {:else if asset.type === AssetTypeEnum.Image}
            {#if shouldPlayMotionPhoto && asset.livePhotoVideoId}
              <VideoViewer
                assetId={asset.livePhotoVideoId}
                on:close={closeViewer}
                on:onVideoEnded={() => (shouldPlayMotionPhoto = false)}
              />
            {:else if asset.exifInfo?.projectionType === ProjectionType.EQUIRECTANGULAR || (asset.originalPath && asset.originalPath
                  .toLowerCase()
                  .endsWith('.insp'))}
              <PanoramaViewer {asset} />
            {:else}
              <PhotoViewer {asset} {preloadAssets} on:close={closeViewer} />
            {/if}
          {:else}
            <VideoViewer
              assetId={asset.id}
              on:close={closeViewer}
              on:onVideoEnded={handleVideoEnded}
              on:onVideoStarted={handleVideoStarted}
>>>>>>> 4b39d37c
            />
          {/if}
          {#if $slideshowState === SlideshowState.None && isShared && ((album && album.isActivityEnabled) || numberOfComments > 0)}
            <div class="z-[9999] absolute bottom-0 right-0 mb-6 mr-6 justify-self-end">
              <ActivityStatus
                disabled={!album?.isActivityEnabled}
                {isLiked}
                {numberOfComments}
                {isShowActivity}
                on:favorite={handleFavorite}
                on:openActivityTab={handleOpenActivity}
              />
            </div>
          {/if}
        {/key}
      {/if}

      {#if $stackAssetsStore.length > 0 && withStacked}
        <div
          id="stack-slideshow"
          class="z-[1005] flex place-item-center place-content-center absolute bottom-0 w-full col-span-4 col-start-1 mb-1 overflow-x-auto horizontal-scrollbar"
        >
          <div class="relative w-full whitespace-nowrap transition-all">
            {#each $stackAssetsStore as stackedAsset, index (stackedAsset.id)}
              <div
                class="{stackedAsset.id == asset.id
                  ? '-translate-y-[1px]'
                  : '-translate-y-0'} inline-block px-1 transition-transform"
              >
                <Thumbnail
                  class="{stackedAsset.id == asset.id
                    ? 'bg-transparent border-2 border-white'
                    : 'bg-gray-700/40'} inline-block hover:bg-transparent"
                  asset={stackedAsset}
                  onClick={() => {
                    asset = stackedAsset;
                    preloadAssets = index + 1 >= $stackAssetsStore.length ? [] : [$stackAssetsStore[index + 1]];
                  }}
                  on:mouse-event={(e) => handleStackedAssetMouseEvent(e, stackedAsset)}
                  readonly
                  thumbnailSize={stackedAsset.id == asset.id ? 65 : 60}
                  showStackedIcon={false}
                />

                {#if stackedAsset.id == asset.id}
                  <div class="w-full flex place-items-center place-content-center">
                    <div class="w-2 h-2 bg-white rounded-full flex mt-[2px]" />
                  </div>
                {/if}
              </div>
            {/each}
          </div>
        </div>
      {/if}
    </div>

    {#if $slideshowState === SlideshowState.None && showNavigation}
      <div class="z-[1001] col-span-1 col-start-4 row-span-1 row-start-2 mb-[60px] justify-self-end">
        <NavigationArea onClick={(e) => navigateAsset('next', e)} label="View next asset">
          <Icon path={mdiChevronRight} size="36" ariaHidden />
        </NavigationArea>
      </div>
    {/if}

    {#if $slideshowState === SlideshowState.None && $isShowDetail}
      <div
        transition:fly={{ duration: 150 }}
        id="detail-panel"
        class="z-[1002] row-start-1 row-span-4 w-[360px] overflow-y-auto bg-immich-bg transition-all dark:border-l dark:border-l-immich-dark-gray dark:bg-immich-dark-bg"
        translate="yes"
      >
        <DetailPanel
          {asset}
          currentAlbum={album}
          albums={appearsInAlbums}
          on:close={() => ($isShowDetail = false)}
          on:closeViewer={handleCloseViewer}
        />
      </div>
    {/if}

    {#if isShared && album && isShowActivity && $user}
      <div
        transition:fly={{ duration: 150 }}
        id="activity-panel"
        class="z-[1002] row-start-1 row-span-5 w-[360px] md:w-[460px] overflow-y-auto bg-immich-bg transition-all dark:border-l dark:border-l-immich-dark-gray dark:bg-immich-dark-bg"
        translate="yes"
      >
        <ActivityViewer
          user={$user}
          disabled={!album.isActivityEnabled}
          assetType={asset.type}
          albumOwnerId={album.ownerId}
          albumId={album.id}
          assetId={asset.id}
          {isLiked}
          bind:reactions
          on:addComment={handleAddComment}
          on:deleteComment={handleRemoveComment}
          on:deleteLike={() => (isLiked = null)}
          on:close={() => (isShowActivity = false)}
        />
      </div>
    {/if}

    {#if isShowAlbumPicker}
      <AlbumSelectionModal
        shared={addToSharedAlbum}
        on:newAlbum={({ detail }) => handleAddToNewAlbum(detail)}
        on:album={({ detail }) => handleAddToAlbum(detail)}
        on:close={() => (isShowAlbumPicker = false)}
        on:escape={() => (isShowAlbumPicker = false)}
      />
    {/if}

    {#if isShowDeleteConfirmation}
      <DeleteAssetDialog
        size={1}
        on:cancel={() => (isShowDeleteConfirmation = false)}
        on:escape={() => (isShowDeleteConfirmation = false)}
        on:confirm={() => deleteAsset()}
      />
    {/if}

    {#if isShowProfileImageCrop}
      <ProfileImageCropper
        {asset}
        on:close={() => (isShowProfileImageCrop = false)}
        on:escape={() => (isShowProfileImageCrop = false)}
      />
    {/if}

    {#if isShowShareModal}
      <CreateSharedLinkModal
        assetIds={[asset.id]}
        on:close={() => (isShowShareModal = false)}
        on:escape={() => (isShowShareModal = false)}
      />
    {/if}
  </section>
</FocusTrap>

<style>
  #immich-asset-viewer {
    contain: layout;
  }

  .horizontal-scrollbar::-webkit-scrollbar {
    width: 8px;
    height: 10px;
  }

  /* Track */
  .horizontal-scrollbar::-webkit-scrollbar-track {
    background: #000000;
    border-radius: 16px;
  }

  /* Handle */
  .horizontal-scrollbar::-webkit-scrollbar-thumb {
    background: rgba(159, 159, 159, 0.408);
    border-radius: 16px;
  }

  /* Handle on hover */
  .horizontal-scrollbar::-webkit-scrollbar-thumb:hover {
    background: #adcbfa;
    border-radius: 16px;
  }
</style><|MERGE_RESOLUTION|>--- conflicted
+++ resolved
@@ -553,37 +553,6 @@
       </div>
     {/if}
 
-<<<<<<< HEAD
-    {#if previewStackedAsset}
-      {#key previewStackedAsset.id}
-        {#if previewStackedAsset.type === AssetTypeEnum.Image}
-          <PhotoViewer asset={previewStackedAsset} {preloadAssets} on:close={closeViewer} haveFadeTransition={false} />
-        {:else}
-          <VideoViewer
-            assetId={previewStackedAsset.id}
-            isSlideshowPlaying={$slideshowState === SlideshowState.PlaySlideshow}
-            on:close={closeViewer}
-            on:onVideoEnded={handleVideoEnded}
-            on:onVideoStarted={handleVideoStarted}
-          />
-        {/if}
-      {/key}
-    {:else}
-      {#key asset.id}
-        {#if !asset.resized}
-          <div class="flex h-full w-full justify-center">
-            <div
-              class="px-auto flex aspect-square h-full items-center justify-center bg-gray-100 dark:bg-immich-dark-gray"
-            >
-              <Icon path={mdiImageBrokenVariant} size="25%" />
-            </div>
-          </div>
-        {:else if asset.type === AssetTypeEnum.Image}
-          {#if shouldPlayMotionPhoto && asset.livePhotoVideoId}
-            <VideoViewer
-              assetId={asset.livePhotoVideoId}
-              isSlideshowPlaying={$slideshowState === SlideshowState.PlaySlideshow}
-=======
     {#if $slideshowState === SlideshowState.None && showNavigation}
       <div class="z-[1001] column-span-1 col-start-1 row-span-1 row-start-2 mb-[60px] justify-self-start">
         <NavigationArea onClick={(e) => navigateAsset('previous', e)} label="View previous asset">
@@ -612,38 +581,18 @@
             <PhotoViewer
               asset={previewStackedAsset}
               {preloadAssets}
->>>>>>> 4b39d37c
               on:close={closeViewer}
               haveFadeTransition={false}
             />
           {:else}
             <VideoViewer
               assetId={previewStackedAsset.id}
+              isSlideshowPlaying={$slideshowState === SlideshowState.PlaySlideshow}
               on:close={closeViewer}
               on:onVideoEnded={handleVideoEnded}
               on:onVideoStarted={handleVideoStarted}
             />
           {/if}
-<<<<<<< HEAD
-        {:else}
-          <VideoViewer
-            assetId={asset.id}
-            isSlideshowPlaying={$slideshowState === SlideshowState.PlaySlideshow}
-            on:close={closeViewer}
-            on:onVideoEnded={handleVideoEnded}
-            on:onVideoStarted={handleVideoStarted}
-          />
-        {/if}
-        {#if $slideshowState === SlideshowState.None && isShared && ((album && album.isActivityEnabled) || numberOfComments > 0)}
-          <div class="z-[9999] absolute bottom-0 right-0 mb-6 mr-6 justify-self-end">
-            <ActivityStatus
-              disabled={!album?.isActivityEnabled}
-              {isLiked}
-              {numberOfComments}
-              {isShowActivity}
-              on:favorite={handleFavorite}
-              on:openActivityTab={handleOpenActivity}
-=======
         {/key}
       {:else}
         {#key asset.id}
@@ -659,6 +608,7 @@
             {#if shouldPlayMotionPhoto && asset.livePhotoVideoId}
               <VideoViewer
                 assetId={asset.livePhotoVideoId}
+                isSlideshowPlaying={$slideshowState === SlideshowState.PlaySlideshow}
                 on:close={closeViewer}
                 on:onVideoEnded={() => (shouldPlayMotionPhoto = false)}
               />
@@ -672,10 +622,10 @@
           {:else}
             <VideoViewer
               assetId={asset.id}
+              isSlideshowPlaying={$slideshowState === SlideshowState.PlaySlideshow}
               on:close={closeViewer}
               on:onVideoEnded={handleVideoEnded}
               on:onVideoStarted={handleVideoStarted}
->>>>>>> 4b39d37c
             />
           {/if}
           {#if $slideshowState === SlideshowState.None && isShared && ((album && album.isActivityEnabled) || numberOfComments > 0)}
