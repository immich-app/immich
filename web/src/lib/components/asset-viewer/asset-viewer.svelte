--- conflicted
+++ resolved
@@ -269,16 +269,11 @@
     await closeViewer();
   };
 
-<<<<<<< HEAD
   const closeViewer = () => {
     $slideshowState = SlideshowState.StopSlideshow;
     document.body.style.cursor = '';
     dispatch('close');
-=======
-  const closeViewer = async () => {
-    dispatch('close');
     await navigate({ targetRoute: 'current', assetId: null });
->>>>>>> dc9b51ad
   };
 
   const navigateAssetRandom = async () => {
