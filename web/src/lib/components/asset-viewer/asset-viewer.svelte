<script lang="ts">
  import Icon from '$lib/components/elements/icon.svelte';
  import CreateSharedLinkModal from '$lib/components/shared-components/create-share-link-modal/create-shared-link-modal.svelte';
  import FocusTrap from '$lib/components/shared-components/focus-trap.svelte';
  import { AssetAction, ProjectionType } from '$lib/constants';
  import { updateNumberOfComments } from '$lib/stores/activity.store';
  import { assetViewingStore } from '$lib/stores/asset-viewing.store';
  import type { AssetStore } from '$lib/stores/assets.store';
  import { isShowDetail, showDeleteModal } from '$lib/stores/preferences.store';
  import { featureFlags } from '$lib/stores/server-config.store';
  import { SlideshowNavigation, SlideshowState, slideshowStore } from '$lib/stores/slideshow.store';
  import { stackAssetsStore } from '$lib/stores/stacked-asset.store';
  import { user } from '$lib/stores/user.store';
  import { getAssetJobMessage, getSharedLink, handlePromiseError, isSharedLink } from '$lib/utils';
  import { addAssetsToAlbum, addAssetsToNewAlbum, downloadFile, unstackAssets } from '$lib/utils/asset-utils';
  import { handleError } from '$lib/utils/handle-error';
  import { shortcuts } from '$lib/utils/shortcut';
  import { SlideshowHistory } from '$lib/utils/slideshow-history';
  import {
    AssetJobName,
    AssetTypeEnum,
    ReactionType,
    createActivity,
    deleteActivity,
    deleteAssets,
    getActivities,
    getActivityStatistics,
    getAllAlbums,
    runAssetJobs,
    restoreAssets,
    updateAsset,
    updateAlbumInfo,
    type ActivityResponseDto,
    type AlbumResponseDto,
    type AssetResponseDto,
  } from '@immich/sdk';
  import { mdiChevronLeft, mdiChevronRight, mdiImageBrokenVariant } from '@mdi/js';
  import { createEventDispatcher, onDestroy, onMount } from 'svelte';
  import { fly } from 'svelte/transition';
  import Thumbnail from '../assets/thumbnail/thumbnail.svelte';
  import DeleteAssetDialog from '../photos-page/delete-asset-dialog.svelte';
  import AlbumSelectionModal from '../shared-components/album-selection-modal.svelte';
  import { NotificationType, notificationController } from '../shared-components/notification/notification';
  import ProfileImageCropper from '../shared-components/profile-image-cropper.svelte';
  import ActivityStatus from './activity-status.svelte';
  import ActivityViewer from './activity-viewer.svelte';
  import AssetViewerNavBar from './asset-viewer-nav-bar.svelte';
  import DetailPanel from './detail-panel.svelte';
  import NavigationArea from './navigation-area.svelte';
  import PanoramaViewer from './panorama-viewer.svelte';
  import PhotoViewer from './photo-viewer.svelte';
  import SlideshowBar from './slideshow-bar.svelte';
<<<<<<< HEAD
  import VideoViewer from './video-viewer.svelte';
  import { websocketEvents } from '$lib/stores/websocket';
=======
  import VideoViewer from './video-wrapper-viewer.svelte';
  import { navigate } from '$lib/utils/navigation';
>>>>>>> a2c5eaa7

  export let assetStore: AssetStore | null = null;
  export let asset: AssetResponseDto;
  export let preloadAssets: AssetResponseDto[] = [];
  export let showNavigation = true;
  $: isTrashEnabled = $featureFlags.trash;
  export let withStacked = false;
  export let isShared = false;
  export let album: AlbumResponseDto | null = null;

  let reactions: ActivityResponseDto[] = [];

  const { setAsset } = assetViewingStore;
  const {
    restartProgress: restartSlideshowProgress,
    stopProgress: stopSlideshowProgress,
    slideshowNavigation,
    slideshowState,
  } = slideshowStore;

  const dispatch = createEventDispatcher<{
    action: { type: AssetAction; asset: AssetResponseDto };
    close: void;
    next: void;
    previous: void;
  }>();

  let appearsInAlbums: AlbumResponseDto[] = [];
  let isShowAlbumPicker = false;
  let isShowDeleteConfirmation = false;
  let isShowShareModal = false;
  let addToSharedAlbum = true;
  let shouldPlayMotionPhoto = false;
  let isShowProfileImageCrop = false;
  let sharedLink = getSharedLink();
  let shouldShowDownloadButton = sharedLink ? sharedLink.allowDownload : !asset.isOffline;
  let shouldShowDetailButton = asset.hasMetadata;
  let shouldShowShareModal = !asset.isTrashed;
  let canCopyImagesToClipboard: boolean;
  let slideshowStateUnsubscribe: () => void;
  let shuffleSlideshowUnsubscribe: () => void;
  let previewStackedAsset: AssetResponseDto | undefined;
  let isShowActivity = false;
  let isLiked: ActivityResponseDto | null = null;
  let numberOfComments: number;
  let fullscreenElement: Element;
  let unsubscribe: () => void;
  $: isFullScreen = fullscreenElement !== null;

  $: {
    if (asset.stackCount && asset.stack) {
      $stackAssetsStore = asset.stack;
      $stackAssetsStore = [...$stackAssetsStore, asset].sort(
        (a, b) => new Date(b.fileCreatedAt).getTime() - new Date(a.fileCreatedAt).getTime(),
      );

      // if its a stack, add the next stack image in addition to the next asset
      if (asset.stackCount > 1) {
        preloadAssets.push($stackAssetsStore[1]);
      }
    }

    if (!$stackAssetsStore.map((a) => a.id).includes(asset.id)) {
      $stackAssetsStore = [];
    }
  }

  $: {
    if (album && !album.isActivityEnabled && numberOfComments === 0) {
      isShowActivity = false;
    }
  }

  const handleAddComment = () => {
    numberOfComments++;
    updateNumberOfComments(1);
  };

  const handleRemoveComment = () => {
    numberOfComments--;
    updateNumberOfComments(-1);
  };

  const handleFavorite = async () => {
    if (album && album.isActivityEnabled) {
      try {
        if (isLiked) {
          const activityId = isLiked.id;
          await deleteActivity({ id: activityId });
          reactions = reactions.filter((reaction) => reaction.id !== activityId);
          isLiked = null;
        } else {
          const data = await createActivity({
            activityCreateDto: { albumId: album.id, assetId: asset.id, type: ReactionType.Like },
          });

          isLiked = data;
          reactions = [...reactions, isLiked];
        }
      } catch (error) {
        handleError(error, "Can't change favorite for asset");
      }
    }
  };

  const getFavorite = async () => {
    if (album && $user) {
      try {
        const data = await getActivities({
          userId: $user.id,
          assetId: asset.id,
          albumId: album.id,
          $type: ReactionType.Like,
        });
        isLiked = data.length > 0 ? data[0] : null;
      } catch (error) {
        handleError(error, "Can't get Favorite");
      }
    }
  };

  const getNumberOfComments = async () => {
    if (album) {
      try {
        const { comments } = await getActivityStatistics({ assetId: asset.id, albumId: album.id });
        numberOfComments = comments;
      } catch (error) {
        handleError(error, "Can't get number of comments");
      }
    }
  };

  $: {
    if (isShared && asset.id) {
      handlePromiseError(getFavorite());
      handlePromiseError(getNumberOfComments());
    }
  }

  onMount(async () => {
<<<<<<< HEAD
    unsubscribe = websocketEvents.on('on_upload_success', (assetUpdate) => {
      if (assetUpdate.id === asset.id) {
        asset = assetUpdate;
      }
    });

=======
    await navigate({ targetRoute: 'current', assetId: asset.id });
>>>>>>> a2c5eaa7
    slideshowStateUnsubscribe = slideshowState.subscribe((value) => {
      if (value === SlideshowState.PlaySlideshow) {
        slideshowHistory.reset();
        slideshowHistory.queue(asset);
        handlePromiseError(handlePlaySlideshow());
      } else if (value === SlideshowState.StopSlideshow) {
        handlePromiseError(handleStopSlideshow());
      }
    });

    shuffleSlideshowUnsubscribe = slideshowNavigation.subscribe((value) => {
      if (value === SlideshowNavigation.Shuffle) {
        slideshowHistory.reset();
        slideshowHistory.queue(asset);
      }
    });

    if (!sharedLink) {
      await handleGetAllAlbums();
    }

    // Import hack :( see https://github.com/vadimkorr/svelte-carousel/issues/27#issuecomment-851022295
    // TODO: Move to regular import once the package correctly supports ESM.
    const module = await import('copy-image-clipboard');
    canCopyImagesToClipboard = module.canCopyImagesToClipboard();

    if (asset.stackCount && asset.stack) {
      $stackAssetsStore = asset.stack;
      $stackAssetsStore = [...$stackAssetsStore, asset].sort(
        (a, b) => new Date(a.fileCreatedAt).getTime() - new Date(b.fileCreatedAt).getTime(),
      );
    } else {
      $stackAssetsStore = [];
    }
  });

  onDestroy(() => {
    if (slideshowStateUnsubscribe) {
      slideshowStateUnsubscribe();
    }

    if (shuffleSlideshowUnsubscribe) {
      shuffleSlideshowUnsubscribe();
    }
    if (unsubscribe) {
      unsubscribe();
    }
  });

  $: asset.id && !sharedLink && handlePromiseError(handleGetAllAlbums()); // Update the album information when the asset ID changes

  const handleGetAllAlbums = async () => {
    if (isSharedLink()) {
      return;
    }

    try {
      appearsInAlbums = await getAllAlbums({ assetId: asset.id });
    } catch (error) {
      console.error('Error getting album that asset belong to', error);
    }
  };

  const handleOpenActivity = () => {
    if ($isShowDetail) {
      $isShowDetail = false;
    }
    isShowActivity = !isShowActivity;
  };

  const toggleDetailPanel = () => {
    isShowActivity = false;
    $isShowDetail = !$isShowDetail;
  };

  const handleCloseViewer = async () => {
    await closeViewer();
  };

  const closeViewer = async () => {
    $slideshowState = SlideshowState.StopSlideshow;
    document.body.style.cursor = '';
    dispatch('close');
    await navigate({ targetRoute: 'current', assetId: null });
  };

  const navigateAssetRandom = async () => {
    if (!assetStore) {
      return;
    }

    const asset = await assetStore.getRandomAsset();
    if (!asset) {
      return;
    }

    slideshowHistory.queue(asset);

    setAsset(asset);
    $restartSlideshowProgress = true;
  };

  const navigateAsset = async (order?: 'previous' | 'next', e?: Event) => {
    if (!order) {
      if ($slideshowState === SlideshowState.PlaySlideshow) {
        order = $slideshowNavigation === SlideshowNavigation.AscendingOrder ? 'previous' : 'next';
      } else {
        return;
      }
    }

    if ($slideshowState === SlideshowState.PlaySlideshow && $slideshowNavigation === SlideshowNavigation.Shuffle) {
      return (order === 'previous' ? slideshowHistory.previous() : slideshowHistory.next()) || navigateAssetRandom();
    }

    if ($slideshowState === SlideshowState.PlaySlideshow && assetStore) {
      const hasNext =
        order === 'previous' ? await assetStore.getPreviousAsset(asset) : await assetStore.getNextAsset(asset);
      if (hasNext) {
        $restartSlideshowProgress = true;
      } else {
        await handleStopSlideshow();
      }
    }

    e?.stopPropagation();
    dispatch(order);
  };

  const showDetailInfoHandler = () => {
    if (isShowActivity) {
      isShowActivity = false;
    }
    $isShowDetail = !$isShowDetail;
  };

  const trashOrDelete = async (force: boolean = false) => {
    if (force || !isTrashEnabled) {
      if ($showDeleteModal) {
        isShowDeleteConfirmation = true;
        return;
      }
      await deleteAsset();
      return;
    }

    await trashAsset();
    return;
  };

  const trashAsset = async () => {
    try {
      await deleteAssets({ assetBulkDeleteDto: { ids: [asset.id] } });

      dispatch('action', { type: AssetAction.TRASH, asset });

      notificationController.show({
        message: 'Moved to trash',
        type: NotificationType.Info,
      });
    } catch (error) {
      handleError(error, 'Unable to trash asset');
    }
  };

  const deleteAsset = async () => {
    try {
      await deleteAssets({ assetBulkDeleteDto: { ids: [asset.id], force: true } });

      dispatch('action', { type: AssetAction.DELETE, asset });

      notificationController.show({
        message: 'Permanently deleted asset',
        type: NotificationType.Info,
      });
    } catch (error) {
      handleError(error, 'Unable to delete asset');
    } finally {
      isShowDeleteConfirmation = false;
    }
  };

  const toggleFavorite = async () => {
    try {
      const data = await updateAsset({
        id: asset.id,
        updateAssetDto: {
          isFavorite: !asset.isFavorite,
        },
      });

      asset.isFavorite = data.isFavorite;
      dispatch('action', { type: data.isFavorite ? AssetAction.FAVORITE : AssetAction.UNFAVORITE, asset: data });

      notificationController.show({
        type: NotificationType.Info,
        message: asset.isFavorite ? `Added to favorites` : `Removed from favorites`,
      });
    } catch (error) {
      handleError(error, `Unable to ${asset.isFavorite ? `add asset to` : `remove asset from`} favorites`);
    }
  };

  const openAlbumPicker = (shared: boolean) => {
    isShowAlbumPicker = true;
    addToSharedAlbum = shared;
  };

  const handleAddToNewAlbum = async (albumName: string) => {
    isShowAlbumPicker = false;

    await addAssetsToNewAlbum(albumName, [asset.id]);
  };

  const handleAddToAlbum = async (album: AlbumResponseDto) => {
    isShowAlbumPicker = false;

    await addAssetsToAlbum(album.id, [asset.id]);
    await handleGetAllAlbums();
  };

  const handleRestoreAsset = async () => {
    try {
      await restoreAssets({ bulkIdsDto: { ids: [asset.id] } });
      asset.isTrashed = false;

      dispatch('action', { type: AssetAction.RESTORE, asset });

      notificationController.show({
        type: NotificationType.Info,
        message: `Restored asset`,
      });
    } catch (error) {
      handleError(error, 'Error restoring asset');
    }
  };

  const toggleArchive = async () => {
    try {
      const data = await updateAsset({
        id: asset.id,
        updateAssetDto: {
          isArchived: !asset.isArchived,
        },
      });

      asset.isArchived = data.isArchived;
      dispatch('action', { type: data.isArchived ? AssetAction.ARCHIVE : AssetAction.UNARCHIVE, asset: data });

      notificationController.show({
        type: NotificationType.Info,
        message: asset.isArchived ? `Added to archive` : `Removed from archive`,
      });
    } catch (error) {
      handleError(error, `Unable to ${asset.isArchived ? `add asset to` : `remove asset from`} archive`);
    }
  };

  const handleRunJob = async (name: AssetJobName) => {
    try {
      await runAssetJobs({ assetJobsDto: { assetIds: [asset.id], name } });
      notificationController.show({ type: NotificationType.Info, message: getAssetJobMessage(name) });
    } catch (error) {
      handleError(error, `Unable to submit job`);
    }
  };

  /**
   * Slide show mode
   */

  let assetViewerHtmlElement: HTMLElement;

  const slideshowHistory = new SlideshowHistory((asset) => {
    setAsset(asset);
    $restartSlideshowProgress = true;
  });

  const handleVideoStarted = () => {
    if ($slideshowState === SlideshowState.PlaySlideshow) {
      $stopSlideshowProgress = true;
    }
  };

  const handlePlaySlideshow = async () => {
    try {
      await assetViewerHtmlElement.requestFullscreen();
    } catch (error) {
      console.error('Error entering fullscreen', error);
      $slideshowState = SlideshowState.StopSlideshow;
    }
  };

  const handleStopSlideshow = async () => {
    try {
      if (document.fullscreenElement) {
        document.body.style.cursor = '';
        await document.exitFullscreen();
      }
    } catch (error) {
      console.error('Error exiting fullscreen', error);
    } finally {
      $stopSlideshowProgress = true;
      $slideshowState = SlideshowState.None;
    }
  };

  const handleStackedAssetMouseEvent = (e: CustomEvent<{ isMouseOver: boolean }>, asset: AssetResponseDto) => {
    const { isMouseOver } = e.detail;

    previewStackedAsset = isMouseOver ? asset : undefined;
  };

  const handleUnstack = async () => {
    const unstackedAssets = await unstackAssets($stackAssetsStore);
    if (unstackedAssets) {
      for (const asset of unstackedAssets) {
        dispatch('action', {
          type: AssetAction.ADD,
          asset,
        });
      }
      dispatch('close');
    }
  };

  const handleUpdateThumbnail = async () => {
    if (!album) {
      return;
    }
    try {
      await updateAlbumInfo({
        id: album.id,
        updateAlbumDto: {
          albumThumbnailAssetId: asset.id,
        },
      });
      notificationController.show({
        type: NotificationType.Info,
        message: 'Album cover updated',
        timeout: 1500,
      });
    } catch (error) {
      handleError(error, 'Unable to update album cover');
    }
  };

  $: if (!$user) {
    shouldShowShareModal = false;
  }
</script>

<svelte:window
  use:shortcuts={[
    { shortcut: { key: 'a', shift: true }, onShortcut: toggleArchive },
    { shortcut: { key: 'ArrowLeft' }, onShortcut: () => navigateAsset('previous') },
    { shortcut: { key: 'ArrowRight' }, onShortcut: () => navigateAsset('next') },
    { shortcut: { key: 'd', shift: true }, onShortcut: () => downloadFile(asset) },
    { shortcut: { key: 'Delete' }, onShortcut: () => trashOrDelete(false) },
    { shortcut: { key: 'Delete', shift: true }, onShortcut: () => trashOrDelete(true) },
    { shortcut: { key: 'Escape' }, onShortcut: closeViewer },
    { shortcut: { key: 'f' }, onShortcut: toggleFavorite },
    { shortcut: { key: 'i' }, onShortcut: toggleDetailPanel },
  ]}
/>

<svelte:document bind:fullscreenElement />

<FocusTrap>
  <section
    id="immich-asset-viewer"
    class="fixed left-0 top-0 z-[1001] grid h-screen w-screen grid-cols-4 grid-rows-[64px_1fr] overflow-hidden bg-black"
  >
    <!-- Top navigation bar -->
    {#if $slideshowState === SlideshowState.None}
      <div class="z-[1002] col-span-4 col-start-1 row-span-1 row-start-1 transition-transform">
        <AssetViewerNavBar
          {asset}
          {album}
          isMotionPhotoPlaying={shouldPlayMotionPhoto}
          showCopyButton={canCopyImagesToClipboard && asset.type === AssetTypeEnum.Image}
          showZoomButton={asset.type === AssetTypeEnum.Image}
          showMotionPlayButton={!!asset.livePhotoVideoId}
          showDownloadButton={shouldShowDownloadButton}
          showDetailButton={shouldShowDetailButton}
          showSlideshow={!!assetStore}
          hasStackChildren={$stackAssetsStore.length > 0}
          showShareButton={shouldShowShareModal}
          on:back={closeViewer}
          on:showDetail={showDetailInfoHandler}
          on:download={() => downloadFile(asset)}
          on:delete={() => trashOrDelete()}
          on:favorite={toggleFavorite}
          on:addToAlbum={() => openAlbumPicker(false)}
          on:restoreAsset={() => handleRestoreAsset()}
          on:addToSharedAlbum={() => openAlbumPicker(true)}
          on:playMotionPhoto={() => (shouldPlayMotionPhoto = true)}
          on:stopMotionPhoto={() => (shouldPlayMotionPhoto = false)}
          on:toggleArchive={toggleArchive}
          on:asProfileImage={() => (isShowProfileImageCrop = true)}
          on:setAsAlbumCover={handleUpdateThumbnail}
          on:runJob={({ detail: job }) => handleRunJob(job)}
          on:playSlideShow={() => ($slideshowState = SlideshowState.PlaySlideshow)}
          on:unstack={handleUnstack}
          on:showShareModal={() => (isShowShareModal = true)}
        />
      </div>
    {/if}

    {#if $slideshowState === SlideshowState.None && showNavigation}
      <div class="z-[1001] column-span-1 col-start-1 row-span-1 row-start-2 justify-self-start">
        <NavigationArea onClick={(e) => navigateAsset('previous', e)} label="View previous asset">
          <Icon path={mdiChevronLeft} size="36" ariaHidden />
        </NavigationArea>
      </div>
    {/if}

    <!-- Asset Viewer -->
    <div class="z-[1000] relative col-start-1 col-span-4 row-start-1 row-span-full" bind:this={assetViewerHtmlElement}>
      {#if $slideshowState != SlideshowState.None}
        <div class="z-[1000] absolute w-full flex">
          <SlideshowBar
            {isFullScreen}
            onSetToFullScreen={() => assetViewerHtmlElement.requestFullscreen()}
            onPrevious={() => navigateAsset('previous')}
            onNext={() => navigateAsset('next')}
            onClose={() => ($slideshowState = SlideshowState.StopSlideshow)}
          />
        </div>
      {/if}

      {#if previewStackedAsset}
        {#key previewStackedAsset.id}
          {#if previewStackedAsset.type === AssetTypeEnum.Image}
            <PhotoViewer
              asset={previewStackedAsset}
              {preloadAssets}
              on:close={closeViewer}
              haveFadeTransition={false}
            />
          {:else}
            <VideoViewer
              assetId={previewStackedAsset.id}
<<<<<<< HEAD
              checksum={previewStackedAsset.checksum}
=======
              projectionType={previewStackedAsset.exifInfo?.projectionType}
>>>>>>> a2c5eaa7
              on:close={closeViewer}
              on:onVideoEnded={() => navigateAsset()}
              on:onVideoStarted={handleVideoStarted}
            />
          {/if}
        {/key}
      {:else}
        {#key asset.id}
          {#if !asset.resized}
            <div class="flex h-full w-full justify-center">
              <div
                class="px-auto flex aspect-square h-full items-center justify-center bg-gray-100 dark:bg-immich-dark-gray"
              >
                <Icon path={mdiImageBrokenVariant} size="25%" />
              </div>
            </div>
          {:else if asset.type === AssetTypeEnum.Image}
            {#if shouldPlayMotionPhoto && asset.livePhotoVideoId}
              <VideoViewer
                assetId={asset.livePhotoVideoId}
<<<<<<< HEAD
                checksum={asset.checksum}
=======
                projectionType={asset.exifInfo?.projectionType}
>>>>>>> a2c5eaa7
                on:close={closeViewer}
                on:onVideoEnded={() => (shouldPlayMotionPhoto = false)}
              />
            {:else if asset.exifInfo?.projectionType === ProjectionType.EQUIRECTANGULAR || (asset.originalPath && asset.originalPath
                  .toLowerCase()
                  .endsWith('.insp'))}
              <PanoramaViewer {asset} />
            {:else}
              <PhotoViewer {asset} {preloadAssets} on:close={closeViewer} />
            {/if}
          {:else}
            <VideoViewer
              assetId={asset.id}
<<<<<<< HEAD
              checksum={asset.checksum}
=======
              projectionType={asset.exifInfo?.projectionType}
>>>>>>> a2c5eaa7
              on:close={closeViewer}
              on:onVideoEnded={() => navigateAsset()}
              on:onVideoStarted={handleVideoStarted}
            />
          {/if}
          {#if $slideshowState === SlideshowState.None && isShared && ((album && album.isActivityEnabled) || numberOfComments > 0)}
            <div class="z-[9999] absolute bottom-0 right-0 mb-4 mr-6">
              <ActivityStatus
                disabled={!album?.isActivityEnabled}
                {isLiked}
                {numberOfComments}
                {isShowActivity}
                on:favorite={handleFavorite}
                on:openActivityTab={handleOpenActivity}
              />
            </div>
          {/if}
        {/key}
      {/if}
    </div>

    {#if $slideshowState === SlideshowState.None && showNavigation}
      <div class="z-[1001] col-span-1 col-start-4 row-span-1 row-start-2 justify-self-end">
        <NavigationArea onClick={(e) => navigateAsset('next', e)} label="View next asset">
          <Icon path={mdiChevronRight} size="36" ariaHidden />
        </NavigationArea>
      </div>
    {/if}

    {#if $slideshowState === SlideshowState.None && $isShowDetail}
      <div
        transition:fly={{ duration: 150 }}
        id="detail-panel"
        class="z-[1002] row-start-1 row-span-4 w-[360px] overflow-y-auto bg-immich-bg transition-all dark:border-l dark:border-l-immich-dark-gray dark:bg-immich-dark-bg"
        translate="yes"
      >
        <DetailPanel
          {asset}
          currentAlbum={album}
          albums={appearsInAlbums}
          on:close={() => ($isShowDetail = false)}
          on:closeViewer={handleCloseViewer}
        />
      </div>
    {/if}

    {#if $stackAssetsStore.length > 0 && withStacked}
      <div
        id="stack-slideshow"
        class="z-[1002] flex place-item-center place-content-center absolute bottom-0 w-full col-span-4 col-start-1 overflow-x-auto horizontal-scrollbar"
      >
        <div class="relative w-full whitespace-nowrap transition-all">
          {#each $stackAssetsStore as stackedAsset, index (stackedAsset.id)}
            <div
              class="{stackedAsset.id == asset.id
                ? '-translate-y-[1px]'
                : '-translate-y-0'} inline-block px-1 transition-transform"
            >
              <Thumbnail
                class="{stackedAsset.id == asset.id
                  ? 'bg-transparent border-2 border-white'
                  : 'bg-gray-700/40'} inline-block hover:bg-transparent"
                asset={stackedAsset}
                onClick={() => {
                  asset = stackedAsset;
                  preloadAssets = index + 1 >= $stackAssetsStore.length ? [] : [$stackAssetsStore[index + 1]];
                }}
                on:mouse-event={(e) => handleStackedAssetMouseEvent(e, stackedAsset)}
                readonly
                thumbnailSize={stackedAsset.id == asset.id ? 65 : 60}
                showStackedIcon={false}
              />

              {#if stackedAsset.id == asset.id}
                <div class="w-full flex place-items-center place-content-center">
                  <div class="w-2 h-2 bg-white rounded-full flex mt-[2px]" />
                </div>
              {/if}
            </div>
          {/each}
        </div>
      </div>
    {/if}

    {#if isShared && album && isShowActivity && $user}
      <div
        transition:fly={{ duration: 150 }}
        id="activity-panel"
        class="z-[1002] row-start-1 row-span-5 w-[360px] md:w-[460px] overflow-y-auto bg-immich-bg transition-all dark:border-l dark:border-l-immich-dark-gray dark:bg-immich-dark-bg"
        translate="yes"
      >
        <ActivityViewer
          user={$user}
          disabled={!album.isActivityEnabled}
          assetType={asset.type}
          albumOwnerId={album.ownerId}
          albumId={album.id}
          assetId={asset.id}
          {isLiked}
          bind:reactions
          on:addComment={handleAddComment}
          on:deleteComment={handleRemoveComment}
          on:deleteLike={() => (isLiked = null)}
          on:close={() => (isShowActivity = false)}
        />
      </div>
    {/if}

    {#if isShowAlbumPicker}
      <AlbumSelectionModal
        shared={addToSharedAlbum}
        on:newAlbum={({ detail }) => handleAddToNewAlbum(detail)}
        on:album={({ detail }) => handleAddToAlbum(detail)}
        onClose={() => (isShowAlbumPicker = false)}
      />
    {/if}

    {#if isShowDeleteConfirmation}
      <DeleteAssetDialog
        size={1}
        on:cancel={() => (isShowDeleteConfirmation = false)}
        on:escape={() => (isShowDeleteConfirmation = false)}
        on:confirm={() => deleteAsset()}
      />
    {/if}

    {#if isShowProfileImageCrop}
      <ProfileImageCropper {asset} onClose={() => (isShowProfileImageCrop = false)} />
    {/if}

    {#if isShowShareModal}
      <CreateSharedLinkModal assetIds={[asset.id]} onClose={() => (isShowShareModal = false)} />
    {/if}
  </section>
</FocusTrap>

<style>
  #immich-asset-viewer {
    contain: layout;
  }

  .horizontal-scrollbar::-webkit-scrollbar {
    width: 8px;
    height: 10px;
  }

  /* Track */
  .horizontal-scrollbar::-webkit-scrollbar-track {
    background: #000000;
    border-radius: 16px;
  }

  /* Handle */
  .horizontal-scrollbar::-webkit-scrollbar-thumb {
    background: rgba(159, 159, 159, 0.408);
    border-radius: 16px;
  }

  /* Handle on hover */
  .horizontal-scrollbar::-webkit-scrollbar-thumb:hover {
    background: #adcbfa;
    border-radius: 16px;
  }
</style><|MERGE_RESOLUTION|>--- conflicted
+++ resolved
@@ -50,13 +50,9 @@
   import PanoramaViewer from './panorama-viewer.svelte';
   import PhotoViewer from './photo-viewer.svelte';
   import SlideshowBar from './slideshow-bar.svelte';
-<<<<<<< HEAD
-  import VideoViewer from './video-viewer.svelte';
-  import { websocketEvents } from '$lib/stores/websocket';
-=======
   import VideoViewer from './video-wrapper-viewer.svelte';
   import { navigate } from '$lib/utils/navigation';
->>>>>>> a2c5eaa7
+  import { websocketEvents } from '$lib/stores/websocket';
 
   export let assetStore: AssetStore | null = null;
   export let asset: AssetResponseDto;
@@ -197,16 +193,14 @@
   }
 
   onMount(async () => {
-<<<<<<< HEAD
     unsubscribe = websocketEvents.on('on_upload_success', (assetUpdate) => {
       if (assetUpdate.id === asset.id) {
         asset = assetUpdate;
       }
     });
 
-=======
     await navigate({ targetRoute: 'current', assetId: asset.id });
->>>>>>> a2c5eaa7
+
     slideshowStateUnsubscribe = slideshowState.subscribe((value) => {
       if (value === SlideshowState.PlaySlideshow) {
         slideshowHistory.reset();
@@ -650,11 +644,8 @@
           {:else}
             <VideoViewer
               assetId={previewStackedAsset.id}
-<<<<<<< HEAD
               checksum={previewStackedAsset.checksum}
-=======
               projectionType={previewStackedAsset.exifInfo?.projectionType}
->>>>>>> a2c5eaa7
               on:close={closeViewer}
               on:onVideoEnded={() => navigateAsset()}
               on:onVideoStarted={handleVideoStarted}
@@ -675,11 +666,8 @@
             {#if shouldPlayMotionPhoto && asset.livePhotoVideoId}
               <VideoViewer
                 assetId={asset.livePhotoVideoId}
-<<<<<<< HEAD
                 checksum={asset.checksum}
-=======
                 projectionType={asset.exifInfo?.projectionType}
->>>>>>> a2c5eaa7
                 on:close={closeViewer}
                 on:onVideoEnded={() => (shouldPlayMotionPhoto = false)}
               />
@@ -693,11 +681,8 @@
           {:else}
             <VideoViewer
               assetId={asset.id}
-<<<<<<< HEAD
               checksum={asset.checksum}
-=======
               projectionType={asset.exifInfo?.projectionType}
->>>>>>> a2c5eaa7
               on:close={closeViewer}
               on:onVideoEnded={() => navigateAsset()}
               on:onVideoStarted={handleVideoStarted}
