--- conflicted
+++ resolved
@@ -252,13 +252,8 @@
 			showDownloadButton={shouldShowDownloadButton}
 			on:goBack={closeViewer}
 			on:showDetail={showDetailInfoHandler}
-<<<<<<< HEAD
-			on:download={handleDownload}
+			on:download={() => downloadFile(asset, publicSharedKey)}
 			on:delete={() => (isShowDeleteConfirmation = true)}
-=======
-			on:download={() => downloadFile(asset, publicSharedKey)}
-			on:delete={deleteAsset}
->>>>>>> e477f99c
 			on:favorite={toggleFavorite}
 			on:addToAlbum={() => openAlbumPicker(false)}
 			on:addToSharedAlbum={() => openAlbumPicker(true)}
