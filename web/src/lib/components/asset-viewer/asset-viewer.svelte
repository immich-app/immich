<script lang="ts">
  import Icon from '$lib/components/elements/icon.svelte';
  import CreateSharedLinkModal from '$lib/components/shared-components/create-share-link-modal/create-shared-link-modal.svelte';
  import FocusTrap from '$lib/components/shared-components/focus-trap.svelte';
  import { AssetAction, ProjectionType } from '$lib/constants';
  import { updateNumberOfComments } from '$lib/stores/activity.store';
  import { assetViewingStore } from '$lib/stores/asset-viewing.store';
  import type { AssetStore } from '$lib/stores/assets.store';
  import { isShowDetail, showDeleteModal } from '$lib/stores/preferences.store';
  import { featureFlags } from '$lib/stores/server-config.store';
  import { SlideshowNavigation, SlideshowState, slideshowStore } from '$lib/stores/slideshow.store';
  import { stackAssetsStore } from '$lib/stores/stacked-asset.store';
  import { user } from '$lib/stores/user.store';
  import { getAssetJobMessage, getSharedLink, handlePromiseError, isSharedLink } from '$lib/utils';
  import { addAssetsToAlbum, addAssetsToNewAlbum, downloadFile, unstackAssets } from '$lib/utils/asset-utils';
  import { handleError } from '$lib/utils/handle-error';
  import { shortcuts } from '$lib/utils/shortcut';
  import { SlideshowHistory } from '$lib/utils/slideshow-history';
  import {
    AssetJobName,
    AssetTypeEnum,
    ReactionType,
    createActivity,
    deleteActivity,
    deleteAssets,
    getActivities,
    getActivityStatistics,
    getAllAlbums,
    runAssetJobs,
    restoreAssets,
    updateAsset,
    updateAlbumInfo,
    type ActivityResponseDto,
    type AlbumResponseDto,
    type AssetResponseDto,
  } from '@immich/sdk';
  import { mdiChevronLeft, mdiChevronRight, mdiImageBrokenVariant } from '@mdi/js';
  import { createEventDispatcher, onDestroy, onMount } from 'svelte';
  import { fly } from 'svelte/transition';
  import Thumbnail from '../assets/thumbnail/thumbnail.svelte';
  import DeleteAssetDialog from '../photos-page/delete-asset-dialog.svelte';
  import AlbumSelectionModal from '../shared-components/album-selection-modal.svelte';
  import { NotificationType, notificationController } from '../shared-components/notification/notification';
  import ProfileImageCropper from '../shared-components/profile-image-cropper.svelte';
  import ActivityStatus from './activity-status.svelte';
  import ActivityViewer from './activity-viewer.svelte';
  import AssetViewerNavBar from './asset-viewer-nav-bar.svelte';
  import DetailPanel from './detail-panel.svelte';
  import NavigationArea from './navigation-area.svelte';
  import PanoramaViewer from './panorama-viewer.svelte';
  import PhotoViewer from './photo-viewer.svelte';
  import SlideshowBar from './slideshow-bar.svelte';
<<<<<<< HEAD
  import VideoViewer from './video-viewer.svelte';
  import { navigate } from '$lib/utils/navigation';
=======
  import VideoViewer from './video-wrapper-viewer.svelte';
>>>>>>> 25931102

  export let assetStore: AssetStore | null = null;
  export let asset: AssetResponseDto;
  export let preloadAssets: AssetResponseDto[] = [];
  export let showNavigation = true;
  $: isTrashEnabled = $featureFlags.trash;
  export let withStacked = false;
  export let isShared = false;
  export let album: AlbumResponseDto | null = null;

  let reactions: ActivityResponseDto[] = [];

  const { setAsset } = assetViewingStore;
  const {
    restartProgress: restartSlideshowProgress,
    stopProgress: stopSlideshowProgress,
    slideshowNavigation,
    slideshowState,
  } = slideshowStore;

  const dispatch = createEventDispatcher<{
    action: { type: AssetAction; asset: AssetResponseDto };
    close: void;
    next: void;
    previous: void;
  }>();

  let appearsInAlbums: AlbumResponseDto[] = [];
  let isShowAlbumPicker = false;
  let isShowDeleteConfirmation = false;
  let isShowShareModal = false;
  let addToSharedAlbum = true;
  let shouldPlayMotionPhoto = false;
  let isShowProfileImageCrop = false;
  let sharedLink = getSharedLink();
  let shouldShowDownloadButton = sharedLink ? sharedLink.allowDownload : !asset.isOffline;
  let shouldShowDetailButton = asset.hasMetadata;
  let shouldShowShareModal = !asset.isTrashed;
  let canCopyImagesToClipboard: boolean;
  let slideshowStateUnsubscribe: () => void;
  let shuffleSlideshowUnsubscribe: () => void;
  let previewStackedAsset: AssetResponseDto | undefined;
  let isShowActivity = false;
  let isLiked: ActivityResponseDto | null = null;
  let numberOfComments: number;
  let fullscreenElement: Element;

  $: isFullScreen = fullscreenElement !== null;

  $: {
    if (asset.stackCount && asset.stack) {
      $stackAssetsStore = asset.stack;
      $stackAssetsStore = [...$stackAssetsStore, asset].sort(
        (a, b) => new Date(b.fileCreatedAt).getTime() - new Date(a.fileCreatedAt).getTime(),
      );

      // if its a stack, add the next stack image in addition to the next asset
      if (asset.stackCount > 1) {
        preloadAssets.push($stackAssetsStore[1]);
      }
    }

    if (!$stackAssetsStore.map((a) => a.id).includes(asset.id)) {
      $stackAssetsStore = [];
    }
  }

  $: {
    if (album && !album.isActivityEnabled && numberOfComments === 0) {
      isShowActivity = false;
    }
  }

  const handleAddComment = () => {
    numberOfComments++;
    updateNumberOfComments(1);
  };

  const handleRemoveComment = () => {
    numberOfComments--;
    updateNumberOfComments(-1);
  };

  const handleFavorite = async () => {
    if (album && album.isActivityEnabled) {
      try {
        if (isLiked) {
          const activityId = isLiked.id;
          await deleteActivity({ id: activityId });
          reactions = reactions.filter((reaction) => reaction.id !== activityId);
          isLiked = null;
        } else {
          const data = await createActivity({
            activityCreateDto: { albumId: album.id, assetId: asset.id, type: ReactionType.Like },
          });

          isLiked = data;
          reactions = [...reactions, isLiked];
        }
      } catch (error) {
        handleError(error, "Can't change favorite for asset");
      }
    }
  };

  const getFavorite = async () => {
    if (album && $user) {
      try {
        const data = await getActivities({
          userId: $user.id,
          assetId: asset.id,
          albumId: album.id,
          $type: ReactionType.Like,
        });
        isLiked = data.length > 0 ? data[0] : null;
      } catch (error) {
        handleError(error, "Can't get Favorite");
      }
    }
  };

  const getNumberOfComments = async () => {
    if (album) {
      try {
        const { comments } = await getActivityStatistics({ assetId: asset.id, albumId: album.id });
        numberOfComments = comments;
      } catch (error) {
        handleError(error, "Can't get number of comments");
      }
    }
  };

  $: {
    if (isShared && asset.id) {
      handlePromiseError(getFavorite());
      handlePromiseError(getNumberOfComments());
    }
  }

  onMount(async () => {
    await navigate({ targetRoute: 'current', assetId: asset.id });
    slideshowStateUnsubscribe = slideshowState.subscribe((value) => {
      if (value === SlideshowState.PlaySlideshow) {
        slideshowHistory.reset();
        slideshowHistory.queue(asset);
        handlePromiseError(handlePlaySlideshow());
      } else if (value === SlideshowState.StopSlideshow) {
        handlePromiseError(handleStopSlideshow());
      }
    });

    shuffleSlideshowUnsubscribe = slideshowNavigation.subscribe((value) => {
      if (value === SlideshowNavigation.Shuffle) {
        slideshowHistory.reset();
        slideshowHistory.queue(asset);
      }
    });

    if (!sharedLink) {
      await handleGetAllAlbums();
    }

    // Import hack :( see https://github.com/vadimkorr/svelte-carousel/issues/27#issuecomment-851022295
    // TODO: Move to regular import once the package correctly supports ESM.
    const module = await import('copy-image-clipboard');
    canCopyImagesToClipboard = module.canCopyImagesToClipboard();

    if (asset.stackCount && asset.stack) {
      $stackAssetsStore = asset.stack;
      $stackAssetsStore = [...$stackAssetsStore, asset].sort(
        (a, b) => new Date(a.fileCreatedAt).getTime() - new Date(b.fileCreatedAt).getTime(),
      );
    } else {
      $stackAssetsStore = [];
    }
  });

  onDestroy(() => {
    if (slideshowStateUnsubscribe) {
      slideshowStateUnsubscribe();
    }

    if (shuffleSlideshowUnsubscribe) {
      shuffleSlideshowUnsubscribe();
    }
  });

  $: asset.id && !sharedLink && handlePromiseError(handleGetAllAlbums()); // Update the album information when the asset ID changes

  const handleGetAllAlbums = async () => {
    if (isSharedLink()) {
      return;
    }

    try {
      appearsInAlbums = await getAllAlbums({ assetId: asset.id });
    } catch (error) {
      console.error('Error getting album that asset belong to', error);
    }
  };

  const handleOpenActivity = () => {
    if ($isShowDetail) {
      $isShowDetail = false;
    }
    isShowActivity = !isShowActivity;
  };

  const toggleDetailPanel = () => {
    isShowActivity = false;
    $isShowDetail = !$isShowDetail;
  };

  const handleCloseViewer = async () => {
    await closeViewer();
  };

  const closeViewer = async () => {
    dispatch('close');
    await navigate({ targetRoute: 'current', assetId: null });
  };

  const navigateAssetRandom = async () => {
    if (!assetStore) {
      return;
    }

    const asset = await assetStore.getRandomAsset();
    if (!asset) {
      return;
    }

    slideshowHistory.queue(asset);

    setAsset(asset);
    $restartSlideshowProgress = true;
  };

  const navigateAsset = async (order?: 'previous' | 'next', e?: Event) => {
    if (!order) {
      if ($slideshowState === SlideshowState.PlaySlideshow) {
        order = $slideshowNavigation === SlideshowNavigation.AscendingOrder ? 'previous' : 'next';
      } else {
        return;
      }
    }

    if ($slideshowState === SlideshowState.PlaySlideshow && $slideshowNavigation === SlideshowNavigation.Shuffle) {
      return (order === 'previous' ? slideshowHistory.previous() : slideshowHistory.next()) || navigateAssetRandom();
    }

    if ($slideshowState === SlideshowState.PlaySlideshow && assetStore) {
      const hasNext =
        order === 'previous' ? await assetStore.getPreviousAsset(asset) : await assetStore.getNextAsset(asset);
      if (hasNext) {
        $restartSlideshowProgress = true;
      } else {
        await handleStopSlideshow();
      }
    }

    e?.stopPropagation();
    dispatch(order);
  };

  const showDetailInfoHandler = () => {
    if (isShowActivity) {
      isShowActivity = false;
    }
    $isShowDetail = !$isShowDetail;
  };

  const trashOrDelete = async (force: boolean = false) => {
    if (force || !isTrashEnabled) {
      if ($showDeleteModal) {
        isShowDeleteConfirmation = true;
        return;
      }
      await deleteAsset();
      return;
    }

    await trashAsset();
    return;
  };

  const trashAsset = async () => {
    try {
      await deleteAssets({ assetBulkDeleteDto: { ids: [asset.id] } });

      dispatch('action', { type: AssetAction.TRASH, asset });

      notificationController.show({
        message: 'Moved to trash',
        type: NotificationType.Info,
      });
    } catch (error) {
      handleError(error, 'Unable to trash asset');
    }
  };

  const deleteAsset = async () => {
    try {
      await deleteAssets({ assetBulkDeleteDto: { ids: [asset.id], force: true } });

      dispatch('action', { type: AssetAction.DELETE, asset });

      notificationController.show({
        message: 'Permanently deleted asset',
        type: NotificationType.Info,
      });
    } catch (error) {
      handleError(error, 'Unable to delete asset');
    } finally {
      isShowDeleteConfirmation = false;
    }
  };

  const toggleFavorite = async () => {
    try {
      const data = await updateAsset({
        id: asset.id,
        updateAssetDto: {
          isFavorite: !asset.isFavorite,
        },
      });

      asset.isFavorite = data.isFavorite;
      dispatch('action', { type: data.isFavorite ? AssetAction.FAVORITE : AssetAction.UNFAVORITE, asset: data });

      notificationController.show({
        type: NotificationType.Info,
        message: asset.isFavorite ? `Added to favorites` : `Removed from favorites`,
      });
    } catch (error) {
      handleError(error, `Unable to ${asset.isFavorite ? `add asset to` : `remove asset from`} favorites`);
    }
  };

  const openAlbumPicker = (shared: boolean) => {
    isShowAlbumPicker = true;
    addToSharedAlbum = shared;
  };

  const handleAddToNewAlbum = async (albumName: string) => {
    isShowAlbumPicker = false;

    await addAssetsToNewAlbum(albumName, [asset.id]);
  };

  const handleAddToAlbum = async (album: AlbumResponseDto) => {
    isShowAlbumPicker = false;

    await addAssetsToAlbum(album.id, [asset.id]);
    await handleGetAllAlbums();
  };

  const handleRestoreAsset = async () => {
    try {
      await restoreAssets({ bulkIdsDto: { ids: [asset.id] } });
      asset.isTrashed = false;

      dispatch('action', { type: AssetAction.RESTORE, asset });

      notificationController.show({
        type: NotificationType.Info,
        message: `Restored asset`,
      });
    } catch (error) {
      handleError(error, 'Error restoring asset');
    }
  };

  const toggleArchive = async () => {
    try {
      const data = await updateAsset({
        id: asset.id,
        updateAssetDto: {
          isArchived: !asset.isArchived,
        },
      });

      asset.isArchived = data.isArchived;
      dispatch('action', { type: data.isArchived ? AssetAction.ARCHIVE : AssetAction.UNARCHIVE, asset: data });

      notificationController.show({
        type: NotificationType.Info,
        message: asset.isArchived ? `Added to archive` : `Removed from archive`,
      });
    } catch (error) {
      handleError(error, `Unable to ${asset.isArchived ? `add asset to` : `remove asset from`} archive`);
    }
  };

  const handleRunJob = async (name: AssetJobName) => {
    try {
      await runAssetJobs({ assetJobsDto: { assetIds: [asset.id], name } });
      notificationController.show({ type: NotificationType.Info, message: getAssetJobMessage(name) });
    } catch (error) {
      handleError(error, `Unable to submit job`);
    }
  };

  /**
   * Slide show mode
   */

  let assetViewerHtmlElement: HTMLElement;

  const slideshowHistory = new SlideshowHistory((asset) => {
    setAsset(asset);
    $restartSlideshowProgress = true;
  });

  const handleVideoStarted = () => {
    if ($slideshowState === SlideshowState.PlaySlideshow) {
      $stopSlideshowProgress = true;
    }
  };

  const handlePlaySlideshow = async () => {
    try {
      await assetViewerHtmlElement.requestFullscreen();
    } catch (error) {
      console.error('Error entering fullscreen', error);
      $slideshowState = SlideshowState.StopSlideshow;
    }
  };

  const handleStopSlideshow = async () => {
    try {
      if (document.fullscreenElement) {
        document.body.style.cursor = '';
        await document.exitFullscreen();
      }
    } catch (error) {
      console.error('Error exiting fullscreen', error);
    } finally {
      $stopSlideshowProgress = true;
      $slideshowState = SlideshowState.None;
    }
  };

  const handleStackedAssetMouseEvent = (e: CustomEvent<{ isMouseOver: boolean }>, asset: AssetResponseDto) => {
    const { isMouseOver } = e.detail;

    previewStackedAsset = isMouseOver ? asset : undefined;
  };

  const handleUnstack = async () => {
    const unstackedAssets = await unstackAssets($stackAssetsStore);
    if (unstackedAssets) {
      for (const asset of unstackedAssets) {
        dispatch('action', {
          type: AssetAction.ADD,
          asset,
        });
      }
      dispatch('close');
    }
  };

  const handleUpdateThumbnail = async () => {
    if (!album) {
      return;
    }
    try {
      await updateAlbumInfo({
        id: album.id,
        updateAlbumDto: {
          albumThumbnailAssetId: asset.id,
        },
      });
      notificationController.show({
        type: NotificationType.Info,
        message: 'Album cover updated',
        timeout: 1500,
      });
    } catch (error) {
      handleError(error, 'Unable to update album cover');
    }
  };
</script>

<svelte:window
  use:shortcuts={[
    { shortcut: { key: 'a', shift: true }, onShortcut: toggleArchive },
    { shortcut: { key: 'ArrowLeft' }, onShortcut: () => navigateAsset('previous') },
    { shortcut: { key: 'ArrowRight' }, onShortcut: () => navigateAsset('next') },
    { shortcut: { key: 'd', shift: true }, onShortcut: () => downloadFile(asset) },
    { shortcut: { key: 'Delete' }, onShortcut: () => trashOrDelete(false) },
    { shortcut: { key: 'Delete', shift: true }, onShortcut: () => trashOrDelete(true) },
    { shortcut: { key: 'Escape' }, onShortcut: closeViewer },
    { shortcut: { key: 'f' }, onShortcut: toggleFavorite },
    { shortcut: { key: 'i' }, onShortcut: toggleDetailPanel },
  ]}
/>

<svelte:document bind:fullscreenElement />

<FocusTrap>
  <section
    id="immich-asset-viewer"
    class="fixed left-0 top-0 z-[1001] grid h-screen w-screen grid-cols-4 grid-rows-[64px_1fr] overflow-hidden bg-black"
  >
    <!-- Top navigation bar -->
    {#if $slideshowState === SlideshowState.None}
      <div class="z-[1002] col-span-4 col-start-1 row-span-1 row-start-1 transition-transform">
        <AssetViewerNavBar
          {asset}
          {album}
          isMotionPhotoPlaying={shouldPlayMotionPhoto}
          showCopyButton={canCopyImagesToClipboard && asset.type === AssetTypeEnum.Image}
          showZoomButton={asset.type === AssetTypeEnum.Image}
          showMotionPlayButton={!!asset.livePhotoVideoId}
          showDownloadButton={shouldShowDownloadButton}
          showDetailButton={shouldShowDetailButton}
          showSlideshow={!!assetStore}
          hasStackChildren={$stackAssetsStore.length > 0}
          showShareButton={shouldShowShareModal}
          on:back={closeViewer}
          on:showDetail={showDetailInfoHandler}
          on:download={() => downloadFile(asset)}
          on:delete={() => trashOrDelete()}
          on:favorite={toggleFavorite}
          on:addToAlbum={() => openAlbumPicker(false)}
          on:restoreAsset={() => handleRestoreAsset()}
          on:addToSharedAlbum={() => openAlbumPicker(true)}
          on:playMotionPhoto={() => (shouldPlayMotionPhoto = true)}
          on:stopMotionPhoto={() => (shouldPlayMotionPhoto = false)}
          on:toggleArchive={toggleArchive}
          on:asProfileImage={() => (isShowProfileImageCrop = true)}
          on:setAsAlbumCover={handleUpdateThumbnail}
          on:runJob={({ detail: job }) => handleRunJob(job)}
          on:playSlideShow={() => ($slideshowState = SlideshowState.PlaySlideshow)}
          on:unstack={handleUnstack}
          on:showShareModal={() => (isShowShareModal = true)}
        />
      </div>
    {/if}

    {#if $slideshowState === SlideshowState.None && showNavigation}
      <div class="z-[1001] column-span-1 col-start-1 row-span-1 row-start-2 mb-[60px] justify-self-start">
        <NavigationArea onClick={(e) => navigateAsset('previous', e)} label="View previous asset">
          <Icon path={mdiChevronLeft} size="36" ariaHidden />
        </NavigationArea>
      </div>
    {/if}

    <!-- Asset Viewer -->
    <div class="z-[1000] relative col-start-1 col-span-4 row-start-1 row-span-full" bind:this={assetViewerHtmlElement}>
      {#if $slideshowState != SlideshowState.None}
        <div class="z-[1000] absolute w-full flex">
          <SlideshowBar
            {isFullScreen}
            onSetToFullScreen={() => assetViewerHtmlElement.requestFullscreen()}
            onPrevious={() => navigateAsset('previous')}
            onNext={() => navigateAsset('next')}
            onClose={() => ($slideshowState = SlideshowState.StopSlideshow)}
          />
        </div>
      {/if}

      {#if previewStackedAsset}
        {#key previewStackedAsset.id}
          {#if previewStackedAsset.type === AssetTypeEnum.Image}
            <PhotoViewer
              asset={previewStackedAsset}
              {preloadAssets}
              on:close={closeViewer}
              haveFadeTransition={false}
            />
          {:else}
            <VideoViewer
              assetId={previewStackedAsset.id}
              projectionType={previewStackedAsset.exifInfo?.projectionType}
              on:close={closeViewer}
              on:onVideoEnded={() => navigateAsset()}
              on:onVideoStarted={handleVideoStarted}
            />
          {/if}
        {/key}
      {:else}
        {#key asset.id}
          {#if !asset.resized}
            <div class="flex h-full w-full justify-center">
              <div
                class="px-auto flex aspect-square h-full items-center justify-center bg-gray-100 dark:bg-immich-dark-gray"
              >
                <Icon path={mdiImageBrokenVariant} size="25%" />
              </div>
            </div>
          {:else if asset.type === AssetTypeEnum.Image}
            {#if shouldPlayMotionPhoto && asset.livePhotoVideoId}
              <VideoViewer
                assetId={asset.livePhotoVideoId}
                projectionType={asset.exifInfo?.projectionType}
                on:close={closeViewer}
                on:onVideoEnded={() => (shouldPlayMotionPhoto = false)}
              />
            {:else if asset.exifInfo?.projectionType === ProjectionType.EQUIRECTANGULAR || (asset.originalPath && asset.originalPath
                  .toLowerCase()
                  .endsWith('.insp'))}
              <PanoramaViewer {asset} />
            {:else}
              <PhotoViewer {asset} {preloadAssets} on:close={closeViewer} />
            {/if}
          {:else}
            <VideoViewer
              assetId={asset.id}
              projectionType={asset.exifInfo?.projectionType}
              on:close={closeViewer}
              on:onVideoEnded={() => navigateAsset()}
              on:onVideoStarted={handleVideoStarted}
            />
          {/if}
          {#if $slideshowState === SlideshowState.None && isShared && ((album && album.isActivityEnabled) || numberOfComments > 0)}
            <div class="z-[9999] absolute bottom-0 right-0 mb-4 mr-6">
              <ActivityStatus
                disabled={!album?.isActivityEnabled}
                {isLiked}
                {numberOfComments}
                {isShowActivity}
                on:favorite={handleFavorite}
                on:openActivityTab={handleOpenActivity}
              />
            </div>
          {/if}
        {/key}
      {/if}

      {#if $stackAssetsStore.length > 0 && withStacked}
        <div
          id="stack-slideshow"
          class="z-[1005] flex place-item-center place-content-center absolute bottom-0 w-full col-span-4 col-start-1 mb-1 overflow-x-auto horizontal-scrollbar"
        >
          <div class="relative w-full whitespace-nowrap transition-all">
            {#each $stackAssetsStore as stackedAsset, index (stackedAsset.id)}
              <div
                class="{stackedAsset.id == asset.id
                  ? '-translate-y-[1px]'
                  : '-translate-y-0'} inline-block px-1 transition-transform"
              >
                <Thumbnail
                  class="{stackedAsset.id == asset.id
                    ? 'bg-transparent border-2 border-white'
                    : 'bg-gray-700/40'} inline-block hover:bg-transparent"
                  asset={stackedAsset}
                  onClick={() => {
                    asset = stackedAsset;
                    preloadAssets = index + 1 >= $stackAssetsStore.length ? [] : [$stackAssetsStore[index + 1]];
                  }}
                  on:mouse-event={(e) => handleStackedAssetMouseEvent(e, stackedAsset)}
                  readonly
                  thumbnailSize={stackedAsset.id == asset.id ? 65 : 60}
                  showStackedIcon={false}
                />

                {#if stackedAsset.id == asset.id}
                  <div class="w-full flex place-items-center place-content-center">
                    <div class="w-2 h-2 bg-white rounded-full flex mt-[2px]" />
                  </div>
                {/if}
              </div>
            {/each}
          </div>
        </div>
      {/if}
    </div>

    {#if $slideshowState === SlideshowState.None && showNavigation}
      <div class="z-[1001] col-span-1 col-start-4 row-span-1 row-start-2 mb-[60px] justify-self-end">
        <NavigationArea onClick={(e) => navigateAsset('next', e)} label="View next asset">
          <Icon path={mdiChevronRight} size="36" ariaHidden />
        </NavigationArea>
      </div>
    {/if}

    {#if $slideshowState === SlideshowState.None && $isShowDetail}
      <div
        transition:fly={{ duration: 150 }}
        id="detail-panel"
        class="z-[1002] row-start-1 row-span-4 w-[360px] overflow-y-auto bg-immich-bg transition-all dark:border-l dark:border-l-immich-dark-gray dark:bg-immich-dark-bg"
        translate="yes"
      >
        <DetailPanel
          {asset}
          currentAlbum={album}
          albums={appearsInAlbums}
          on:close={() => ($isShowDetail = false)}
          on:closeViewer={handleCloseViewer}
        />
      </div>
    {/if}

    {#if isShared && album && isShowActivity && $user}
      <div
        transition:fly={{ duration: 150 }}
        id="activity-panel"
        class="z-[1002] row-start-1 row-span-5 w-[360px] md:w-[460px] overflow-y-auto bg-immich-bg transition-all dark:border-l dark:border-l-immich-dark-gray dark:bg-immich-dark-bg"
        translate="yes"
      >
        <ActivityViewer
          user={$user}
          disabled={!album.isActivityEnabled}
          assetType={asset.type}
          albumOwnerId={album.ownerId}
          albumId={album.id}
          assetId={asset.id}
          {isLiked}
          bind:reactions
          on:addComment={handleAddComment}
          on:deleteComment={handleRemoveComment}
          on:deleteLike={() => (isLiked = null)}
          on:close={() => (isShowActivity = false)}
        />
      </div>
    {/if}

    {#if isShowAlbumPicker}
      <AlbumSelectionModal
        shared={addToSharedAlbum}
        on:newAlbum={({ detail }) => handleAddToNewAlbum(detail)}
        on:album={({ detail }) => handleAddToAlbum(detail)}
        onClose={() => (isShowAlbumPicker = false)}
      />
    {/if}

    {#if isShowDeleteConfirmation}
      <DeleteAssetDialog
        size={1}
        on:cancel={() => (isShowDeleteConfirmation = false)}
        on:escape={() => (isShowDeleteConfirmation = false)}
        on:confirm={() => deleteAsset()}
      />
    {/if}

    {#if isShowProfileImageCrop}
      <ProfileImageCropper {asset} onClose={() => (isShowProfileImageCrop = false)} />
    {/if}

    {#if isShowShareModal}
      <CreateSharedLinkModal assetIds={[asset.id]} onClose={() => (isShowShareModal = false)} />
    {/if}
  </section>
</FocusTrap>

<style>
  #immich-asset-viewer {
    contain: layout;
  }

  .horizontal-scrollbar::-webkit-scrollbar {
    width: 8px;
    height: 10px;
  }

  /* Track */
  .horizontal-scrollbar::-webkit-scrollbar-track {
    background: #000000;
    border-radius: 16px;
  }

  /* Handle */
  .horizontal-scrollbar::-webkit-scrollbar-thumb {
    background: rgba(159, 159, 159, 0.408);
    border-radius: 16px;
  }

  /* Handle on hover */
  .horizontal-scrollbar::-webkit-scrollbar-thumb:hover {
    background: #adcbfa;
    border-radius: 16px;
  }
</style><|MERGE_RESOLUTION|>--- conflicted
+++ resolved
@@ -50,12 +50,8 @@
   import PanoramaViewer from './panorama-viewer.svelte';
   import PhotoViewer from './photo-viewer.svelte';
   import SlideshowBar from './slideshow-bar.svelte';
-<<<<<<< HEAD
-  import VideoViewer from './video-viewer.svelte';
+  import VideoViewer from './video-wrapper-viewer.svelte';
   import { navigate } from '$lib/utils/navigation';
-=======
-  import VideoViewer from './video-wrapper-viewer.svelte';
->>>>>>> 25931102
 
   export let assetStore: AssetStore | null = null;
   export let asset: AssetResponseDto;
