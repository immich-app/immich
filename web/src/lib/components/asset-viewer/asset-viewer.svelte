--- conflicted
+++ resolved
@@ -250,33 +250,9 @@
   </div>
 
   {#if showNavigation}
-<<<<<<< HEAD
+    <!-- svelte-ignore a11y-no-static-element-interactions -->
     <div class="row-start-2 row-span-1 col-start-1 column-span-1 justify-self-start mb-[60px] z-[999]">
       <NavigationArea on:click={navigateAssetBackward}><ChevronLeft size="36" /></NavigationArea>
-=======
-    <!-- svelte-ignore a11y-no-static-element-interactions -->
-    <div
-      class={`row-start-2 row-span-end col-start-1 flex place-items-center hover:cursor-pointer w-1/4 mb-[60px] ${
-        asset.type === AssetTypeEnum.Video ? '' : 'z-[999]'
-      }`}
-      on:mouseenter={() => {
-        halfLeftHover = true;
-        halfRightHover = false;
-      }}
-      on:mouseleave={() => {
-        halfLeftHover = false;
-      }}
-      on:click={navigateAssetBackward}
-      on:keydown={navigateAssetBackward}
-    >
-      <button
-        class="rounded-full p-3 hover:bg-gray-500 hover:text-gray-700 z-[1000] text-gray-500 mx-4"
-        class:navigation-button-hover={halfLeftHover}
-        on:click={navigateAssetBackward}
-      >
-        <ChevronLeft size="36" />
-      </button>
->>>>>>> d5b96c02
     </div>
   {/if}
 
@@ -308,33 +284,9 @@
   </div>
 
   {#if showNavigation}
-<<<<<<< HEAD
+    <!-- svelte-ignore a11y-no-static-element-interactions -->
     <div class="row-start-2 row-span-1 col-start-4 col-span-1 justify-self-end mb-[60px] z-[999]">
       <NavigationArea on:click={navigateAssetForward}><ChevronRight size="36" /></NavigationArea>
-=======
-    <!-- svelte-ignore a11y-no-static-element-interactions -->
-    <div
-      class={`row-start-2 row-span-full col-start-4 flex justify-end place-items-center hover:cursor-pointer w-1/4 justify-self-end mb-[60px] ${
-        asset.type === AssetTypeEnum.Video ? '' : 'z-[500]'
-      }`}
-      on:click={navigateAssetForward}
-      on:keydown={navigateAssetForward}
-      on:mouseenter={() => {
-        halfLeftHover = false;
-        halfRightHover = true;
-      }}
-      on:mouseleave={() => {
-        halfRightHover = false;
-      }}
-    >
-      <button
-        class="rounded-full p-3 hover:bg-gray-500 hover:text-white text-gray-500 mx-4"
-        class:navigation-button-hover={halfRightHover}
-        on:click={navigateAssetForward}
-      >
-        <ChevronRight size="36" />
-      </button>
->>>>>>> d5b96c02
     </div>
   {/if}
 
