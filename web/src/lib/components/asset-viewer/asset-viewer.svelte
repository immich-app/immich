--- conflicted
+++ resolved
@@ -82,14 +82,11 @@
   let shouldShowDetailButton = asset.hasMetadata;
   let canCopyImagesToClipboard: boolean;
   let previewStackedAsset: AssetResponseDto | undefined;
-<<<<<<< HEAD
   let isShowActivity = false;
   let isFavorite: ActivityReponseDto | null = null;
   let numberOfComments: number | null = null;
   let isOwner = false;
   $: displayedAsset = previewStackedAsset || asset;
-=======
->>>>>>> 2a2c74e0
 
   $: {
     if (user && user.id === asset.ownerId) {
@@ -573,20 +570,11 @@
     </div>
   {/if}
   <!-- Asset Viewer -->
-<<<<<<< HEAD
-  <div class="relative col-span-4 col-start-1 row-span-full row-start-1">
-    <!-- Condition to show preview of stacked asset on hovered -->
-    {#if displayedAsset}
-      {#key displayedAsset.id}
-        {#if displayedAsset.type === AssetTypeEnum.Image}
-          <PhotoViewer asset={displayedAsset} on:close={closeViewer} haveFadeTransition={false} />
-=======
   <div class="col-span-4 col-start-1 row-span-full row-start-1">
     {#if previewStackedAsset}
       {#key previewStackedAsset.id}
         {#if previewStackedAsset.type === AssetTypeEnum.Image}
           <PhotoViewer asset={previewStackedAsset} on:close={closeViewer} haveFadeTransition={false} />
->>>>>>> 2a2c74e0
         {:else}
           <VideoViewer
             assetId={previewStackedAsset.id}
