--- conflicted
+++ resolved
@@ -2,11 +2,9 @@
   import { goto } from '$app/navigation';
   import { AppRoute, AssetAction, ProjectionType } from '$lib/constants';
   import { isShowDetail, showDeleteModal } from '$lib/stores/preferences.store';
-<<<<<<< HEAD
   import { user } from '$lib/stores/user.store';
   import { getAssetJobMessage, isSharedLink, handlePromiseError } from '$lib/utils';
   import { addAssetsToAlbum, downloadFile } from '$lib/utils/asset-utils';
-=======
   import { featureFlags } from '$lib/stores/server-config.store';
   import { SlideshowNavigation, SlideshowState, slideshowStore } from '$lib/stores/slideshow.store';
   import { stackAssetsStore } from '$lib/stores/stacked-asset.store';
@@ -16,7 +14,6 @@
   import { handleError } from '$lib/utils/handle-error';
   import { shortcuts } from '$lib/utils/shortcut';
   import { SlideshowHistory } from '$lib/utils/slideshow-history';
->>>>>>> 06da0469
   import {
     AssetJobName,
     AssetTypeEnum,
@@ -569,11 +566,8 @@
         on:runJob={({ detail: job }) => handleRunJob(job)}
         on:playSlideShow={handlePlaySlideshow}
         on:unstack={handleUnstack}
-<<<<<<< HEAD
         on:edit={() => (shouldShowPhotoEditor = true)}
-=======
         on:showShareModal={() => (isShowShareModal = true)}
->>>>>>> 06da0469
       />
     </div>
   {/if}
