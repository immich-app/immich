<script lang="ts">
  import { focusTrap } from '$lib/actions/focus-trap';
  import type { Action, OnAction } from '$lib/components/asset-viewer/actions/action';
  import MotionPhotoAction from '$lib/components/asset-viewer/actions/motion-photo-action.svelte';
  import NextAssetAction from '$lib/components/asset-viewer/actions/next-asset-action.svelte';
  import PreviousAssetAction from '$lib/components/asset-viewer/actions/previous-asset-action.svelte';
  import Icon from '$lib/components/elements/icon.svelte';
  import { AssetAction, ProjectionType } from '$lib/constants';
  import { updateNumberOfComments } from '$lib/stores/activity.store';
  import { assetViewingStore } from '$lib/stores/asset-viewing.store';
  import type { AssetStore } from '$lib/stores/assets.store';
  import { isShowDetail } from '$lib/stores/preferences.store';
  import { SlideshowNavigation, SlideshowState, slideshowStore } from '$lib/stores/slideshow.store';
  import { user } from '$lib/stores/user.store';
  import { websocketEvents } from '$lib/stores/websocket';
  import { getAssetJobMessage, getSharedLink, handlePromiseError, isSharedLink } from '$lib/utils';
  import { handleError } from '$lib/utils/handle-error';
  import { navigate } from '$lib/utils/navigation';
  import { SlideshowHistory } from '$lib/utils/slideshow-history';
  import {
    AssetJobName,
    AssetTypeEnum,
    ReactionType,
    createActivity,
    deleteActivity,
    getActivities,
    getActivityStatistics,
    getAllAlbums,
    runAssetJobs,
    type ActivityResponseDto,
    type AlbumResponseDto,
    type AssetResponseDto,
  } from '@immich/sdk';
  import { mdiImageBrokenVariant } from '@mdi/js';
  import { createEventDispatcher, onDestroy, onMount } from 'svelte';
  import { t } from 'svelte-i18n';
  import { fly } from 'svelte/transition';
  import Thumbnail from '../assets/thumbnail/thumbnail.svelte';
  import { NotificationType, notificationController } from '../shared-components/notification/notification';
  import ActivityStatus from './activity-status.svelte';
  import ActivityViewer from './activity-viewer.svelte';
  import AssetViewerNavBar from './asset-viewer-nav-bar.svelte';
  import DetailPanel from './detail-panel.svelte';
  import PanoramaViewer from './panorama-viewer.svelte';
  import PhotoViewer from './photo-viewer.svelte';
  import SlideshowBar from './slideshow-bar.svelte';
  import VideoViewer from './video-wrapper-viewer.svelte';
<<<<<<< HEAD
  import { navigate } from '$lib/utils/navigation';
  import { websocketEvents } from '$lib/stores/websocket';
  import { canCopyImagesToClipboard } from 'copy-image-clipboard';
  import { t } from 'svelte-i18n';
  import { focusTrap } from '$lib/actions/focus-trap';
  import EditorPanel from './editor/editor-panel.svelte';
  import CropCanvas from './editor/crop-tool/crop-canvas.svelte';
  import { closeEditorCofirm } from '$lib/stores/asset-editor.store';
=======
>>>>>>> 2c05ceaf

  export let assetStore: AssetStore | null = null;
  export let asset: AssetResponseDto;
  export let preloadAssets: AssetResponseDto[] = [];
  export let showNavigation = true;
  export let withStacked = false;
  export let isShared = false;
  export let album: AlbumResponseDto | null = null;
  export let onAction: OnAction | undefined = undefined;

  let reactions: ActivityResponseDto[] = [];

  const { setAsset } = assetViewingStore;
  const {
    restartProgress: restartSlideshowProgress,
    stopProgress: stopSlideshowProgress,
    slideshowNavigation,
    slideshowState,
  } = slideshowStore;

  const dispatch = createEventDispatcher<{
    close: void;
    next: void;
    previous: void;
  }>();

  let appearsInAlbums: AlbumResponseDto[] = [];
  let stackedAssets: AssetResponseDto[] = [];
  let shouldPlayMotionPhoto = false;
  let sharedLink = getSharedLink();
  let enableDetailPanel = asset.hasMetadata;
  let slideshowStateUnsubscribe: () => void;
  let shuffleSlideshowUnsubscribe: () => void;
  let previewStackedAsset: AssetResponseDto | undefined;
  let isShowActivity = false;
  let isShowEditor = false;
  let isLiked: ActivityResponseDto | null = null;
  let numberOfComments: number;
  let fullscreenElement: Element;
  let unsubscribe: () => void;
  let zoomToggle = () => void 0;
  let copyImage: () => Promise<void>;

  $: isFullScreen = fullscreenElement !== null;
  $: showNavbar = ![isShowEditor].some(Boolean); // can add another variables

  $: {
    if (asset.stackCount && asset.stack) {
      stackedAssets = asset.stack;
      stackedAssets = [...stackedAssets, asset].sort(
        (a, b) => new Date(b.fileCreatedAt).getTime() - new Date(a.fileCreatedAt).getTime(),
      );

      // if its a stack, add the next stack image in addition to the next asset
      if (asset.stackCount > 1) {
        preloadAssets.push(stackedAssets[1]);
      }
    }

    if (!stackedAssets.map((a) => a.id).includes(asset.id)) {
      stackedAssets = [];
    }
  }

  $: {
    if (album && !album.isActivityEnabled && numberOfComments === 0) {
      isShowActivity = false;
    }
  }

  const handleAddComment = () => {
    numberOfComments++;
    updateNumberOfComments(1);
  };

  const handleRemoveComment = () => {
    numberOfComments--;
    updateNumberOfComments(-1);
  };

  const handleFavorite = async () => {
    if (album && album.isActivityEnabled) {
      try {
        if (isLiked) {
          const activityId = isLiked.id;
          await deleteActivity({ id: activityId });
          reactions = reactions.filter((reaction) => reaction.id !== activityId);
          isLiked = null;
        } else {
          const data = await createActivity({
            activityCreateDto: { albumId: album.id, assetId: asset.id, type: ReactionType.Like },
          });

          isLiked = data;
          reactions = [...reactions, isLiked];
        }
      } catch (error) {
        handleError(error, $t('errors.unable_to_change_favorite'));
      }
    }
  };

  const getFavorite = async () => {
    if (album && $user) {
      try {
        const data = await getActivities({
          userId: $user.id,
          assetId: asset.id,
          albumId: album.id,
          $type: ReactionType.Like,
        });
        isLiked = data.length > 0 ? data[0] : null;
      } catch (error) {
        handleError(error, $t('errors.unable_to_load_liked_status'));
      }
    }
  };

  const getNumberOfComments = async () => {
    if (album) {
      try {
        const { comments } = await getActivityStatistics({ assetId: asset.id, albumId: album.id });
        numberOfComments = comments;
      } catch (error) {
        handleError(error, $t('errors.unable_to_get_comments_number'));
      }
    }
  };

  $: {
    if (isShared && asset.id) {
      handlePromiseError(getFavorite());
      handlePromiseError(getNumberOfComments());
    }
  }

  onMount(async () => {
    unsubscribe = websocketEvents.on('on_upload_success', (assetUpdate) => {
      if (assetUpdate.id === asset.id) {
        asset = assetUpdate;
      }
    });
    await navigate({ targetRoute: 'current', assetId: asset.id });
    slideshowStateUnsubscribe = slideshowState.subscribe((value) => {
      if (value === SlideshowState.PlaySlideshow) {
        slideshowHistory.reset();
        slideshowHistory.queue(asset);
        handlePromiseError(handlePlaySlideshow());
      } else if (value === SlideshowState.StopSlideshow) {
        handlePromiseError(handleStopSlideshow());
      }
    });

    shuffleSlideshowUnsubscribe = slideshowNavigation.subscribe((value) => {
      if (value === SlideshowNavigation.Shuffle) {
        slideshowHistory.reset();
        slideshowHistory.queue(asset);
      }
    });

    if (!sharedLink) {
      await handleGetAllAlbums();
    }

    if (asset.stackCount && asset.stack) {
      stackedAssets = asset.stack;
      stackedAssets = [...stackedAssets, asset].sort(
        (a, b) => new Date(a.fileCreatedAt).getTime() - new Date(b.fileCreatedAt).getTime(),
      );
    } else {
      stackedAssets = [];
    }
  });

  onDestroy(() => {
    if (slideshowStateUnsubscribe) {
      slideshowStateUnsubscribe();
    }

    if (shuffleSlideshowUnsubscribe) {
      shuffleSlideshowUnsubscribe();
    }
    unsubscribe?.();
  });

  $: asset.id && !sharedLink && handlePromiseError(handleGetAllAlbums()); // Update the album information when the asset ID changes

  const handleGetAllAlbums = async () => {
    if (isSharedLink()) {
      return;
    }

    try {
      appearsInAlbums = await getAllAlbums({ assetId: asset.id });
    } catch (error) {
      console.error('Error getting album that asset belong to', error);
    }
  };

  const handleOpenActivity = () => {
    if ($isShowDetail) {
      $isShowDetail = false;
    }
    isShowActivity = !isShowActivity;
  };

  const toggleDetailPanel = () => {
    isShowActivity = false;
    $isShowDetail = !$isShowDetail;
  };

  const closeViewer = async () => {
    dispatch('close');
    await navigate({ targetRoute: 'current', assetId: null });
  };

  const closeEditor = () => {
    closeEditorCofirm(() => {
      isShowEditor = false;
    });
  };

  const navigateAssetRandom = async () => {
    if (!assetStore) {
      return;
    }

    const asset = await assetStore.getRandomAsset();
    if (!asset) {
      return;
    }

    slideshowHistory.queue(asset);

    setAsset(asset);
    $restartSlideshowProgress = true;
  };

  const navigateAsset = async (order?: 'previous' | 'next', e?: Event) => {
    if (!order) {
      if ($slideshowState === SlideshowState.PlaySlideshow) {
        order = $slideshowNavigation === SlideshowNavigation.AscendingOrder ? 'previous' : 'next';
      } else {
        return;
      }
    }

    if ($slideshowState === SlideshowState.PlaySlideshow && $slideshowNavigation === SlideshowNavigation.Shuffle) {
      return (order === 'previous' ? slideshowHistory.previous() : slideshowHistory.next()) || navigateAssetRandom();
    }

    if ($slideshowState === SlideshowState.PlaySlideshow && assetStore) {
      const hasNext =
        order === 'previous' ? await assetStore.getPreviousAsset(asset) : await assetStore.getNextAsset(asset);
      if (hasNext) {
        $restartSlideshowProgress = true;
      } else {
        await handleStopSlideshow();
      }
    }

    e?.stopPropagation();
    dispatch(order);
  };

<<<<<<< HEAD
  const showDetailInfoHandler = () => {
    if (isShowActivity) {
      isShowActivity = false;
    }
    $isShowDetail = !$isShowDetail;
  };
  const showEditorHandler = () => {
    if (isShowActivity) {
      isShowActivity = false;
    }
    isShowEditor = !isShowEditor;
  };

  const trashOrDelete = async (force: boolean = false) => {
    if (force || !isTrashEnabled) {
      if ($showDeleteModal) {
        isShowDeleteConfirmation = true;
        return;
      }
      await deleteAsset();
      return;
    }

    await trashAsset();
    return;
  };

  const trashAsset = async () => {
    try {
      await deleteAssets({ assetBulkDeleteDto: { ids: [asset.id] } });

      dispatch('action', { type: AssetAction.TRASH, asset });

      notificationController.show({
        message: $t('moved_to_trash'),
        type: NotificationType.Info,
      });
    } catch (error) {
      handleError(error, $t('errors.unable_to_trash_asset'));
    }
  };

  const deleteAsset = async () => {
    try {
      await deleteAssets({ assetBulkDeleteDto: { ids: [asset.id], force: true } });

      dispatch('action', { type: AssetAction.DELETE, asset });

      notificationController.show({
        message: $t('permanently_deleted_asset'),
        type: NotificationType.Info,
      });
    } catch (error) {
      handleError(error, $t('errors.unable_to_delete_asset'));
    } finally {
      isShowDeleteConfirmation = false;
    }
  };

  const toggleFavorite = async () => {
    try {
      const data = await updateAsset({
        id: asset.id,
        updateAssetDto: {
          isFavorite: !asset.isFavorite,
        },
      });

      asset.isFavorite = data.isFavorite;
      dispatch('action', { type: data.isFavorite ? AssetAction.FAVORITE : AssetAction.UNFAVORITE, asset: data });

      notificationController.show({
        type: NotificationType.Info,
        message: asset.isFavorite ? $t('added_to_favorites') : $t('removed_from_favorites'),
      });
    } catch (error) {
      handleError(error, $t('errors.unable_to_add_remove_favorites', { values: { favorite: asset.isFavorite } }));
    }
  };

  const openAlbumPicker = (shared: boolean) => {
    isShowAlbumPicker = true;
    addToSharedAlbum = shared;
  };

  const handleAddToNewAlbum = async (albumName: string) => {
    isShowAlbumPicker = false;

    await addAssetsToNewAlbum(albumName, [asset.id]);
  };

  const handleAddToAlbum = async (album: AlbumResponseDto) => {
    isShowAlbumPicker = false;

    await addAssetsToAlbum(album.id, [asset.id]);
    await handleGetAllAlbums();
  };

  const handleRestoreAsset = async () => {
    try {
      await restoreAssets({ bulkIdsDto: { ids: [asset.id] } });
      asset.isTrashed = false;

      dispatch('action', { type: AssetAction.RESTORE, asset });

      notificationController.show({
        type: NotificationType.Info,
        message: $t('restored_asset'),
      });
    } catch (error) {
      handleError(error, $t('errors.unable_to_restore_assets'));
    }
  };

  const toggleAssetArchive = async () => {
    const updatedAsset = await toggleArchive(asset);
    if (updatedAsset) {
      dispatch('action', { type: asset.isArchived ? AssetAction.ARCHIVE : AssetAction.UNARCHIVE, asset: asset });
    }
  };

=======
>>>>>>> 2c05ceaf
  const handleRunJob = async (name: AssetJobName) => {
    try {
      await runAssetJobs({ assetJobsDto: { assetIds: [asset.id], name } });
      notificationController.show({ type: NotificationType.Info, message: $getAssetJobMessage(name) });
    } catch (error) {
      handleError(error, $t('errors.unable_to_submit_job'));
    }
  };

  /**
   * Slide show mode
   */

  let assetViewerHtmlElement: HTMLElement;

  const slideshowHistory = new SlideshowHistory((asset) => {
    setAsset(asset);
    $restartSlideshowProgress = true;
  });

  const handleVideoStarted = () => {
    if ($slideshowState === SlideshowState.PlaySlideshow) {
      $stopSlideshowProgress = true;
    }
  };

  const handlePlaySlideshow = async () => {
    try {
      await assetViewerHtmlElement.requestFullscreen();
    } catch (error) {
      handleError(error, $t('errors.unable_to_enter_fullscreen'));
      $slideshowState = SlideshowState.StopSlideshow;
    }
  };

  const handleStopSlideshow = async () => {
    try {
      if (document.fullscreenElement) {
        document.body.style.cursor = '';
        await document.exitFullscreen();
      }
    } catch (error) {
      handleError(error, $t('errors.unable_to_exit_fullscreen'));
    } finally {
      $stopSlideshowProgress = true;
      $slideshowState = SlideshowState.None;
    }
  };

  const handleStackedAssetMouseEvent = (e: CustomEvent<{ isMouseOver: boolean }>, asset: AssetResponseDto) => {
    const { isMouseOver } = e.detail;

    previewStackedAsset = isMouseOver ? asset : undefined;
  };

  const handleAction = async (action: Action) => {
    switch (action.type) {
      case AssetAction.ADD_TO_ALBUM: {
        await handleGetAllAlbums();
        break;
      }
      case AssetAction.UNSTACK: {
        await closeViewer();
      }
    }

    onAction?.(action);
  };
<<<<<<< HEAD

  let selectedEditType: string = '';

  function handleUpdateSelectedEditType(type: string) {
    selectedEditType = type;
  }

  $: if (!$user) {
    shouldShowShareModal = false;
  }
  //TODO: refactor shortcut conditions
</script>

<svelte:window
  use:shortcuts={[
    { shortcut: { key: 'a', shift: true }, onShortcut: () => showNavbar && toggleAssetArchive() },
    { shortcut: { key: 'ArrowLeft' }, onShortcut: () => showNavbar && navigateAsset('previous') },
    { shortcut: { key: 'ArrowRight' }, onShortcut: () => showNavbar && navigateAsset('next') },
    { shortcut: { key: 'd', shift: true }, onShortcut: () => showNavbar && downloadFile(asset) },
    { shortcut: { key: 'Delete' }, onShortcut: () => showNavbar && trashOrDelete(asset.isTrashed) },
    { shortcut: { key: 'Delete', shift: true }, onShortcut: () => showNavbar && trashOrDelete(true) },
    { shortcut: { key: 'Escape' }, onShortcut: () => (isShowEditor ? closeEditor() : closeViewer()) },
    { shortcut: { key: 'f' }, onShortcut: () => showNavbar && toggleFavorite() },
    { shortcut: { key: 'i' }, onShortcut: () => showNavbar && toggleDetailPanel() },
  ]}
/>

=======
</script>

>>>>>>> 2c05ceaf
<svelte:document bind:fullscreenElement />

<section
  id="immich-asset-viewer"
  class="fixed left-0 top-0 z-[1001] grid h-screen w-screen grid-cols-4 grid-rows-[64px_1fr] overflow-hidden bg-black"
  use:focusTrap
>
  <!-- Top navigation bar -->
  {#if $slideshowState === SlideshowState.None && !isShowEditor}
    <div class="z-[1002] col-span-4 col-start-1 row-span-1 row-start-1 transition-transform">
      <AssetViewerNavBar
        {asset}
        {album}
        {stackedAssets}
        showDetailButton={enableDetailPanel}
        showSlideshow={!!assetStore}
        hasStackChildren={stackedAssets.length > 0}
        onZoomImage={zoomToggle}
        onCopyImage={copyImage}
<<<<<<< HEAD
        on:back={closeViewer}
        on:showDetail={showDetailInfoHandler}
        on:download={() => downloadFile(asset)}
        on:delete={() => trashOrDelete()}
        on:permanentlyDelete={() => trashOrDelete(true)}
        on:favorite={toggleFavorite}
        on:showEditorHandler={showEditorHandler}
        on:addToAlbum={() => openAlbumPicker(false)}
        on:restoreAsset={() => handleRestoreAsset()}
        on:addToSharedAlbum={() => openAlbumPicker(true)}
        on:playMotionPhoto={() => (shouldPlayMotionPhoto = true)}
        on:stopMotionPhoto={() => (shouldPlayMotionPhoto = false)}
        on:toggleArchive={toggleAssetArchive}
        on:asProfileImage={() => (isShowProfileImageCrop = true)}
        on:setAsAlbumCover={handleUpdateThumbnail}
        on:runJob={({ detail: job }) => handleRunJob(job)}
        on:playSlideShow={() => ($slideshowState = SlideshowState.PlaySlideshow)}
        on:unstack={handleUnstack}
        on:showShareModal={() => (isShowShareModal = true)}
      />
=======
        onAction={handleAction}
        onRunJob={handleRunJob}
        onPlaySlideshow={() => ($slideshowState = SlideshowState.PlaySlideshow)}
        onShowDetail={toggleDetailPanel}
        onClose={closeViewer}
      >
        <MotionPhotoAction
          slot="motion-photo"
          isPlaying={shouldPlayMotionPhoto}
          onClick={(shouldPlay) => (shouldPlayMotionPhoto = shouldPlay)}
        />
      </AssetViewerNavBar>
>>>>>>> 2c05ceaf
    </div>
  {/if}

  {#if $slideshowState === SlideshowState.None && showNavigation && !isShowEditor}
    <div class="z-[1001] my-auto column-span-1 col-start-1 row-span-full row-start-1 justify-self-start">
      <PreviousAssetAction onPreviousAsset={() => navigateAsset('previous')} />
    </div>
  {/if}

  <!-- Asset Viewer -->
  <div class="z-[1000] relative col-start-1 col-span-4 row-start-1 row-span-full" bind:this={assetViewerHtmlElement}>
    {#if $slideshowState != SlideshowState.None}
      <div class="z-[1000] absolute w-full flex">
        <SlideshowBar
          {isFullScreen}
          onSetToFullScreen={() => assetViewerHtmlElement.requestFullscreen()}
          onPrevious={() => navigateAsset('previous')}
          onNext={() => navigateAsset('next')}
          onClose={() => ($slideshowState = SlideshowState.StopSlideshow)}
        />
      </div>
    {/if}

    {#if previewStackedAsset}
      {#key previewStackedAsset.id}
        {#if previewStackedAsset.type === AssetTypeEnum.Image}
          <PhotoViewer
            bind:zoomToggle
            bind:copyImage
            asset={previewStackedAsset}
            {preloadAssets}
            on:close={closeViewer}
            haveFadeTransition={false}
            {sharedLink}
          />
        {:else}
          <VideoViewer
            assetId={previewStackedAsset.id}
            checksum={previewStackedAsset.checksum}
            projectionType={previewStackedAsset.exifInfo?.projectionType}
            loopVideo={true}
            on:close={closeViewer}
            on:onVideoEnded={() => navigateAsset()}
            on:onVideoStarted={handleVideoStarted}
          />
        {/if}
      {/key}
    {:else}
      {#key asset.id}
        {#if !asset.resized}
          <div class="flex h-full w-full justify-center">
            <div
              class="px-auto flex aspect-square h-full items-center justify-center bg-gray-100 dark:bg-immich-dark-gray"
            >
              <Icon path={mdiImageBrokenVariant} size="25%" />
            </div>
          </div>
        {:else if asset.type === AssetTypeEnum.Image}
          {#if shouldPlayMotionPhoto && asset.livePhotoVideoId}
            <VideoViewer
              assetId={asset.livePhotoVideoId}
              checksum={asset.checksum}
              projectionType={asset.exifInfo?.projectionType}
              loopVideo={$slideshowState !== SlideshowState.PlaySlideshow}
              on:close={closeViewer}
              on:onVideoEnded={() => (shouldPlayMotionPhoto = false)}
            />
          {:else if asset.exifInfo?.projectionType === ProjectionType.EQUIRECTANGULAR || (asset.originalPath && asset.originalPath
                .toLowerCase()
                .endsWith('.insp'))}
            <PanoramaViewer {asset} />
          {:else if isShowEditor && selectedEditType === 'crop'}
            <CropCanvas {asset} />
          {:else}
            <PhotoViewer bind:zoomToggle bind:copyImage {asset} {preloadAssets} on:close={closeViewer} {sharedLink} />
          {/if}
        {:else}
          <VideoViewer
            assetId={asset.id}
            checksum={asset.checksum}
            projectionType={asset.exifInfo?.projectionType}
            loopVideo={$slideshowState !== SlideshowState.PlaySlideshow}
            on:close={closeViewer}
            on:onVideoEnded={() => navigateAsset()}
            on:onVideoStarted={handleVideoStarted}
          />
        {/if}
        {#if $slideshowState === SlideshowState.None && isShared && ((album && album.isActivityEnabled) || numberOfComments > 0)}
          <div class="z-[9999] absolute bottom-0 right-0 mb-20 mr-8">
            <ActivityStatus
              disabled={!album?.isActivityEnabled}
              {isLiked}
              {numberOfComments}
              on:favorite={handleFavorite}
              on:openActivityTab={handleOpenActivity}
            />
          </div>
        {/if}
      {/key}
    {/if}
  </div>

  {#if $slideshowState === SlideshowState.None && showNavigation && !isShowEditor}
    <div class="z-[1001] my-auto col-span-1 col-start-4 row-span-full row-start-1 justify-self-end">
      <NextAssetAction onNextAsset={() => navigateAsset('next')} />
    </div>
  {/if}

  {#if enableDetailPanel && $slideshowState === SlideshowState.None && $isShowDetail}
    <div
      transition:fly={{ duration: 150 }}
      id="detail-panel"
      class="z-[1002] row-start-1 row-span-4 w-[360px] overflow-y-auto bg-immich-bg transition-all dark:border-l dark:border-l-immich-dark-gray dark:bg-immich-dark-bg"
      translate="yes"
    >
      <DetailPanel {asset} currentAlbum={album} albums={appearsInAlbums} on:close={() => ($isShowDetail = false)} />
    </div>
  {/if}

<<<<<<< HEAD
  {#if isShowEditor}
    <div
      transition:fly={{ duration: 150 }}
      id="detail-panel"
      class="z-[1002] row-start-1 row-span-4 w-[460px] overflow-y-auto bg-immich-bg transition-all dark:border-l dark:border-l-immich-dark-gray dark:bg-immich-dark-bg"
      translate="yes"
    >
      <EditorPanel {asset} onUpdateSelectedType={handleUpdateSelectedEditType} onClose={closeEditor} />
    </div>
  {/if}

  {#if $stackAssetsStore.length > 0 && withStacked}
=======
  {#if stackedAssets.length > 0 && withStacked}
>>>>>>> 2c05ceaf
    <div
      id="stack-slideshow"
      class="z-[1002] flex place-item-center place-content-center absolute bottom-0 w-full col-span-4 col-start-1 overflow-x-auto horizontal-scrollbar"
    >
      <div class="relative w-full whitespace-nowrap transition-all">
        {#each stackedAssets as stackedAsset, index (stackedAsset.id)}
          <div
            class="{stackedAsset.id == asset.id
              ? '-translate-y-[1px]'
              : '-translate-y-0'} inline-block px-1 transition-transform"
          >
            <Thumbnail
              class="{stackedAsset.id == asset.id
                ? 'bg-transparent border-2 border-white'
                : 'bg-gray-700/40'} inline-block hover:bg-transparent"
              asset={stackedAsset}
              onClick={(stackedAsset, event) => {
                event.preventDefault();
                asset = stackedAsset;
                preloadAssets = index + 1 >= stackedAssets.length ? [] : [stackedAssets[index + 1]];
              }}
              on:mouse-event={(e) => handleStackedAssetMouseEvent(e, stackedAsset)}
              readonly
              thumbnailSize={stackedAsset.id == asset.id ? 65 : 60}
              showStackedIcon={false}
            />

            {#if stackedAsset.id == asset.id}
              <div class="w-full flex place-items-center place-content-center">
                <div class="w-2 h-2 bg-white rounded-full flex mt-[2px]" />
              </div>
            {/if}
          </div>
        {/each}
      </div>
    </div>
  {/if}

  {#if isShared && album && isShowActivity && $user}
    <div
      transition:fly={{ duration: 150 }}
      id="activity-panel"
      class="z-[1002] row-start-1 row-span-5 w-[360px] md:w-[460px] overflow-y-auto bg-immich-bg transition-all dark:border-l dark:border-l-immich-dark-gray dark:bg-immich-dark-bg"
      translate="yes"
    >
      <ActivityViewer
        user={$user}
        disabled={!album.isActivityEnabled}
        assetType={asset.type}
        albumOwnerId={album.ownerId}
        albumId={album.id}
        assetId={asset.id}
        {isLiked}
        bind:reactions
        on:addComment={handleAddComment}
        on:deleteComment={handleRemoveComment}
        on:deleteLike={() => (isLiked = null)}
        on:close={() => (isShowActivity = false)}
      />
    </div>
  {/if}
</section>

<style>
  #immich-asset-viewer {
    contain: layout;
  }

  .horizontal-scrollbar::-webkit-scrollbar {
    width: 8px;
    height: 10px;
  }

  /* Track */
  .horizontal-scrollbar::-webkit-scrollbar-track {
    background: #000000;
    border-radius: 16px;
  }

  /* Handle */
  .horizontal-scrollbar::-webkit-scrollbar-thumb {
    background: rgba(159, 159, 159, 0.408);
    border-radius: 16px;
  }

  /* Handle on hover */
  .horizontal-scrollbar::-webkit-scrollbar-thumb:hover {
    background: #adcbfa;
    border-radius: 16px;
  }
</style><|MERGE_RESOLUTION|>--- conflicted
+++ resolved
@@ -45,18 +45,9 @@
   import PhotoViewer from './photo-viewer.svelte';
   import SlideshowBar from './slideshow-bar.svelte';
   import VideoViewer from './video-wrapper-viewer.svelte';
-<<<<<<< HEAD
-  import { navigate } from '$lib/utils/navigation';
-  import { websocketEvents } from '$lib/stores/websocket';
-  import { canCopyImagesToClipboard } from 'copy-image-clipboard';
-  import { t } from 'svelte-i18n';
-  import { focusTrap } from '$lib/actions/focus-trap';
   import EditorPanel from './editor/editor-panel.svelte';
   import CropCanvas from './editor/crop-tool/crop-canvas.svelte';
   import { closeEditorCofirm } from '$lib/stores/asset-editor.store';
-=======
->>>>>>> 2c05ceaf
-
   export let assetStore: AssetStore | null = null;
   export let asset: AssetResponseDto;
   export let preloadAssets: AssetResponseDto[] = [];
@@ -321,13 +312,6 @@
     dispatch(order);
   };
 
-<<<<<<< HEAD
-  const showDetailInfoHandler = () => {
-    if (isShowActivity) {
-      isShowActivity = false;
-    }
-    $isShowDetail = !$isShowDetail;
-  };
   const showEditorHandler = () => {
     if (isShowActivity) {
       isShowActivity = false;
@@ -335,117 +319,7 @@
     isShowEditor = !isShowEditor;
   };
 
-  const trashOrDelete = async (force: boolean = false) => {
-    if (force || !isTrashEnabled) {
-      if ($showDeleteModal) {
-        isShowDeleteConfirmation = true;
-        return;
-      }
-      await deleteAsset();
-      return;
-    }
-
-    await trashAsset();
-    return;
-  };
-
-  const trashAsset = async () => {
-    try {
-      await deleteAssets({ assetBulkDeleteDto: { ids: [asset.id] } });
-
-      dispatch('action', { type: AssetAction.TRASH, asset });
-
-      notificationController.show({
-        message: $t('moved_to_trash'),
-        type: NotificationType.Info,
-      });
-    } catch (error) {
-      handleError(error, $t('errors.unable_to_trash_asset'));
-    }
-  };
-
-  const deleteAsset = async () => {
-    try {
-      await deleteAssets({ assetBulkDeleteDto: { ids: [asset.id], force: true } });
-
-      dispatch('action', { type: AssetAction.DELETE, asset });
-
-      notificationController.show({
-        message: $t('permanently_deleted_asset'),
-        type: NotificationType.Info,
-      });
-    } catch (error) {
-      handleError(error, $t('errors.unable_to_delete_asset'));
-    } finally {
-      isShowDeleteConfirmation = false;
-    }
-  };
-
-  const toggleFavorite = async () => {
-    try {
-      const data = await updateAsset({
-        id: asset.id,
-        updateAssetDto: {
-          isFavorite: !asset.isFavorite,
-        },
-      });
-
-      asset.isFavorite = data.isFavorite;
-      dispatch('action', { type: data.isFavorite ? AssetAction.FAVORITE : AssetAction.UNFAVORITE, asset: data });
-
-      notificationController.show({
-        type: NotificationType.Info,
-        message: asset.isFavorite ? $t('added_to_favorites') : $t('removed_from_favorites'),
-      });
-    } catch (error) {
-      handleError(error, $t('errors.unable_to_add_remove_favorites', { values: { favorite: asset.isFavorite } }));
-    }
-  };
-
-  const openAlbumPicker = (shared: boolean) => {
-    isShowAlbumPicker = true;
-    addToSharedAlbum = shared;
-  };
-
-  const handleAddToNewAlbum = async (albumName: string) => {
-    isShowAlbumPicker = false;
-
-    await addAssetsToNewAlbum(albumName, [asset.id]);
-  };
-
-  const handleAddToAlbum = async (album: AlbumResponseDto) => {
-    isShowAlbumPicker = false;
-
-    await addAssetsToAlbum(album.id, [asset.id]);
-    await handleGetAllAlbums();
-  };
-
-  const handleRestoreAsset = async () => {
-    try {
-      await restoreAssets({ bulkIdsDto: { ids: [asset.id] } });
-      asset.isTrashed = false;
-
-      dispatch('action', { type: AssetAction.RESTORE, asset });
-
-      notificationController.show({
-        type: NotificationType.Info,
-        message: $t('restored_asset'),
-      });
-    } catch (error) {
-      handleError(error, $t('errors.unable_to_restore_assets'));
-    }
-  };
-
-  const toggleAssetArchive = async () => {
-    const updatedAsset = await toggleArchive(asset);
-    if (updatedAsset) {
-      dispatch('action', { type: asset.isArchived ? AssetAction.ARCHIVE : AssetAction.UNARCHIVE, asset: asset });
-    }
-  };
-
-=======
->>>>>>> 2c05ceaf
-  const handleRunJob = async (name: AssetJobName) => {
+    const handleRunJob = async (name: AssetJobName) => {
     try {
       await runAssetJobs({ assetJobsDto: { assetIds: [asset.id], name } });
       notificationController.show({ type: NotificationType.Info, message: $getAssetJobMessage(name) });
@@ -513,38 +387,14 @@
 
     onAction?.(action);
   };
-<<<<<<< HEAD
 
   let selectedEditType: string = '';
 
   function handleUpdateSelectedEditType(type: string) {
     selectedEditType = type;
   }
-
-  $: if (!$user) {
-    shouldShowShareModal = false;
-  }
-  //TODO: refactor shortcut conditions
 </script>
 
-<svelte:window
-  use:shortcuts={[
-    { shortcut: { key: 'a', shift: true }, onShortcut: () => showNavbar && toggleAssetArchive() },
-    { shortcut: { key: 'ArrowLeft' }, onShortcut: () => showNavbar && navigateAsset('previous') },
-    { shortcut: { key: 'ArrowRight' }, onShortcut: () => showNavbar && navigateAsset('next') },
-    { shortcut: { key: 'd', shift: true }, onShortcut: () => showNavbar && downloadFile(asset) },
-    { shortcut: { key: 'Delete' }, onShortcut: () => showNavbar && trashOrDelete(asset.isTrashed) },
-    { shortcut: { key: 'Delete', shift: true }, onShortcut: () => showNavbar && trashOrDelete(true) },
-    { shortcut: { key: 'Escape' }, onShortcut: () => (isShowEditor ? closeEditor() : closeViewer()) },
-    { shortcut: { key: 'f' }, onShortcut: () => showNavbar && toggleFavorite() },
-    { shortcut: { key: 'i' }, onShortcut: () => showNavbar && toggleDetailPanel() },
-  ]}
-/>
-
-=======
-</script>
-
->>>>>>> 2c05ceaf
 <svelte:document bind:fullscreenElement />
 
 <section
@@ -564,30 +414,9 @@
         hasStackChildren={stackedAssets.length > 0}
         onZoomImage={zoomToggle}
         onCopyImage={copyImage}
-<<<<<<< HEAD
-        on:back={closeViewer}
-        on:showDetail={showDetailInfoHandler}
-        on:download={() => downloadFile(asset)}
-        on:delete={() => trashOrDelete()}
-        on:permanentlyDelete={() => trashOrDelete(true)}
-        on:favorite={toggleFavorite}
-        on:showEditorHandler={showEditorHandler}
-        on:addToAlbum={() => openAlbumPicker(false)}
-        on:restoreAsset={() => handleRestoreAsset()}
-        on:addToSharedAlbum={() => openAlbumPicker(true)}
-        on:playMotionPhoto={() => (shouldPlayMotionPhoto = true)}
-        on:stopMotionPhoto={() => (shouldPlayMotionPhoto = false)}
-        on:toggleArchive={toggleAssetArchive}
-        on:asProfileImage={() => (isShowProfileImageCrop = true)}
-        on:setAsAlbumCover={handleUpdateThumbnail}
-        on:runJob={({ detail: job }) => handleRunJob(job)}
-        on:playSlideShow={() => ($slideshowState = SlideshowState.PlaySlideshow)}
-        on:unstack={handleUnstack}
-        on:showShareModal={() => (isShowShareModal = true)}
-      />
-=======
         onAction={handleAction}
         onRunJob={handleRunJob}
+        showEditorHandler={showEditorHandler}
         onPlaySlideshow={() => ($slideshowState = SlideshowState.PlaySlideshow)}
         onShowDetail={toggleDetailPanel}
         onClose={closeViewer}
@@ -598,7 +427,6 @@
           onClick={(shouldPlay) => (shouldPlayMotionPhoto = shouldPlay)}
         />
       </AssetViewerNavBar>
->>>>>>> 2c05ceaf
     </div>
   {/if}
 
@@ -718,8 +546,7 @@
     </div>
   {/if}
 
-<<<<<<< HEAD
-  {#if isShowEditor}
+    {#if isShowEditor}
     <div
       transition:fly={{ duration: 150 }}
       id="detail-panel"
@@ -730,10 +557,7 @@
     </div>
   {/if}
 
-  {#if $stackAssetsStore.length > 0 && withStacked}
-=======
   {#if stackedAssets.length > 0 && withStacked}
->>>>>>> 2c05ceaf
     <div
       id="stack-slideshow"
       class="z-[1002] flex place-item-center place-content-center absolute bottom-0 w-full col-span-4 col-start-1 overflow-x-auto horizontal-scrollbar"
