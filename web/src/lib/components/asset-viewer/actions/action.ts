--- conflicted
+++ resolved
@@ -1,11 +1,6 @@
 import type { AssetAction } from '$lib/constants';
-<<<<<<< HEAD
-import type { TimelineAsset } from '$lib/stores/assets-store.svelte';
+import type { TimelineAsset } from '$lib/managers/timeline-manager/types';
 import type { AlbumResponseDto, StackResponseDto } from '@immich/sdk';
-=======
-import type { TimelineAsset } from '$lib/managers/timeline-manager/types';
-import type { AlbumResponseDto } from '@immich/sdk';
->>>>>>> fb4be6e2
 
 type ActionMap = {
   [AssetAction.ARCHIVE]: { asset: TimelineAsset };
