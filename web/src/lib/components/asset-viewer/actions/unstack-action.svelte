--- conflicted
+++ resolved
@@ -18,11 +18,7 @@
   const handleUnstack = async () => {
     const unstackedAssets = await deleteStack([stack.id]);
     if (unstackedAssets) {
-<<<<<<< HEAD
-      onAction({ type: AssetAction.UNSTACK, assets: unstackedAssets.map((a) => toTimelineAsset(a)) });
-=======
       onAction({ type: AssetAction.UNSTACK, assets: unstackedAssets.map((asset) => toTimelineAsset(asset)) });
->>>>>>> 9147f39d
     }
   };
 </script>
