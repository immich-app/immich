--- conflicted
+++ resolved
@@ -57,16 +57,8 @@
     const asset = assetFactory.build({ originalPath: 'image.gif', originalMimeType: 'image/gif' });
     render(PhotoViewer, { asset });
 
-<<<<<<< HEAD
-    expect(getAssetThumbnailUrlSpy).toBeCalledWith({
-      id: asset.id,
-      size: AssetMediaSize.Fullsize,
-      checksum: asset.checksum,
-    });
-=======
     expect(getAssetThumbnailUrlSpy).not.toBeCalled();
     expect(getAssetOriginalUrlSpy).toBeCalledWith({ id: asset.id, cacheKey: asset.thumbhash });
->>>>>>> 76cb32d8
   });
 
   it('loads original for shared link when download permission is true and showMetadata permission is true', () => {
@@ -74,16 +66,13 @@
     const sharedLink = sharedLinkFactory.build({ allowDownload: true, showMetadata: true, assets: [asset] });
     render(PhotoViewer, { asset, sharedLink });
 
-<<<<<<< HEAD
-    expect(getAssetThumbnailUrlSpy).toBeCalledWith({
-      id: asset.id,
-      size: AssetMediaSize.Fullsize,
-      checksum: asset.checksum,
-    });
-=======
+    // expect(getAssetThumbnailUrlSpy).toBeCalledWith({
+    //   id: asset.id,
+    //   size: AssetMediaSize.Fullsize,
+    //   checksum: asset.checksum,
+    // });
     expect(getAssetThumbnailUrlSpy).not.toBeCalled();
     expect(getAssetOriginalUrlSpy).toBeCalledWith({ id: asset.id, cacheKey: asset.thumbhash });
->>>>>>> 76cb32d8
   });
 
   it('not loads original image when shared link download permission is false', () => {
