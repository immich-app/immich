<script lang="ts">
  import { fade } from 'svelte/transition';
  import LoadingSpinner from '../shared-components/loading-spinner.svelte';
  import { api, type AssetResponseDto } from '@api';
  import View360, { EquirectProjection } from '@egjs/svelte-view360';
  import './panorama-viewer.css';

  export let asset: AssetResponseDto;

  let dataUrl = '';
  let errorMessage = '';

  const loadAssetData = async () => {
    try {
      const { data } = await api.assetApi.serveFile(
        { id: asset.id, isThumb: false, isWeb: false, key: api.getKey() },
        { responseType: 'blob' },
      );
      if (data instanceof Blob) {
        dataUrl = URL.createObjectURL(data);
        return dataUrl;
      } else {
<<<<<<< HEAD
        throw new Error('Format de données invalide');
      }
    } catch (error) {
      errorMessage = 'Échec du chargement de la ressource';
=======
        throw new TypeError('Invalid data format');
      }
    } catch {
      errorMessage = 'Failed to load asset';
>>>>>>> ce6dc3b7
      return '';
    }
  };
</script>

<div transition:fade={{ duration: 150 }} class="flex h-full select-none place-content-center place-items-center">
  {#await loadAssetData()}
    <LoadingSpinner />
  {:then assetData}
    {#if assetData}
      <View360 autoResize={true} initialZoom={0.5} projection={new EquirectProjection({ src: assetData })} />
    {:else}
      <p>{errorMessage}</p>
    {/if}
  {/await}
</div><|MERGE_RESOLUTION|>--- conflicted
+++ resolved
@@ -20,17 +20,10 @@
         dataUrl = URL.createObjectURL(data);
         return dataUrl;
       } else {
-<<<<<<< HEAD
-        throw new Error('Format de données invalide');
-      }
-    } catch (error) {
-      errorMessage = 'Échec du chargement de la ressource';
-=======
-        throw new TypeError('Invalid data format');
+        throw new TypeError('Format de donnée invalide');
       }
     } catch {
-      errorMessage = 'Failed to load asset';
->>>>>>> ce6dc3b7
+      errorMessage = 'Échec du chargement de la ressource';
       return '';
     }
   };
