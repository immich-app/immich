<script lang="ts">
  import { AppRoute } from '$lib/constants';
  import { placesViewSettings } from '$lib/stores/preferences.store';
  import { getAssetThumbnailUrl } from '$lib/utils';
  import { getMetadataSearchQuery } from '$lib/utils/metadata-search';
  import { type PlacesGroup, isPlacesGroupCollapsed, togglePlacesGroupCollapsing } from '$lib/utils/places-utils';
  import { AssetMediaSize, type AssetResponseDto } from '@immich/sdk';
  import { Icon } from '@immich/ui';
  import { mdiChevronRight } from '@mdi/js';
  import { t } from 'svelte-i18n';
<<<<<<< HEAD
  import { getAssetThumbnailUrl } from '$lib/utils';
  import { encodeSearchQuery } from '$lib/utils/metadata-search';
=======
>>>>>>> d4b110fc

  interface Props {
    places: AssetResponseDto[];
    group?: PlacesGroup | undefined;
  }

  let { places, group = undefined }: Props = $props();

  let isCollapsed = $derived(!!group && isPlacesGroupCollapsed($placesViewSettings, group.id));
  let iconRotation = $derived(isCollapsed ? 'rotate-0' : 'rotate-90');
</script>

{#if group}
  <div class="grid">
    <button
      type="button"
      onclick={() => togglePlacesGroupCollapsing(group.id)}
      class="w-fit mt-2 pt-2 pe-2 mb-2 dark:text-immich-dark-fg"
      aria-expanded={!isCollapsed}
    >
      <Icon icon={mdiChevronRight} size="24" class="inline-block -mt-2.5 transition-all duration-250 {iconRotation}" />
      <span class="font-bold text-3xl text-black dark:text-white">{group.name}</span>
      <span class="ms-1.5">({$t('places_count', { values: { count: places.length } })})</span>
    </button>
    <hr class="dark:border-immich-dark-gray" />
  </div>
{/if}

<div class="mt-4">
  {#if !isCollapsed}
    <div class="flex flex-row flex-wrap gap-4">
      {#each places as item (item.id)}
        {@const city = item.exifInfo?.city}
        <a class="relative" href="{AppRoute.SEARCH}?{encodeSearchQuery({ city })}" draggable="false">
          <div
            class="flex w-[calc((100vw-(72px+5rem))/2)] max-w-[156px] justify-center overflow-hidden rounded-xl brightness-75 filter"
          >
            <img
              src={getAssetThumbnailUrl({ id: item.id, size: AssetMediaSize.Thumbnail })}
              alt={city}
              class="object-cover w-[156px] h-[156px]"
            />
          </div>
          <span
            class="absolute bottom-2 w-full text-ellipsis px-1 text-center text-sm font-medium capitalize text-white backdrop-blur-[1px] hover:cursor-pointer"
          >
            {city}
          </span>
        </a>
      {/each}
    </div>
  {/if}
</div><|MERGE_RESOLUTION|>--- conflicted
+++ resolved
@@ -8,11 +8,8 @@
   import { Icon } from '@immich/ui';
   import { mdiChevronRight } from '@mdi/js';
   import { t } from 'svelte-i18n';
-<<<<<<< HEAD
   import { getAssetThumbnailUrl } from '$lib/utils';
   import { encodeSearchQuery } from '$lib/utils/metadata-search';
-=======
->>>>>>> d4b110fc
 
   interface Props {
     places: AssetResponseDto[];
