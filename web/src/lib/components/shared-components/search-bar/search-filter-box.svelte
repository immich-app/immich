<<<<<<< HEAD
<script lang="ts">
  import ImageThumbnail from '$lib/components/assets/thumbnail/image-thumbnail.svelte';
  import Button from '$lib/components/elements/buttons/button.svelte';
  import Icon from '$lib/components/elements/icon.svelte';
  import { getPeopleThumbnailUrl } from '$lib/utils';
  import { handleError } from '$lib/utils/handle-error';
  import {
    AssetTypeEnum,
    SearchSuggestionType,
    type PersonResponseDto,
    type SmartSearchDto,
    type MetadataSearchDto,
  } from '@immich/sdk';
  import { getAllPeople, getSearchSuggestions } from '@immich/sdk';
  import { mdiArrowRight, mdiClose } from '@mdi/js';
  import { createEventDispatcher, onMount } from 'svelte';
  import { fly } from 'svelte/transition';
  import Combobox, { type ComboBoxOption } from '../combobox.svelte';
  import { parseUtcDate } from '$lib/utils/date-time';
  import DateInput from '$lib/components/elements/date-input.svelte';
=======
<script lang="ts" context="module">
  import type { SearchLocationFilter } from './search-location-section.svelte';
  import type { SearchDisplayFilters } from './search-display-section.svelte';
  import type { SearchDateFilter } from './search-date-section.svelte';
>>>>>>> c8bdeb8f

  export enum MediaType {
    All = 'all',
    Image = 'image',
    Video = 'video',
  }

  export type SearchFilter = {
    context?: string;
    personIds: Set<string>;
    location: SearchLocationFilter;
    camera: SearchCameraFilter;
    date: SearchDateFilter;
    display: SearchDisplayFilters;
    mediaType: MediaType;
  };
</script>

<script lang="ts">
  import Button from '$lib/components/elements/buttons/button.svelte';
  import { handleError } from '$lib/utils/handle-error';
  import { AssetTypeEnum, type SmartSearchDto, type MetadataSearchDto } from '@immich/sdk';
  import { createEventDispatcher } from 'svelte';
  import { fly } from 'svelte/transition';
  import SearchPeopleSection from './search-people-section.svelte';
  import SearchLocationSection from './search-location-section.svelte';
  import SearchCameraSection, { type SearchCameraFilter } from './search-camera-section.svelte';
  import SearchDateSection from './search-date-section.svelte';
  import SearchMediaSection from './search-media-section.svelte';
  import { parseUtcDate } from '$lib/utils/date-time';
  import SearchDisplaySection from './search-display-section.svelte';

  export let searchQuery: MetadataSearchDto | SmartSearchDto;

  const parseOptionalDate = (dateString?: string) => (dateString ? parseUtcDate(dateString) : undefined);
  const toStartOfDayDate = (dateString: string) => parseUtcDate(dateString)?.startOf('day').toISODate() || undefined;
  const dispatch = createEventDispatcher<{ search: SmartSearchDto | MetadataSearchDto }>();

  let filter: SearchFilter = {
    context: 'query' in searchQuery ? searchQuery.query : '',
    personIds: new Set('personIds' in searchQuery ? searchQuery.personIds : []),
    location: {
      country: searchQuery.country,
      state: searchQuery.state,
      city: searchQuery.city,
    },
    camera: {
      make: searchQuery.make,
      model: searchQuery.model,
    },
    date: {
      takenAfter: searchQuery.takenAfter ? toStartOfDayDate(searchQuery.takenAfter) : undefined,
      takenBefore: searchQuery.takenBefore ? toStartOfDayDate(searchQuery.takenBefore) : undefined,
    },
    display: {
      isArchive: searchQuery.isArchived,
      isFavorite: searchQuery.isFavorite,
      isNotInAlbum: 'isNotInAlbum' in searchQuery ? searchQuery.isNotInAlbum : undefined,
    },
    mediaType:
      searchQuery.type === AssetTypeEnum.Image
        ? MediaType.Image
        : searchQuery.type === AssetTypeEnum.Video
          ? MediaType.Video
          : MediaType.All,
  };

  let filterBoxWidth = 0;

  const resetForm = () => {
    filter = {
      personIds: new Set(),
      location: {},
      camera: {},
      date: {},
      display: {},
      mediaType: MediaType.All,
    };
  };

  const search = async () => {
    if (filter.context && filter.personIds.size > 0) {
      handleError(
        new Error('Context search does not support people filter'),
        'Context search does not support people filter',
      );
      return;
    }

    let type: AssetTypeEnum | undefined = undefined;
    if (filter.mediaType === MediaType.Image) {
      type = AssetTypeEnum.Image;
    } else if (filter.mediaType === MediaType.Video) {
      type = AssetTypeEnum.Video;
    }

    let payload: SmartSearchDto | MetadataSearchDto = {
      query: filter.context || undefined,
      country: filter.location.country,
      state: filter.location.state,
      city: filter.location.city,
      make: filter.camera.make,
      model: filter.camera.model,
      takenAfter: parseOptionalDate(filter.date.takenAfter)?.startOf('day').toISO() || undefined,
      takenBefore: parseOptionalDate(filter.date.takenBefore)?.endOf('day').toISO() || undefined,
      isArchived: filter.display.isArchive || undefined,
      isFavorite: filter.display.isFavorite || undefined,
      isNotInAlbum: filter.display.isNotInAlbum || undefined,
      personIds: filter.personIds.size > 0 ? [...filter.personIds] : undefined,
      type,
    };

    dispatch('search', payload);
  };
</script>

<div
  bind:clientWidth={filterBoxWidth}
  transition:fly={{ y: 25, duration: 250 }}
  class="absolute w-full rounded-b-3xl border border-t-0 border-gray-200 bg-white shadow-2xl dark:border-gray-800 dark:bg-immich-dark-gray dark:text-gray-300"
>
  <form
    id="search-filter-form"
    autocomplete="off"
    on:submit|preventDefault={search}
    on:reset|preventDefault={resetForm}
  >
    <div class="px-4 sm:px-6 py-4 space-y-10 max-h-[calc(100dvh-12rem)] overflow-y-auto immich-scrollbar">
      <!-- PEOPLE -->
      <SearchPeopleSection width={filterBoxWidth} bind:selectedPeople={filter.personIds} />

      <!-- CONTEXT -->
      <div>
        <label class="immich-form-label" for="context">
          <span>CONTEXT</span>
          <input
            class="immich-form-input hover:cursor-text w-full mt-1"
            type="text"
            id="context"
            name="context"
            placeholder="Sunrise on the beach"
            bind:value={filter.context}
          />
        </label>
      </div>

      <!-- LOCATION -->
      <SearchLocationSection bind:filters={filter.location} />

      <!-- CAMERA MODEL -->
      <SearchCameraSection bind:filters={filter.camera} />

      <!-- DATE RANGE -->
<<<<<<< HEAD
      <div id="date-range-selection" class="grid grid-cols-[repeat(auto-fit,minmax(10rem,1fr))] gap-5">
        <label class="immich-form-label" for="start-date">
          <span>START DATE</span>
          <DateInput
            class="immich-form-input w-full mt-1 hover:cursor-pointer"
            type="date"
            id="start-date"
            name="start-date"
            max={filter.date.takenBefore}
            bind:value={filter.date.takenAfter}
          />
        </label>

        <label class="immich-form-label" for="end-date">
          <span>END DATE</span>
          <DateInput
            class="immich-form-input w-full mt-1 hover:cursor-pointer"
            type="date"
            id="end-date"
            name="end-date"
            placeholder=""
            min={filter.date.takenAfter}
            bind:value={filter.date.takenBefore}
          />
        </label>
      </div>
=======
      <SearchDateSection bind:filters={filter.date} />
>>>>>>> c8bdeb8f

      <div class="grid md:grid-cols-2 gap-x-5 gap-y-8">
        <!-- MEDIA TYPE -->
        <SearchMediaSection bind:filteredMedia={filter.mediaType} />

        <!-- DISPLAY OPTIONS -->
        <SearchDisplaySection bind:filters={filter.display} />
      </div>
    </div>

    <div
      id="button-row"
      class="flex justify-end gap-4 border-t dark:border-gray-800 dark:bg-immich-dark-gray px-4 sm:py-6 py-4 mt-2 rounded-b-3xl"
    >
      <Button type="reset" color="gray">CLEAR ALL</Button>
      <Button type="submit">SEARCH</Button>
    </div>
  </form>
</div><|MERGE_RESOLUTION|>--- conflicted
+++ resolved
@@ -1,30 +1,7 @@
-<<<<<<< HEAD
-<script lang="ts">
-  import ImageThumbnail from '$lib/components/assets/thumbnail/image-thumbnail.svelte';
-  import Button from '$lib/components/elements/buttons/button.svelte';
-  import Icon from '$lib/components/elements/icon.svelte';
-  import { getPeopleThumbnailUrl } from '$lib/utils';
-  import { handleError } from '$lib/utils/handle-error';
-  import {
-    AssetTypeEnum,
-    SearchSuggestionType,
-    type PersonResponseDto,
-    type SmartSearchDto,
-    type MetadataSearchDto,
-  } from '@immich/sdk';
-  import { getAllPeople, getSearchSuggestions } from '@immich/sdk';
-  import { mdiArrowRight, mdiClose } from '@mdi/js';
-  import { createEventDispatcher, onMount } from 'svelte';
-  import { fly } from 'svelte/transition';
-  import Combobox, { type ComboBoxOption } from '../combobox.svelte';
-  import { parseUtcDate } from '$lib/utils/date-time';
-  import DateInput from '$lib/components/elements/date-input.svelte';
-=======
 <script lang="ts" context="module">
   import type { SearchLocationFilter } from './search-location-section.svelte';
   import type { SearchDisplayFilters } from './search-display-section.svelte';
   import type { SearchDateFilter } from './search-date-section.svelte';
->>>>>>> c8bdeb8f
 
   export enum MediaType {
     All = 'all',
@@ -178,36 +155,7 @@
       <SearchCameraSection bind:filters={filter.camera} />
 
       <!-- DATE RANGE -->
-<<<<<<< HEAD
-      <div id="date-range-selection" class="grid grid-cols-[repeat(auto-fit,minmax(10rem,1fr))] gap-5">
-        <label class="immich-form-label" for="start-date">
-          <span>START DATE</span>
-          <DateInput
-            class="immich-form-input w-full mt-1 hover:cursor-pointer"
-            type="date"
-            id="start-date"
-            name="start-date"
-            max={filter.date.takenBefore}
-            bind:value={filter.date.takenAfter}
-          />
-        </label>
-
-        <label class="immich-form-label" for="end-date">
-          <span>END DATE</span>
-          <DateInput
-            class="immich-form-input w-full mt-1 hover:cursor-pointer"
-            type="date"
-            id="end-date"
-            name="end-date"
-            placeholder=""
-            min={filter.date.takenAfter}
-            bind:value={filter.date.takenBefore}
-          />
-        </label>
-      </div>
-=======
       <SearchDateSection bind:filters={filter.date} />
->>>>>>> c8bdeb8f
 
       <div class="grid md:grid-cols-2 gap-x-5 gap-y-8">
         <!-- MEDIA TYPE -->
