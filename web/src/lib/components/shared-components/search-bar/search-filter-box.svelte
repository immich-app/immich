--- conflicted
+++ resolved
@@ -70,110 +70,6 @@
   };
 
   let filterBoxWidth = 0;
-<<<<<<< HEAD
-  $: numberOfPeople = (filterBoxWidth - 80) / 85;
-  $: peopleList = showAllPeople ? suggestions.people : suggestions.people.slice(0, numberOfPeople);
-
-  onMount(async () => {
-    await getPeople();
-    populateExistingFilters();
-  });
-
-  function orderBySelectedPeopleFirst<T extends Pick<PersonResponseDto, 'id'>>(people: T[]) {
-    return people.sort((a, _) => {
-      if (filter.people.some((p) => p.id === a.id)) {
-        return -1;
-      }
-      return 1;
-    });
-  }
-
-  const getPeople = async () => {
-    try {
-      const { people } = await getAllPeople({ withHidden: false });
-      suggestions.people = orderBySelectedPeopleFirst(people);
-    } catch (error) {
-      handleError(error, 'Failed to get people');
-    }
-  };
-
-  const handlePeopleSelection = (id: string) => {
-    if (filter.people.some((p) => p.id === id)) {
-      filter.people = filter.people.filter((p) => p.id !== id);
-      return;
-    }
-
-    const person = suggestions.people.find((p) => p.id === id);
-    if (person) {
-      filter.people = [...filter.people, person];
-    }
-  };
-
-  const updateSuggestion = async (type: SearchSuggestionType, params: SearchParams) => {
-    if (
-      type === SearchSuggestionType.City ||
-      type === SearchSuggestionType.State ||
-      type === SearchSuggestionType.Country
-    ) {
-      suggestions = { ...suggestions, city: [], state: [], country: [] };
-    }
-
-    if (type === SearchSuggestionType.CameraMake || type === SearchSuggestionType.CameraModel) {
-      suggestions = { ...suggestions, make: [], model: [] };
-    }
-
-    try {
-      const data = await getSearchSuggestions({
-        $type: type,
-        country: params.country,
-        state: params.state,
-        make: params.cameraMake,
-        model: params.cameraModel,
-      });
-
-      switch (type) {
-        case SearchSuggestionType.Country: {
-          for (const country of data) {
-            suggestions.country = [...suggestions.country, { label: country, value: country }];
-          }
-          break;
-        }
-
-        case SearchSuggestionType.State: {
-          for (const state of data) {
-            suggestions.state = [...suggestions.state, { label: state, value: state }];
-          }
-
-          break;
-        }
-
-        case SearchSuggestionType.City: {
-          for (const city of data) {
-            suggestions.city = [...suggestions.city, { label: city, value: city }];
-          }
-          break;
-        }
-
-        case SearchSuggestionType.CameraMake: {
-          for (const make of data) {
-            suggestions.make = [...suggestions.make, { label: make, value: make }];
-          }
-          break;
-        }
-
-        case SearchSuggestionType.CameraModel: {
-          for (const model of data) {
-            suggestions.model = [...suggestions.model, { label: model, value: model }];
-          }
-          break;
-        }
-      }
-    } catch (error) {
-      handleError(error, 'Failed to get search suggestions');
-    }
-  };
-=======
->>>>>>> 8a05ff51
 
   const resetForm = () => {
     filter = {
@@ -186,13 +82,6 @@
     };
   };
 
-<<<<<<< HEAD
-  const parseOptionalDate = (dateString?: string) => (dateString ? parseUtcDate(dateString) : undefined);
-  const toStartOfDayDate = (dateString: string) => parseUtcDate(dateString)?.startOf('day').toISODate() || undefined;
-
-  const search = () => {
-    let type: AssetTypeEnum | undefined = undefined;
-=======
   const search = async () => {
     if (filter.context && filter.personIds.size > 0) {
       handleError(
@@ -201,7 +90,6 @@
       );
       return;
     }
->>>>>>> 8a05ff51
 
     let type: AssetTypeEnum | undefined = undefined;
     if (filter.mediaType === MediaType.Image) {
