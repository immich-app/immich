--- conflicted
+++ resolved
@@ -52,13 +52,8 @@
 </script>
 
 {#await peoplePromise}
-<<<<<<< HEAD
-  <div id="spinner" class="flex h-[221.55px] items-center justify-center">
-    <LoadingSpinner size="24" />
-=======
   <div id="spinner" class="flex h-[217px] items-center justify-center -mb-4">
     <LoadingSpinner size="large" />
->>>>>>> f26db805
   </div>
 {:then people}
   {#if people && people.length > 0}
@@ -68,11 +63,7 @@
 
     <div id="people-selection" class="max-h-60 overflow-y-auto immich-scrollbar">
       <div class="flex items-center w-full justify-between gap-6">
-<<<<<<< HEAD
-        <p class="immich-form-label">{$t('people').toUpperCase()}</p>
-=======
-        <p class="uppercase immich-form-label py-3">{$t('people')}</p>
->>>>>>> f26db805
+        <p class="uppercase immich-form-label">{$t('people')}</p>
         <SearchBar bind:name placeholder={$t('filter_people')} showLoadingSpinner={false} />
       </div>
 
