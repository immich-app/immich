--- conflicted
+++ resolved
@@ -267,12 +267,8 @@
       globalThis.removeEventListener('touchmove', onTouchMove);
     };
   });
-<<<<<<< HEAD
-  const usingMobileDevice = $derived(mobileDevice.hoverNone);
+  const usingMobileDevice = $derived(mobileDevice.pointerCoarse);
   const width = $derived(isDragging ? '100vw' : usingMobileDevice ? '20px' : '60px');
-=======
-  const usingMobileDevice = $derived(mobileDevice.pointerCoarse);
->>>>>>> 3e737653
 </script>
 
 <svelte:window
