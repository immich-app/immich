--- conflicted
+++ resolved
@@ -87,7 +87,6 @@
       return scrubOverallPercent * (height - HOVER_DATE_HEIGHT * 2) - 2;
     }
   };
-<<<<<<< HEAD
   let scrollY = $state(0);
   $effect(() => {
     scrollY = toScrollFromBucketPercentage(scrubBucket, scrubBucketPercent, scrubOverallPercent);
@@ -96,15 +95,6 @@
   let timelineFullHeight = $derived($assetStore.timelineHeight + timelineTopOffset + timelineBottomOffset);
   let relativeTopOffset = $derived(toScrollY(timelineTopOffset / timelineFullHeight));
   let relativeBottomOffset = $derived(toScrollY(timelineBottomOffset / timelineFullHeight));
-  let formatedDate = $derived(
-    scrubBucket?.bucketDate ? parseUtcDate(scrubBucket?.bucketDate).toFormat('MMM yyyy') : '',
-  );
-=======
-  $: scrollY = toScrollFromBucketPercentage(scrubBucket, scrubBucketPercent, scrubOverallPercent);
-  $: timelineFullHeight = $assetStore.timelineHeight + timelineTopOffset + timelineBottomOffset;
-  $: relativeTopOffset = toScrollY(timelineTopOffset / timelineFullHeight);
-  $: relativeBottomOffset = toScrollY(timelineBottomOffset / timelineFullHeight);
->>>>>>> 586393f1
 
   const listener: BucketListener = (event) => {
     const { type } = event;
