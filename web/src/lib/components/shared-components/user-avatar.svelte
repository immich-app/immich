<<<<<<< HEAD
<script lang="ts" context="module">
  export type Size = 'full' | 'xs' | 'sm' | 'md' | 'lg' | 'xl' | 'xxl' | 'xxxl';
=======
<script lang="ts" module>
  export type Size = 'full' | 'sm' | 'md' | 'lg' | 'xl' | 'xxl' | 'xxxl';
>>>>>>> 71b48b11
</script>

<script lang="ts">
  import { getProfileImageUrl } from '$lib/utils';
  import { type UserAvatarColor } from '@immich/sdk';
  import { t } from 'svelte-i18n';

  interface User {
    id: string;
    name: string;
    email: string;
    profileImagePath: string;
    avatarColor: UserAvatarColor;
    profileChangedAt: string;
  }

  interface Props {
    user: User;
    color?: UserAvatarColor | undefined;
    size?: Size;
    rounded?: boolean;
    interactive?: boolean;
    showTitle?: boolean;
    showProfileImage?: boolean;
    label?: string | undefined;
  }

  let {
    user,
    color = undefined,
    size = 'full',
    rounded = true,
    interactive = false,
    showTitle = true,
    showProfileImage = true,
    label = undefined,
  }: Props = $props();

  let img: HTMLImageElement | undefined = $state();
  let showFallback = $state(true);

  const tryLoadImage = async () => {
    try {
      await img?.decode();
      showFallback = false;
    } catch {
      showFallback = true;
    }
  };

  const colorClasses: Record<UserAvatarColor, string> = {
    primary: 'bg-immich-primary dark:bg-immich-dark-primary text-immich-dark-fg dark:text-immich-fg',
    pink: 'bg-pink-400 text-immich-bg',
    red: 'bg-red-500 text-immich-bg',
    yellow: 'bg-yellow-500 text-immich-bg',
    blue: 'bg-blue-500 text-immich-bg',
    green: 'bg-green-600 text-immich-bg',
    purple: 'bg-purple-600 text-immich-bg',
    orange: 'bg-orange-600 text-immich-bg',
    gray: 'bg-gray-600 text-immich-bg',
    amber: 'bg-amber-600 text-immich-bg',
  };

  const sizeClasses: Record<Size, string> = {
    full: 'w-full h-full',
    xs: 'w-6 h-6',
    sm: 'w-7 h-7',
    md: 'w-10 h-10',
    lg: 'w-12 h-12',
    xl: 'w-16 h-16',
    xxl: 'w-24 h-24',
    xxxl: 'w-28 h-28',
  };

  $effect(() => {
    if (img && user) {
      tryLoadImage().catch(console.error);
    }
  });

  let colorClass = $derived(colorClasses[color || user.avatarColor]);
  let sizeClass = $derived(sizeClasses[size]);
  let title = $derived(label ?? `${user.name} (${user.email})`);
  let interactiveClass = $derived(
    interactive
      ? 'border-2 border-immich-primary hover:border-immich-dark-primary dark:hover:border-immich-primary dark:border-immich-dark-primary transition-colors'
      : '',
  );
</script>

<figure
  class="{sizeClass} {colorClass} {interactiveClass} overflow-hidden shadow-md"
  class:rounded-full={rounded}
  title={showTitle ? title : undefined}
>
  {#if showProfileImage && user.profileImagePath}
    <img
      bind:this={img}
      src={getProfileImageUrl(user)}
      alt={$t('profile_image_of_user', { values: { user: title } })}
      class="h-full w-full object-cover"
      class:hidden={showFallback}
      draggable="false"
    />
  {/if}
  {#if showFallback}
    <span
      class="flex h-full w-full select-none items-center justify-center font-medium"
      class:text-xs={size === 'xs'}
      class:text-sm={size === 'sm'}
      class:text-lg={size === 'lg'}
      class:text-xl={size === 'xl'}
      class:text-2xl={size === 'xxl'}
      class:text-3xl={size === 'xxxl'}
    >
      {(user.name[0] || '').toUpperCase()}
    </span>
  {/if}
</figure><|MERGE_RESOLUTION|>--- conflicted
+++ resolved
@@ -1,10 +1,5 @@
-<<<<<<< HEAD
-<script lang="ts" context="module">
+<script lang="ts" module>
   export type Size = 'full' | 'xs' | 'sm' | 'md' | 'lg' | 'xl' | 'xxl' | 'xxxl';
-=======
-<script lang="ts" module>
-  export type Size = 'full' | 'sm' | 'md' | 'lg' | 'xl' | 'xxl' | 'xxxl';
->>>>>>> 71b48b11
 </script>
 
 <script lang="ts">
