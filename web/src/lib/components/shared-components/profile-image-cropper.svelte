<script lang="ts">
  import { type AssetResponseDto, api } from '@api';
  import { createEventDispatcher, onMount } from 'svelte';
  import { notificationController, NotificationType } from './notification/notification';
  import { handleError } from '$lib/utils/handle-error';
  import domtoimage from 'dom-to-image';
  import PhotoViewer from '../asset-viewer/photo-viewer.svelte';
  import BaseModal from './base-modal.svelte';
  import Button from '../elements/buttons/button.svelte';

  export let asset: AssetResponseDto;

  const dispatch = createEventDispatcher<{
    close: void;
  }>();
  let imgElement: HTMLDivElement;

  onMount(() => {
    imgElement.style.width = '100%';
  });

  const hasTransparentPixels = async (blob: Blob) => {
    const img = new Image();
    img.src = URL.createObjectURL(blob);
    await img.decode();
    const canvas = document.createElement('canvas');
    canvas.width = img.width;
    canvas.height = img.height;
<<<<<<< HEAD
    const ctx = canvas.getContext('2d');
    if (!ctx) {
      throw new Error("Impossible d'obtenir le contexte du canevas.");
=======
    const context = canvas.getContext('2d');
    if (!context) {
      throw new Error('Could not get canvas context.');
>>>>>>> ce6dc3b7
    }
    context.drawImage(img, 0, 0);
    const imageData = context.getImageData(0, 0, canvas.width, canvas.height);
    const data = imageData?.data;
    if (!data) {
      throw new Error("Impossible d'obtenir les données de l'image.");
    }
    for (let index = 0; index < data.length; index += 4) {
      if (data[index + 3] < 255) {
        return true;
      }
    }
    return false;
  };

  const handleSetProfilePicture = async () => {
    try {
      const blob = await domtoimage.toBlob(imgElement);
      if (await hasTransparentPixels(blob)) {
        notificationController.show({
          type: NotificationType.Error,
          message: "Les photos de profil ne peuvent pas contenir de pixels transparents. Veuillez zoomer et/ou déplacer l'image.",
          timeout: 3000,
        });
        return;
      }
      const file = new File([blob], 'profile-picture.png', { type: 'image/png' });
      await api.userApi.createProfileImage({ file });
      notificationController.show({
        type: NotificationType.Info,
        message: "Photo de profil définie.",
        timeout: 3000,
      });
<<<<<<< HEAD
    } catch (err) {
      handleError(err, "Erreur lors de la définition de la photo de profil.");
=======
    } catch (error) {
      handleError(error, 'Error setting profile picture.');
>>>>>>> ce6dc3b7
    }
    dispatch('close');
  };
</script>

<BaseModal on:close>
  <svelte:fragment slot="title">
    <span class="flex place-items-center gap-2">
      <p class="font-medium">Définir la photo de profil</p>
    </span>
  </svelte:fragment>
  <div class="flex place-items-center items-center justify-center">
    <div
      class="relative flex aspect-square w-1/2 overflow-hidden rounded-full border-4 border-immich-primary bg-immich-dark-primary dark:border-immich-dark-primary dark:bg-immich-primary"
    >
      <PhotoViewer bind:element={imgElement} {asset} />
    </div>
  </div>
  <span class="flex justify-end p-4">
    <Button on:click={handleSetProfilePicture}>
      <p>Définir comme photo de profil</p>
    </Button>
  </span>
  <div class="mb-2 flex max-h-[400px] flex-col" />
</BaseModal><|MERGE_RESOLUTION|>--- conflicted
+++ resolved
@@ -26,15 +26,9 @@
     const canvas = document.createElement('canvas');
     canvas.width = img.width;
     canvas.height = img.height;
-<<<<<<< HEAD
-    const ctx = canvas.getContext('2d');
-    if (!ctx) {
-      throw new Error("Impossible d'obtenir le contexte du canevas.");
-=======
     const context = canvas.getContext('2d');
     if (!context) {
-      throw new Error('Could not get canvas context.');
->>>>>>> ce6dc3b7
+      throw new Error("Impossible d'obtenir le contexte du canevas.");
     }
     context.drawImage(img, 0, 0);
     const imageData = context.getImageData(0, 0, canvas.width, canvas.height);
@@ -68,13 +62,8 @@
         message: "Photo de profil définie.",
         timeout: 3000,
       });
-<<<<<<< HEAD
-    } catch (err) {
-      handleError(err, "Erreur lors de la définition de la photo de profil.");
-=======
     } catch (error) {
-      handleError(error, 'Error setting profile picture.');
->>>>>>> ce6dc3b7
+      handleError(error, "Erreur lors de la définition de la photo de profil.");
     }
     dispatch('close');
   };
