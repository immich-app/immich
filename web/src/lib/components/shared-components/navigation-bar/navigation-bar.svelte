<script lang="ts">
  import { goto } from '$app/navigation';
  import { page } from '$app/stores';
  import IconButton from '$lib/components/elements/buttons/icon-button.svelte';
  import LinkButton from '$lib/components/elements/buttons/link-button.svelte';
  import Icon from '$lib/components/elements/icon.svelte';
  import { featureFlags } from '$lib/stores/server-config.store';
  import { resetSavedUser, user } from '$lib/stores/user.store';
  import { clickOutside } from '$lib/utils/click-outside';
  import { logout } from '@immich/sdk';
  import { mdiCog, mdiMagnify, mdiTrayArrowUp } from '@mdi/js';
  import { createEventDispatcher } from 'svelte';
  import { fade, fly } from 'svelte/transition';
  import { AppRoute } from '../../../constants';
  import ImmichLogo from '../immich-logo.svelte';
  import SearchBar from '../search-bar/search-bar.svelte';
<<<<<<< HEAD
  import LinkButton from '$lib/components/elements/buttons/link-button.svelte';
  import IconButton from '$lib/components/elements/buttons/icon-button.svelte';
  import SkipLink from '$lib/components/elements/buttons/skip-link.svelte';
  import Icon from '$lib/components/elements/icon.svelte';
=======
  import ThemeButton from '../theme-button.svelte';
>>>>>>> 31ae35e9
  import UserAvatar from '../user-avatar.svelte';
  import AccountInfoPanel from './account-info-panel.svelte';

  export let showUploadButton = true;

  let shouldShowAccountInfo = false;
  let shouldShowAccountInfoPanel = false;

  const dispatch = createEventDispatcher<{
    uploadClicked: void;
  }>();

  const logOut = async () => {
    resetSavedUser();
    const { redirectUri } = await logout();
    if (redirectUri.startsWith('/')) {
      goto(redirectUri);
    } else {
      window.location.href = redirectUri;
    }
  };
</script>

<section id="dashboard-navbar" class="fixed z-[900] h-[var(--navbar-height)] w-screen text-sm">
  <SkipLink>Skip to content</SkipLink>
  <div
    class="grid h-full grid-cols-[theme(spacing.18)_auto] items-center border-b bg-immich-bg py-2 dark:border-b-immich-dark-gray dark:bg-immich-dark-bg md:grid-cols-[theme(spacing.64)_auto]"
  >
    <a data-sveltekit-preload-data="hover" class="mx-4 flex place-items-center gap-2 md:mx-6" href={AppRoute.PHOTOS}>
      <ImmichLogo height="35" width="35" />
      <h1 class="hidden font-immich-title text-2xl text-immich-primary dark:text-immich-dark-primary md:block">
        IMMICH
      </h1>
    </a>
    <div class="flex justify-between gap-16 pr-6">
      <div class="hidden w-full max-w-5xl flex-1 pl-4 sm:block">
        {#if $featureFlags.search}
          <SearchBar grayTheme={true} />
        {/if}
      </div>

      <section class="flex place-items-center justify-end gap-4 max-sm:w-full">
        {#if $featureFlags.search}
          <a href={AppRoute.SEARCH} id="search-button" class="pl-4 sm:hidden">
            <IconButton title="Search">
              <div class="flex gap-2">
                <Icon path={mdiMagnify} size="1.5em" />
              </div>
            </IconButton>
          </a>
        {/if}

        <ThemeButton />

        {#if !$page.url.pathname.includes('/admin') && showUploadButton}
          <div in:fly={{ x: 50, duration: 250 }}>
            <LinkButton on:click={() => dispatch('uploadClicked')}>
              <div class="flex gap-2">
                <Icon path={mdiTrayArrowUp} size="1.5em" />
                <span class="hidden md:block">Upload</span>
              </div>
            </LinkButton>
          </div>
        {/if}

        {#if $user.isAdmin}
          <a
            data-sveltekit-preload-data="hover"
            href={AppRoute.ADMIN_USER_MANAGEMENT}
            aria-label="Administration"
            aria-current={$page.url.pathname.includes('/admin') ? 'page' : null}
          >
            <div
              class="inline-flex items-center justify-center transition-colors dark:text-immich-dark-fg p-2 font-medium rounded-lg"
            >
              <div class="hidden sm:block">
                <span
                  class={$page.url.pathname.includes('/admin')
                    ? 'item text-immich-primary underline dark:text-immich-dark-primary'
                    : ''}
                >
                  Administration
                </span>
              </div>
              <div class="block sm:hidden" aria-hidden="true">
                <Icon
                  path={mdiCog}
                  size="1.5em"
                  class="dark:text-immich-dark-fg {$page.url.pathname.includes('/admin')
                    ? 'text-immich-primary dark:text-immich-dark-primary'
                    : ''}"
                />
                <div
                  class={$page.url.pathname.includes('/admin')
                    ? 'border-t-1 mx-auto block w-2/3 border-immich-primary dark:border-immich-dark-primary'
                    : 'hidden'}
                />
              </div>
            </div>
          </a>
        {/if}

        <div
          use:clickOutside
          on:outclick={() => (shouldShowAccountInfoPanel = false)}
          on:escape={() => (shouldShowAccountInfoPanel = false)}
        >
          <button
            class="flex"
            on:mouseover={() => (shouldShowAccountInfo = true)}
            on:focus={() => (shouldShowAccountInfo = true)}
            on:blur={() => (shouldShowAccountInfo = false)}
            on:mouseleave={() => (shouldShowAccountInfo = false)}
            on:click={() => (shouldShowAccountInfoPanel = !shouldShowAccountInfoPanel)}
          >
            {#key $user}
              <UserAvatar user={$user} size="lg" showTitle={false} interactive />
            {/key}
          </button>

          {#if shouldShowAccountInfo && !shouldShowAccountInfoPanel}
            <div
              in:fade={{ delay: 500, duration: 150 }}
              out:fade={{ delay: 200, duration: 150 }}
              class="absolute -bottom-12 right-5 rounded-md border bg-gray-500 p-2 text-[12px] text-gray-100 shadow-md dark:border-immich-dark-gray dark:bg-immich-dark-gray"
            >
              <p>{$user.name}</p>
              <p>{$user.email}</p>
            </div>
          {/if}

          {#if shouldShowAccountInfoPanel}
            <AccountInfoPanel on:logout={logOut} />
          {/if}
        </div>
      </section>
    </div>
  </div>
</section><|MERGE_RESOLUTION|>--- conflicted
+++ resolved
@@ -3,6 +3,7 @@
   import { page } from '$app/stores';
   import IconButton from '$lib/components/elements/buttons/icon-button.svelte';
   import LinkButton from '$lib/components/elements/buttons/link-button.svelte';
+  import SkipLink from '$lib/components/elements/buttons/skip-link.svelte';
   import Icon from '$lib/components/elements/icon.svelte';
   import { featureFlags } from '$lib/stores/server-config.store';
   import { resetSavedUser, user } from '$lib/stores/user.store';
@@ -14,14 +15,7 @@
   import { AppRoute } from '../../../constants';
   import ImmichLogo from '../immich-logo.svelte';
   import SearchBar from '../search-bar/search-bar.svelte';
-<<<<<<< HEAD
-  import LinkButton from '$lib/components/elements/buttons/link-button.svelte';
-  import IconButton from '$lib/components/elements/buttons/icon-button.svelte';
-  import SkipLink from '$lib/components/elements/buttons/skip-link.svelte';
-  import Icon from '$lib/components/elements/icon.svelte';
-=======
   import ThemeButton from '../theme-button.svelte';
->>>>>>> 31ae35e9
   import UserAvatar from '../user-avatar.svelte';
   import AccountInfoPanel from './account-info-panel.svelte';
 
