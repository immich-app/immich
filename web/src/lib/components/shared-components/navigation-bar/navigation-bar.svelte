<script lang="ts" module>
  export const menuButtonId = 'top-menu-button';
</script>

<script lang="ts">
  import { page } from '$app/state';
  import { clickOutside } from '$lib/actions/click-outside';
  import SkipLink from '$lib/components/elements/buttons/skip-link.svelte';
  import ImmichLogo from '$lib/components/shared-components/immich-logo.svelte';
  import NotificationPanel from '$lib/components/shared-components/navigation-bar/notification-panel.svelte';
  import SearchBar from '$lib/components/shared-components/search-bar/search-bar.svelte';
  import { AppRoute } from '$lib/constants';
  import { authManager } from '$lib/managers/auth-manager.svelte';
  import { modalManager } from '$lib/managers/modal-manager.svelte';
  import HelpAndFeedbackModal from '$lib/modals/HelpAndFeedbackModal.svelte';
  import { mobileDevice } from '$lib/stores/mobile-device.svelte';
  import { notificationManager } from '$lib/stores/notification-manager.svelte';
  import { featureFlags } from '$lib/stores/server-config.store';
  import { sidebarStore } from '$lib/stores/sidebar.svelte';
  import { user } from '$lib/stores/user.store';
  import { userInteraction } from '$lib/stores/user.svelte';
  import { getAboutInfo, type ServerAboutResponseDto } from '@immich/sdk';
  import { Button, IconButton } from '@immich/ui';
  import { mdiBellBadge, mdiBellOutline, mdiHelpCircleOutline, mdiMagnify, mdiMenu, mdiTrayArrowUp } from '@mdi/js';
  import { onMount } from 'svelte';
  import { t } from 'svelte-i18n';
  import ThemeButton from '../theme-button.svelte';
  import UserAvatar from '../user-avatar.svelte';
  import AccountInfoPanel from './account-info-panel.svelte';

  interface Props {
    showUploadButton?: boolean;
    onUploadClick: () => void;
  }

  let { showUploadButton = true, onUploadClick }: Props = $props();

  let shouldShowAccountInfoPanel = $state(false);
  let shouldShowNotificationPanel = $state(false);
  let innerWidth: number = $state(0);
  const hasUnreadNotifications = $derived(notificationManager.notifications.length > 0);

  let info: ServerAboutResponseDto | undefined = $state();

  onMount(async () => {
    info = userInteraction.aboutInfo ?? (await getAboutInfo());
  });
</script>

<svelte:window bind:innerWidth />

<nav id="dashboard-navbar" class="z-auto max-md:h-[var(--navbar-height-md)] h-[var(--navbar-height)] w-dvw text-sm">
  <SkipLink text={$t('skip_to_content')} />
  <div
    class="grid h-full grid-cols-[theme(spacing.32)_auto] items-center border-b bg-immich-bg py-2 dark:border-b-immich-dark-gray dark:bg-immich-dark-bg sidebar:grid-cols-[theme(spacing.64)_auto]"
  >
    <div class="flex flex-row gap-1 mx-4 items-center">
      <IconButton
        id={menuButtonId}
        shape="round"
        color="secondary"
        variant="ghost"
        size="medium"
        aria-label={$t('main_menu')}
        icon={mdiMenu}
        onclick={() => {
          sidebarStore.toggle();
        }}
        onmousedown={(event: MouseEvent) => {
          if (sidebarStore.isOpen) {
            // stops event from reaching the default handler when clicking outside of the sidebar
            event.stopPropagation();
          }
        }}
        class="sidebar:hidden"
      />
      <a data-sveltekit-preload-data="hover" href={AppRoute.PHOTOS}>
        <ImmichLogo class="max-md:h-[48px] h-[50px]" noText={!mobileDevice.isFullSidebar} />
      </a>
    </div>
    <div class="flex justify-between gap-4 lg:gap-8 pe-6">
      <div class="hidden w-full max-w-5xl flex-1 tall:ps-0 sm:block">
        {#if $featureFlags.search}
          <SearchBar grayTheme={true} />
        {/if}
      </div>

      <section class="flex place-items-center justify-end gap-1 md:gap-2 w-full sm:w-auto">
        {#if $featureFlags.search}
          <IconButton
            color="secondary"
            shape="round"
            variant="ghost"
            size="medium"
            icon={mdiMagnify}
            href={AppRoute.SEARCH}
            id="search-button"
            class="sm:hidden"
            aria-label={$t('go_to_search')}
          />
        {/if}

        {#if !page.url.pathname.includes('/admin') && showUploadButton}
          <Button
            leadingIcon={mdiTrayArrowUp}
            onclick={onUploadClick}
            class="hidden lg:flex"
            variant="ghost"
            size="medium"
            color="secondary"
            >{$t('upload')}
          </Button>
          <IconButton
            color="secondary"
            shape="round"
            variant="ghost"
            size="medium"
            onclick={onUploadClick}
            title={$t('upload')}
            aria-label={$t('upload')}
            icon={mdiTrayArrowUp}
            class="lg:hidden"
          />
        {/if}

        <ThemeButton padding="2" />

        <div>
          <IconButton
            shape="round"
            color="secondary"
            variant="ghost"
            size="medium"
            icon={mdiHelpCircleOutline}
            onclick={() => info && modalManager.show(HelpAndFeedbackModal, { info })}
            aria-label={$t('support_and_feedback')}
          />
        </div>

        <div
          use:clickOutside={{
            onOutclick: () => (shouldShowNotificationPanel = false),
            onEscape: () => (shouldShowNotificationPanel = false),
          }}
        >
          <IconButton
            shape="round"
            color={hasUnreadNotifications ? 'primary' : 'secondary'}
            variant="ghost"
            size="medium"
            icon={hasUnreadNotifications ? mdiBellBadge : mdiBellOutline}
            onclick={() => (shouldShowNotificationPanel = !shouldShowNotificationPanel)}
            aria-label={$t('notifications')}
          />

          {#if shouldShowNotificationPanel}
            <NotificationPanel />
          {/if}
        </div>

        <div
          use:clickOutside={{
            onOutclick: () => (shouldShowAccountInfoPanel = false),
            onEscape: () => (shouldShowAccountInfoPanel = false),
          }}
        >
          <button
            type="button"
            class="flex ps-2"
            onclick={() => (shouldShowAccountInfoPanel = !shouldShowAccountInfoPanel)}
<<<<<<< HEAD
            aria-label={$t('logged_in_as', { values: { user: $user.name } })}
=======
            title={`${$user.name} (${$user.email})`}
>>>>>>> 894545ae
          >
            {#key $user}
              <UserAvatar user={$user} size="md" showTitle={false} interactive />
            {/key}
          </button>

          {#if shouldShowAccountInfoPanel}
            <AccountInfoPanel onLogout={() => authManager.logout()} />
          {/if}
        </div>
      </section>
    </div>
  </div>
</nav><|MERGE_RESOLUTION|>--- conflicted
+++ resolved
@@ -168,11 +168,8 @@
             type="button"
             class="flex ps-2"
             onclick={() => (shouldShowAccountInfoPanel = !shouldShowAccountInfoPanel)}
-<<<<<<< HEAD
+            title={`${$user.name} (${$user.email})`}
             aria-label={$t('logged_in_as', { values: { user: $user.name } })}
-=======
-            title={`${$user.name} (${$user.email})`}
->>>>>>> 894545ae
           >
             {#key $user}
               <UserAvatar user={$user} size="md" showTitle={false} interactive />
