--- conflicted
+++ resolved
@@ -96,31 +96,18 @@
 				<button
 					class="flex place-items-center place-content-center rounded-full bg-immich-primary hover:bg-immich-primary/80 h-12 w-12 text-gray-100 dark:text-immich-dark-bg dark:bg-immich-dark-primary"
 				>
-<<<<<<< HEAD
-					{#await getUserProfileImage() then}
-						<img
-							transition:fade={{ duration: 100 }}
-							src={`${$page.url.origin}/api/user/profile-image/${user.id}`}
-							alt="profile-img"
-							class="inline rounded-full h-12 w-12 object-cover shadow-md border-2 border-immich-primary hover:border-immich-dark-primary dark:hover:border-immich-primary dark:border-immich-dark-primary transition-all "
-							draggable="false"
-						/>
-					{:catch}
-						{getFirstLetter(user.firstName)}{getFirstLetter(user.lastName)}
-=======
 					{#await getUserProfileImage() then hasProfileImage}
 						{#if hasProfileImage}
 							<img
 								transition:fade={{ duration: 100 }}
 								src={`${$page.url.origin}/api/user/profile-image/${user.id}`}
 								alt="profile-img"
-								class="inline rounded-full h-12 w-12 object-cover shadow-md"
+								class="inline rounded-full h-12 w-12 object-cover shadow-md border-2 border-immich-primary hover:border-immich-dark-primary dark:hover:border-immich-primary dark:border-immich-dark-primary transition-all"
 								draggable="false"
 							/>
 						{:else}
 							{getFirstLetter(user.firstName)}{getFirstLetter(user.lastName)}
 						{/if}
->>>>>>> 83a2669f
 					{/await}
 				</button>
 
