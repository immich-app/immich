<script lang="ts" context="module">
  export type ComboBoxOption = {
    label: string;
    value: string;
  };

  export function toComboBoxOptions(items: string[]) {
    return items.map<ComboBoxOption>((item) => ({ label: item, value: item }));
  }
</script>

<script lang="ts">
  import { fly } from 'svelte/transition';
  import Icon from '$lib/components/elements/icon.svelte';
  import { mdiMagnify, mdiUnfoldMoreHorizontal, mdiClose } from '@mdi/js';
  import { createEventDispatcher } from 'svelte';
  import type { FormEventHandler } from 'svelte/elements';
  import { shortcuts } from '$lib/actions/shortcut';
  import { clickOutside } from '$lib/actions/click-outside';
  import { focusOutside } from '$lib/actions/focus-outside';
  import { generateId } from '$lib/utils/generate-id';
  import CircleIconButton from '$lib/components/elements/buttons/circle-icon-button.svelte';
<<<<<<< HEAD
  import { listNavigation } from '$lib/actions/list-navigation';
=======
  import { t } from 'svelte-i18n';
>>>>>>> 643309b2

  export let label: string;
  export let hideLabel = false;
  export let options: ComboBoxOption[] = [];
  export let selectedOption: ComboBoxOption | undefined;
  export let placeholder = '';

  /**
   * Unique identifier for the combobox.
   */
  let id: string = generateId();
  /**
   * Indicates whether or not the dropdown autocomplete list should be visible.
   */
  let isOpen = false;
  /**
   * Keeps track of whether the combobox is actively being used.
   */
  let isActive = false;
  let searchQuery = selectedOption?.label || '';
  let selectedIndex: number | undefined;
  let optionRefs: HTMLElement[] = [];
  let input: HTMLInputElement;
  const inputId = `combobox-${id}`;
  const listboxId = `listbox-${id}`;
  let listboxRef: HTMLUListElement;

  $: filteredOptions = options.filter((option) => option.label.toLowerCase().includes(searchQuery.toLowerCase()));

  $: {
    searchQuery = selectedOption ? selectedOption.label : '';
  }

  const dispatch = createEventDispatcher<{
    select: ComboBoxOption | undefined;
  }>();

  const activate = () => {
    isActive = true;
    openDropdown();
  };

  const deactivate = () => {
    searchQuery = selectedOption ? selectedOption.label : '';
    isActive = false;
    closeDropdown();
  };

  const openDropdown = () => {
    isOpen = true;
  };

  const closeDropdown = () => {
    isOpen = false;
    selectedIndex = undefined;
  };

  const onInput: FormEventHandler<HTMLInputElement> = (event) => {
    openDropdown();
    searchQuery = event.currentTarget.value;
    selectedIndex = undefined;
    optionRefs[0]?.scrollIntoView({ block: 'nearest' });
  };

  let onSelect = (option: ComboBoxOption) => {
    selectedOption = option;
    searchQuery = option.label;
    dispatch('select', option);
    closeDropdown();
  };

  const onClear = () => {
    input?.focus();
    selectedIndex = undefined;
    selectedOption = undefined;
    searchQuery = '';
    dispatch('select', selectedOption);
  };

  const selectionChanged = (_: HTMLElement | undefined, index: number | undefined) => {
    selectedIndex = index;
    if (selectedIndex !== undefined) {
      optionRefs[selectedIndex]?.scrollIntoView({ block: 'nearest' });
    }
  };
</script>

<label class="text-sm text-black dark:text-white" class:sr-only={hideLabel} for={inputId}>{label}</label>
<div
  class="relative w-full dark:text-gray-300 text-gray-700 text-base"
  use:clickOutside={{ onOutclick: deactivate }}
  use:focusOutside={{ onFocusOut: deactivate }}
  use:shortcuts={[
    {
      shortcut: { key: 'Escape' },
      onShortcut: (event) => {
        event.stopPropagation();
        closeDropdown();
      },
    },
  ]}
>
  <div>
    {#if isActive}
      <div class="absolute inset-y-0 left-0 flex items-center pl-3">
        <div class="dark:text-immich-dark-fg/75">
          <Icon path={mdiMagnify} ariaHidden={true} />
        </div>
      </div>
    {/if}

    <input
      {placeholder}
      aria-activedescendant={selectedIndex || selectedIndex === 0 ? `${listboxId}-${selectedIndex}` : ''}
      aria-autocomplete="list"
      aria-controls={listboxId}
      aria-expanded={isOpen}
      autocomplete="off"
      bind:this={input}
      class:!pl-8={isActive}
      class:!rounded-b-none={isOpen}
      class:cursor-pointer={!isActive}
      class="immich-form-input text-sm text-left w-full !pr-12 transition-all"
      id={inputId}
      on:click={activate}
      on:focus={activate}
      on:input={onInput}
      role="combobox"
      type="text"
      value={searchQuery}
      use:listNavigation={{
        container: listboxRef,
        selectedId: selectedIndex === undefined ? undefined : `${listboxId}-${selectedIndex}`,
        openDropdown,
        closeDropdown,
        selectionChanged,
      }}
      use:shortcuts={[
        {
          shortcut: { key: 'ArrowDown', alt: true },
          onShortcut: () => {
            openDropdown();
          },
        },
        {
          shortcut: { key: 'Enter' },
          onShortcut: () => {
            if (selectedIndex !== undefined && filteredOptions.length > 0) {
              onSelect(filteredOptions[selectedIndex]);
            }
            closeDropdown();
          },
        },
      ]}
    />

    <div
      class="absolute right-0 top-0 h-full flex px-4 justify-center items-center content-between"
      class:pr-2={selectedOption}
      class:pointer-events-none={!selectedOption}
    >
      {#if selectedOption}
        <CircleIconButton on:click={onClear} title={$t('clear_value')} icon={mdiClose} size="16" padding="2" />
      {:else if !isOpen}
        <Icon path={mdiUnfoldMoreHorizontal} ariaHidden={true} />
      {/if}
    </div>
  </div>

  <ul
    bind:this={listboxRef}
    role="listbox"
    id={listboxId}
    transition:fly={{ duration: 250 }}
    class="absolute text-left text-sm w-full max-h-64 overflow-y-auto bg-white dark:bg-gray-800 border-t-0 border-gray-300 dark:border-gray-900 rounded-b-xl z-10"
    class:border={isOpen}
    tabindex="-1"
  >
    {#if isOpen}
      {#if filteredOptions.length === 0}
        <!-- svelte-ignore a11y-click-events-have-key-events -->
        <li
          role="option"
          aria-selected={selectedIndex === 0}
          aria-disabled={true}
          class="text-left w-full px-4 py-2 hover:bg-gray-100 dark:hover:bg-gray-700 cursor-default aria-selected:bg-gray-100 aria-selected:dark:bg-gray-700"
          id={`${listboxId}-${0}`}
          on:click={() => closeDropdown()}
        >
          No results
        </li>
      {/if}
      {#each filteredOptions as option, index (option.label)}
        <!-- svelte-ignore a11y-click-events-have-key-events -->
        <li
          aria-selected={index === selectedIndex}
          bind:this={optionRefs[index]}
          class="text-left w-full px-4 py-2 hover:bg-gray-100 dark:hover:bg-gray-700 transition-all cursor-pointer aria-selected:bg-gray-100 aria-selected:dark:bg-gray-700"
          id={`${listboxId}-${index}`}
          on:click={() => onSelect(option)}
          role="option"
        >
          {option.label}
        </li>
      {/each}
    {/if}
  </ul>
</div><|MERGE_RESOLUTION|>--- conflicted
+++ resolved
@@ -20,11 +20,8 @@
   import { focusOutside } from '$lib/actions/focus-outside';
   import { generateId } from '$lib/utils/generate-id';
   import CircleIconButton from '$lib/components/elements/buttons/circle-icon-button.svelte';
-<<<<<<< HEAD
   import { listNavigation } from '$lib/actions/list-navigation';
-=======
   import { t } from 'svelte-i18n';
->>>>>>> 643309b2
 
   export let label: string;
   export let hideLabel = false;
