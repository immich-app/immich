--- conflicted
+++ resolved
@@ -37,7 +37,6 @@
   }>();
 </script>
 
-<<<<<<< HEAD
 <FullScreenModal
   id="keyboard-shortcuts-modal"
   title="Keyboard shortcuts"
@@ -45,11 +44,11 @@
   onClose={() => dispatch('close')}
 >
   <div class="grid grid-cols-1 gap-4 px-4 pb-4 md:grid-cols-2">
-    <div class="px-4 py-4">
+    <div class="p-4">
       <h2>General</h2>
       <div class="text-sm">
         {#each shortcuts.general as shortcut}
-          <div class="grid grid-cols-[20%_80%] items-center gap-4 pt-4 text-sm">
+          <div class="grid grid-cols-[30%_70%] items-center gap-4 pt-4 text-sm">
             <div class="flex justify-self-end">
               {#each shortcut.key as key}
                 <p class="mr-1 flex items-center justify-center justify-self-end rounded-lg bg-immich-primary/25 p-2">
@@ -58,49 +57,16 @@
               {/each}
             </div>
             <p class="mb-1 mt-1 flex">{shortcut.action}</p>
-=======
-<FullScreenModal onClose={() => dispatch('close')}>
-  <div class="flex h-full w-full place-content-center place-items-center overflow-hidden">
-    <div
-      class="rounded-3xl border bg-immich-bg shadow-sm dark:border-immich-dark-gray dark:bg-immich-dark-gray dark:text-immich-dark-fg"
-    >
-      <div class="relative px-4 pt-4">
-        <h1 class="px-4 py-4 font-medium text-immich-primary dark:text-immich-dark-primary">Keyboard Shortcuts</h1>
-        <div class="absolute inset-y-0 right-0 px-4 py-4">
-          <CircleIconButton title="Close" icon={mdiClose} on:click={() => dispatch('close')} />
-        </div>
-      </div>
-
-      <div class="grid grid-cols-1 gap-4 px-4 pb-4 md:grid-cols-2">
-        <div class="px-4 py-4">
-          <h2>General</h2>
-          <div class="text-sm">
-            {#each shortcuts.general as shortcut}
-              <div class="grid grid-cols-[30%_70%] items-center gap-4 pt-4 text-sm">
-                <div class="flex justify-self-end">
-                  {#each shortcut.key as key}
-                    <p
-                      class="mr-1 flex items-center justify-center justify-self-end rounded-lg bg-immich-primary/25 p-2"
-                    >
-                      {key}
-                    </p>
-                  {/each}
-                </div>
-                <p class="mb-1 mt-1 flex">{shortcut.action}</p>
-              </div>
-            {/each}
->>>>>>> d43daaee
           </div>
         {/each}
       </div>
     </div>
 
-<<<<<<< HEAD
-    <div class="px-4 py-4">
+    <div class="p-4">
       <h2>Actions</h2>
       <div class="text-sm">
         {#each shortcuts.actions as shortcut}
-          <div class="grid grid-cols-[20%_80%] items-center gap-4 pt-4 text-sm">
+          <div class="grid grid-cols-[30%_70%] items-center gap-4 pt-4 text-sm">
             <div class="flex justify-self-end">
               {#each shortcut.key as key}
                 <p class="mr-1 flex items-center justify-center justify-self-end rounded-lg bg-immich-primary/25 p-2">
@@ -114,30 +80,6 @@
                 <Icon path={mdiInformationOutline} title={shortcut.info} />
               {/if}
             </div>
-=======
-        <div class="px-4 py-4">
-          <h2>Actions</h2>
-          <div class="text-sm">
-            {#each shortcuts.actions as shortcut}
-              <div class="grid grid-cols-[30%_70%] items-center gap-4 pt-4 text-sm">
-                <div class="flex justify-self-end">
-                  {#each shortcut.key as key}
-                    <p
-                      class="mr-1 flex items-center justify-center justify-self-end rounded-lg bg-immich-primary/25 p-2"
-                    >
-                      {key}
-                    </p>
-                  {/each}
-                </div>
-                <div class="flex items-center gap-2">
-                  <p class="mb-1 mt-1 flex">{shortcut.action}</p>
-                  {#if shortcut.info}
-                    <Icon path={mdiInformationOutline} title={shortcut.info} />
-                  {/if}
-                </div>
-              </div>
-            {/each}
->>>>>>> d43daaee
           </div>
         {/each}
       </div>
