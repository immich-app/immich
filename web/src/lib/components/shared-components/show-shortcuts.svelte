<script lang="ts">
  import CircleIconButton from '../elements/buttons/circle-icon-button.svelte';
  import { createEventDispatcher } from 'svelte';
  import FullScreenModal from './full-screen-modal.svelte';
  import { mdiClose, mdiInformationOutline } from '@mdi/js';
  import Icon from '../elements/icon.svelte';

  interface Shortcuts {
    general: ExplainedShortcut[];
    actions: ExplainedShortcut[];
  }

  interface ExplainedShortcut {
    key: string[];
    action: string;
    info?: string;
  }

  const shortcuts: Shortcuts = {
    general: [
      { key: ['←', '→'], action: 'Photo suivante ou précédente' },
      { key: ['Esc'], action: 'Revenir en arrière, fermer ou désélectionner' },
      { key: ['/'], action: 'Rechercher' },
    ],
    actions: [
<<<<<<< HEAD
      { key: ['f'], action: 'Marquer ou démarquer la photo comme favorite' },
      { key: ['i'], action: 'Afficher ou masquer les infos' },
      { key: ['⇧', 'a'], action: 'Marquer ou démarquer la photo comme archive' },
      { key: ['⇧', 'd'], action: 'Télécharger' },
      { key: ['Space'], action: "Play ou pause d'une vidéo" },
      { key: ['Del'], action: 'Supprimer une ressource' },
=======
      { key: ['f'], action: 'Favorite or unfavorite photo' },
      { key: ['i'], action: 'Show or hide info' },
      { key: ['⇧', 'a'], action: 'Archive or unarchive photo' },
      { key: ['⇧', 'd'], action: 'Download' },
      { key: ['Space'], action: 'Play or pause video' },
      { key: ['Del'], action: 'Trash/Delete Asset', info: 'press ⇧ to permanently delete asset' },
>>>>>>> 96528134
    ],
  };
  const dispatch = createEventDispatcher<{
    close: void;
  }>();
</script>

<FullScreenModal on:clickOutside={() => dispatch('close')} on:escape={() => dispatch('close')}>
  <div class="flex h-full w-full place-content-center place-items-center overflow-hidden">
    <div
      class="w-[400px] max-w-[125vw] rounded-3xl border bg-immich-bg shadow-sm dark:border-immich-dark-gray dark:bg-immich-dark-gray dark:text-immich-dark-fg md:w-[650px]"
    >
      <div class="relative px-4 pt-4">
        <h1 class="px-4 py-4 font-medium text-immich-primary dark:text-immich-dark-primary">Raccourcis clavier</h1>
        <div class="absolute inset-y-0 right-0 px-4 py-4">
          <CircleIconButton icon={mdiClose} on:click={() => dispatch('close')} />
        </div>
      </div>

      <div class="grid grid-cols-1 gap-4 px-4 pb-4 md:grid-cols-2">
        <div class="px-4 py-4">
          <h2>Géneral</h2>
          <div class="text-sm">
            {#each shortcuts.general as shortcut}
              <div class="grid grid-cols-[20%_80%] items-center gap-4 pt-4 text-sm">
                <div class="flex justify-self-end">
                  {#each shortcut.key as key}
                    <p
                      class="mr-1 flex items-center justify-center justify-self-end rounded-lg bg-immich-primary/25 p-2"
                    >
                      {key}
                    </p>
                  {/each}
                </div>
                <p class="mb-1 mt-1 flex">{shortcut.action}</p>
              </div>
            {/each}
          </div>
        </div>

        <div class="px-4 py-4">
          <h2>Actions</h2>
          <div class="text-sm">
            {#each shortcuts.actions as shortcut}
              <div class="grid grid-cols-[20%_80%] items-center gap-4 pt-4 text-sm">
                <div class="flex justify-self-end">
                  {#each shortcut.key as key}
                    <p
                      class="mr-1 flex items-center justify-center justify-self-end rounded-lg bg-immich-primary/25 p-2"
                    >
                      {key}
                    </p>
                  {/each}
                </div>
                <div class="flex items-center gap-2">
                  <p class="mb-1 mt-1 flex">{shortcut.action}</p>
                  {#if shortcut.info}
                    <Icon path={mdiInformationOutline} title={shortcut.info} />
                  {/if}
                </div>
              </div>
            {/each}
          </div>
        </div>
      </div>
    </div>
  </div>
</FullScreenModal><|MERGE_RESOLUTION|>--- conflicted
+++ resolved
@@ -23,21 +23,12 @@
       { key: ['/'], action: 'Rechercher' },
     ],
     actions: [
-<<<<<<< HEAD
-      { key: ['f'], action: 'Marquer ou démarquer la photo comme favorite' },
+      { key: ['f'], action: 'Marquer ou démarquer la photo comme favoris' },
       { key: ['i'], action: 'Afficher ou masquer les infos' },
       { key: ['⇧', 'a'], action: 'Marquer ou démarquer la photo comme archive' },
       { key: ['⇧', 'd'], action: 'Télécharger' },
       { key: ['Space'], action: "Play ou pause d'une vidéo" },
-      { key: ['Del'], action: 'Supprimer une ressource' },
-=======
-      { key: ['f'], action: 'Favorite or unfavorite photo' },
-      { key: ['i'], action: 'Show or hide info' },
-      { key: ['⇧', 'a'], action: 'Archive or unarchive photo' },
-      { key: ['⇧', 'd'], action: 'Download' },
-      { key: ['Space'], action: 'Play or pause video' },
-      { key: ['Del'], action: 'Trash/Delete Asset', info: 'press ⇧ to permanently delete asset' },
->>>>>>> 96528134
+      { key: ['Del'], action: 'Supprimer une ressource', info: 'Utiliser ⇧ pour supprimer définitivement une ressource' },
     ],
   };
   const dispatch = createEventDispatcher<{
