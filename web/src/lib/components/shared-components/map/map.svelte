--- conflicted
+++ resolved
@@ -111,9 +111,6 @@
 </script>
 
 {#await style then style}
-<<<<<<< HEAD
-  <MapLibre {style} class="h-full" {center} {zoom} attributionControl={false} diffStyleUpdates={true} let:map bind:map>
-=======
   <MapLibre
     {style}
     class="h-full"
@@ -123,8 +120,8 @@
     diffStyleUpdates={true}
     let:map
     on:load={(event) => event.detail.setMaxZoom(14)}
+    bind:map
   >
->>>>>>> e5d083fe
     <NavigationControl position="top-left" showCompass={!simplified} />
     {#if !simplified}
       <GeolocateControl position="top-left" />
