<script lang="ts">
  import SettingInputField, {
    SettingInputFieldType,
  } from '$lib/components/admin-page/settings/setting-input-field.svelte';
  import SettingSwitch from '$lib/components/admin-page/settings/setting-switch.svelte';
  import Button from '$lib/components/elements/buttons/button.svelte';
  import { handleError } from '$lib/utils/handle-error';
  import { api, copyToClipboard, makeSharedLinkUrl, type SharedLinkResponseDto, SharedLinkType } from '@api';
  import { createEventDispatcher, onMount } from 'svelte';
  import Icon from '$lib/components/elements/icon.svelte';
  import BaseModal from '../base-modal.svelte';
  import type { ImmichDropDownOption } from '../dropdown-button.svelte';
  import DropdownButton from '../dropdown-button.svelte';
  import { notificationController, NotificationType } from '../notification/notification';
  import { mdiLink } from '@mdi/js';
  import { serverConfig } from '$lib/stores/server-config.store';

  export let albumId: string | undefined = undefined;
  export let assetIds: string[] = [];
  export let editingLink: SharedLinkResponseDto | undefined = undefined;

  let sharedLink: string | null = null;
  let description = '';
  let allowDownload = true;
  let allowUpload = false;
  let showMetadata = true;
  let expirationTime = '';
  let password = '';
  let shouldChangeExpirationTime = false;
  let canCopyImagesToClipboard = true;
  let enablePassword = false;

  const dispatch = createEventDispatcher<{
    close: void;
    escape: void;
  }>();

  const expiredDateOption: ImmichDropDownOption = {
    default: 'Jamais',
    options: ['Jamais', '30 minutes', '1 heure', '6 heures', '1 jour', '7 jours', '30 jours'],
  };

  $: shareType = albumId ? SharedLinkType.Album : SharedLinkType.Individual;

  onMount(async () => {
    if (editingLink) {
      if (editingLink.description) {
        description = editingLink.description;
      }
      if (editingLink.password) {
        password = editingLink.password;
      }
      allowUpload = editingLink.allowUpload;
      allowDownload = editingLink.allowDownload;
      showMetadata = editingLink.showMetadata;

      albumId = editingLink.album?.id;
      assetIds = editingLink.assets.map(({ id }) => id);

      enablePassword = !!editingLink.password;
    }

    const module = await import('copy-image-clipboard');
    canCopyImagesToClipboard = module.canCopyImagesToClipboard();
  });

  const handleCreateSharedLink = async () => {
    const expirationTime = getExpirationTimeInMillisecond();
    const currentTime = Date.now();
    const expirationDate = expirationTime ? new Date(currentTime + expirationTime).toISOString() : undefined;

    try {
      const { data } = await api.sharedLinkApi.createSharedLink({
        sharedLinkCreateDto: {
          type: shareType,
          albumId,
          assetIds,
          expiresAt: expirationDate,
          allowUpload,
          description,
          password,
          allowDownload,
          showMetadata,
        },
      });
      sharedLink = makeSharedLinkUrl($serverConfig.externalDomain, data.key);
<<<<<<< HEAD
    } catch (e) {
      handleError(e, 'Impossible de créer le lien partagé');
=======
    } catch (error) {
      handleError(error, 'Failed to create shared link');
>>>>>>> ce6dc3b7
    }
  };

  const handleCopy = async () => {
    if (!sharedLink) {
      return;
    }

    await copyToClipboard(sharedLink);
  };

  const getExpirationTimeInMillisecond = () => {
    switch (expirationTime) {
      case '30 minutes': {
        return 30 * 60 * 1000;
<<<<<<< HEAD
      case '1 heure':
        return 60 * 60 * 1000;
      case '6 heures':
        return 6 * 60 * 60 * 1000;
      case '1 jour':
        return 24 * 60 * 60 * 1000;
      case '7 jours':
        return 7 * 24 * 60 * 60 * 1000;
      case '30 jours':
=======
      }
      case '1 hour': {
        return 60 * 60 * 1000;
      }
      case '6 hours': {
        return 6 * 60 * 60 * 1000;
      }
      case '1 day': {
        return 24 * 60 * 60 * 1000;
      }
      case '7 days': {
        return 7 * 24 * 60 * 60 * 1000;
      }
      case '30 days': {
>>>>>>> ce6dc3b7
        return 30 * 24 * 60 * 60 * 1000;
      }
      default: {
        return 0;
      }
    }
  };

  const handleEditLink = async () => {
    if (!editingLink) {
      return;
    }

    try {
      const expirationTime = getExpirationTimeInMillisecond();
      const currentTime = Date.now();
      const expirationDate: string | null = expirationTime
        ? new Date(currentTime + expirationTime).toISOString()
        : null;

      await api.sharedLinkApi.updateSharedLink({
        id: editingLink.id,
        sharedLinkEditDto: {
          description,
          password: enablePassword ? password : '',
          expiresAt: shouldChangeExpirationTime ? expirationDate : undefined,
          allowUpload,
          allowDownload,
          showMetadata,
        },
      });

      notificationController.show({
        type: NotificationType.Info,
        message: 'Edité',
      });

      dispatch('close');
<<<<<<< HEAD
    } catch (e) {
      handleError(e, "Impossible d'éditer le lien partagé");
=======
    } catch (error) {
      handleError(error, 'Failed to edit shared link');
>>>>>>> ce6dc3b7
    }
  };
</script>

<BaseModal on:close={() => dispatch('close')} on:escape={() => dispatch('escape')}>
  <svelte:fragment slot="title">
    <span class="flex place-items-center gap-2">
      <Icon path={mdiLink} size={24} />
      {#if editingLink}
        <p class="font-medium text-immich-fg dark:text-immich-dark-fg">Éditer le lien</p>
      {:else}
        <p class="font-medium text-immich-fg dark:text-immich-dark-fg">Créer un lien de partage</p>
      {/if}
    </span>
  </svelte:fragment>

  <section class="mx-6 mb-6">
    {#if shareType === SharedLinkType.Album}
      {#if !editingLink}
        <div>Permettez à quiconque disposant du lien de voir les photos et les personnes de cet album</div>
      {:else}
        <div class="text-sm">
          Album public | <span class="text-immich-primary dark:text-immich-dark-primary"
            >{editingLink.album?.albumName}</span
          >
        </div>
      {/if}
    {/if}

    {#if shareType === SharedLinkType.Individual}
      {#if !editingLink}
        <div>Permettez à quiconque disposant du lien de voir les photos séléctionnés</div>
      {:else}
        <div class="text-sm">
          Partage individuel | <span class="text-immich-primary dark:text-immich-dark-primary"
            >{editingLink.description || ''}</span
          >
        </div>
      {/if}
    {/if}

    <div class="mb-2 mt-4">
      <p class="text-xs">Options de lien</p>
    </div>
    <div class="rounded-lg bg-gray-100 p-4 dark:bg-black/40 overflow-y-auto">
      <div class="flex flex-col">
        <div class="mb-2">
          <SettingInputField inputType={SettingInputFieldType.TEXT} label="Description" bind:value={description} />
        </div>

        <div class="mb-2">
          <SettingInputField
            inputType={SettingInputFieldType.TEXT}
            label="Mot de passe"
            bind:value={password}
            disabled={!enablePassword}
          />
        </div>

        <div class="my-3">
          <SettingSwitch bind:checked={enablePassword} title={'Nécessite un mot de passe'} />
        </div>

        <div class="my-3">
          <SettingSwitch bind:checked={showMetadata} title={'Métadonnées visibles'} />
        </div>

        <div class="my-3">
          <SettingSwitch bind:checked={allowDownload} title={'Autoriser les utilisateurs publics à télécharger'} />
        </div>

        <div class="my-3">
          <SettingSwitch bind:checked={allowUpload} title={'Autoriser les utilisateurs publics à uploader'} />
        </div>

        <div class="text-sm">
          {#if editingLink}
            <p class="immich-form-label my-2">
              <SettingSwitch bind:checked={shouldChangeExpirationTime} title={"Changer l'expiration"} />
            </p>
          {:else}
            <p class="immich-form-label my-2">Expire après</p>
          {/if}

          <DropdownButton
            options={expiredDateOption}
            bind:selected={expirationTime}
            disabled={editingLink && !shouldChangeExpirationTime}
          />
        </div>
      </div>
    </div>
  </section>

  <hr />

  <section slot="sticky-bottom">
    {#if !sharedLink}
      {#if editingLink}
        <div class="flex justify-end">
          <Button size="sm" rounded="lg" on:click={handleEditLink}>Confirmer</Button>
        </div>
      {:else}
        <div class="flex justify-end">
          <Button size="sm" rounded="lg" on:click={handleCreateSharedLink}>Créer le lien</Button>
        </div>
      {/if}
    {:else}
      <div class="flex w-full gap-4">
        <input class="immich-form-input w-full" bind:value={sharedLink} disabled />

        {#if canCopyImagesToClipboard}
          <Button on:click={() => handleCopy()}>Copier</Button>
        {/if}
      </div>
    {/if}
  </section>
</BaseModal><|MERGE_RESOLUTION|>--- conflicted
+++ resolved
@@ -84,13 +84,8 @@
         },
       });
       sharedLink = makeSharedLinkUrl($serverConfig.externalDomain, data.key);
-<<<<<<< HEAD
-    } catch (e) {
-      handleError(e, 'Impossible de créer le lien partagé');
-=======
     } catch (error) {
-      handleError(error, 'Failed to create shared link');
->>>>>>> ce6dc3b7
+      handleError(error, 'Impossible de créer le lien partagé');
     }
   };
 
@@ -106,32 +101,20 @@
     switch (expirationTime) {
       case '30 minutes': {
         return 30 * 60 * 1000;
-<<<<<<< HEAD
-      case '1 heure':
+      }
+      case '1 heure': {
         return 60 * 60 * 1000;
-      case '6 heures':
+      }
+      case '6 heures': {
         return 6 * 60 * 60 * 1000;
-      case '1 jour':
+      }
+      case '1 jour': {
         return 24 * 60 * 60 * 1000;
-      case '7 jours':
+      }
+      case '7 jours': {
         return 7 * 24 * 60 * 60 * 1000;
-      case '30 jours':
-=======
-      }
-      case '1 hour': {
-        return 60 * 60 * 1000;
-      }
-      case '6 hours': {
-        return 6 * 60 * 60 * 1000;
-      }
-      case '1 day': {
-        return 24 * 60 * 60 * 1000;
-      }
-      case '7 days': {
-        return 7 * 24 * 60 * 60 * 1000;
-      }
-      case '30 days': {
->>>>>>> ce6dc3b7
+      }
+      case '30 jours': {
         return 30 * 24 * 60 * 60 * 1000;
       }
       default: {
@@ -170,13 +153,8 @@
       });
 
       dispatch('close');
-<<<<<<< HEAD
-    } catch (e) {
-      handleError(e, "Impossible d'éditer le lien partagé");
-=======
     } catch (error) {
-      handleError(error, 'Failed to edit shared link');
->>>>>>> ce6dc3b7
+      handleError(error, "Impossible d'éditer le lien partagé");
     }
   };
 </script>
