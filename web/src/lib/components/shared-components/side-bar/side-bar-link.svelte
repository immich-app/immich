<script lang="ts">
  import Icon from '$lib/components/elements/icon.svelte';
<<<<<<< HEAD
  import { mdiArrowDownDropCircleOutline, mdiInformationOutline, mdiArrowLeftDropCircleOutline } from '@mdi/js';
  import { resolveRoute } from '$app/paths';
  import { page } from '$app/stores';
  import type { Snippet } from 'svelte';
  import { t } from 'svelte-i18n';
=======
  import { resolveRoute } from '$app/paths';
  import { page } from '$app/stores';
>>>>>>> 56d23091

  interface Props {
    title: string;
    routeId: string;
    icon: string;
    flippedLogo?: boolean;
    isSelected?: boolean;
    preloadData?: boolean;
<<<<<<< HEAD
    moreInformation?: Snippet;
    hasDropdown?: Snippet;
    dropdownOpen?: boolean;
=======
>>>>>>> 56d23091
  }

  let {
    title,
    routeId,
    icon,
    flippedLogo = false,
    isSelected = $bindable(false),
    preloadData = true,
<<<<<<< HEAD
    moreInformation,
    hasDropdown,
    dropdownOpen = $bindable(false),
=======
>>>>>>> 56d23091
  }: Props = $props();

  let routePath = $derived(resolveRoute(routeId, {}));

  $effect(() => {
    isSelected = ($page.route.id?.match(/^\/(admin|\(user\))\/[^/]*/) || [])[0] === routeId;
  });
</script>

<<<<<<< HEAD
<span class="relative">
  {#if hasDropdown}
    <span class="hidden md:block absolute left-1 z-50 h-full">
      <button
        type="button"
        aria-label={$t('recent-albums')}
        class="relative flex cursor-default pt-4 pb-4 select-none justify-center hover:cursor-pointer hover:bg-immich-gray hover:fill-gray hover:text-immich-primary dark:text-immich-dark-fg dark:hover:bg-immich-dark-gray dark:hover:text-immich-dark-primary rounded h-fill"
        onclick={() => (dropdownOpen = !dropdownOpen)}
      >
        <Icon
          path={dropdownOpen ? mdiArrowDownDropCircleOutline : mdiArrowLeftDropCircleOutline}
          size="1em"
          class="shrink-0 delay-100 duration-100 "
          flipped={flippedLogo}
          ariaHidden
        />
      </button>
    </span>
  {/if}
  <a
    href={routePath}
    data-sveltekit-preload-data={preloadData ? 'hover' : 'off'}
    draggable="false"
    aria-current={isSelected ? 'page' : undefined}
    class="flex w-full place-items-center justify-between gap-4 rounded-r-full py-3 transition-[padding] delay-100 duration-100 hover:cursor-pointer hover:bg-immich-gray hover:text-immich-primary dark:text-immich-dark-fg dark:hover:bg-immich-dark-gray dark:hover:text-immich-dark-primary
=======
<a
  href={routePath}
  data-sveltekit-preload-data={preloadData ? 'hover' : 'off'}
  draggable="false"
  aria-current={isSelected ? 'page' : undefined}
  class="flex w-full place-items-center gap-4 rounded-r-full py-3 transition-[padding] delay-100 duration-100 hover:cursor-pointer hover:bg-immich-gray hover:text-immich-primary dark:text-immich-dark-fg dark:hover:bg-immich-dark-gray dark:hover:text-immich-dark-primary
>>>>>>> 56d23091
    {isSelected
      ? 'bg-immich-primary/10 text-immich-primary hover:bg-immich-primary/10 dark:bg-immich-dark-primary/10 dark:text-immich-dark-primary'
      : ''}
		pl-5 group-hover:sm:px-5 md:px-5
  "
<<<<<<< HEAD
  >
    <div class="flex w-full place-items-center gap-4 overflow-hidden truncate">
      <Icon path={icon} size="1.5em" class="shrink-0" flipped={flippedLogo} ariaHidden />
      <span class="text-sm font-medium">{title}</span>
    </div>

    <div
      class="h-0 overflow-hidden transition-[height] delay-1000 duration-100 sm:group-hover:h-auto group-hover:sm:overflow-visible md:h-auto md:overflow-visible"
    >
      {#if moreInformation}
        <!-- svelte-ignore a11y_no_static_element_interactions -->
        <div
          class="relative flex cursor-default select-none justify-center"
          onmouseenter={() => (showMoreInformation = true)}
          onmouseleave={() => (showMoreInformation = false)}
        >
          <div class="p-1 text-gray-600 hover:cursor-help dark:text-gray-400">
            <Icon path={mdiInformationOutline} />
          </div>

          {#if showMoreInformation}
            <div class="absolute right-6 top-0">
              <div
                class="flex place-content-center place-items-center whitespace-nowrap rounded-3xl border bg-immich-bg px-6 py-3 text-xs text-immich-fg shadow-lg dark:border-immich-dark-gray dark:bg-gray-600 dark:text-immich-dark-fg"
                class:hidden={!showMoreInformation}
                transition:fade={{ duration: 200 }}
              >
                {@render moreInformation?.()}
              </div>
            </div>
          {/if}
        </div>
      {/if}
    </div>
  </a>
</span>
{#if hasDropdown && dropdownOpen}
  {@render hasDropdown?.()}
{/if}
=======
>
  <div class="flex w-full place-items-center gap-4 overflow-hidden truncate">
    <Icon path={icon} size="1.5em" class="shrink-0" flipped={flippedLogo} ariaHidden />
    <span class="text-sm font-medium">{title}</span>
  </div>
  <div></div>
</a>
>>>>>>> 56d23091
<|MERGE_RESOLUTION|>--- conflicted
+++ resolved
@@ -1,15 +1,10 @@
 <script lang="ts">
   import Icon from '$lib/components/elements/icon.svelte';
-<<<<<<< HEAD
   import { mdiArrowDownDropCircleOutline, mdiInformationOutline, mdiArrowLeftDropCircleOutline } from '@mdi/js';
   import { resolveRoute } from '$app/paths';
   import { page } from '$app/stores';
   import type { Snippet } from 'svelte';
   import { t } from 'svelte-i18n';
-=======
-  import { resolveRoute } from '$app/paths';
-  import { page } from '$app/stores';
->>>>>>> 56d23091
 
   interface Props {
     title: string;
@@ -18,12 +13,9 @@
     flippedLogo?: boolean;
     isSelected?: boolean;
     preloadData?: boolean;
-<<<<<<< HEAD
     moreInformation?: Snippet;
     hasDropdown?: Snippet;
     dropdownOpen?: boolean;
-=======
->>>>>>> 56d23091
   }
 
   let {
@@ -33,12 +25,9 @@
     flippedLogo = false,
     isSelected = $bindable(false),
     preloadData = true,
-<<<<<<< HEAD
     moreInformation,
     hasDropdown,
     dropdownOpen = $bindable(false),
-=======
->>>>>>> 56d23091
   }: Props = $props();
 
   let routePath = $derived(resolveRoute(routeId, {}));
@@ -48,7 +37,7 @@
   });
 </script>
 
-<<<<<<< HEAD
+
 <span class="relative">
   {#if hasDropdown}
     <span class="hidden md:block absolute left-1 z-50 h-full">
@@ -68,26 +57,17 @@
       </button>
     </span>
   {/if}
-  <a
-    href={routePath}
-    data-sveltekit-preload-data={preloadData ? 'hover' : 'off'}
-    draggable="false"
-    aria-current={isSelected ? 'page' : undefined}
-    class="flex w-full place-items-center justify-between gap-4 rounded-r-full py-3 transition-[padding] delay-100 duration-100 hover:cursor-pointer hover:bg-immich-gray hover:text-immich-primary dark:text-immich-dark-fg dark:hover:bg-immich-dark-gray dark:hover:text-immich-dark-primary
-=======
 <a
   href={routePath}
   data-sveltekit-preload-data={preloadData ? 'hover' : 'off'}
   draggable="false"
   aria-current={isSelected ? 'page' : undefined}
   class="flex w-full place-items-center gap-4 rounded-r-full py-3 transition-[padding] delay-100 duration-100 hover:cursor-pointer hover:bg-immich-gray hover:text-immich-primary dark:text-immich-dark-fg dark:hover:bg-immich-dark-gray dark:hover:text-immich-dark-primary
->>>>>>> 56d23091
     {isSelected
       ? 'bg-immich-primary/10 text-immich-primary hover:bg-immich-primary/10 dark:bg-immich-dark-primary/10 dark:text-immich-dark-primary'
       : ''}
 		pl-5 group-hover:sm:px-5 md:px-5
   "
-<<<<<<< HEAD
   >
     <div class="flex w-full place-items-center gap-4 overflow-hidden truncate">
       <Icon path={icon} size="1.5em" class="shrink-0" flipped={flippedLogo} ariaHidden />
@@ -126,13 +106,4 @@
 </span>
 {#if hasDropdown && dropdownOpen}
   {@render hasDropdown?.()}
-{/if}
-=======
->
-  <div class="flex w-full place-items-center gap-4 overflow-hidden truncate">
-    <Icon path={icon} size="1.5em" class="shrink-0" flipped={flippedLogo} ariaHidden />
-    <span class="text-sm font-medium">{title}</span>
-  </div>
-  <div></div>
-</a>
->>>>>>> 56d23091
+{/if}