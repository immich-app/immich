--- conflicted
+++ resolved
@@ -6,8 +6,7 @@
   import { mdiInformationOutline } from '@mdi/js';
   import { resolveRoute } from '$app/paths';
   import { page } from '$app/stores';
-<<<<<<< HEAD
-  import { mdiArrowDownDropCircleOutline, mdiArrowLeftDropCircleOutline } from '@mdi/js';
+  import type { Snippet } from 'svelte';
 
   interface Props {
     title: string;
@@ -16,8 +15,8 @@
     flippedLogo?: boolean;
     isSelected?: boolean;
     preloadData?: boolean;
-    moreInformation?: import('svelte').Snippet;
-    hasDropdown?: import('svelte').Snippet;
+    moreInformation?: Snippet;
+    hasDropdown?: Snippet;
     dropdownOpen?: boolean;
   }
 
@@ -35,35 +34,8 @@
 
   let showMoreInformation = $state(false);
   let routePath = $derived(resolveRoute(routeId, {}));
-  run(() => {
-=======
-  import type { Snippet } from 'svelte';
-
-  interface Props {
-    title: string;
-    routeId: string;
-    icon: string;
-    flippedLogo?: boolean;
-    isSelected?: boolean;
-    preloadData?: boolean;
-    moreInformation?: Snippet;
-  }
-
-  let {
-    title,
-    routeId,
-    icon,
-    flippedLogo = false,
-    isSelected = $bindable(false),
-    preloadData = true,
-    moreInformation,
-  }: Props = $props();
-
-  let showMoreInformation = $state(false);
-  let routePath = $derived(resolveRoute(routeId, {}));
 
   $effect(() => {
->>>>>>> a60209db
     isSelected = ($page.route.id?.match(/^\/(admin|\(user\))\/[^/]*/) || [])[0] === routeId;
   });
 </script>
