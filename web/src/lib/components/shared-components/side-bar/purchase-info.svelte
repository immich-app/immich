<script lang="ts">
  import { goto } from '$app/navigation';
  import CircleIconButton from '$lib/components/elements/buttons/circle-icon-button.svelte';
  import Icon from '$lib/components/elements/icon.svelte';
  import ImmichLogo from '$lib/components/shared-components/immich-logo.svelte';
  import Portal from '$lib/components/shared-components/portal/portal.svelte';
  import LicenseModal from '$lib/components/shared-components/purchasing/purchase-modal.svelte';
  import SupporterBadge from '$lib/components/shared-components/side-bar/supporter-badge.svelte';
  import { AppRoute } from '$lib/constants';
  import { purchaseStore } from '$lib/stores/purchase.store';
  import { preferences } from '$lib/stores/user.store';
  import { getAccountAge } from '$lib/utils/auth';
  import { handleError } from '$lib/utils/handle-error';
  import { getButtonVisibility } from '$lib/utils/purchase-utils';
  import { updateMyPreferences } from '@immich/sdk';
  import { Button } from '@immich/ui';
  import { mdiClose, mdiInformationOutline } from '@mdi/js';
  import { t } from 'svelte-i18n';
  import { fade } from 'svelte/transition';

  let showMessage = $state(false);
  let isOpen = $state(false);
  let hoverMessage = $state(false);
  let hoverButton = $state(false);

  let showBuyButton = $state(getButtonVisibility());

  const { isPurchased } = purchaseStore;

  const openPurchaseModal = () => {
    isOpen = true;
    showMessage = false;
  };

  const onButtonHover = () => {
    showMessage = true;
    hoverButton = true;
  };

  const hideButton = async (always: boolean) => {
    const hideBuyButtonUntil = new Date();

    if (always) {
      hideBuyButtonUntil.setFullYear(2124); // see ya in 100 years
    } else {
      hideBuyButtonUntil.setDate(hideBuyButtonUntil.getDate() + 30);
    }

    try {
      const response = await updateMyPreferences({
        userPreferencesUpdateDto: {
          purchase: {
            hideBuyButtonUntil: hideBuyButtonUntil.toISOString(),
          },
        },
      });

      preferences.set(response);
      showBuyButton = getButtonVisibility();
      showMessage = false;
    } catch (error) {
      handleError(error, $t('errors.error_hiding_buy_button'));
    }
  };

  $effect(() => {
    if (showMessage && !hoverMessage && !hoverButton) {
      setTimeout(() => {
        if (!hoverMessage && !hoverButton) {
          showMessage = false;
        }
      }, 300);
    }
  });
</script>

{#if isOpen}
  <LicenseModal onClose={() => (isOpen = false)} />
{/if}

<div class="license-status pl-4 text-sm">
  {#if $isPurchased && $preferences.purchase.showSupportBadge}
    <button
      onclick={() => goto(`${AppRoute.USER_SETTINGS}?isOpen=user-purchase-settings`)}
      class="w-full"
      type="button"
    >
      <SupporterBadge />
    </button>
  {:else if !$isPurchased && showBuyButton && getAccountAge() > 14}
    <button
      type="button"
      onclick={openPurchaseModal}
      onmouseover={onButtonHover}
      onmouseleave={() => (hoverButton = false)}
      onfocus={onButtonHover}
      onblur={() => (hoverButton = false)}
      class="p-2 flex justify-between place-items-center place-content-center border border-immich-primary/20 dark:border-immich-dark-primary/10 mt-2 rounded-lg shadow-md dark:bg-immich-dark-primary/10 min-w-52 w-full"
    >
      <div class="flex justify-between w-full place-items-center place-content-center">
        <div class="flex place-items-center place-content-center gap-1">
          <div class="h-6 w-6">
            <ImmichLogo noText />
          </div>
          <p class="flex text-immich-primary dark:text-immich-dark-primary font-medium">
            {$t('purchase_button_buy_immich')}
          </p>
        </div>

        <div>
          <Icon
            path={mdiInformationOutline}
            class="hidden md:flex text-immich-primary dark:text-immich-dark-primary font-medium"
            size="18"
          />
        </div>
      </div>
    </button>
  {/if}
</div>

<Portal target="body">
  {#if showMessage}
<<<<<<< HEAD
    <div
      class="hidden md:block w-[500px] absolute bottom-[75px] left-[255px] bg-gray-50 dark:border-gray-800 border border-gray-200 dark:bg-immich-dark-gray dark:text-white text-black rounded-3xl z-10 shadow-2xl px-8 py-6"
=======
    <dialog
      open
      class="w-[500px] absolute bottom-[75px] left-[255px] bg-gray-50 dark:border-gray-800 border border-gray-200 dark:bg-immich-dark-gray dark:text-white text-black rounded-3xl z-10 shadow-2xl px-8 py-6"
>>>>>>> ce456709
      transition:fade={{ duration: 150 }}
      onmouseover={() => (hoverMessage = true)}
      onmouseleave={() => (hoverMessage = false)}
      onfocus={() => (hoverMessage = true)}
      onblur={() => (hoverMessage = false)}
    >
      <div class="flex justify-between place-items-center">
        <div class="h-10 w-10">
          <ImmichLogo noText />
        </div>
        <CircleIconButton
          icon={mdiClose}
          onclick={() => {
            showMessage = false;
          }}
          title={$t('close')}
          size="18"
          class="text-immich-dark-gray/85 dark:text-immich-gray"
        />
      </div>

      <h1 class="text-lg font-medium my-3 dark:text-immich-dark-primary text-immich-primary">
        {$t('purchase_panel_title')}
      </h1>

      <div class="text-gray-800 dark:text-white my-4">
        <p>
          {$t('purchase_panel_info_1')}
        </p>
        <br />
        <p>
          {$t('purchase_panel_info_2')}
        </p>
      </div>

      <Button shape="round" class="mt-2" fullWidth onclick={openPurchaseModal}
        >{$t('purchase_button_buy_immich')}</Button
      >
      <div class="mt-3 flex gap-4">
        <Button shape="round" size="small" fullWidth color="secondary" variant="ghost" onclick={() => hideButton(true)}>
          {$t('purchase_button_never_show_again')}
        </Button>
        <Button
          shape="round"
          size="small"
          fullWidth
          color="secondary"
          variant="ghost"
          onclick={() => hideButton(false)}
        >
          {$t('purchase_button_reminder')}
        </Button>
      </div>
    </dialog>
  {/if}
</Portal>

<style>
  dialog {
    margin: 0;
  }
</style><|MERGE_RESOLUTION|>--- conflicted
+++ resolved
@@ -121,14 +121,9 @@
 
 <Portal target="body">
   {#if showMessage}
-<<<<<<< HEAD
-    <div
-      class="hidden md:block w-[500px] absolute bottom-[75px] left-[255px] bg-gray-50 dark:border-gray-800 border border-gray-200 dark:bg-immich-dark-gray dark:text-white text-black rounded-3xl z-10 shadow-2xl px-8 py-6"
-=======
     <dialog
       open
-      class="w-[500px] absolute bottom-[75px] left-[255px] bg-gray-50 dark:border-gray-800 border border-gray-200 dark:bg-immich-dark-gray dark:text-white text-black rounded-3xl z-10 shadow-2xl px-8 py-6"
->>>>>>> ce456709
+      class="hidden md:block w-[500px] absolute bottom-[75px] left-[255px] bg-gray-50 dark:border-gray-800 border border-gray-200 dark:bg-immich-dark-gray dark:text-white text-black rounded-3xl z-10 shadow-2xl px-8 py-6"
       transition:fade={{ duration: 150 }}
       onmouseover={() => (hoverMessage = true)}
       onmouseleave={() => (hoverMessage = false)}
