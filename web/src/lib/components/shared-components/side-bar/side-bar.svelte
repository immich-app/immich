--- conflicted
+++ resolved
@@ -33,7 +33,6 @@
     }
   };
 
-<<<<<<< HEAD
   const getLibraryCount = async () => {
     try {
       const { data: libraryCount } = await api.libraryApi.getLibraryCount();
@@ -43,24 +42,6 @@
     }
   };
 
-  const getArchivedAssetsCount = async () => {
-    try {
-      const { data: assetCount } = await api.assetApi.getArchivedAssetCountByUserId();
-
-      return {
-        videos: assetCount.videos,
-        photos: assetCount.photos,
-      };
-    } catch {
-      return {
-        videos: 0,
-        photos: 0,
-      };
-    }
-  };
-
-=======
->>>>>>> 4977926c
   const isFavoritesSelected = $page.route.id === '/(user)/favorites';
   const isPhotosSelected = $page.route.id === '/(user)/photos';
   const isSharingSelected = $page.route.id === '/(user)/sharing';
