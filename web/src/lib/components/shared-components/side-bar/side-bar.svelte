<script lang="ts">
  import { featureFlags } from '$lib/stores/server-config.store';
  import {
    mdiAccount,
    mdiAccountOutline,
    mdiAccountMultiple,
    mdiAccountMultipleOutline,
    mdiArchiveArrowDown,
    mdiArchiveArrowDownOutline,
    mdiHeart,
    mdiHeartOutline,
    mdiImageAlbum,
    mdiImageMultiple,
    mdiImageMultipleOutline,
    mdiMagnify,
    mdiMap,
    mdiMapOutline,
    mdiTrashCan,
    mdiTrashCanOutline,
    mdiToolbox,
    mdiToolboxOutline,
    mdiFolderOutline,
    mdiTagMultipleOutline,
  } from '@mdi/js';
  import SideBarSection from './side-bar-section.svelte';
  import SideBarLink from './side-bar-link.svelte';
  import { t } from 'svelte-i18n';
  import BottomInfo from '$lib/components/shared-components/side-bar/bottom-info.svelte';
  import { preferences } from '$lib/stores/user.store';
  import { recentAlbumsDropdown } from '$lib/stores/preferences.store';
  import RecentAlbums from '$lib/components/shared-components/side-bar/recent-albums.svelte';

  let isArchiveSelected: boolean = $state(false);
  let isFavoritesSelected: boolean = $state(false);
  let isMapSelected: boolean = $state(false);
  let isPeopleSelected: boolean = $state(false);
  let isPhotosSelected: boolean = $state(false);
  let isSharingSelected: boolean = $state(false);
  let isTrashSelected: boolean = $state(false);
  let isUtilitiesSelected: boolean = $state(false);
</script>

<SideBarSection>
  <nav aria-label={$t('primary')}>
    <SideBarLink
      title={$t('photos')}
      routeId="/(user)/photos"
      bind:isSelected={isPhotosSelected}
      icon={isPhotosSelected ? mdiImageMultiple : mdiImageMultipleOutline}
    ></SideBarLink>

    {#if $featureFlags.search}
      <SideBarLink title={$t('explore')} routeId="/(user)/explore" icon={mdiMagnify} />
    {/if}

    {#if $featureFlags.map}
      <SideBarLink
        title={$t('map')}
        routeId="/(user)/map"
        bind:isSelected={isMapSelected}
        icon={isMapSelected ? mdiMap : mdiMapOutline}
      />
    {/if}

    {#if $preferences.people.enabled && $preferences.people.sidebarWeb}
      <SideBarLink
        title={$t('people')}
        routeId="/(user)/people"
        bind:isSelected={isPeopleSelected}
        icon={isPeopleSelected ? mdiAccount : mdiAccountOutline}
      />
    {/if}

    <SideBarLink
      title={$t('sharing')}
      routeId="/(user)/sharing"
      icon={isSharingSelected ? mdiAccountMultiple : mdiAccountMultipleOutline}
      bind:isSelected={isSharingSelected}
    ></SideBarLink>

    <div class="text-xs transition-all duration-200 dark:text-immich-dark-fg">
      <p class="hidden p-6 group-hover:sm:block md:block">{$t('library').toUpperCase()}</p>
      <hr class="mx-4 mb-[31px] mt-8 block group-hover:sm:hidden md:hidden" />
    </div>

    <SideBarLink
      title={$t('favorites')}
      routeId="/(user)/favorites"
      icon={isFavoritesSelected ? mdiHeart : mdiHeartOutline}
      bind:isSelected={isFavoritesSelected}
    ></SideBarLink>

<<<<<<< HEAD
    <SideBarLink
      title={$t('albums')}
      routeId="/(user)/albums"
      icon={mdiImageAlbum}
      flippedLogo
      bind:dropdownOpen={$recentAlbumsDropdown}
    >
      {#snippet moreInformation()}
        <MoreInformationAlbums albumType="owned" />
      {/snippet}
      {#snippet hasDropdown()}
        <span class="hidden md:block">
          <RecentAlbums />
        </span>
      {/snippet}
    </SideBarLink>
=======
    <SideBarLink title={$t('albums')} routeId="/(user)/albums" icon={mdiImageAlbum} flippedLogo></SideBarLink>
>>>>>>> 56d23091

    {#if $preferences.tags.enabled && $preferences.tags.sidebarWeb}
      <SideBarLink title={$t('tags')} routeId="/(user)/tags" icon={mdiTagMultipleOutline} flippedLogo />
    {/if}

    {#if $preferences.folders.enabled && $preferences.folders.sidebarWeb}
      <SideBarLink title={$t('folders')} routeId="/(user)/folders" icon={mdiFolderOutline} flippedLogo />
    {/if}

    <SideBarLink
      title={$t('utilities')}
      routeId="/(user)/utilities"
      bind:isSelected={isUtilitiesSelected}
      icon={isUtilitiesSelected ? mdiToolbox : mdiToolboxOutline}
    ></SideBarLink>

    <SideBarLink
      title={$t('archive')}
      routeId="/(user)/archive"
      bind:isSelected={isArchiveSelected}
      icon={isArchiveSelected ? mdiArchiveArrowDown : mdiArchiveArrowDownOutline}
    ></SideBarLink>

    {#if $featureFlags.trash}
      <SideBarLink
        title={$t('trash')}
        routeId="/(user)/trash"
        bind:isSelected={isTrashSelected}
        icon={isTrashSelected ? mdiTrashCan : mdiTrashCanOutline}
      ></SideBarLink>
    {/if}
  </nav>

  <BottomInfo />
</SideBarSection><|MERGE_RESOLUTION|>--- conflicted
+++ resolved
@@ -90,7 +90,6 @@
       bind:isSelected={isFavoritesSelected}
     ></SideBarLink>
 
-<<<<<<< HEAD
     <SideBarLink
       title={$t('albums')}
       routeId="/(user)/albums"
@@ -107,9 +106,6 @@
         </span>
       {/snippet}
     </SideBarLink>
-=======
-    <SideBarLink title={$t('albums')} routeId="/(user)/albums" icon={mdiImageAlbum} flippedLogo></SideBarLink>
->>>>>>> 56d23091
 
     {#if $preferences.tags.enabled && $preferences.tags.sidebarWeb}
       <SideBarLink title={$t('tags')} routeId="/(user)/tags" icon={mdiTagMultipleOutline} flippedLogo />
