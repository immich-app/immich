<script lang="ts">
  import { featureFlags } from '$lib/stores/server-config.store';
  import {
    mdiAccount,
    mdiAccountOutline,
    mdiAccountMultiple,
    mdiAccountMultipleOutline,
    mdiArchiveArrowDown,
    mdiArchiveArrowDownOutline,
    mdiHeart,
    mdiHeartOutline,
    mdiImageAlbum,
    mdiImageMultiple,
    mdiImageMultipleOutline,
    mdiMagnify,
    mdiMap,
    mdiMapOutline,
    mdiTrashCan,
    mdiTrashCanOutline,
    mdiToolbox,
    mdiToolboxOutline,
    mdiFolderOutline,
    mdiTagMultipleOutline,
  } from '@mdi/js';
  import SideBarSection from './side-bar-section.svelte';
  import SideBarLink from './side-bar-link.svelte';
  import MoreInformationAssets from '$lib/components/shared-components/side-bar/more-information-assets.svelte';
  import MoreInformationAlbums from '$lib/components/shared-components/side-bar/more-information-albums.svelte';
  import { t } from 'svelte-i18n';
  import BottomInfo from '$lib/components/shared-components/side-bar/bottom-info.svelte';
  import { preferences } from '$lib/stores/user.store';

  let isArchiveSelected: boolean;
  let isFavoritesSelected: boolean;
  let isMapSelected: boolean;
  let isPeopleSelected: boolean;
  let isPhotosSelected: boolean;
  let isSharingSelected: boolean;
  let isTrashSelected: boolean;
  let isUtilitiesSelected: boolean;
</script>

<SideBarSection>
  <nav aria-label={$t('primary')}>
    <SideBarLink
      title={$t('photos')}
      routeId="/(user)/photos"
      bind:isSelected={isPhotosSelected}
      icon={isPhotosSelected ? mdiImageMultiple : mdiImageMultipleOutline}
    >
      <svelte:fragment slot="moreInformation">
        <MoreInformationAssets assetStats={{ isArchived: false }} />
      </svelte:fragment>
    </SideBarLink>

    {#if $featureFlags.search}
      <SideBarLink title={$t('explore')} routeId="/(user)/explore" icon={mdiMagnify} />
    {/if}

    {#if $featureFlags.map}
      <SideBarLink
        title={$t('map')}
        routeId="/(user)/map"
        bind:isSelected={isMapSelected}
        icon={isMapSelected ? mdiMap : mdiMapOutline}
      />
    {/if}

    {#if $preferences.people.enabled && $preferences.people.sidebarWeb}
      <SideBarLink
        title={$t('people')}
        routeId="/(user)/people"
        bind:isSelected={isPeopleSelected}
        icon={isPeopleSelected ? mdiAccount : mdiAccountOutline}
      />
    {/if}

    <SideBarLink
      title={$t('sharing')}
      routeId="/(user)/sharing"
      icon={isSharingSelected ? mdiAccountMultiple : mdiAccountMultipleOutline}
      bind:isSelected={isSharingSelected}
    >
      <svelte:fragment slot="moreInformation">
        <MoreInformationAlbums albumType="shared" />
      </svelte:fragment>
    </SideBarLink>

    <div class="text-xs transition-all duration-200 dark:text-immich-dark-fg">
      <p class="hidden p-6 group-hover:sm:block md:block">{$t('library').toUpperCase()}</p>
      <hr class="mx-4 mb-[31px] mt-8 block group-hover:sm:hidden md:hidden" />
    </div>

    <SideBarLink
      title={$t('favorites')}
      routeId="/(user)/favorites"
      icon={isFavoritesSelected ? mdiHeart : mdiHeartOutline}
      bind:isSelected={isFavoritesSelected}
    >
      <svelte:fragment slot="moreInformation">
        <MoreInformationAssets assetStats={{ isFavorite: true }} />
      </svelte:fragment>
    </SideBarLink>

    <SideBarLink title={$t('albums')} routeId="/(user)/albums" icon={mdiImageAlbum} flippedLogo>
      <svelte:fragment slot="moreInformation">
        <MoreInformationAlbums albumType="owned" />
      </svelte:fragment>
    </SideBarLink>

<<<<<<< HEAD
    {#if $preferences.folders.enabled && $preferences.folders.sidebarWeb}
      <SideBarLink title={$t('folders')} routeId="/(user)/folders" icon={mdiFolderOutline} flippedLogo />
    {/if}
=======
    <SideBarLink title={$t('tags')} routeId="/(user)/tags" icon={mdiTagMultipleOutline} flippedLogo />

    <SideBarLink title={$t('folders')} routeId="/(user)/folders" icon={mdiFolderOutline} flippedLogo />
>>>>>>> d08a20bd

    <SideBarLink
      title={$t('utilities')}
      routeId="/(user)/utilities"
      bind:isSelected={isUtilitiesSelected}
      icon={isUtilitiesSelected ? mdiToolbox : mdiToolboxOutline}
    ></SideBarLink>

    <SideBarLink
      title={$t('archive')}
      routeId="/(user)/archive"
      bind:isSelected={isArchiveSelected}
      icon={isArchiveSelected ? mdiArchiveArrowDown : mdiArchiveArrowDownOutline}
    >
      <svelte:fragment slot="moreInformation">
        <MoreInformationAssets assetStats={{ isArchived: true }} />
      </svelte:fragment>
    </SideBarLink>

    {#if $featureFlags.trash}
      <SideBarLink
        title={$t('trash')}
        routeId="/(user)/trash"
        bind:isSelected={isTrashSelected}
        icon={isTrashSelected ? mdiTrashCan : mdiTrashCanOutline}
      >
        <svelte:fragment slot="moreInformation">
          <MoreInformationAssets assetStats={{ isTrashed: true }} />
        </svelte:fragment>
      </SideBarLink>
    {/if}
  </nav>

  <BottomInfo />
</SideBarSection><|MERGE_RESOLUTION|>--- conflicted
+++ resolved
@@ -108,15 +108,13 @@
       </svelte:fragment>
     </SideBarLink>
 
-<<<<<<< HEAD
+    {#if $preferences.tags.enabled && $preferences.tags.sidebarWeb}
+      <SideBarLink title={$t('tags')} routeId="/(user)/tags" icon={mdiTagMultipleOutline} flippedLogo />
+    {/if}
+
     {#if $preferences.folders.enabled && $preferences.folders.sidebarWeb}
       <SideBarLink title={$t('folders')} routeId="/(user)/folders" icon={mdiFolderOutline} flippedLogo />
     {/if}
-=======
-    <SideBarLink title={$t('tags')} routeId="/(user)/tags" icon={mdiTagMultipleOutline} flippedLogo />
-
-    <SideBarLink title={$t('folders')} routeId="/(user)/folders" icon={mdiFolderOutline} flippedLogo />
->>>>>>> d08a20bd
 
     <SideBarLink
       title={$t('utilities')}
