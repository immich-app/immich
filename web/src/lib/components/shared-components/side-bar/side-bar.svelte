<script lang="ts">
	import { page } from '$app/stores';
	import { api } from '@api';
	import AccountMultipleOutline from 'svelte-material-icons/AccountMultipleOutline.svelte';
	import ImageAlbum from 'svelte-material-icons/ImageAlbum.svelte';
	import ImageOutline from 'svelte-material-icons/ImageOutline.svelte';
	import ArchiveArrowDownOutline from 'svelte-material-icons/ArchiveArrowDownOutline.svelte';
	import Magnify from 'svelte-material-icons/Magnify.svelte';
	import StarOutline from 'svelte-material-icons/StarOutline.svelte';
	import { AppRoute } from '../../../constants';
	import LoadingSpinner from '../loading-spinner.svelte';
	import StatusBox from '../status-box.svelte';
	import SideBarButton from './side-bar-button.svelte';
	import { locale } from '$lib/stores/preferences.store';

	export let isCollapsed: boolean;

	const getAssetCount = async () => {
		const { data: allAssetCount } = await api.assetApi.getAssetCountByUserId();
		const { data: archivedCount } = await api.assetApi.getArchivedAssetCountByUserId();

		return {
			videos: allAssetCount.videos - archivedCount.videos,
			photos: allAssetCount.photos - archivedCount.photos
		};
	};

	const getFavoriteCount = async () => {
		const { data: assets } = await api.assetApi.getAllAssets(true, undefined);

		return {
			favorites: assets.length
		};
	};

	const getAlbumCount = async () => {
		const { data: albumCount } = await api.albumApi.getAlbumCountByUserId();
		return {
			shared: albumCount.shared,
			sharing: albumCount.sharing,
			owned: albumCount.owned
		};
	};

<<<<<<< HEAD
	const handleResize = () => {
		if (innerWidth > 768) {
			isCollapsed = false;
		} else {
			isCollapsed = true;
		}
	};

	//Set the initial state of the sidebar to collapsed or not
	$: isCollapsed = true;
	//if screen is resized to be larger than 768px, set the sidebar to not collapsed
=======
	const getArchivedAssetsCount = async () => {
		const { data: assetCount } = await api.assetApi.getArchivedAssetCountByUserId();

		return {
			videos: assetCount.videos,
			photos: assetCount.photos
		};
	};
>>>>>>> 561b2085
</script>

<svelte:window on:resize={handleResize} />

<section
	id="sidebar"
	on:mouseover={() => (isCollapsed = false)}
	on:focus={() => (isCollapsed = false)}
	on:mouseleave={() => (isCollapsed = true)}
	class={`flex flex-col gap-1 pt-8 pr-6 bg-immich-bg dark:bg-immich-dark-bg transition-[width] duration-1000 ${
		isCollapsed ? 'w-24' : 'w-64'
	}`}
>
	<a
		data-sveltekit-preload-data="hover"
		data-sveltekit-noscroll
		href={AppRoute.PHOTOS}
		draggable="false"
	>
		<SideBarButton
			title="Photos"
			logo={ImageOutline}
			isSelected={$page.route.id === '/(user)/photos'}
			{isCollapsed}
		>
			<svelte:fragment slot="moreInformation">
				{#await getAssetCount()}
					<LoadingSpinner />
				{:then data}
					<div>
						<p>{data.videos.toLocaleString($locale)} Videos</p>
						<p>{data.photos.toLocaleString($locale)} Photos</p>
					</div>
				{/await}
			</svelte:fragment>
		</SideBarButton>
	</a>
	<a
		data-sveltekit-preload-data="hover"
		data-sveltekit-noscroll
		href={AppRoute.EXPLORE}
		draggable="false"
	>
		<SideBarButton
			title="Explore"
			logo={Magnify}
			isSelected={$page.route.id === '/(user)/explore'}
			{isCollapsed}
		/>
	</a>
	<a data-sveltekit-preload-data="hover" href={AppRoute.SHARING} draggable="false">
		<SideBarButton
			title="Sharing"
			logo={AccountMultipleOutline}
			isSelected={$page.route.id === '/(user)/sharing'}
			{isCollapsed}
		>
			<svelte:fragment slot="moreInformation">
				{#await getAlbumCount()}
					<LoadingSpinner />
				{:then data}
					<div>
						<p>{(data.shared + data.sharing).toLocaleString($locale)} Albums</p>
					</div>
				{/await}
			</svelte:fragment>
		</SideBarButton>
	</a>

	<div class="text-xs md:pb-2 md:p-5 p-6 pb-[1.2rem] dark:text-immich-dark-fg">
		<p class="md:block hidden">LIBRARY</p>
		<hr class="md:hidden block" />
	</div>
	<a data-sveltekit-preload-data="hover" href={AppRoute.FAVORITES} draggable="false">
		<SideBarButton
			title="Favorites"
			logo={StarOutline}
			isSelected={$page.route.id == '/(user)/favorites'}
			{isCollapsed}
		>
			<svelte:fragment slot="moreInformation">
				{#await getFavoriteCount()}
					<LoadingSpinner />
				{:then data}
					<div>
						<p>{data.favorites} Favorites</p>
					</div>
				{/await}
			</svelte:fragment>
		</SideBarButton>
	</a>
	<a data-sveltekit-preload-data="hover" href={AppRoute.ALBUMS} draggable="false">
		<SideBarButton
			title="Albums"
			logo={ImageAlbum}
			isSelected={$page.route.id === '/(user)/albums'}
			{isCollapsed}
		>
			<svelte:fragment slot="moreInformation">
				{#await getAlbumCount()}
					<LoadingSpinner />
				{:then data}
					<div>
						<p>{data.owned.toLocaleString($locale)} Albums</p>
					</div>
				{/await}
			</svelte:fragment>
		</SideBarButton>
	</a>
	<a data-sveltekit-preload-data="hover" href={AppRoute.ARCHIVE} draggable="false">
		<SideBarButton
			title="Archive"
			logo={ArchiveArrowDownOutline}
			isSelected={$page.route.id === '/(user)/archive'}
		>
			<svelte:fragment slot="moreInformation">
				{#await getArchivedAssetsCount()}
					<LoadingSpinner />
				{:then data}
					<div>
						<p>{data.videos.toLocaleString($locale)} Videos</p>
						<p>{data.photos.toLocaleString($locale)} Photos</p>
					</div>
				{/await}
			</svelte:fragment>
		</SideBarButton>
	</a>

	<!-- Status Box -->
	<div class="mb-6 mt-auto">
		<StatusBox {isCollapsed} />
	</div>
</section><|MERGE_RESOLUTION|>--- conflicted
+++ resolved
@@ -42,7 +42,15 @@
 		};
 	};
 
-<<<<<<< HEAD
+	const getArchivedAssetsCount = async () => {
+		const { data: assetCount } = await api.assetApi.getArchivedAssetCountByUserId();
+
+		return {
+			videos: assetCount.videos,
+			photos: assetCount.photos
+		};
+	};
+
 	const handleResize = () => {
 		if (innerWidth > 768) {
 			isCollapsed = false;
@@ -54,16 +62,6 @@
 	//Set the initial state of the sidebar to collapsed or not
 	$: isCollapsed = true;
 	//if screen is resized to be larger than 768px, set the sidebar to not collapsed
-=======
-	const getArchivedAssetsCount = async () => {
-		const { data: assetCount } = await api.assetApi.getArchivedAssetCountByUserId();
-
-		return {
-			videos: assetCount.videos,
-			photos: assetCount.photos
-		};
-	};
->>>>>>> 561b2085
 </script>
 
 <svelte:window on:resize={handleResize} />
