--- conflicted
+++ resolved
@@ -52,13 +52,8 @@
       <Icon path={mdiChartPie} size="24" />
     </div>
     <div class="hidden group-hover:sm:block md:block">
-<<<<<<< HEAD
       <p class="text-sm font-medium text-immich-primary dark:text-immich-dark-primary">Stockage</p>
-      {#if $serverInfoStore}
-=======
-      <p class="text-sm font-medium text-immich-primary dark:text-immich-dark-primary">Storage</p>
       {#if $serverInfo}
->>>>>>> ce6dc3b7
         <div class="my-2 h-[7px] w-full rounded-full bg-gray-200 dark:bg-gray-700">
           <div class="h-[7px] rounded-full {usageClasses}" style="width: {usedPercentage}%" />
         </div>
