<script lang="ts">
  import Icon from '$lib/components/elements/icon.svelte';
  import { locale } from '$lib/stores/preferences.store';
  import { websocketStore } from '$lib/stores/websocket';
<<<<<<< HEAD
  import { type UserResponseDto, api } from '@api';
=======
  import { api } from '@api';
>>>>>>> 96528134
  import { onMount } from 'svelte';
  import { asByteUnitString } from '../../utils/byte-units';
  import LoadingSpinner from './loading-spinner.svelte';
  import { mdiChartPie, mdiDns } from '@mdi/js';
  import { serverInfoStore } from '$lib/stores/server-info.store';
  import { user } from '$lib/stores/user.store';

  const { serverVersion, connected } = websocketStore;

<<<<<<< HEAD
  let userInfo: UserResponseDto;
  let usageClasses = '';

  $: version = $serverVersion ? `v${$serverVersion.major}.${$serverVersion.minor}.${$serverVersion.patch}` : null;
  $: hasQuota = userInfo?.quotaSizeInBytes !== null;
  $: availableBytes = (hasQuota ? userInfo?.quotaSizeInBytes : $serverInfoStore.diskSizeRaw) || 0;
  $: usedBytes = (hasQuota ? userInfo?.quotaUsageInBytes : $serverInfoStore.diskUseRaw) || 0;
=======
  let usageClasses = '';

  $: version = $serverVersion ? `v${$serverVersion.major}.${$serverVersion.minor}.${$serverVersion.patch}` : null;
  $: hasQuota = $user?.quotaSizeInBytes !== null;
  $: availableBytes = (hasQuota ? $user?.quotaSizeInBytes : $serverInfoStore?.diskSizeRaw) || 0;
  $: usedBytes = (hasQuota ? $user?.quotaUsageInBytes : $serverInfoStore?.diskUseRaw) || 0;
>>>>>>> 96528134
  $: usedPercentage = Math.round((usedBytes / availableBytes) * 100);

  const onUpdate = () => {
    usageClasses = getUsageClass();
  };

  const getUsageClass = () => {
    if (usedPercentage >= 95) {
      return 'bg-red-500';
    }

    if (usedPercentage > 80) {
      return 'bg-yellow-500';
    }

    return 'bg-immich-primary dark:bg-immich-dark-primary';
  };

<<<<<<< HEAD
  $: userInfo && onUpdate();
=======
  $: $user && onUpdate();
>>>>>>> 96528134

  onMount(async () => {
    await refresh();
  });

  const refresh = async () => {
    try {
<<<<<<< HEAD
      [$serverInfoStore, userInfo] = await Promise.all([
        api.serverInfoApi.getServerInfo().then(({ data }) => data),
        api.userApi.getMyUserInfo().then(({ data }) => data),
      ]);
=======
      if (!$serverInfoStore) {
        const { data } = await api.serverInfoApi.getServerInfo();
        $serverInfoStore = data;
      }
>>>>>>> 96528134
    } catch (e) {
      console.log('Error [StatusBox] [onMount]');
    }
  };
</script>

<div class="dark:text-immich-dark-fg">
  <div
    class="storage-status grid grid-cols-[64px_auto]"
    title="Used {asByteUnitString(usedBytes, $locale, 3)} of {asByteUnitString(availableBytes, $locale, 3)}"
  >
    <div class="pb-[2.15rem] pl-5 pr-6 text-immich-primary dark:text-immich-dark-primary group-hover:sm:pb-0 md:pb-0">
      <Icon path={mdiChartPie} size="24" />
    </div>
    <div class="hidden group-hover:sm:block md:block">
      <p class="text-sm font-medium text-immich-primary dark:text-immich-dark-primary">Stockage</p>
      {#if $serverInfoStore}
        <div class="my-2 h-[7px] w-full rounded-full bg-gray-200 dark:bg-gray-700">
          <div class="h-[7px] rounded-full {usageClasses}" style="width: {usedPercentage}%" />
        </div>
        <p class="text-xs">
<<<<<<< HEAD
          {asByteUnitString(usedBytes, $locale)} des
          {asByteUnitString(availableBytes, $locale)} utilisés
=======
          {asByteUnitString(usedBytes, $locale)} of
          {asByteUnitString(availableBytes, $locale)} used
>>>>>>> 96528134
        </p>
      {:else}
        <div class="mt-2">
          <LoadingSpinner />
        </div>
      {/if}
    </div>
  </div>
  <div>
    <hr class="my-4 ml-5 dark:border-immich-dark-gray" />
  </div>
  <div class="server-status grid grid-cols-[64px_auto]">
    <div class="pb-11 pl-5 pr-6 text-immich-primary dark:text-immich-dark-primary group-hover:sm:pb-0 md:pb-0">
      <Icon path={mdiDns} size="26" />
    </div>
    <div class="hidden text-xs group-hover:sm:block md:block">
      <p class="text-sm font-medium text-immich-primary dark:text-immich-dark-primary">Serveur</p>

      <div class="mt-2 flex justify-between justify-items-center">
        <p>Status</p>

        {#if $connected}
          <p class="font-medium text-immich-primary dark:text-immich-dark-primary">En service</p>
        {:else}
          <p class="font-medium text-red-500">Hors-service</p>
        {/if}
      </div>

      <div class="mt-2 flex justify-between justify-items-center">
        <p>Version</p>
        {#if $connected && version}
          <a
            href="https://rfstudio.fr"
            class="font-medium text-immich-primary dark:text-immich-dark-primary"
            target="_blank"
          >
            {version}
          </a>
        {:else}
          <p class="font-medium text-red-500">Inconnu</p>
        {/if}
      </div>
    </div>
  </div>
</div><|MERGE_RESOLUTION|>--- conflicted
+++ resolved
@@ -2,11 +2,7 @@
   import Icon from '$lib/components/elements/icon.svelte';
   import { locale } from '$lib/stores/preferences.store';
   import { websocketStore } from '$lib/stores/websocket';
-<<<<<<< HEAD
-  import { type UserResponseDto, api } from '@api';
-=======
   import { api } from '@api';
->>>>>>> 96528134
   import { onMount } from 'svelte';
   import { asByteUnitString } from '../../utils/byte-units';
   import LoadingSpinner from './loading-spinner.svelte';
@@ -16,22 +12,12 @@
 
   const { serverVersion, connected } = websocketStore;
 
-<<<<<<< HEAD
-  let userInfo: UserResponseDto;
-  let usageClasses = '';
-
-  $: version = $serverVersion ? `v${$serverVersion.major}.${$serverVersion.minor}.${$serverVersion.patch}` : null;
-  $: hasQuota = userInfo?.quotaSizeInBytes !== null;
-  $: availableBytes = (hasQuota ? userInfo?.quotaSizeInBytes : $serverInfoStore.diskSizeRaw) || 0;
-  $: usedBytes = (hasQuota ? userInfo?.quotaUsageInBytes : $serverInfoStore.diskUseRaw) || 0;
-=======
   let usageClasses = '';
 
   $: version = $serverVersion ? `v${$serverVersion.major}.${$serverVersion.minor}.${$serverVersion.patch}` : null;
   $: hasQuota = $user?.quotaSizeInBytes !== null;
   $: availableBytes = (hasQuota ? $user?.quotaSizeInBytes : $serverInfoStore?.diskSizeRaw) || 0;
   $: usedBytes = (hasQuota ? $user?.quotaUsageInBytes : $serverInfoStore?.diskUseRaw) || 0;
->>>>>>> 96528134
   $: usedPercentage = Math.round((usedBytes / availableBytes) * 100);
 
   const onUpdate = () => {
@@ -50,11 +36,7 @@
     return 'bg-immich-primary dark:bg-immich-dark-primary';
   };
 
-<<<<<<< HEAD
-  $: userInfo && onUpdate();
-=======
   $: $user && onUpdate();
->>>>>>> 96528134
 
   onMount(async () => {
     await refresh();
@@ -62,17 +44,10 @@
 
   const refresh = async () => {
     try {
-<<<<<<< HEAD
-      [$serverInfoStore, userInfo] = await Promise.all([
-        api.serverInfoApi.getServerInfo().then(({ data }) => data),
-        api.userApi.getMyUserInfo().then(({ data }) => data),
-      ]);
-=======
       if (!$serverInfoStore) {
         const { data } = await api.serverInfoApi.getServerInfo();
         $serverInfoStore = data;
       }
->>>>>>> 96528134
     } catch (e) {
       console.log('Error [StatusBox] [onMount]');
     }
@@ -94,13 +69,8 @@
           <div class="h-[7px] rounded-full {usageClasses}" style="width: {usedPercentage}%" />
         </div>
         <p class="text-xs">
-<<<<<<< HEAD
           {asByteUnitString(usedBytes, $locale)} des
           {asByteUnitString(availableBytes, $locale)} utilisés
-=======
-          {asByteUnitString(usedBytes, $locale)} of
-          {asByteUnitString(availableBytes, $locale)} used
->>>>>>> 96528134
         </p>
       {:else}
         <div class="mt-2">
