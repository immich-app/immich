--- conflicted
+++ resolved
@@ -12,10 +12,6 @@
   const { serverVersion, connected } = websocketStore;
 
   let serverInfo: ServerInfoResponseDto;
-<<<<<<< HEAD
-  let pingServerInterval: ReturnType<typeof setInterval>;
-=======
->>>>>>> 2370c9ef
 
   $: version = $serverVersion ? `v${$serverVersion.major}.${$serverVersion.minor}.${$serverVersion.patch}` : null;
   $: usedPercentage = Math.round((serverInfo?.diskUseRaw / serverInfo?.diskSizeRaw) * 100);
