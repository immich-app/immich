<script lang="ts" context="module">
  // eslint-disable-next-line @typescript-eslint/no-namespace
  declare namespace Intl {
    type Key = 'calendar' | 'collation' | 'currency' | 'numberingSystem' | 'timeZone' | 'unit';
    function supportedValuesOf(input: Key): string[];
  }
</script>

<script lang="ts">
  import { createEventDispatcher } from 'svelte';
  import { DateTime } from 'luxon';
  import ConfirmDialogue from './confirm-dialogue.svelte';
  import Combobox from './combobox.svelte';
  export let initialDate: DateTime = DateTime.now();

  type ZoneOption = {
    /**
     * Timezone name
     *
     * e.g. Europe/Berlin
     */
    label: string;

    /**
     * Timezone offset
     *
     * e.g. UTC+01:00
     */
    value: string;
  };

  const timezones: ZoneOption[] = Intl.supportedValuesOf('timeZone').map((zone: string) => ({
    label: zone + ` (${DateTime.local({ zone }).toFormat('ZZ')})`,
    value: 'UTC' + DateTime.local({ zone }).toFormat('ZZ'),
  }));

  const initialOption = timezones.find((item) => item.value === 'UTC' + initialDate.toFormat('ZZ'));

  let selectedOption = {
    label: initialOption?.label || '',
    value: initialOption?.value || '',
  };

  let selectedDate = initialDate.toFormat("yyyy-MM-dd'T'HH:mm");
  let disabled = false;

  const dispatch = createEventDispatcher<{
    cancel: void;
    confirm: string;
  }>();

  const handleCancel = () => dispatch('cancel');

  const handleConfirm = () => {
    let date = DateTime.fromISO(selectedDate);

    date = date.setZone(selectedOption.value, { keepLocalTime: true }); // Keep local time if not it's really confusing

    const value = date.toISO();
    if (value) {
      disabled = true;
      dispatch('confirm', value);
    }
  };

  const handleKeydown = (event: KeyboardEvent) => {
    if (['ArrowUp', 'ArrowDown', 'ArrowLeft', 'ArrowRight'].includes(event.key)) {
      event.stopPropagation();
    }
  };
</script>

<div role="presentation" on:keydown={handleKeydown}>
  <ConfirmDialogue
    confirmColor="primary"
    cancelColor="secondary"
    title="Editer la date & l'heure"
    prompt="Choissisez une nouvelle date:"
    {disabled}
    on:confirm={handleConfirm}
    on:cancel={handleCancel}
  >
    <div class="flex flex-col text-md px-4 text-center gap-2" slot="prompt">
      <div class="mt-2" />
      <div class="flex flex-col">
        <label for="datetime">Date et heure</label>
        <input
          class="immich-form-input text-sm my-4 w-full"
          id="datetime"
          type="datetime-local"
          bind:value={selectedDate}
        />
      </div>
      <div class="flex flex-col w-full mt-2">
        <label for="timezone">Timezone</label>
<<<<<<< HEAD

        <div class="relative">
          <input
            class="text-sm my-4 w-full bg-gray-200 p-3 rounded-lg dark:text-white dark:bg-gray-600"
            id="timezoneSearch"
            type="text"
            placeholder="=Recherche timezone..."
            bind:value={searchQuery}
            on:input={updateSearchQuery}
            on:focus={onSearchFocused}
            on:blur={onSearchBlurred}
          />
          <Dropdown
            class="h-[400px]"
            selectedOption={initialOption}
            options={filteredTimezones}
            render={(item) => (item ? `${item.zone} (${item.offset})` : '(not selected)')}
            on:select={({ detail: item }) => handleSelectTz(item)}
            controlable={true}
            bind:showMenu={isDropdownOpen}
            on:click-outside={isSearching ? null : closeDropdown}
          />
        </div>
=======
        <Combobox bind:selectedOption options={timezones} placeholder="Search timezone..." />
>>>>>>> ce6dc3b7
      </div>
    </div>
  </ConfirmDialogue>
</div><|MERGE_RESOLUTION|>--- conflicted
+++ resolved
@@ -93,33 +93,7 @@
       </div>
       <div class="flex flex-col w-full mt-2">
         <label for="timezone">Timezone</label>
-<<<<<<< HEAD
-
-        <div class="relative">
-          <input
-            class="text-sm my-4 w-full bg-gray-200 p-3 rounded-lg dark:text-white dark:bg-gray-600"
-            id="timezoneSearch"
-            type="text"
-            placeholder="=Recherche timezone..."
-            bind:value={searchQuery}
-            on:input={updateSearchQuery}
-            on:focus={onSearchFocused}
-            on:blur={onSearchBlurred}
-          />
-          <Dropdown
-            class="h-[400px]"
-            selectedOption={initialOption}
-            options={filteredTimezones}
-            render={(item) => (item ? `${item.zone} (${item.offset})` : '(not selected)')}
-            on:select={({ detail: item }) => handleSelectTz(item)}
-            controlable={true}
-            bind:showMenu={isDropdownOpen}
-            on:click-outside={isSearching ? null : closeDropdown}
-          />
-        </div>
-=======
-        <Combobox bind:selectedOption options={timezones} placeholder="Search timezone..." />
->>>>>>> ce6dc3b7
+        <Combobox bind:selectedOption options={timezones} placeholder="Rechercher un fuseau horaire..." />
       </div>
     </div>
   </ConfirmDialogue>
