--- conflicted
+++ resolved
@@ -1,54 +1,21 @@
 <script lang="ts">
-<<<<<<< HEAD
+  import { moonPath, moonViewBox, sunPath, sunViewBox } from '$lib/assets/svg-paths';
   import { Theme } from '$lib/constants';
-  import { colorTheme, handleToggleTheme } from '$lib/stores/preferences.store';
-  import IconButton from '../elements/buttons/icon-button.svelte';
-</script>
-
-{#if !$colorTheme.system}
-  <IconButton on:click={handleToggleTheme} title="Toggle theme">
-    {#if $colorTheme.value === Theme.LIGHT}
-      <svg class="h-6 w-6" fill="currentColor" viewBox="0 0 20 20" xmlns="http://www.w3.org/2000/svg"
-        ><path d="M17.293 13.293A8 8 0 016.707 2.707a8.001 8.001 0 1010.586 10.586z" /></svg
-      >
-    {:else}
-      <svg class="h-6 w-6" fill="currentColor" viewBox="0 0 20 20" xmlns="http://www.w3.org/2000/svg"
-        ><path
-          d="M10 2a1 1 0 011 1v1a1 1 0 11-2 0V3a1 1 0 011-1zm4 8a4 4 0 11-8 0 4 4 0 018 0zm-.464 4.95l.707.707a1 1 0 001.414-1.414l-.707-.707a1 1 0 00-1.414 1.414zm2.12-10.607a1 1 0 010 1.414l-.706.707a1 1 0 11-1.414-1.414l.707-.707a1 1 0 011.414 0zM17 11a1 1 0 100-2h-1a1 1 0 100 2h1zm-7 4a1 1 0 011 1v1a1 1 0 11-2 0v-1a1 1 0 011-1zM5.05 6.464A1 1 0 106.465 5.05l-.708-.707a1 1 0 00-1.414 1.414l.707.707zm1.414 8.486l-.707.707a1 1 0 01-1.414-1.414l.707-.707a1 1 0 011.414 1.414zM4 11a1 1 0 100-2H3a1 1 0 000 2h1z"
-          fill-rule="evenodd"
-          clip-rule="evenodd"
-        /></svg
-      >
-    {/if}
-  </IconButton>
-{/if}
-=======
-  import { browser } from '$app/environment';
-  import { moonPath, sunPath, sunViewBox } from '$lib/assets/svg-paths';
   import { colorTheme } from '$lib/stores/preferences.store';
   import IconButton from '../elements/buttons/icon-button.svelte';
   import Icon from '../elements/icon.svelte';
 
-  const toggleTheme = () => {
-    $colorTheme = $colorTheme === 'dark' ? 'light' : 'dark';
-  };
-
-  $: {
-    if (browser) {
-      if ($colorTheme === 'light') {
-        document.documentElement.classList.remove('dark');
-      } else {
-        document.documentElement.classList.add('dark');
-      }
-    }
+  function toggleTheme(e: MouseEvent): void {
+    throw new Error('Function not implemented.');
   }
 </script>
 
-<IconButton on:click={toggleTheme} title="Toggle theme">
-  {#if $colorTheme === 'light'}
-    <Icon path={moonPath} viewBox={sunViewBox} class="h-6 w-6" />
-  {:else}
-    <Icon path={sunPath} viewBox={sunViewBox} class="h-6 w-6" />
-  {/if}
-</IconButton>
->>>>>>> 0750e13d
+{#if !$colorTheme.system}
+  <IconButton on:click={toggleTheme} title="Toggle theme">
+    {#if $colorTheme.value === Theme.LIGHT}
+      <Icon path={moonPath} viewBox={sunViewBox} class="h-6 w-6" />
+    {:else}
+      <Icon path={sunPath} viewBox={moonViewBox} class="h-6 w-6" />
+    {/if}
+  </IconButton>
+{/if}