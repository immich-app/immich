--- conflicted
+++ resolved
@@ -1,49 +1,16 @@
 <script lang="ts" context="module">
-<<<<<<< HEAD
-  // Necessary for eslint
-  /* eslint-disable @typescript-eslint/no-explicit-any */
-  type T = any;
-
-  export type RenderedOption = {
-    title: string;
-    disabled?: boolean;
-=======
   export type DropDownOption<T = unknown> = {
     label: string;
     value: T;
->>>>>>> 7ce87abc
   };
 </script>
 
 <script lang="ts">
-<<<<<<< HEAD
-  import { createEventDispatcher } from 'svelte';
-
-  const dispatch = createEventDispatcher<{
-    select: T;
-  }>();
-
-  export let options: T[];
-  export let selectedOption: T;
-=======
   export let options: DropDownOption[];
   export let selected = options.at(0);
->>>>>>> 7ce87abc
   export let disabled = false;
+
   export let isOpen = false;
-
-<<<<<<< HEAD
-  export let render: (item: T) => string | RenderedOption = String;
-
-  const handleSelectOption = (option: T) => {
-    dispatch('select', option);
-    selectedOption = option;
-    isOpen = false;
-  };
-
-=======
-  export let isOpen = false;
->>>>>>> 7ce87abc
   const toggle = () => (isOpen = !isOpen);
 </script>
 
@@ -55,17 +22,11 @@
     aria-expanded={isOpen}
     class="flex w-full place-items-center justify-between rounded-lg bg-gray-200 p-2 disabled:cursor-not-allowed disabled:bg-gray-600 dark:bg-gray-600 dark:disabled:bg-gray-300"
   >
-<<<<<<< HEAD
-    <div>
-      {render(selectedOption)}
-    </div>
-=======
     {#if selected}
       <div>
         {selected.label}
       </div>
     {/if}
->>>>>>> 7ce87abc
 
     <div>
       <svg
@@ -90,15 +51,12 @@
         <button
           type="button"
           on:click={() => {
-            handleSelectOption(option);
+            selected = option;
+            isOpen = false;
           }}
           class="flex w-full bg-gray-200 p-2 transition-all hover:bg-gray-300 dark:bg-gray-500 dark:hover:bg-gray-700"
         >
-<<<<<<< HEAD
-          {render(option)}
-=======
           {option.label}
->>>>>>> 7ce87abc
         </button>
       {/each}
     </div>
