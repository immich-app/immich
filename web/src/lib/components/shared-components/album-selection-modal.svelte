<script lang="ts">
  import Icon from '$lib/components/elements/icon.svelte';
  import { getAllAlbums, type AlbumResponseDto } from '@immich/sdk';
  import { mdiPlus } from '@mdi/js';
  import { createEventDispatcher, onMount } from 'svelte';
  import AlbumListItem from '../asset-viewer/album-list-item.svelte';
  import { normalizeSearchString } from '$lib/utils/string-utils';
  import FullScreenModal from '$lib/components/shared-components/full-screen-modal.svelte';
  import { initInput } from '$lib/actions/focus';

  let albums: AlbumResponseDto[] = [];
  let recentAlbums: AlbumResponseDto[] = [];
  let filteredAlbums: AlbumResponseDto[] = [];
  let loading = true;
  let search = '';

  const dispatch = createEventDispatcher<{
    newAlbum: string;
    album: AlbumResponseDto;
  }>();

  export let shared: boolean;
  export let onClose: () => void;

  onMount(async () => {
    albums = await getAllAlbums({ shared: shared || undefined });
    recentAlbums = albums.sort((a, b) => (new Date(a.createdAt) > new Date(b.createdAt) ? -1 : 1)).slice(0, 3);
    loading = false;
  });

  $: {
    filteredAlbums =
      search.length > 0 && albums.length > 0
        ? albums.filter((album) => {
            return normalizeSearchString(album.albumName).includes(normalizeSearchString(search));
          })
        : albums;
  }

  const handleSelect = (album: AlbumResponseDto) => {
    dispatch('album', album);
  };

  const handleNew = () => {
    dispatch('newAlbum', search.length > 0 ? search : '');
  };

  const getTitle = () => {
    if (shared) {
      return 'Add to shared album';
    }
    return 'Add to album';
  };
</script>

<FullScreenModal id="album-selection-modal" title={getTitle()} initialFocusIndex={1} {onClose}>
  <div class="mb-2 flex max-h-[400px] flex-col">
    <input
      class="border-b-4 border-immich-bg bg-immich-bg px-6 py-2 text-2xl focus:border-immich-primary dark:border-immich-dark-gray dark:bg-immich-dark-gray dark:focus:border-immich-dark-primary"
      placeholder="Search"
      bind:value={search}
    />
    {#if loading}
      {#each { length: 3 } as _}
        <div class="flex animate-pulse gap-4 px-6 py-2">
          <div class="h-12 w-12 rounded-xl bg-slate-200" />
          <div class="flex flex-col items-start justify-center gap-2">
            <span class="h-4 w-36 animate-pulse bg-slate-200" />
            <div class="flex animate-pulse gap-1">
              <span class="h-3 w-8 bg-slate-200" />
              <span class="h-3 w-20 bg-slate-200" />
            </div>
          </div>
        </div>
      {/each}
    {:else}
<<<<<<< HEAD
=======
      <input
        class="border-b-4 border-immich-bg bg-immich-bg px-6 py-2 text-2xl focus:border-immich-primary dark:border-immich-dark-gray dark:bg-immich-dark-gray dark:focus:border-immich-dark-primary"
        placeholder="Search"
        bind:value={search}
        use:initInput
      />
>>>>>>> 4f21f6a2
      <div class="immich-scrollbar overflow-y-auto">
        <button
          on:click={handleNew}
          class="flex w-full items-center gap-4 px-6 py-2 transition-colors hover:bg-gray-200 dark:hover:bg-gray-700 rounded-xl"
        >
          <div class="flex h-12 w-12 items-center justify-center">
            <Icon path={mdiPlus} size="30" />
          </div>
          <p class="">
            New Album {#if search.length > 0}<b>{search}</b>{/if}
          </p>
        </button>
        {#if filteredAlbums.length > 0}
          {#if !shared && search.length === 0}
            <p class="px-5 py-3 text-xs">RECENT</p>
            {#each recentAlbums as album (album.id)}
              <AlbumListItem {album} on:album={() => handleSelect(album)} />
            {/each}
          {/if}

          {#if !shared}
            <p class="px-5 py-3 text-xs">
              {#if search.length === 0}ALL
              {/if}ALBUMS
            </p>
          {/if}
          {#each filteredAlbums as album (album.id)}
            <AlbumListItem {album} searchQuery={search} on:album={() => handleSelect(album)} />
          {/each}
        {:else if albums.length > 0}
          <p class="px-5 py-1 text-sm">It looks like you do not have any albums with this name yet.</p>
        {:else}
          <p class="px-5 py-1 text-sm">It looks like you do not have any albums yet.</p>
        {/if}
      </div>
    {/if}
  </div>
</FullScreenModal><|MERGE_RESOLUTION|>--- conflicted
+++ resolved
@@ -59,6 +59,7 @@
       class="border-b-4 border-immich-bg bg-immich-bg px-6 py-2 text-2xl focus:border-immich-primary dark:border-immich-dark-gray dark:bg-immich-dark-gray dark:focus:border-immich-dark-primary"
       placeholder="Search"
       bind:value={search}
+      use:initInput
     />
     {#if loading}
       {#each { length: 3 } as _}
@@ -74,15 +75,6 @@
         </div>
       {/each}
     {:else}
-<<<<<<< HEAD
-=======
-      <input
-        class="border-b-4 border-immich-bg bg-immich-bg px-6 py-2 text-2xl focus:border-immich-primary dark:border-immich-dark-gray dark:bg-immich-dark-gray dark:focus:border-immich-dark-primary"
-        placeholder="Search"
-        bind:value={search}
-        use:initInput
-      />
->>>>>>> 4f21f6a2
       <div class="immich-scrollbar overflow-y-auto">
         <button
           on:click={handleNew}
