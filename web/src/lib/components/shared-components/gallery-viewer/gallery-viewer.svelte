<script lang="ts">
  import { goto } from '$app/navigation';
  import type { Action } from '$lib/components/asset-viewer/actions/action';
  import Thumbnail from '$lib/components/assets/thumbnail/thumbnail.svelte';
  import { AppRoute, AssetAction } from '$lib/constants';
  import { assetViewingStore } from '$lib/stores/asset-viewing.store';
  import type { Viewport } from '$lib/stores/assets.store';
  import { getAssetRatio } from '$lib/utils/asset-utils';
  import { handleError } from '$lib/utils/handle-error';
  import { navigate } from '$lib/utils/navigation';
  import { calculateWidth } from '$lib/utils/timeline-util';
  import { type AssetResponseDto } from '@immich/sdk';
  import justifiedLayout from 'justified-layout';
  import { onDestroy } from 'svelte';
  import { t } from 'svelte-i18n';
  import AssetViewer from '../../asset-viewer/asset-viewer.svelte';
  import Portal from '../portal/portal.svelte';
  import { handlePromiseError } from '$lib/utils';

  export let assets: AssetResponseDto[];
  export let selectedAssets: Set<AssetResponseDto> = new Set();
  export let disableAssetSelect = false;
  export let showArchiveIcon = false;
  export let viewport: Viewport;
<<<<<<< HEAD
  export let onIntersected: (() => void) | undefined = undefined;
=======
  export let showAssetName = false;
>>>>>>> 07538299

  let { isViewing: isViewerOpen, asset: viewingAsset, setAsset } = assetViewingStore;

  let currentViewAssetIndex = 0;
  $: isMultiSelectionMode = selectedAssets.size > 0;

  const viewAssetHandler = async (asset: AssetResponseDto) => {
    currentViewAssetIndex = assets.findIndex((a) => a.id == asset.id);
    setAsset(assets[currentViewAssetIndex]);
    await navigate({ targetRoute: 'current', assetId: $viewingAsset.id });
  };

  const selectAssetHandler = (asset: AssetResponseDto) => {
    let temporary = new Set(selectedAssets);

    if (selectedAssets.has(asset)) {
      temporary.delete(asset);
    } else {
      temporary.add(asset);
    }

    selectedAssets = temporary;
  };

  const handleNext = async () => {
    try {
      if (currentViewAssetIndex < assets.length - 1) {
        setAsset(assets[++currentViewAssetIndex]);
        await navigate({ targetRoute: 'current', assetId: $viewingAsset.id });
      }
    } catch (error) {
      handleError(error, $t('errors.cannot_navigate_next_asset'));
    }
  };

  const handlePrevious = async () => {
    try {
      if (currentViewAssetIndex > 0) {
        setAsset(assets[--currentViewAssetIndex]);
        await navigate({ targetRoute: 'current', assetId: $viewingAsset.id });
      }
    } catch (error) {
      handleError(error, $t('errors.cannot_navigate_previous_asset'));
    }
  };

  const handleAction = async (action: Action) => {
    switch (action.type) {
      case AssetAction.ARCHIVE:
      case AssetAction.DELETE:
      case AssetAction.TRASH: {
        assets.splice(
          assets.findIndex((a) => a.id === action.asset.id),
          1,
        );
        assets = assets;
        if (assets.length === 0) {
          await goto(AppRoute.PHOTOS);
        } else if (currentViewAssetIndex === assets.length) {
          await handlePrevious();
        } else {
          setAsset(assets[currentViewAssetIndex]);
        }
        break;
      }
    }
  };

  onDestroy(() => {
    $isViewerOpen = false;
  });

  $: geometry = (() => {
    const justifiedLayoutResult = justifiedLayout(
      assets.map((asset) => getAssetRatio(asset)),
      {
        boxSpacing: 2,
        containerWidth: Math.floor(viewport.width),
        containerPadding: 0,
        targetRowHeightTolerance: 0.15,
        targetRowHeight: 235,
      },
    );

    return {
      ...justifiedLayoutResult,
      containerWidth: calculateWidth(justifiedLayoutResult.boxes),
    };
  })();
</script>

{#if assets.length > 0}
  <div class="relative" style="height: {geometry.containerHeight}px;width: {geometry.containerWidth}px ">
    {#each assets as asset, i (i)}
      <div
        class="absolute"
        style="width: {geometry.boxes[i].width}px; height: {geometry.boxes[i].height}px; top: {geometry.boxes[i]
          .top}px; left: {geometry.boxes[i].left}px"
        title={showAssetName ? asset.originalFileName : ''}
      >
        <Thumbnail
          {asset}
          readonly={disableAssetSelect}
          onClick={(asset) => {
            if (isMultiSelectionMode) {
              selectAssetHandler(asset);
              return;
            }
            void viewAssetHandler(asset);
          }}
          onSelect={(asset) => selectAssetHandler(asset)}
          onIntersected={() => (i === Math.max(1, assets.length - 7) ? onIntersected?.() : void 0)}
          selected={selectedAssets.has(asset)}
          {showArchiveIcon}
          thumbnailWidth={geometry.boxes[i].width}
          thumbnailHeight={geometry.boxes[i].height}
        />
        {#if showAssetName}
          <div
            class="absolute text-center p-1 text-xs font-mono font-semibold w-full bottom-0 bg-gradient-to-t bg-slate-50/75 overflow-clip text-ellipsis"
          >
            {asset.originalFileName}
          </div>
        {/if}
      </div>
    {/each}
  </div>
{/if}

<!-- Overlay Asset Viewer -->
{#if $isViewerOpen}
  <Portal target="body">
    <AssetViewer
      asset={$viewingAsset}
      onAction={handleAction}
      on:previous={handlePrevious}
      on:next={handleNext}
      on:close={() => {
        assetViewingStore.showAssetViewer(false);
        handlePromiseError(navigate({ targetRoute: 'current', assetId: null }));
      }}
    />
  </Portal>
{/if}<|MERGE_RESOLUTION|>--- conflicted
+++ resolved
@@ -22,11 +22,8 @@
   export let disableAssetSelect = false;
   export let showArchiveIcon = false;
   export let viewport: Viewport;
-<<<<<<< HEAD
   export let onIntersected: (() => void) | undefined = undefined;
-=======
   export let showAssetName = false;
->>>>>>> 07538299
 
   let { isViewing: isViewerOpen, asset: viewingAsset, setAsset } = assetViewingStore;
 
