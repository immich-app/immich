--- conflicted
+++ resolved
@@ -4,32 +4,20 @@
   import Thumbnail from '$lib/components/assets/thumbnail/thumbnail.svelte';
   import { AppRoute, AssetAction } from '$lib/constants';
   import { assetViewingStore } from '$lib/stores/asset-viewing.store';
-<<<<<<< HEAD
-  import type { Viewport } from '$lib/stores/assets.store';
-=======
   import type { BucketPosition, Viewport } from '$lib/stores/assets.store';
   import { getAssetRatio } from '$lib/utils/asset-utils';
->>>>>>> 1c754b60
   import { handleError } from '$lib/utils/handle-error';
   import { navigate } from '$lib/utils/navigation';
   import { calculateWidth } from '$lib/utils/timeline-util';
   import { type AssetResponseDto } from '@immich/sdk';
-<<<<<<< HEAD
-  import { onDestroy } from 'svelte';
-  import AssetViewer from '../../asset-viewer/asset-viewer.svelte';
-=======
->>>>>>> 1c754b60
   import justifiedLayout from 'justified-layout';
   import { createEventDispatcher, onDestroy } from 'svelte';
   import { t } from 'svelte-i18n';
-<<<<<<< HEAD
-  import { handlePromiseError } from '$lib/utils';
-=======
   import AssetViewer from '../../asset-viewer/asset-viewer.svelte';
   import Portal from '../portal/portal.svelte';
+  import { handlePromiseError } from '$lib/utils';
 
   const dispatch = createEventDispatcher<{ intersected: { container: HTMLDivElement; position: BucketPosition } }>();
->>>>>>> 1c754b60
 
   export let assets: AssetResponseDto[];
   export let selectedAssets: Set<AssetResponseDto> = new Set();
@@ -161,10 +149,9 @@
 <!-- Overlay Asset Viewer -->
 {#if $isViewerOpen}
   <Portal target="body">
-<<<<<<< HEAD
     <AssetViewer
       asset={$viewingAsset}
-      on:action={({ detail: action }) => handleAction(action.type, action.asset)}
+      onAction={handleAction}
       on:previous={handlePrevious}
       on:next={handleNext}
       on:close={() => {
@@ -172,8 +159,5 @@
         handlePromiseError(navigate({ targetRoute: 'current', assetId: null }));
       }}
     />
-=======
-    <AssetViewer asset={$viewingAsset} onAction={handleAction} on:previous={handlePrevious} on:next={handleNext} />
->>>>>>> 1c754b60
   </Portal>
 {/if}