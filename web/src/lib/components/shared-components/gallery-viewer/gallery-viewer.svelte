--- conflicted
+++ resolved
@@ -4,11 +4,8 @@
   import type { Action } from '$lib/components/asset-viewer/actions/action';
   import Thumbnail from '$lib/components/assets/thumbnail/thumbnail.svelte';
   import { AppRoute, AssetAction } from '$lib/constants';
-<<<<<<< HEAD
-=======
   import { modalManager } from '$lib/managers/modal-manager.svelte';
   import ShortcutsModal from '$lib/modals/ShortcutsModal.svelte';
->>>>>>> a89f3ad9
   import type { AssetInteraction } from '$lib/stores/asset-interaction.svelte';
   import { assetViewingStore } from '$lib/stores/asset-viewing.store';
   import type { Viewport } from '$lib/stores/assets-store.svelte';
@@ -17,11 +14,7 @@
   import { handlePromiseError } from '$lib/utils';
   import { deleteAssets } from '$lib/utils/actions';
   import { archiveAssets, cancelMultiselect } from '$lib/utils/asset-utils';
-<<<<<<< HEAD
   import { moveFocus } from '$lib/utils/focus-util';
-=======
-  import { focusNext } from '$lib/utils/focus-util';
->>>>>>> a89f3ad9
   import { handleError } from '$lib/utils/handle-error';
   import { getJustifiedLayoutFromAssets, type CommonJustifiedLayout } from '$lib/utils/layout-utils';
   import { navigate } from '$lib/utils/navigation';
@@ -31,10 +24,6 @@
   import AssetViewer from '../../asset-viewer/asset-viewer.svelte';
   import DeleteAssetDialog from '../../photos-page/delete-asset-dialog.svelte';
   import Portal from '../portal/portal.svelte';
-<<<<<<< HEAD
-  import ShowShortcuts from '../show-shortcuts.svelte';
-=======
->>>>>>> a89f3ad9
 
   interface Props {
     assets: AssetResponseDto[];
