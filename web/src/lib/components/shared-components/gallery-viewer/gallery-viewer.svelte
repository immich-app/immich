--- conflicted
+++ resolved
@@ -313,17 +313,8 @@
       if (onNext) {
         asset = await onNext();
       } else {
-<<<<<<< HEAD
         currentViewAssetIndex = Math.min(currentViewAssetIndex + 1, assets.length - 1);
         asset = assets[currentViewAssetIndex];
-=======
-        if (currentViewAssetIndex >= assets.length - 1) {
-          return false;
-        }
-
-        currentViewAssetIndex = currentViewAssetIndex + 1;
-        asset = currentViewAssetIndex < assets.length ? assets[currentViewAssetIndex] : undefined;
->>>>>>> 4cf7c556
       }
 
       if (!asset) {
@@ -368,17 +359,8 @@
       if (onPrevious) {
         asset = await onPrevious();
       } else {
-<<<<<<< HEAD
         currentViewAssetIndex = Math.max(currentViewAssetIndex - 1, 0);
         asset = assets[currentViewAssetIndex];
-=======
-        if (currentViewAssetIndex <= 0) {
-          return false;
-        }
-
-        currentViewAssetIndex = currentViewAssetIndex - 1;
-        asset = currentViewAssetIndex >= 0 ? assets[currentViewAssetIndex] : undefined;
->>>>>>> 4cf7c556
       }
 
       if (!asset) {
