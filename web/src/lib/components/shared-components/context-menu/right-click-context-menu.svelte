--- conflicted
+++ resolved
@@ -82,19 +82,14 @@
       on:contextmenu|preventDefault={reopenContextMenu}
       role="presentation"
     >
-<<<<<<< HEAD
       <ContextMenu
         {x}
         {y}
         {direction}
-        on:outclick={closeContextMenu}
-        on:escape={closeContextMenu}
+        onClose={closeContextMenu}
+        bind:menuElement={contextMenuElement}
         isVisible={true}
-        bind:menuElement={contextMenuElement}
       >
-=======
-      <ContextMenu {x} {y} {direction} onClose={closeContextMenu} bind:menuElement={contextMenuElement}>
->>>>>>> 1323c7ee
         <slot />
       </ContextMenu>
     </section>
