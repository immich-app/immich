<script lang="ts">
  import { createEventDispatcher } from 'svelte';
  import ConfirmDialogue from './confirm-dialogue.svelte';
  import { timeDebounceOnSearch } from '$lib/constants';
  import { handleError } from '$lib/utils/handle-error';

  import { clickOutside } from '$lib/utils/click-outside';
  import LoadingSpinner from './loading-spinner.svelte';
  import { delay } from '$lib/utils/asset-utils';
  import { timeToLoadTheMap } from '$lib/constants';
  import { searchPlaces, type AssetResponseDto, type PlacesResponseDto } from '@immich/sdk';
  import SearchBar from '../elements/search-bar.svelte';
  import { listNavigation } from '$lib/utils/list-navigation';

  export let asset: AssetResponseDto | undefined = undefined;

  interface Point {
    lng: number;
    lat: number;
  }

  let places: PlacesResponseDto[] = [];
  let suggestedPlaces: PlacesResponseDto[] = [];
  let searchWord: string;
<<<<<<< HEAD
  let isSearching = false;
  let showLoadingSpinner = false;
=======
  let latestSearchTimeout: number;
  let showSpinner = false;
>>>>>>> 53d571d2
  let suggestionContainer: HTMLDivElement;
  let hideSuggestion = false;
  let addClipMapMarker: (long: number, lat: number) => void;

  const dispatch = createEventDispatcher<{
    cancel: void;
    confirm: Point;
  }>();

  $: lat = asset?.exifInfo?.latitude || 0;
  $: lng = asset?.exifInfo?.longitude || 0;
  $: zoom = lat && lng ? 15 : 1;

  $: {
    if (places) {
      suggestedPlaces = places.slice(0, 5);
    }
    if (searchWord === '') {
      suggestedPlaces = [];
    }
  }

  let point: Point | null = null;

  const handleCancel = () => dispatch('cancel');

  const handleSelect = (selected: Point) => {
    point = selected;
  };

  const handleConfirm = () => {
    if (point) {
      dispatch('confirm', point);
    } else {
      dispatch('cancel');
    }
  };

  const getLocation = (name: string, admin1Name?: string, admin2Name?: string): string => {
    return `${name}${admin1Name ? ', ' + admin1Name : ''}${admin2Name ? ', ' + admin2Name : ''}`;
  };

  const handleSearchPlaces = () => {
    if (searchWord === '') {
      return;
    }

<<<<<<< HEAD
    // TODO: refactor setTimeout/clearTimeout logic - there are no less than 12 places that duplicate this code
    isSearching = true;
    const timeout = setTimeout(() => (showLoadingSpinner = true), timeBeforeShowLoadingSpinner);
    try {
      places = await searchPlaces({ name: searchWord });
    } catch (error) {
      places = [];
      handleError(error, "Can't search places");
    } finally {
      clearTimeout(timeout);
      isSearching = false;
      showLoadingSpinner = false;
=======
    if (latestSearchTimeout) {
      clearTimeout(latestSearchTimeout);
>>>>>>> 53d571d2
    }
    showSpinner = true;
    const searchTimeout = window.setTimeout(() => {
      searchPlaces({ name: searchWord })
        .then((searchResult) => {
          // skip result when a newer search is happening
          if (latestSearchTimeout === searchTimeout) {
            places = searchResult;
            showSpinner = false;
          }
        })
        .catch((error) => {
          // skip error when a newer search is happening
          if (latestSearchTimeout === searchTimeout) {
            places = [];
            handleError(error, "Can't search places");
            showSpinner = false;
          }
        });
    }, timeDebounceOnSearch);
    latestSearchTimeout = searchTimeout;
  };

  const handleUseSuggested = (latitude: number, longitude: number) => {
    hideSuggestion = true;
    point = { lng: longitude, lat: latitude };
    addClipMapMarker(longitude, latitude);
  };
</script>

<ConfirmDialogue
  id="change-location-modal"
  confirmColor="primary"
  title="Change location"
  width="wide"
  onConfirm={handleConfirm}
  onClose={handleCancel}
>
  <div slot="prompt" class="flex flex-col w-full h-full gap-2">
    <div
      class="relative w-64 sm:w-96"
      use:clickOutside={{ onOutclick: () => (hideSuggestion = true) }}
      use:listNavigation={suggestionContainer}
    >
      <button class="w-full" on:click={() => (hideSuggestion = false)}>
        <SearchBar
          placeholder="Search places"
          bind:name={searchWord}
          {showLoadingSpinner}
          on:reset={() => {
            suggestedPlaces = [];
          }}
          on:search={handleSearchPlaces}
          roundedBottom={suggestedPlaces.length === 0 || hideSuggestion}
        />
      </button>
      <div class="absolute z-[99] w-full" id="suggestion" bind:this={suggestionContainer}>
        {#if !hideSuggestion}
          {#each suggestedPlaces as place, index}
            <button
              class=" flex w-full border-t border-gray-400 dark:border-immich-dark-gray h-14 place-items-center bg-gray-200 p-2 dark:bg-gray-700 hover:bg-gray-300 hover:dark:bg-[#232932] focus:bg-gray-300 focus:dark:bg-[#232932] {index ===
              suggestedPlaces.length - 1
                ? 'rounded-b-lg border-b'
                : ''}"
              on:click={() => handleUseSuggested(place.latitude, place.longitude)}
            >
              <p class="ml-4 text-sm text-gray-700 dark:text-gray-100 truncate">
                {getLocation(place.name, place.admin1name, place.admin2name)}
              </p>
            </button>
          {/each}
        {/if}
      </div>
    </div>
    <label for="datetime">Pick a location</label>
    <div class="h-[500px] min-h-[300px] w-full">
      {#await import('../shared-components/map/map.svelte')}
        {#await delay(timeToLoadTheMap) then}
          <!-- show the loading spinner only if loading the map takes too much time -->
          <div class="flex items-center justify-center h-full w-full">
            <LoadingSpinner />
          </div>
        {/await}
      {:then component}
        <svelte:component
          this={component.default}
          mapMarkers={lat && lng && asset
            ? [
                {
                  id: asset.id,
                  lat,
                  lon: lng,
                  city: asset.exifInfo?.city ?? null,
                  state: asset.exifInfo?.state ?? null,
                  country: asset.exifInfo?.country ?? null,
                },
              ]
            : []}
          {zoom}
          bind:addClipMapMarker
          center={lat && lng ? { lat, lng } : undefined}
          simplified={true}
          clickable={true}
          on:clickedPoint={({ detail: point }) => handleSelect(point)}
        />
      {/await}
    </div>
  </div>
</ConfirmDialogue><|MERGE_RESOLUTION|>--- conflicted
+++ resolved
@@ -22,13 +22,8 @@
   let places: PlacesResponseDto[] = [];
   let suggestedPlaces: PlacesResponseDto[] = [];
   let searchWord: string;
-<<<<<<< HEAD
-  let isSearching = false;
+  let latestSearchTimeout: number;
   let showLoadingSpinner = false;
-=======
-  let latestSearchTimeout: number;
-  let showSpinner = false;
->>>>>>> 53d571d2
   let suggestionContainer: HTMLDivElement;
   let hideSuggestion = false;
   let addClipMapMarker: (long: number, lat: number) => void;
@@ -76,32 +71,17 @@
       return;
     }
 
-<<<<<<< HEAD
-    // TODO: refactor setTimeout/clearTimeout logic - there are no less than 12 places that duplicate this code
-    isSearching = true;
-    const timeout = setTimeout(() => (showLoadingSpinner = true), timeBeforeShowLoadingSpinner);
-    try {
-      places = await searchPlaces({ name: searchWord });
-    } catch (error) {
-      places = [];
-      handleError(error, "Can't search places");
-    } finally {
-      clearTimeout(timeout);
-      isSearching = false;
-      showLoadingSpinner = false;
-=======
     if (latestSearchTimeout) {
       clearTimeout(latestSearchTimeout);
->>>>>>> 53d571d2
     }
-    showSpinner = true;
+    showLoadingSpinner = true;
     const searchTimeout = window.setTimeout(() => {
       searchPlaces({ name: searchWord })
         .then((searchResult) => {
           // skip result when a newer search is happening
           if (latestSearchTimeout === searchTimeout) {
             places = searchResult;
-            showSpinner = false;
+            showLoadingSpinner = false;
           }
         })
         .catch((error) => {
