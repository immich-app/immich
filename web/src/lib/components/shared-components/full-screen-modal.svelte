<script lang="ts">
  import { clickOutside } from '$lib/actions/click-outside';
  import { fade } from 'svelte/transition';
  import FocusTrap from '$lib/components/shared-components/focus-trap.svelte';
  import ModalHeader from '$lib/components/shared-components/modal-header.svelte';

  export let onClose: () => void;

  /**
   * Unique identifier for the modal.
   */
  export let id: string;
  export let title: string;
  /**
   * If true, the logo will be displayed next to the modal title.
   */
  export let showLogo = false;
  /**
   * Optional icon to display next to the modal title, if `showLogo` is false.
   */
  export let icon: string | undefined = undefined;
  /**
   * Sets the width of the modal.
   *
   * - `wide`: 750px
   * - `narrow`: 450px
   * - `auto`: fits the width of the modal content, up to a maximum of 550px
   */
  export let width: 'wide' | 'narrow' | 'auto' = 'narrow';

  $: titleId = `${id}-title`;
  $: isStickyBottom = !!$$slots['sticky-bottom'];

  let modalWidth: string;
  $: {
    if (width === 'wide') {
      modalWidth = 'w-[750px]';
    } else if (width === 'narrow') {
      modalWidth = 'w-[450px]';
    } else {
      modalWidth = 'sm:max-w-[550px]';
    }
  }
</script>

<<<<<<< HEAD
<FocusTrap>
  <section
    role="presentation"
    in:fade={{ duration: 100 }}
    out:fade={{ duration: 100 }}
    class="fixed left-0 top-0 z-[9999] flex h-screen w-screen place-content-center place-items-center bg-black/40"
  >
=======
<section
  role="presentation"
  in:fade={{ duration: 100 }}
  out:fade={{ duration: 100 }}
  class="fixed left-0 top-0 z-[9990] flex h-screen w-screen place-content-center place-items-center bg-black/40"
  on:keydown={(event) => {
    event.stopPropagation();
  }}
>
  <FocusTrap>
>>>>>>> f020d29a
    <div
      class="z-[9999] max-w-[95vw] max-h-[95vh] {modalWidth} overflow-y-auto rounded-3xl bg-immich-bg shadow-md dark:bg-immich-dark-gray dark:text-immich-dark-fg immich-scrollbar"
      style="max-height: min(95vh, 900px);"
      use:clickOutside={{ onOutclick: onClose, onEscape: onClose }}
      tabindex="-1"
      aria-modal="true"
      aria-labelledby={titleId}
      class:scroll-pb-40={isStickyBottom}
      class:sm:scroll-p-24={isStickyBottom}
    >
      <ModalHeader id={titleId} {title} {showLogo} {icon} {onClose} />
      <div class="p-5 pt-0">
        <slot />
      </div>
      {#if isStickyBottom}
        <div
          class="flex flex-col sm:flex-row justify-end w-full gap-2 sm:gap-4 sticky bottom-0 py-4 px-5 bg-immich-bg dark:bg-immich-dark-gray border-t border-gray-200 dark:border-gray-500 shadow"
        >
          <slot name="sticky-bottom" />
        </div>
      {/if}
    </div>
  </FocusTrap>
</section><|MERGE_RESOLUTION|>--- conflicted
+++ resolved
@@ -43,26 +43,16 @@
   }
 </script>
 
-<<<<<<< HEAD
-<FocusTrap>
-  <section
-    role="presentation"
-    in:fade={{ duration: 100 }}
-    out:fade={{ duration: 100 }}
-    class="fixed left-0 top-0 z-[9999] flex h-screen w-screen place-content-center place-items-center bg-black/40"
-  >
-=======
 <section
   role="presentation"
   in:fade={{ duration: 100 }}
   out:fade={{ duration: 100 }}
-  class="fixed left-0 top-0 z-[9990] flex h-screen w-screen place-content-center place-items-center bg-black/40"
+  class="fixed left-0 top-0 z-[9999] flex h-screen w-screen place-content-center place-items-center bg-black/40"
   on:keydown={(event) => {
     event.stopPropagation();
   }}
 >
   <FocusTrap>
->>>>>>> f020d29a
     <div
       class="z-[9999] max-w-[95vw] max-h-[95vh] {modalWidth} overflow-y-auto rounded-3xl bg-immich-bg shadow-md dark:bg-immich-dark-gray dark:text-immich-dark-fg immich-scrollbar"
       style="max-height: min(95vh, 900px);"
