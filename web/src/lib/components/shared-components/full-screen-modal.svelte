--- conflicted
+++ resolved
@@ -61,17 +61,6 @@
     aria-modal="true"
     aria-labelledby={titleId}
   >
-<<<<<<< HEAD
-    <ModalHeader id={titleId} {title} {showLogo} {icon} {onClose} />
-    <div class="p-5 pt-0">
-      <slot />
-    </div>
-    {#if isStickyBottom}
-      <div
-        class="flex flex-col sm:flex-row justify-end w-full gap-2 sm:gap-4 sticky bottom-0 py-4 px-5 bg-immich-bg dark:bg-immich-dark-gray border-t border-gray-200 dark:border-gray-500 shadow z-[9999]"
-      >
-        <slot name="sticky-bottom" />
-=======
     <div
       class="immich-scrollbar overflow-y-auto max-h-[min(92dvh,56rem)]"
       class:scroll-pb-40={isStickyBottom}
@@ -80,11 +69,10 @@
       <ModalHeader id={titleId} {title} {showLogo} {icon} {onClose} />
       <div class="px-5 pt-0" class:pb-5={isStickyBottom}>
         <slot />
->>>>>>> 009a1402
       </div>
       {#if isStickyBottom}
         <div
-          class="flex flex-col sm:flex-row justify-end w-full gap-2 sm:gap-4 sticky bottom-0 pt-4 px-5 bg-immich-bg dark:bg-immich-dark-gray border-t border-gray-200 dark:border-gray-500 shadow"
+          class="flex flex-col sm:flex-row justify-end w-full gap-2 sm:gap-4 sticky bottom-0 pt-4 px-5 bg-immich-bg dark:bg-immich-dark-gray border-t border-gray-200 dark:border-gray-500 shadow z-[9999]"
         >
           <slot name="sticky-bottom" />
         </div>
