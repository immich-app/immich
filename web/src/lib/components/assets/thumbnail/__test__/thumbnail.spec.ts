import { getIntersectionObserverMock } from '$lib/__mocks__/intersection-observer.mock';
import Thumbnail from '$lib/components/assets/thumbnail/thumbnail.svelte';
import { getTabbable } from '$lib/utils/focus-util';
import { assetFactory } from '@test-data/factories/asset-factory';
import { fireEvent, render } from '@testing-library/svelte';

vi.hoisted(() => {
  Object.defineProperty(globalThis, 'matchMedia', {
    writable: true,
    enumerable: true,
    value: vi.fn().mockImplementation((query) => ({
      matches: false,
      media: query,
      onchange: null,
      addListener: vi.fn(), // deprecated
      removeListener: vi.fn(), // deprecated
      addEventListener: vi.fn(),
      removeEventListener: vi.fn(),
      dispatchEvent: vi.fn(),
    })),
  });
});

describe('Thumbnail component', () => {
  beforeAll(() => {
    vi.stubGlobal('IntersectionObserver', getIntersectionObserverMock());
    vi.mock('$lib/utils/navigation', () => ({
      currentUrlReplaceAssetId: vi.fn(),
    }));
  });

  it('should only contain a single tabbable element (the container)', () => {
    const asset = assetFactory.build({ originalPath: 'image.jpg', originalMimeType: 'image/jpeg' });
    const { baseElement } = render(Thumbnail, {
      asset,
      selected: true,
    });

    const container = baseElement.querySelector('[data-thumbnail-focus-container]');
    expect(container).not.toBeNull();
    expect(container!.getAttribute('tabindex')).toBe('0');

    // Guarding against inserting extra tabbable elments in future in <Thumbnail/>
    const tabbables = getTabbable(container!);
    expect(tabbables.length).toBe(0);
<<<<<<< HEAD
=======
  });

  it('handleFocus should be called on focus of container', async () => {
    const asset = assetFactory.build({ originalPath: 'image.jpg', originalMimeType: 'image/jpeg' });
    const handleFocusSpy = vi.fn();
    const { baseElement } = render(Thumbnail, {
      asset,
      handleFocus: handleFocusSpy,
    });

    const container = baseElement.querySelector('[data-thumbnail-focus-container]');
    expect(container).not.toBeNull();
    await fireEvent(container as HTMLElement, new FocusEvent('focus'));

    expect(handleFocusSpy).toBeCalled();
  });

  it('element will be focussed if not already', async () => {
    const asset = assetFactory.build({ originalPath: 'image.jpg', originalMimeType: 'image/jpeg' });
    const handleFocusSpy = vi.fn();
    const { baseElement } = render(Thumbnail, {
      asset,
      handleFocus: handleFocusSpy,
    });

    const container = baseElement.querySelector('[data-thumbnail-focus-container]');
    expect(container).not.toBeNull();
    await fireEvent(container as HTMLElement, new FocusEvent('focus'));

    expect(handleFocusSpy).toBeCalled();
>>>>>>> 6b102738
  });
});<|MERGE_RESOLUTION|>--- conflicted
+++ resolved
@@ -43,38 +43,5 @@
     // Guarding against inserting extra tabbable elments in future in <Thumbnail/>
     const tabbables = getTabbable(container!);
     expect(tabbables.length).toBe(0);
-<<<<<<< HEAD
-=======
-  });
-
-  it('handleFocus should be called on focus of container', async () => {
-    const asset = assetFactory.build({ originalPath: 'image.jpg', originalMimeType: 'image/jpeg' });
-    const handleFocusSpy = vi.fn();
-    const { baseElement } = render(Thumbnail, {
-      asset,
-      handleFocus: handleFocusSpy,
-    });
-
-    const container = baseElement.querySelector('[data-thumbnail-focus-container]');
-    expect(container).not.toBeNull();
-    await fireEvent(container as HTMLElement, new FocusEvent('focus'));
-
-    expect(handleFocusSpy).toBeCalled();
-  });
-
-  it('element will be focussed if not already', async () => {
-    const asset = assetFactory.build({ originalPath: 'image.jpg', originalMimeType: 'image/jpeg' });
-    const handleFocusSpy = vi.fn();
-    const { baseElement } = render(Thumbnail, {
-      asset,
-      handleFocus: handleFocusSpy,
-    });
-
-    const container = baseElement.querySelector('[data-thumbnail-focus-container]');
-    expect(container).not.toBeNull();
-    await fireEvent(container as HTMLElement, new FocusEvent('focus'));
-
-    expect(handleFocusSpy).toBeCalled();
->>>>>>> 6b102738
   });
 });