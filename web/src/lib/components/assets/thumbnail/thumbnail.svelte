<script lang="ts">
  import Icon from '$lib/components/elements/icon.svelte';
  import { ProjectionType } from '$lib/constants';
  import { locale, playVideoThumbnailOnHover } from '$lib/stores/preferences.store';
  import { getAssetPlaybackUrl, getAssetThumbnailUrl } from '$lib/utils';
  import { timeToSeconds } from '$lib/utils/date-time';
  import { getAltText } from '$lib/utils/thumbnail-util';
<<<<<<< HEAD
  import { AssetMediaSize, AssetVisibility } from '@immich/sdk';
=======
  import { AssetMediaSize, Visibility } from '@immich/sdk';
>>>>>>> 0920ee9d
  import {
    mdiArchiveArrowDownOutline,
    mdiCameraBurst,
    mdiCheckCircle,
    mdiHeart,
    mdiMotionPauseOutline,
    mdiMotionPlayOutline,
    mdiRotate360,
  } from '@mdi/js';

  import { thumbhash } from '$lib/actions/thumbhash';
  import { authManager } from '$lib/managers/auth-manager.svelte';
  import type { TimelineAsset } from '$lib/stores/assets-store.svelte';
  import { mobileDevice } from '$lib/stores/mobile-device.svelte';
  import { focusNext } from '$lib/utils/focus-util';
  import { currentUrlReplaceAssetId } from '$lib/utils/navigation';
  import { TUNABLES } from '$lib/utils/tunables';
  import { onMount } from 'svelte';
  import type { ClassValue } from 'svelte/elements';
  import { fade } from 'svelte/transition';
  import ImageThumbnail from './image-thumbnail.svelte';
  import VideoThumbnail from './video-thumbnail.svelte';

  interface Props {
    asset: TimelineAsset;
    groupIndex?: number;
    thumbnailSize?: number;
    thumbnailWidth?: number;
    thumbnailHeight?: number;
    selected?: boolean;
    selectionCandidate?: boolean;
    disabled?: boolean;
    disableLinkMouseOver?: boolean;
    readonly?: boolean;
    showArchiveIcon?: boolean;
    showStackedIcon?: boolean;
    imageClass?: ClassValue;
    brokenAssetClass?: ClassValue;
    dimmed?: boolean;
    onClick?: (asset: TimelineAsset) => void;
    onSelect?: (asset: TimelineAsset) => void;
    onMouseEvent?: (event: { isMouseOver: boolean; selectedGroupIndex: number }) => void;
    handleFocus?: () => void;
  }

  let {
    asset = $bindable(),
    groupIndex = 0,
    thumbnailSize = undefined,
    thumbnailWidth = undefined,
    thumbnailHeight = undefined,
    selected = false,
    selectionCandidate = false,
    disabled = false,
    disableLinkMouseOver = false,
    readonly = false,
    showArchiveIcon = false,
    showStackedIcon = true,
    onClick = undefined,
    onSelect = undefined,
    onMouseEvent = undefined,
    handleFocus = undefined,
    imageClass = '',
    brokenAssetClass = '',
    dimmed = false,
  }: Props = $props();

  let {
    IMAGE_THUMBNAIL: { THUMBHASH_FADE_DURATION },
  } = TUNABLES;

  let usingMobileDevice = $derived(mobileDevice.pointerCoarse);
  let element: HTMLElement | undefined = $state();
  let mouseOver = $state(false);
  let loaded = $state(false);
  let thumbError = $state(false);

  let width = $derived(thumbnailSize || thumbnailWidth || 235);
  let height = $derived(thumbnailSize || thumbnailHeight || 235);

  const onIconClickedHandler = (e?: MouseEvent) => {
    e?.stopPropagation();
    e?.preventDefault();
    if (!disabled) {
      onSelect?.($state.snapshot(asset));
    }
  };

  const callClickHandlers = () => {
    if (selected) {
      onIconClickedHandler();
      return;
    }
    onClick?.($state.snapshot(asset));
  };

  const handleClick = (e: MouseEvent) => {
    if (e.ctrlKey || e.metaKey) {
      return;
    }
    e.stopPropagation();
    e.preventDefault();
    callClickHandlers();
  };

  const onMouseEnter = () => {
    if (usingMobileDevice) {
      return;
    }
    mouseOver = true;
    onMouseEvent?.({ isMouseOver: true, selectedGroupIndex: groupIndex });
  };

  const onMouseLeave = () => {
    mouseOver = false;
  };

  let timer: ReturnType<typeof setTimeout>;

  const preventContextMenu = (evt: Event) => evt.preventDefault();
  let disposeables: (() => void)[] = [];

  const clearLongPressTimer = () => {
    clearTimeout(timer);
    for (const dispose of disposeables) {
      dispose();
    }
    disposeables = [];
  };

  let startX: number = 0;
  let startY: number = 0;
  function longPress(element: HTMLElement, { onLongPress }: { onLongPress: () => void }) {
    let didPress = false;
    const start = (evt: PointerEvent) => {
      startX = evt.clientX;
      startY = evt.clientY;
      didPress = false;
      timer = setTimeout(() => {
        onLongPress();
        element.addEventListener('contextmenu', preventContextMenu, { once: true });
        disposeables.push(() => element.removeEventListener('contextmenu', preventContextMenu));
        didPress = true;
      }, 350);
    };
    const click = (e: MouseEvent) => {
      if (!didPress) {
        return;
      }
      e.stopPropagation();
      e.preventDefault();
    };
    element.addEventListener('click', click);
    element.addEventListener('pointerdown', start, true);
    element.addEventListener('pointerup', clearLongPressTimer, true);
    return {
      destroy: () => {
        element.removeEventListener('click', click);
        element.removeEventListener('pointerdown', start, true);
        element.removeEventListener('pointerup', clearLongPressTimer, true);
      },
    };
  }
  function moveHandler(e: PointerEvent) {
    var diffX = Math.abs(startX - e.clientX);
    var diffY = Math.abs(startY - e.clientY);
    if (diffX >= 10 || diffY >= 10) {
      clearLongPressTimer();
    }
  }
  onMount(() => {
    document.addEventListener('scroll', clearLongPressTimer, true);
    document.addEventListener('wheel', clearLongPressTimer, true);
    document.addEventListener('contextmenu', clearLongPressTimer, true);
    document.addEventListener('pointermove', moveHandler, true);
    return () => {
      document.removeEventListener('scroll', clearLongPressTimer, true);
      document.removeEventListener('wheel', clearLongPressTimer, true);
      document.removeEventListener('contextmenu', clearLongPressTimer, true);
      document.removeEventListener('pointermove', moveHandler, true);
    };
  });
</script>

<div
  data-asset={asset.id}
  class={[
    'focus-visible:outline-none flex overflow-hidden',
    disabled ? 'bg-gray-300' : 'bg-immich-primary/20 dark:bg-immich-dark-primary/20',
  ]}
  style:width="{width}px"
  style:height="{height}px"
>
  {#if (!loaded || thumbError) && asset.thumbhash}
    <canvas
      use:thumbhash={{ base64ThumbHash: asset.thumbhash }}
      class="absolute object-cover"
      style:width="{width}px"
      style:height="{height}px"
      out:fade={{ duration: THUMBHASH_FADE_DURATION }}
    ></canvas>
  {/if}

  <!-- as of iOS17, there is a preference for long press speed, which is not available for mobile web.
      The defaults are as follows:
      fast: 200ms
      default: 500ms
      slow: ??ms
      -->
  <div
    class={['group absolute top-[0px] bottom-[0px]', { 'cursor-not-allowed': disabled, 'cursor-pointer': !disabled }]}
    style:width="inherit"
    style:height="inherit"
    onmouseenter={onMouseEnter}
    onmouseleave={onMouseLeave}
    use:longPress={{ onLongPress: () => onSelect?.($state.snapshot(asset)) }}
    onkeydown={(evt) => {
      if (evt.key === 'Enter') {
        callClickHandlers();
      }
      if (evt.key === 'x') {
        onSelect?.(asset);
      }
      if (document.activeElement === element && evt.key === 'Escape') {
        focusNext((element) => element.dataset.thumbnailFocusContainer === undefined, true);
      }
    }}
    onclick={handleClick}
    bind:this={element}
    onfocus={handleFocus}
    data-thumbnail-focus-container
    tabindex={0}
    role="link"
  >
    <div
      class={[
        'absolute h-full w-full select-none bg-transparent transition-transform',
        { 'scale-[0.85]': selected },
        { 'rounded-xl': selected },
      ]}
    >
      <!-- icon overlay -->
      <div>
        {#if !usingMobileDevice && mouseOver && !disableLinkMouseOver}
          <!-- lazy show the url on mouse over-->
          <a
            class="absolute w-full top-0 bottom-0"
            style:cursor="unset"
            href={currentUrlReplaceAssetId(asset.id)}
            onclick={(evt) => evt.preventDefault()}
            tabindex={-1}
            aria-label="Thumbnail URL"
          >
          </a>
        {/if}

        <!-- Gradient overlay on hover -->
        {#if !usingMobileDevice && !disabled}
          <div
            class={[
              'absolute h-full w-full bg-gradient-to-b from-black/25 via-[transparent_25%] opacity-0 transition-opacity group-hover:opacity-100',
              { 'rounded-xl': selected },
            ]}
          ></div>
        {/if}

        <!-- Dimmed support -->
        {#if dimmed && !mouseOver}
          <div id="a" class={['absolute h-full w-full bg-gray-700/40', { 'rounded-xl': selected }]}></div>
        {/if}
        <!-- Outline on focus -->
        <div
          class={[
            'absolute size-full group-focus-visible:outline outline-4 -outline-offset-4 outline-immich-primary',
            { 'rounded-xl': selected },
          ]}
        ></div>

        <!-- Favorite asset star -->
        {#if !authManager.key && asset.isFavorite}
          <div class="absolute bottom-2 start-2">
            <Icon path={mdiHeart} size="24" class="text-white" />
          </div>
        {/if}

<<<<<<< HEAD
        {#if !authManager.key && showArchiveIcon && asset.visibility === AssetVisibility.Archive}
          <div class={['absolute start-2 z-10', asset.isFavorite ? 'bottom-10' : 'bottom-2']}>
=======
        {#if !authManager.key && showArchiveIcon && asset.visibility === Visibility.Archive}
          <div class={['absolute start-2', asset.isFavorite ? 'bottom-10' : 'bottom-2']}>
>>>>>>> 0920ee9d
            <Icon path={mdiArchiveArrowDownOutline} size="24" class="text-white" />
          </div>
        {/if}

        {#if asset.isImage && asset.projectionType === ProjectionType.EQUIRECTANGULAR}
          <div class="absolute end-0 top-0 flex place-items-center gap-1 text-xs font-medium text-white">
            <span class="pe-2 pt-2">
              <Icon path={mdiRotate360} size="24" />
            </span>
          </div>
        {/if}

        <!-- Stacked asset -->
        {#if asset.stack && showStackedIcon}
          <div
            class={[
              'absolute flex place-items-center gap-1 text-xs font-medium text-white',
              asset.isImage && !asset.livePhotoVideoId ? 'top-0 end-0' : 'top-7 end-1',
            ]}
          >
            <span class="pe-2 pt-2 flex place-items-center gap-1">
              <p>{asset.stack.assetCount.toLocaleString($locale)}</p>
              <Icon path={mdiCameraBurst} size="24" />
            </span>
          </div>
        {/if}
      </div>
      <ImageThumbnail
        class={imageClass}
        {brokenAssetClass}
        url={getAssetThumbnailUrl({ id: asset.id, size: AssetMediaSize.Thumbnail, cacheKey: asset.thumbhash })}
        altText={$getAltText(asset)}
        widthStyle="{width}px"
        heightStyle="{height}px"
        curve={selected}
        onComplete={(errored) => ((loaded = true), (thumbError = errored))}
      />
      {#if asset.isVideo}
        <div class="absolute top-0 h-full w-full">
          <VideoThumbnail
            url={getAssetPlaybackUrl({ id: asset.id, cacheKey: asset.thumbhash })}
            enablePlayback={mouseOver && $playVideoThumbnailOnHover}
            curve={selected}
            durationInSeconds={timeToSeconds(asset.duration!)}
            playbackOnIconHover={!$playVideoThumbnailOnHover}
          />
        </div>
      {:else if asset.isImage && asset.livePhotoVideoId}
        <div class="absolute top-0 h-full w-full">
          <VideoThumbnail
            url={getAssetPlaybackUrl({ id: asset.livePhotoVideoId, cacheKey: asset.thumbhash })}
            pauseIcon={mdiMotionPauseOutline}
            playIcon={mdiMotionPlayOutline}
            showTime={false}
            curve={selected}
            playbackOnIconHover
          />
        </div>
      {/if}
    </div>
    {#if selectionCandidate}
      <div
        class="absolute top-0 h-full w-full bg-immich-primary opacity-40"
        in:fade={{ duration: 100 }}
        out:fade={{ duration: 100 }}
      ></div>
    {/if}

    <!-- Select asset button  -->
    {#if !readonly && (mouseOver || selected || selectionCandidate)}
      <button
        type="button"
        onclick={onIconClickedHandler}
        class={['absolute p-2 focus:outline-none', { 'cursor-not-allowed': disabled }]}
        role="checkbox"
        tabindex={-1}
        onfocus={handleFocus}
        aria-checked={selected}
        {disabled}
      >
        {#if disabled}
          <Icon path={mdiCheckCircle} size="24" class="text-zinc-800" />
        {:else if selected}
          <div class="rounded-full bg-[#D9DCEF] dark:bg-[#232932]">
            <Icon path={mdiCheckCircle} size="24" class="text-immich-primary" />
          </div>
        {:else}
          <Icon path={mdiCheckCircle} size="24" class="text-white/80 hover:text-white" />
        {/if}
      </button>
    {/if}
  </div>
</div><|MERGE_RESOLUTION|>--- conflicted
+++ resolved
@@ -5,11 +5,7 @@
   import { getAssetPlaybackUrl, getAssetThumbnailUrl } from '$lib/utils';
   import { timeToSeconds } from '$lib/utils/date-time';
   import { getAltText } from '$lib/utils/thumbnail-util';
-<<<<<<< HEAD
   import { AssetMediaSize, AssetVisibility } from '@immich/sdk';
-=======
-  import { AssetMediaSize, Visibility } from '@immich/sdk';
->>>>>>> 0920ee9d
   import {
     mdiArchiveArrowDownOutline,
     mdiCameraBurst,
@@ -295,13 +291,8 @@
           </div>
         {/if}
 
-<<<<<<< HEAD
         {#if !authManager.key && showArchiveIcon && asset.visibility === AssetVisibility.Archive}
-          <div class={['absolute start-2 z-10', asset.isFavorite ? 'bottom-10' : 'bottom-2']}>
-=======
-        {#if !authManager.key && showArchiveIcon && asset.visibility === Visibility.Archive}
           <div class={['absolute start-2', asset.isFavorite ? 'bottom-10' : 'bottom-2']}>
->>>>>>> 0920ee9d
             <Icon path={mdiArchiveArrowDownOutline} size="24" class="text-white" />
           </div>
         {/if}
