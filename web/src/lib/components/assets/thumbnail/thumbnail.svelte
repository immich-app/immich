--- conflicted
+++ resolved
@@ -297,13 +297,8 @@
           </div>
         {/if}
 
-<<<<<<< HEAD
         {#if asset.isImage && asset.projectionType === ProjectionType.EQUIRECTANGULAR}
-          <div class="absolute end-0 top-0 z-10 flex place-items-center gap-1 text-xs font-medium text-white">
-=======
-        {#if asset.type === AssetTypeEnum.Image && asset.exifInfo?.projectionType === ProjectionType.EQUIRECTANGULAR}
           <div class="absolute end-0 top-0 flex place-items-center gap-1 text-xs font-medium text-white">
->>>>>>> a9e7d038
             <span class="pe-2 pt-2">
               <Icon path={mdiRotate360} size="24" />
             </span>
@@ -314,13 +309,8 @@
         {#if asset.stack && showStackedIcon}
           <div
             class={[
-<<<<<<< HEAD
-              'absolute z-10 flex place-items-center gap-1 text-xs font-medium text-white',
+              'absolute flex place-items-center gap-1 text-xs font-medium text-white',
               asset.isImage && !asset.livePhotoVideoId ? 'top-0 end-0' : 'top-7 end-1',
-=======
-              'absolute flex place-items-center gap-1 text-xs font-medium text-white',
-              asset.type == AssetTypeEnum.Image && !asset.livePhotoVideoId ? 'top-0 end-0' : 'top-7 end-1',
->>>>>>> a9e7d038
             ]}
           >
             <span class="pe-2 pt-2 flex place-items-center gap-1">
