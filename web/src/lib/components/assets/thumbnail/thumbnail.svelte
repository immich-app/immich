<script lang="ts">
  import Icon from '$lib/components/elements/icon.svelte';
  import { ProjectionType } from '$lib/constants';
  import { locale, playVideoThumbnailOnHover } from '$lib/stores/preferences.store';
  import { getAssetPlaybackUrl, getAssetThumbnailUrl } from '$lib/utils';
  import { timeToSeconds } from '$lib/utils/date-time';
  import { getAltText } from '$lib/utils/thumbnail-util';
  import { AssetMediaSize, AssetTypeEnum, type AssetResponseDto } from '@immich/sdk';
  import {
    mdiArchiveArrowDownOutline,
    mdiCameraBurst,
    mdiCheckCircle,
    mdiHeart,
    mdiMotionPauseOutline,
    mdiMotionPlayOutline,
    mdiRotate360,
  } from '@mdi/js';

  import { thumbhash } from '$lib/actions/thumbhash';
  import { authManager } from '$lib/managers/auth-manager.svelte';
  import { mobileDevice } from '$lib/stores/mobile-device.svelte';
  import { moveFocus } from '$lib/utils/focus-util';
  import { currentUrlReplaceAssetId } from '$lib/utils/navigation';
  import { TUNABLES } from '$lib/utils/tunables';
  import { onMount } from 'svelte';
  import type { ClassValue } from 'svelte/elements';
  import { fade } from 'svelte/transition';
  import ImageThumbnail from './image-thumbnail.svelte';
  import VideoThumbnail from './video-thumbnail.svelte';

  interface Props {
    asset: AssetResponseDto;
    groupIndex?: number;
    thumbnailSize?: number | undefined;
    thumbnailWidth?: number | undefined;
    thumbnailHeight?: number | undefined;
    selected?: boolean;
    selectionCandidate?: boolean;
    disabled?: boolean;
    disableLinkMouseOver?: boolean;
    readonly?: boolean;
    showArchiveIcon?: boolean;
    showStackedIcon?: boolean;
    imageClass?: ClassValue;
    brokenAssetClass?: ClassValue;
    dimmed?: boolean;
    onClick?: ((asset: AssetResponseDto) => void) | undefined;
    onSelect?: ((asset: AssetResponseDto) => void) | undefined;
    onMouseEvent?: ((event: { isMouseOver: boolean; selectedGroupIndex: number }) => void) | undefined;
  }

  let {
    asset = $bindable(),
    groupIndex = 0,
    thumbnailSize = undefined,
    thumbnailWidth = undefined,
    thumbnailHeight = undefined,
    selected = false,
    selectionCandidate = false,
    disabled = false,
    disableLinkMouseOver = false,
    readonly = false,
    showArchiveIcon = false,
    showStackedIcon = true,
    onClick = undefined,
    onSelect = undefined,
    onMouseEvent = undefined,
    imageClass = '',
    brokenAssetClass = '',
    dimmed = false,
  }: Props = $props();

  let {
    IMAGE_THUMBNAIL: { THUMBHASH_FADE_DURATION },
  } = TUNABLES;

  let usingMobileDevice = $derived(mobileDevice.pointerCoarse);
  let element: HTMLElement | undefined = $state();
  let mouseOver = $state(false);
  let loaded = $state(false);
  let thumbError = $state(false);

  let width = $derived(thumbnailSize || thumbnailWidth || 235);
  let height = $derived(thumbnailSize || thumbnailHeight || 235);

  const onIconClickedHandler = (e?: MouseEvent) => {
    e?.stopPropagation();
    e?.preventDefault();
    if (!disabled) {
      onSelect?.($state.snapshot(asset));
    }
  };

  const callClickHandlers = () => {
    if (selected) {
      onIconClickedHandler();
      return;
    }
    onClick?.($state.snapshot(asset));
  };

  const handleClick = (e: MouseEvent) => {
    if (e.ctrlKey || e.metaKey) {
      return;
    }
    e.stopPropagation();
    e.preventDefault();
    callClickHandlers();
  };

  const onMouseEnter = () => {
    if (usingMobileDevice) {
      return;
    }
    mouseOver = true;
    onMouseEvent?.({ isMouseOver: true, selectedGroupIndex: groupIndex });
  };

  const onMouseLeave = () => {
    mouseOver = false;
  };

  let timer: ReturnType<typeof setTimeout>;

  const preventContextMenu = (evt: Event) => evt.preventDefault();
  let disposeables: (() => void)[] = [];

  const clearLongPressTimer = () => {
    clearTimeout(timer);
    for (const dispose of disposeables) {
      dispose();
    }
    disposeables = [];
  };

  let startX: number = 0;
  let startY: number = 0;

  function longPress(element: HTMLElement, { onLongPress }: { onLongPress: () => void }) {
    let didPress = false;
    const start = (evt: PointerEvent) => {
      startX = evt.clientX;
      startY = evt.clientY;
      didPress = false;
      // 350ms for longpress. For reference: iOS uses 500ms for default long press, or 200ms for fast long press.
      timer = setTimeout(() => {
        onLongPress();
        element.addEventListener('contextmenu', preventContextMenu, { once: true });
        disposeables.push(() => element.removeEventListener('contextmenu', preventContextMenu));
        didPress = true;
      }, 350);
    };
    const click = (e: MouseEvent) => {
      if (!didPress) {
        return;
      }
      e.stopPropagation();
      e.preventDefault();
    };
    element.addEventListener('click', click);
    element.addEventListener('pointerdown', start, true);
    element.addEventListener('pointerup', clearLongPressTimer, true);
    return {
      destroy: () => {
        element.removeEventListener('click', click);
        element.removeEventListener('pointerdown', start, true);
        element.removeEventListener('pointerup', clearLongPressTimer, true);
      },
    };
  }
  function moveHandler(e: PointerEvent) {
    var diffX = Math.abs(startX - e.clientX);
    var diffY = Math.abs(startY - e.clientY);
    if (diffX >= 10 || diffY >= 10) {
      clearLongPressTimer();
    }
  }
  onMount(() => {
    document.addEventListener('scroll', clearLongPressTimer, true);
    document.addEventListener('wheel', clearLongPressTimer, true);
    document.addEventListener('contextmenu', clearLongPressTimer, true);
    document.addEventListener('pointermove', moveHandler, true);
    return () => {
      document.removeEventListener('scroll', clearLongPressTimer, true);
      document.removeEventListener('wheel', clearLongPressTimer, true);
      document.removeEventListener('contextmenu', clearLongPressTimer, true);
      document.removeEventListener('pointermove', moveHandler, true);
    };
  });
</script>

<div
  class={[
    'focus-visible:outline-none flex overflow-hidden',
    disabled ? 'bg-gray-300' : 'bg-immich-primary/20 dark:bg-immich-dark-primary/20',
  ]}
  style:width="{width}px"
  style:height="{height}px"
  onmouseenter={onMouseEnter}
  onmouseleave={onMouseLeave}
  use:longPress={{ onLongPress: () => onSelect?.($state.snapshot(asset)) }}
  onkeydown={(evt) => {
    if (evt.key === 'Enter') {
      callClickHandlers();
    }
    if (evt.key === 'x') {
      onSelect?.(asset);
    }
    if (document.activeElement === element && evt.key === 'Escape') {
      moveFocus((element) => element.dataset.thumbnailFocusContainer === undefined, 'next');
    }
  }}
  onclick={handleClick}
  bind:this={element}
  data-asset={asset.id}
  data-thumbnail-focus-container
  tabindex={0}
  role="link"
>
  <!-- Outline on focus -->
  <div
    class={[
      'pointer-events-none absolute z-40 size-full outline-4 -outline-offset-4 outline-immich-primary',
      { 'rounded-xl': selected },
    ]}
    data-outline
  ></div>
  {#if (!loaded || thumbError) && asset.thumbhash}
    <canvas
      use:thumbhash={{ base64ThumbHash: asset.thumbhash }}
      class="absolute object-cover"
      style:width="{width}px"
      style:height="{height}px"
      out:fade={{ duration: THUMBHASH_FADE_DURATION }}
    ></canvas>
  {/if}

  <div
    class={['group absolute top-[0px] bottom-[0px]', { 'cursor-not-allowed': disabled, 'cursor-pointer': !disabled }]}
    style:width="inherit"
    style:height="inherit"
  >
<<<<<<< HEAD
    <!-- Select asset button  -->
    {#if !usingMobileDevice && mouseOver && !disableLinkMouseOver}
      <!-- lazy show the url on mouse over-->
      <a
        class={['absolute  z-10 w-full top-0 bottom-0']}
        style:cursor="unset"
        href={currentUrlReplaceAssetId(asset.id)}
        onclick={(evt) => evt.preventDefault()}
        tabindex={-1}
        aria-label="Thumbnail URL"
      >
      </a>
    {/if}
    {#if !readonly && (mouseOver || selected || selectionCandidate)}
      <button
        type="button"
        onclick={onIconClickedHandler}
        class={['absolute z-20 p-2 focus:outline-none', { 'cursor-not-allowed': disabled }]}
        role="checkbox"
        tabindex={-1}
        aria-checked={selected}
        {disabled}
      >
        {#if disabled}
          <Icon path={mdiCheckCircle} size="24" class="text-zinc-800" />
        {:else if selected}
          <div class="rounded-full bg-[#D9DCEF] dark:bg-[#232932]">
            <Icon path={mdiCheckCircle} size="24" class="text-immich-primary" />
          </div>
        {:else}
          <Icon path={mdiCheckCircle} size="24" class="text-white/80 hover:text-white" />
        {/if}
      </button>
    {/if}

=======
>>>>>>> cd03d0c0
    <div
      class={[
        'absolute h-full w-full select-none bg-transparent transition-transform',
        { 'scale-[0.85]': selected },
        { 'rounded-xl': selected },
      ]}
    >
      <!-- icon overlay -->
      <div>
        {#if !usingMobileDevice && mouseOver && !disableLinkMouseOver}
          <!-- lazy show the url on mouse over-->
          <a
            class="absolute w-full top-0 bottom-0"
            style:cursor="unset"
            href={currentUrlReplaceAssetId(asset.id)}
            onclick={(evt) => evt.preventDefault()}
            tabindex={-1}
            aria-label="Thumbnail URL"
          >
          </a>
        {/if}

        <!-- Gradient overlay on hover -->
        {#if !usingMobileDevice && !disabled}
          <div
            class={[
              'absolute h-full w-full bg-gradient-to-b from-black/25 via-[transparent_25%] opacity-0 transition-opacity group-hover:opacity-100',
              { 'rounded-xl': selected },
            ]}
          ></div>
        {/if}

        <!-- Dimmed support -->
        {#if dimmed && !mouseOver}
          <div id="a" class={['absolute h-full w-full bg-gray-700/40', { 'rounded-xl': selected }]}></div>
        {/if}

        <!-- Favorite asset star -->
        {#if !authManager.key && asset.isFavorite}
          <div class="absolute bottom-2 start-2">
            <Icon path={mdiHeart} size="24" class="text-white" />
          </div>
        {/if}

        {#if !authManager.key && showArchiveIcon && asset.isArchived}
          <div class={['absolute start-2', asset.isFavorite ? 'bottom-10' : 'bottom-2']}>
            <Icon path={mdiArchiveArrowDownOutline} size="24" class="text-white" />
          </div>
        {/if}

        {#if asset.type === AssetTypeEnum.Image && asset.exifInfo?.projectionType === ProjectionType.EQUIRECTANGULAR}
          <div class="absolute end-0 top-0 flex place-items-center gap-1 text-xs font-medium text-white">
            <span class="pe-2 pt-2">
              <Icon path={mdiRotate360} size="24" />
            </span>
          </div>
        {/if}

        <!-- Stacked asset -->
        {#if asset.stack && showStackedIcon}
          <div
            class={[
              'absolute flex place-items-center gap-1 text-xs font-medium text-white',
              asset.type == AssetTypeEnum.Image && !asset.livePhotoVideoId ? 'top-0 end-0' : 'top-7 end-1',
            ]}
          >
            <span class="pe-2 pt-2 flex place-items-center gap-1">
              <p>{asset.stack.assetCount.toLocaleString($locale)}</p>
              <Icon path={mdiCameraBurst} size="24" />
            </span>
          </div>
        {/if}
      </div>
      <ImageThumbnail
        class={imageClass}
        {brokenAssetClass}
        url={getAssetThumbnailUrl({ id: asset.id, size: AssetMediaSize.Thumbnail, cacheKey: asset.thumbhash })}
        altText={$getAltText(asset)}
        widthStyle="{width}px"
        heightStyle="{height}px"
        curve={selected}
        onComplete={(errored) => ((loaded = true), (thumbError = errored))}
      />
      {#if asset.type === AssetTypeEnum.Video}
        <div class="absolute top-0 h-full w-full">
          <VideoThumbnail
            url={getAssetPlaybackUrl({ id: asset.id, cacheKey: asset.thumbhash })}
            enablePlayback={mouseOver && $playVideoThumbnailOnHover}
            curve={selected}
            durationInSeconds={timeToSeconds(asset.duration)}
            playbackOnIconHover={!$playVideoThumbnailOnHover}
          />
        </div>
      {:else if asset.type === AssetTypeEnum.Image && asset.livePhotoVideoId}
        <div class="absolute top-0 h-full w-full">
          <VideoThumbnail
            url={getAssetPlaybackUrl({ id: asset.livePhotoVideoId, cacheKey: asset.thumbhash })}
            pauseIcon={mdiMotionPauseOutline}
            playIcon={mdiMotionPlayOutline}
            showTime={false}
            curve={selected}
            playbackOnIconHover
          />
        </div>
      {/if}
    </div>
    {#if selectionCandidate}
      <div
        class="absolute top-0 h-full w-full bg-immich-primary opacity-40"
        in:fade={{ duration: 100 }}
        out:fade={{ duration: 100 }}
      ></div>
    {/if}

    <!-- Select asset button  -->
    {#if !readonly && (mouseOver || selected || selectionCandidate)}
      <button
        type="button"
        onclick={onIconClickedHandler}
        class={['absolute p-2 focus:outline-none', { 'cursor-not-allowed': disabled }]}
        role="checkbox"
        tabindex={-1}
        onfocus={handleFocus}
        aria-checked={selected}
        {disabled}
      >
        {#if disabled}
          <Icon path={mdiCheckCircle} size="24" class="text-zinc-800" />
        {:else if selected}
          <div class="rounded-full bg-[#D9DCEF] dark:bg-[#232932]">
            <Icon path={mdiCheckCircle} size="24" class="text-immich-primary" />
          </div>
        {:else}
          <Icon path={mdiCheckCircle} size="24" class="text-white/80 hover:text-white" />
        {/if}
      </button>
    {/if}
  </div>
</div>

<style>
  [data-asset]:focus > [data-outline] {
    outline-style: solid;
  }
</style><|MERGE_RESOLUTION|>--- conflicted
+++ resolved
@@ -240,44 +240,6 @@
     style:width="inherit"
     style:height="inherit"
   >
-<<<<<<< HEAD
-    <!-- Select asset button  -->
-    {#if !usingMobileDevice && mouseOver && !disableLinkMouseOver}
-      <!-- lazy show the url on mouse over-->
-      <a
-        class={['absolute  z-10 w-full top-0 bottom-0']}
-        style:cursor="unset"
-        href={currentUrlReplaceAssetId(asset.id)}
-        onclick={(evt) => evt.preventDefault()}
-        tabindex={-1}
-        aria-label="Thumbnail URL"
-      >
-      </a>
-    {/if}
-    {#if !readonly && (mouseOver || selected || selectionCandidate)}
-      <button
-        type="button"
-        onclick={onIconClickedHandler}
-        class={['absolute z-20 p-2 focus:outline-none', { 'cursor-not-allowed': disabled }]}
-        role="checkbox"
-        tabindex={-1}
-        aria-checked={selected}
-        {disabled}
-      >
-        {#if disabled}
-          <Icon path={mdiCheckCircle} size="24" class="text-zinc-800" />
-        {:else if selected}
-          <div class="rounded-full bg-[#D9DCEF] dark:bg-[#232932]">
-            <Icon path={mdiCheckCircle} size="24" class="text-immich-primary" />
-          </div>
-        {:else}
-          <Icon path={mdiCheckCircle} size="24" class="text-white/80 hover:text-white" />
-        {/if}
-      </button>
-    {/if}
-
-=======
->>>>>>> cd03d0c0
     <div
       class={[
         'absolute h-full w-full select-none bg-transparent transition-transform',
@@ -400,7 +362,6 @@
         class={['absolute p-2 focus:outline-none', { 'cursor-not-allowed': disabled }]}
         role="checkbox"
         tabindex={-1}
-        onfocus={handleFocus}
         aria-checked={selected}
         {disabled}
       >
