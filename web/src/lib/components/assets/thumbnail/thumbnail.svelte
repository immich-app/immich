<script lang="ts">
  import Icon from '$lib/components/elements/icon.svelte';
  import { ProjectionType } from '$lib/constants';
  import { locale, playVideoThumbnailOnHover } from '$lib/stores/preferences.store';
  import { getAssetPlaybackUrl, getAssetThumbnailUrl } from '$lib/utils';
  import { timeToSeconds } from '$lib/utils/date-time';
  import { getAltText } from '$lib/utils/thumbnail-util';
  import { AssetMediaSize, AssetVisibility } from '@immich/sdk';
  import {
    mdiArchiveArrowDownOutline,
    mdiCameraBurst,
    mdiCheckCircle,
    mdiHeart,
    mdiMotionPauseOutline,
    mdiMotionPlayOutline,
    mdiRotate360,
  } from '@mdi/js';

  import { thumbhash } from '$lib/actions/thumbhash';
  import { authManager } from '$lib/managers/auth-manager.svelte';
  import type { TimelineAsset } from '$lib/stores/assets-store.svelte';
  import { mobileDevice } from '$lib/stores/mobile-device.svelte';
  import { moveFocus } from '$lib/utils/focus-util';
  import { currentUrlReplaceAssetId } from '$lib/utils/navigation';
  import { TUNABLES } from '$lib/utils/tunables';
  import { onMount } from 'svelte';
  import type { ClassValue } from 'svelte/elements';
  import { fade } from 'svelte/transition';
  import ImageThumbnail from './image-thumbnail.svelte';
  import VideoThumbnail from './video-thumbnail.svelte';

  interface Props {
    asset: TimelineAsset;
    groupIndex?: number;
    thumbnailSize?: number;
    thumbnailWidth?: number;
    thumbnailHeight?: number;
    selected?: boolean;
    selectionCandidate?: boolean;
    disabled?: boolean;
    disableLinkMouseOver?: boolean;
    readonly?: boolean;
    showArchiveIcon?: boolean;
    showStackedIcon?: boolean;
    imageClass?: ClassValue;
    brokenAssetClass?: ClassValue;
    dimmed?: boolean;
    onClick?: (asset: TimelineAsset) => void;
    onSelect?: (asset: TimelineAsset) => void;
    onMouseEvent?: (event: { isMouseOver: boolean; selectedGroupIndex: number }) => void;
  }

  let {
    asset = $bindable(),
    groupIndex = 0,
    thumbnailSize = undefined,
    thumbnailWidth = undefined,
    thumbnailHeight = undefined,
    selected = false,
    selectionCandidate = false,
    disabled = false,
    disableLinkMouseOver = false,
    readonly = false,
    showArchiveIcon = false,
    showStackedIcon = true,
    onClick = undefined,
    onSelect = undefined,
    onMouseEvent = undefined,
    imageClass = '',
    brokenAssetClass = '',
    dimmed = false,
  }: Props = $props();

  let {
    IMAGE_THUMBNAIL: { THUMBHASH_FADE_DURATION },
  } = TUNABLES;

  let usingMobileDevice = $derived(mobileDevice.pointerCoarse);
  let element: HTMLElement | undefined = $state();
  let mouseOver = $state(false);
  let loaded = $state(false);
  let thumbError = $state(false);

  let width = $derived(thumbnailSize || thumbnailWidth || 235);
  let height = $derived(thumbnailSize || thumbnailHeight || 235);

  const onIconClickedHandler = (e?: MouseEvent) => {
    e?.stopPropagation();
    e?.preventDefault();
    if (!disabled) {
      onSelect?.($state.snapshot(asset));
    }
  };

  const callClickHandlers = () => {
    if (selected) {
      onIconClickedHandler();
      return;
    }
    onClick?.($state.snapshot(asset));
  };

  const handleClick = (e: MouseEvent) => {
    if (e.ctrlKey || e.metaKey) {
      window.open(currentUrlReplaceAssetId(asset.id), '_blank');
      return;
    }

    e.stopPropagation();
    e.preventDefault();
    callClickHandlers();
  };

  const onMouseEnter = () => {
    if (usingMobileDevice) {
      return;
    }
    mouseOver = true;
    onMouseEvent?.({ isMouseOver: true, selectedGroupIndex: groupIndex });
  };

  const onMouseLeave = () => {
    mouseOver = false;
  };

  let timer: ReturnType<typeof setTimeout>;

  const preventContextMenu = (evt: Event) => evt.preventDefault();
  let disposeables: (() => void)[] = [];

  const clearLongPressTimer = () => {
    clearTimeout(timer);
    for (const dispose of disposeables) {
      dispose();
    }
    disposeables = [];
  };

  let startX: number = 0;
  let startY: number = 0;

  function longPress(element: HTMLElement, { onLongPress }: { onLongPress: () => void }) {
    let didPress = false;
    const start = (evt: PointerEvent) => {
      startX = evt.clientX;
      startY = evt.clientY;
      didPress = false;
      // 350ms for longpress. For reference: iOS uses 500ms for default long press, or 200ms for fast long press.
      timer = setTimeout(() => {
        onLongPress();
        element.addEventListener('contextmenu', preventContextMenu, { once: true });
        disposeables.push(() => element.removeEventListener('contextmenu', preventContextMenu));
        didPress = true;
      }, 350);
    };
    const click = (e: MouseEvent) => {
      if (!didPress) {
        return;
      }
      e.stopPropagation();
      e.preventDefault();
    };
    element.addEventListener('click', click);
    element.addEventListener('pointerdown', start, true);
    element.addEventListener('pointerup', clearLongPressTimer, true);
    return {
      destroy: () => {
        element.removeEventListener('click', click);
        element.removeEventListener('pointerdown', start, true);
        element.removeEventListener('pointerup', clearLongPressTimer, true);
      },
    };
  }
  function moveHandler(e: PointerEvent) {
    var diffX = Math.abs(startX - e.clientX);
    var diffY = Math.abs(startY - e.clientY);
    if (diffX >= 10 || diffY >= 10) {
      clearLongPressTimer();
    }
  }
  onMount(() => {
    document.addEventListener('scroll', clearLongPressTimer, true);
    document.addEventListener('wheel', clearLongPressTimer, true);
    document.addEventListener('contextmenu', clearLongPressTimer, true);
    document.addEventListener('pointermove', moveHandler, true);
    return () => {
      document.removeEventListener('scroll', clearLongPressTimer, true);
      document.removeEventListener('wheel', clearLongPressTimer, true);
      document.removeEventListener('contextmenu', clearLongPressTimer, true);
      document.removeEventListener('pointermove', moveHandler, true);
    };
  });
</script>

<div
  class={[
    'focus-visible:outline-none flex overflow-hidden',
    disabled ? 'bg-gray-300' : 'bg-immich-primary/20 dark:bg-immich-dark-primary/20',
  ]}
  style:width="{width}px"
  style:height="{height}px"
  onmouseenter={onMouseEnter}
  onmouseleave={onMouseLeave}
  use:longPress={{ onLongPress: () => onSelect?.($state.snapshot(asset)) }}
  onkeydown={(evt) => {
    if (evt.key === 'Enter') {
      callClickHandlers();
    }
    if (evt.key === 'x') {
      onSelect?.(asset);
    }
    if (document.activeElement === element && evt.key === 'Escape') {
      moveFocus((element) => element.dataset.thumbnailFocusContainer === undefined, 'next');
    }
  }}
  onclick={handleClick}
  bind:this={element}
  data-asset={asset.id}
  data-thumbnail-focus-container
  tabindex={0}
  role="link"
>
  <!-- Outline on focus -->
  <div
    class={[
      'pointer-events-none absolute z-1 size-full outline-hidden outline-4 -outline-offset-4 outline-immich-primary',
      { 'rounded-xl': selected },
    ]}
    data-outline
  ></div>
  {#if (!loaded || thumbError) && asset.thumbhash}
    <canvas
      use:thumbhash={{ base64ThumbHash: asset.thumbhash }}
      class="absolute object-cover"
      style:width="{width}px"
      style:height="{height}px"
      out:fade={{ duration: THUMBHASH_FADE_DURATION }}
    ></canvas>
  {/if}

  <div
    class={['group absolute -top-[0px] -bottom-[0px]', { 'cursor-not-allowed': disabled, 'cursor-pointer': !disabled }]}
    style:width="inherit"
    style:height="inherit"
  >
    <div
      class={[
        'absolute h-full w-full select-none bg-transparent transition-transform',
        { 'scale-[0.85]': selected },
        { 'rounded-xl': selected },
      ]}
    >
      <!-- icon overlay -->
      <div>
        <!-- Gradient overlay on hover -->
        {#if !usingMobileDevice && !disabled}
          <div
            class={[
              'absolute h-full w-full bg-linear-to-b from-black/25 via-[transparent_25%] opacity-0 transition-opacity group-hover:opacity-100',
              { 'rounded-xl': selected },
            ]}
          ></div>
        {/if}

        <!-- Dimmed support -->
        {#if dimmed && !mouseOver}
          <div id="a" class={['absolute h-full w-full bg-gray-700/40', { 'rounded-xl': selected }]}></div>
        {/if}

        <!-- Favorite asset star -->
        {#if !authManager.key && asset.isFavorite}
          <div class="absolute bottom-2 start-2">
            <Icon path={mdiHeart} size="24" class="text-white" />
          </div>
        {/if}

        {#if !authManager.key && showArchiveIcon && asset.visibility === AssetVisibility.Archive}
          <div class={['absolute start-2', asset.isFavorite ? 'bottom-10' : 'bottom-2']}>
            <Icon path={mdiArchiveArrowDownOutline} size="24" class="text-white" />
          </div>
        {/if}

        {#if asset.isImage && asset.projectionType === ProjectionType.EQUIRECTANGULAR}
          <div class="absolute end-0 top-0 flex place-items-center gap-1 text-xs font-medium text-white">
            <span class="pe-2 pt-2">
              <Icon path={mdiRotate360} size="24" />
            </span>
          </div>
        {/if}

        <!-- Stacked asset -->
        {#if asset.stack && showStackedIcon}
          <div
            class={[
              'absolute flex place-items-center gap-1 text-xs font-medium text-white',
              asset.isImage && !asset.livePhotoVideoId ? 'top-0 end-0' : 'top-7 end-1',
            ]}
          >
            <span class="pe-2 pt-2 flex place-items-center gap-1">
              <p>{asset.stack.assetCount.toLocaleString($locale)}</p>
              <Icon path={mdiCameraBurst} size="24" />
            </span>
          </div>
        {/if}
      </div>

      <!-- lazy show the url on mouse over-->
      {#if !usingMobileDevice && mouseOver && !disableLinkMouseOver}
        <a
          class="absolute w-full top-0 bottom-0"
          style:cursor="unset"
          href={currentUrlReplaceAssetId(asset.id)}
          onclick={(evt) => evt.preventDefault()}
          tabindex={-1}
          aria-label="Thumbnail URL"
        >
        </a>
      {/if}

      <ImageThumbnail
        class={imageClass}
        {brokenAssetClass}
        url={getAssetThumbnailUrl({ id: asset.id, size: AssetMediaSize.Thumbnail, cacheKey: asset.thumbhash })}
        altText={$getAltText(asset)}
        widthStyle="{width}px"
        heightStyle="{height}px"
        curve={selected}
        onComplete={(errored) => ((loaded = true), (thumbError = errored))}
      />
      {#if asset.isVideo}
        <div class="absolute top-0 h-full w-full">
          <VideoThumbnail
            url={getAssetPlaybackUrl({ id: asset.id, cacheKey: asset.thumbhash })}
            enablePlayback={mouseOver && $playVideoThumbnailOnHover}
            curve={selected}
<<<<<<< HEAD
            durationInSeconds={timeToSeconds(asset.duration ?? '0:0:0')}
=======
            durationInSeconds={asset.duration ? timeToSeconds(asset.duration) : 0}
>>>>>>> a231d7be
            playbackOnIconHover={!$playVideoThumbnailOnHover}
          />
        </div>
      {:else if asset.isImage && asset.livePhotoVideoId}
        <div class="absolute top-0 h-full w-full">
          <VideoThumbnail
            url={getAssetPlaybackUrl({ id: asset.livePhotoVideoId, cacheKey: asset.thumbhash })}
            pauseIcon={mdiMotionPauseOutline}
            playIcon={mdiMotionPlayOutline}
            showTime={false}
            curve={selected}
            playbackOnIconHover
          />
        </div>
      {/if}
    </div>
    {#if selectionCandidate}
      <div
        class="absolute top-0 h-full w-full bg-immich-primary opacity-40"
        in:fade={{ duration: 100 }}
        out:fade={{ duration: 100 }}
      ></div>
    {/if}

    <!-- Select asset button  -->
    {#if !readonly && (mouseOver || selected || selectionCandidate)}
      <button
        type="button"
        onclick={onIconClickedHandler}
        class={['absolute p-2 focus:outline-none', { 'cursor-not-allowed': disabled }]}
        role="checkbox"
        tabindex={-1}
        aria-checked={selected}
        {disabled}
      >
        {#if disabled}
          <Icon path={mdiCheckCircle} size="24" class="text-zinc-800" />
        {:else if selected}
          <div class="rounded-full bg-[#D9DCEF] dark:bg-[#232932]">
            <Icon path={mdiCheckCircle} size="24" class="text-immich-primary" />
          </div>
        {:else}
          <Icon path={mdiCheckCircle} size="24" class="text-white/80 hover:text-white" />
        {/if}
      </button>
    {/if}
  </div>
</div>

<style>
  [data-asset]:focus > [data-outline] {
    outline-style: solid;
  }
</style><|MERGE_RESOLUTION|>--- conflicted
+++ resolved
@@ -333,11 +333,7 @@
             url={getAssetPlaybackUrl({ id: asset.id, cacheKey: asset.thumbhash })}
             enablePlayback={mouseOver && $playVideoThumbnailOnHover}
             curve={selected}
-<<<<<<< HEAD
-            durationInSeconds={timeToSeconds(asset.duration ?? '0:0:0')}
-=======
             durationInSeconds={asset.duration ? timeToSeconds(asset.duration) : 0}
->>>>>>> a231d7be
             playbackOnIconHover={!$playVideoThumbnailOnHover}
           />
         </div>
