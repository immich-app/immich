--- conflicted
+++ resolved
@@ -239,8 +239,6 @@
     class={['group absolute top-[0px] bottom-[0px]', { 'cursor-not-allowed': disabled, 'cursor-pointer': !disabled }]}
     style:width="inherit"
     style:height="inherit"
-<<<<<<< HEAD
-=======
     onmouseenter={onMouseEnter}
     onmouseleave={onMouseLeave}
     use:longPress={{ onLongPress: () => onSelect?.($state.snapshot(asset)) }}
@@ -261,7 +259,6 @@
     data-thumbnail-focus-container
     tabindex={0}
     role="link"
->>>>>>> dccf33af
   >
     <!-- Select asset button  -->
     {#if !usingMobileDevice && mouseOver && !disableLinkMouseOver}
