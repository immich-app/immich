<script lang="ts">
  import Icon from '$lib/components/elements/icon.svelte';
  import { ProjectionType } from '$lib/constants';
  import { locale, playVideoThumbnailOnHover } from '$lib/stores/preferences.store';
  import { getAssetPlaybackUrl, getAssetThumbnailUrl } from '$lib/utils';
  import { timeToSeconds } from '$lib/utils/date-time';
  import { getAltText } from '$lib/utils/thumbnail-util';
<<<<<<< HEAD
  import { AssetMediaSize, AssetVisibility } from '@immich/sdk';
=======
  import { AssetMediaSize, Visibility } from '@immich/sdk';
>>>>>>> 56156b97
  import {
    mdiArchiveArrowDownOutline,
    mdiCameraBurst,
    mdiCheckCircle,
    mdiHeart,
    mdiMotionPauseOutline,
    mdiMotionPlayOutline,
    mdiRotate360,
  } from '@mdi/js';

  import { thumbhash } from '$lib/actions/thumbhash';
  import { authManager } from '$lib/managers/auth-manager.svelte';
  import type { TimelineAsset } from '$lib/stores/assets-store.svelte';
  import { mobileDevice } from '$lib/stores/mobile-device.svelte';
  import { focusNext } from '$lib/utils/focus-util';
  import { currentUrlReplaceAssetId } from '$lib/utils/navigation';
  import { TUNABLES } from '$lib/utils/tunables';
  import { onMount } from 'svelte';
  import type { ClassValue } from 'svelte/elements';
  import { fade } from 'svelte/transition';
  import ImageThumbnail from './image-thumbnail.svelte';
  import VideoThumbnail from './video-thumbnail.svelte';

  interface Props {
    asset: TimelineAsset;
    groupIndex?: number;
    thumbnailSize?: number;
    thumbnailWidth?: number;
    thumbnailHeight?: number;
    selected?: boolean;
    selectionCandidate?: boolean;
    disabled?: boolean;
    disableLinkMouseOver?: boolean;
    readonly?: boolean;
    showArchiveIcon?: boolean;
    showStackedIcon?: boolean;
    imageClass?: ClassValue;
    brokenAssetClass?: ClassValue;
    dimmed?: boolean;
    onClick?: (asset: TimelineAsset) => void;
    onSelect?: (asset: TimelineAsset) => void;
    onMouseEvent?: (event: { isMouseOver: boolean; selectedGroupIndex: number }) => void;
    handleFocus?: () => void;
  }

  let {
    asset = $bindable(),
    groupIndex = 0,
    thumbnailSize = undefined,
    thumbnailWidth = undefined,
    thumbnailHeight = undefined,
    selected = false,
    selectionCandidate = false,
    disabled = false,
    disableLinkMouseOver = false,
    readonly = false,
    showArchiveIcon = false,
    showStackedIcon = true,
    onClick = undefined,
    onSelect = undefined,
    onMouseEvent = undefined,
    handleFocus = undefined,
    imageClass = '',
    brokenAssetClass = '',
    dimmed = false,
  }: Props = $props();

  let {
    IMAGE_THUMBNAIL: { THUMBHASH_FADE_DURATION },
  } = TUNABLES;

  let usingMobileDevice = $derived(mobileDevice.pointerCoarse);
  let element: HTMLElement | undefined = $state();
  let mouseOver = $state(false);
  let loaded = $state(false);
  let thumbError = $state(false);

  let width = $derived(thumbnailSize || thumbnailWidth || 235);
  let height = $derived(thumbnailSize || thumbnailHeight || 235);

  const onIconClickedHandler = (e?: MouseEvent) => {
    e?.stopPropagation();
    e?.preventDefault();
    if (!disabled) {
      onSelect?.($state.snapshot(asset));
    }
  };

  const callClickHandlers = () => {
    if (selected) {
      onIconClickedHandler();
      return;
    }
    onClick?.($state.snapshot(asset));
  };

  const handleClick = (e: MouseEvent) => {
    if (e.ctrlKey || e.metaKey) {
      return;
    }
    e.stopPropagation();
    e.preventDefault();
    callClickHandlers();
  };

  const onMouseEnter = () => {
    if (usingMobileDevice) {
      return;
    }
    mouseOver = true;
    onMouseEvent?.({ isMouseOver: true, selectedGroupIndex: groupIndex });
  };

  const onMouseLeave = () => {
    mouseOver = false;
  };

  let timer: ReturnType<typeof setTimeout>;

  const preventContextMenu = (evt: Event) => evt.preventDefault();
  let disposeables: (() => void)[] = [];

  const clearLongPressTimer = () => {
    clearTimeout(timer);
    for (const dispose of disposeables) {
      dispose();
    }
    disposeables = [];
  };

  let startX: number = 0;
  let startY: number = 0;
  function longPress(element: HTMLElement, { onLongPress }: { onLongPress: () => void }) {
    let didPress = false;
    const start = (evt: PointerEvent) => {
      startX = evt.clientX;
      startY = evt.clientY;
      didPress = false;
      timer = setTimeout(() => {
        onLongPress();
        element.addEventListener('contextmenu', preventContextMenu, { once: true });
        disposeables.push(() => element.removeEventListener('contextmenu', preventContextMenu));
        didPress = true;
      }, 350);
    };
    const click = (e: MouseEvent) => {
      if (!didPress) {
        return;
      }
      e.stopPropagation();
      e.preventDefault();
    };
    element.addEventListener('click', click);
    element.addEventListener('pointerdown', start, true);
    element.addEventListener('pointerup', clearLongPressTimer, true);
    return {
      destroy: () => {
        element.removeEventListener('click', click);
        element.removeEventListener('pointerdown', start, true);
        element.removeEventListener('pointerup', clearLongPressTimer, true);
      },
    };
  }
  function moveHandler(e: PointerEvent) {
    var diffX = Math.abs(startX - e.clientX);
    var diffY = Math.abs(startY - e.clientY);
    if (diffX >= 10 || diffY >= 10) {
      clearLongPressTimer();
    }
  }
  onMount(() => {
    document.addEventListener('scroll', clearLongPressTimer, true);
    document.addEventListener('wheel', clearLongPressTimer, true);
    document.addEventListener('contextmenu', clearLongPressTimer, true);
    document.addEventListener('pointermove', moveHandler, true);
    return () => {
      document.removeEventListener('scroll', clearLongPressTimer, true);
      document.removeEventListener('wheel', clearLongPressTimer, true);
      document.removeEventListener('contextmenu', clearLongPressTimer, true);
      document.removeEventListener('pointermove', moveHandler, true);
    };
  });
</script>

<div
  data-asset={asset.id}
  class={[
    'focus-visible:outline-none flex overflow-hidden',
    disabled ? 'bg-gray-300' : 'bg-immich-primary/20 dark:bg-immich-dark-primary/20',
  ]}
  style:width="{width}px"
  style:height="{height}px"
>
  {#if (!loaded || thumbError) && asset.thumbhash}
    <canvas
      use:thumbhash={{ base64ThumbHash: asset.thumbhash }}
      class="absolute object-cover"
      style:width="{width}px"
      style:height="{height}px"
      out:fade={{ duration: THUMBHASH_FADE_DURATION }}
    ></canvas>
  {/if}

  <!-- as of iOS17, there is a preference for long press speed, which is not available for mobile web.
      The defaults are as follows:
      fast: 200ms
      default: 500ms
      slow: ??ms
      -->
  <div
    class={['group absolute -top-[0px] -bottom-[0px]', { 'cursor-not-allowed': disabled, 'cursor-pointer': !disabled }]}
    style:width="inherit"
    style:height="inherit"
    onmouseenter={onMouseEnter}
    onmouseleave={onMouseLeave}
    use:longPress={{ onLongPress: () => onSelect?.($state.snapshot(asset)) }}
    onkeydown={(evt) => {
      if (evt.key === 'Enter') {
        callClickHandlers();
      }
      if (evt.key === 'x') {
        onSelect?.(asset);
      }
      if (document.activeElement === element && evt.key === 'Escape') {
        focusNext((element) => element.dataset.thumbnailFocusContainer === undefined, true);
      }
    }}
    onclick={handleClick}
    bind:this={element}
    onfocus={handleFocus}
    data-thumbnail-focus-container
    tabindex={0}
    role="link"
  >
    <div
      class={[
        'absolute h-full w-full select-none bg-transparent transition-transform',
        { 'scale-[0.85]': selected },
        { 'rounded-xl': selected },
      ]}
    >
      <!-- icon overlay -->
      <div>
        {#if !usingMobileDevice && mouseOver && !disableLinkMouseOver}
          <!-- lazy show the url on mouse over-->
          <a
            class="absolute w-full top-0 bottom-0"
            style:cursor="unset"
            href={currentUrlReplaceAssetId(asset.id)}
            onclick={(evt) => evt.preventDefault()}
            tabindex={-1}
            aria-label="Thumbnail URL"
          >
          </a>
        {/if}

        <!-- Gradient overlay on hover -->
        {#if !usingMobileDevice && !disabled}
          <div
            class={[
              'absolute h-full w-full bg-linear-to-b from-black/25 via-[transparent_25%] opacity-0 transition-opacity group-hover:opacity-100',
              { 'rounded-xl': selected },
            ]}
          ></div>
        {/if}

        <!-- Dimmed support -->
        {#if dimmed && !mouseOver}
          <div id="a" class={['absolute h-full w-full bg-gray-700/40', { 'rounded-xl': selected }]}></div>
        {/if}
        <!-- Outline on focus -->
        <div
          class={[
            'absolute size-full group-focus-visible:outline-immich-primary focus:outline-4 -outline-offset-4 outline-immich-primary',
            { 'rounded-xl': selected },
          ]}
        ></div>

        <!-- Favorite asset star -->
        {#if !authManager.key && asset.isFavorite}
          <div class="absolute bottom-2 start-2">
            <Icon path={mdiHeart} size="24" class="text-white" />
          </div>
        {/if}

<<<<<<< HEAD
        {#if !authManager.key && showArchiveIcon && asset.visibility === AssetVisibility.Archive}
=======
        {#if !authManager.key && showArchiveIcon && asset.visibility === Visibility.Archive}
>>>>>>> 56156b97
          <div class={['absolute start-2', asset.isFavorite ? 'bottom-10' : 'bottom-2']}>
            <Icon path={mdiArchiveArrowDownOutline} size="24" class="text-white" />
          </div>
        {/if}

        {#if asset.isImage && asset.projectionType === ProjectionType.EQUIRECTANGULAR}
          <div class="absolute end-0 top-0 flex place-items-center gap-1 text-xs font-medium text-white">
            <span class="pe-2 pt-2">
              <Icon path={mdiRotate360} size="24" />
            </span>
          </div>
        {/if}

        <!-- Stacked asset -->
        {#if asset.stack && showStackedIcon}
          <div
            class={[
              'absolute flex place-items-center gap-1 text-xs font-medium text-white',
              asset.isImage && !asset.livePhotoVideoId ? 'top-0 end-0' : 'top-7 end-1',
            ]}
          >
            <span class="pe-2 pt-2 flex place-items-center gap-1">
              <p>{asset.stack.assetCount.toLocaleString($locale)}</p>
              <Icon path={mdiCameraBurst} size="24" />
            </span>
          </div>
        {/if}
      </div>
      <ImageThumbnail
        class={imageClass}
        {brokenAssetClass}
        url={getAssetThumbnailUrl({ id: asset.id, size: AssetMediaSize.Thumbnail, cacheKey: asset.thumbhash })}
        altText={$getAltText(asset)}
        widthStyle="{width}px"
        heightStyle="{height}px"
        curve={selected}
        onComplete={(errored) => ((loaded = true), (thumbError = errored))}
      />
      {#if asset.isVideo}
        <div class="absolute top-0 h-full w-full">
          <VideoThumbnail
            url={getAssetPlaybackUrl({ id: asset.id, cacheKey: asset.thumbhash })}
            enablePlayback={mouseOver && $playVideoThumbnailOnHover}
            curve={selected}
            durationInSeconds={timeToSeconds(asset.duration!)}
            playbackOnIconHover={!$playVideoThumbnailOnHover}
          />
        </div>
      {:else if asset.isImage && asset.livePhotoVideoId}
        <div class="absolute top-0 h-full w-full">
          <VideoThumbnail
            url={getAssetPlaybackUrl({ id: asset.livePhotoVideoId, cacheKey: asset.thumbhash })}
            pauseIcon={mdiMotionPauseOutline}
            playIcon={mdiMotionPlayOutline}
            showTime={false}
            curve={selected}
            playbackOnIconHover
          />
        </div>
      {/if}
    </div>
    {#if selectionCandidate}
      <div
        class="absolute top-0 h-full w-full bg-immich-primary opacity-40"
        in:fade={{ duration: 100 }}
        out:fade={{ duration: 100 }}
      ></div>
    {/if}

    <!-- Select asset button  -->
    {#if !readonly && (mouseOver || selected || selectionCandidate)}
      <button
        type="button"
        onclick={onIconClickedHandler}
        class={['absolute p-2 focus:outline-none', { 'cursor-not-allowed': disabled }]}
        role="checkbox"
        tabindex={-1}
        onfocus={handleFocus}
        aria-checked={selected}
        {disabled}
      >
        {#if disabled}
          <Icon path={mdiCheckCircle} size="24" class="text-zinc-800" />
        {:else if selected}
          <div class="rounded-full bg-[#D9DCEF] dark:bg-[#232932]">
            <Icon path={mdiCheckCircle} size="24" class="text-immich-primary" />
          </div>
        {:else}
          <Icon path={mdiCheckCircle} size="24" class="text-white/80 hover:text-white" />
        {/if}
      </button>
    {/if}
  </div>
</div><|MERGE_RESOLUTION|>--- conflicted
+++ resolved
@@ -5,11 +5,7 @@
   import { getAssetPlaybackUrl, getAssetThumbnailUrl } from '$lib/utils';
   import { timeToSeconds } from '$lib/utils/date-time';
   import { getAltText } from '$lib/utils/thumbnail-util';
-<<<<<<< HEAD
   import { AssetMediaSize, AssetVisibility } from '@immich/sdk';
-=======
-  import { AssetMediaSize, Visibility } from '@immich/sdk';
->>>>>>> 56156b97
   import {
     mdiArchiveArrowDownOutline,
     mdiCameraBurst,
@@ -295,11 +291,7 @@
           </div>
         {/if}
 
-<<<<<<< HEAD
         {#if !authManager.key && showArchiveIcon && asset.visibility === AssetVisibility.Archive}
-=======
-        {#if !authManager.key && showArchiveIcon && asset.visibility === Visibility.Archive}
->>>>>>> 56156b97
           <div class={['absolute start-2', asset.isFavorite ? 'bottom-10' : 'bottom-2']}>
             <Icon path={mdiArchiveArrowDownOutline} size="24" class="text-white" />
           </div>
