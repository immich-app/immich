--- conflicted
+++ resolved
@@ -4,17 +4,12 @@
   import { resizeObserver, type OnResizeCallback } from '$lib/actions/resize-observer';
   import { shortcuts, type ShortcutOptions } from '$lib/actions/shortcut';
   import type { Action } from '$lib/components/asset-viewer/actions/action';
-<<<<<<< HEAD
   import AssetViewer from '$lib/components/asset-viewer/asset-viewer.svelte';
-  import Skeleton from '$lib/components/photos-page/skeleton.svelte';
-  import { AppRoute, AssetAction } from '$lib/constants';
-=======
   import Skeleton from '$lib/components/photos-page/skeleton.svelte';
   import { AppRoute, AssetAction } from '$lib/constants';
   import { albumMapViewManager } from '$lib/managers/album-view-map.manager.svelte';
   import { modalManager } from '$lib/managers/modal-manager.svelte';
   import ShortcutsModal from '$lib/modals/ShortcutsModal.svelte';
->>>>>>> 81d959a2
   import type { AssetInteraction } from '$lib/stores/asset-interaction.svelte';
   import { assetViewingStore } from '$lib/stores/asset-viewing.store';
   import { AssetBucket, assetsSnapshot, AssetStore, isSelectingAllAssets } from '$lib/stores/assets-store.svelte';
@@ -31,10 +26,6 @@
   import type { AlbumResponseDto, AssetResponseDto, PersonResponseDto } from '@immich/sdk';
   import { onMount, type Snippet } from 'svelte';
   import type { UpdatePayload } from 'vite';
-<<<<<<< HEAD
-=======
-  import Portal from '../shared-components/portal/portal.svelte';
->>>>>>> 81d959a2
   import Scrubber from '../shared-components/scrubber/scrubber.svelte';
   import AssetDateGroup from './asset-date-group.svelte';
   import DeleteAssetDialog from './delete-asset-dialog.svelte';
@@ -710,15 +701,7 @@
   />
 {/if}
 
-<<<<<<< HEAD
-{#if showShortcuts}
-  <ShowShortcuts onClose={() => (showShortcuts = !showShortcuts)} />
-{/if}
-
 {#if assetStore.buckets.length > 0 && !$showAssetViewer}
-=======
-{#if assetStore.buckets.length > 0}
->>>>>>> 81d959a2
   <Scrubber
     {assetStore}
     height={assetStore.viewportHeight}
@@ -827,45 +810,23 @@
   </section>
 </section>
 
-<<<<<<< HEAD
-{#if $showAssetViewer}
-  <AssetViewer
-    {withStacked}
-    asset={$viewingAsset}
-    preloadAssets={$preloadAssets}
-    {isShared}
-    {album}
-    {person}
-    preAction={handlePreAction}
-    onAction={handleAction}
-    onPrevious={handlePrevious}
-    onNext={handleNext}
-    onRandom={handleRandom}
-    onClose={handleClose}
-  />
-=======
 {#if !albumMapViewManager.isInMapView}
-  <Portal target="body">
-    {#if $showAssetViewer}
-      {#await import('../asset-viewer/asset-viewer.svelte') then { default: AssetViewer }}
-        <AssetViewer
-          {withStacked}
-          asset={$viewingAsset}
-          preloadAssets={$preloadAssets}
-          {isShared}
-          {album}
-          {person}
-          preAction={handlePreAction}
-          onAction={handleAction}
-          onPrevious={handlePrevious}
-          onNext={handleNext}
-          onRandom={handleRandom}
-          onClose={handleClose}
-        />
-      {/await}
-    {/if}
-  </Portal>
->>>>>>> 81d959a2
+  {#if $showAssetViewer}
+    <AssetViewer
+      {withStacked}
+      asset={$viewingAsset}
+      preloadAssets={$preloadAssets}
+      {isShared}
+      {album}
+      {person}
+      preAction={handlePreAction}
+      onAction={handleAction}
+      onPrevious={handlePrevious}
+      onNext={handleNext}
+      onRandom={handleRandom}
+      onClose={handleClose}
+    />
+  {/if}
 {/if}
 
 <style>
