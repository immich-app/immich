--- conflicted
+++ resolved
@@ -48,15 +48,12 @@
   $: timelineY = element?.scrollTop || 0;
   $: isEmpty = $assetStore.initialized && $assetStore.buckets.length === 0;
   $: idsSelectedAssets = [...$selectedAssets].map(({ id }) => id);
-<<<<<<< HEAD
   $: isAllArchived = [...$selectedAssets].every((asset) => asset.isArchived);
-=======
   $: {
     if (isEmpty) {
       assetInteractionStore.clearMultiselect();
     }
   }
->>>>>>> c6c480c8
 
   $: {
     void assetStore.updateViewport(viewport);
