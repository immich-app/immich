--- conflicted
+++ resolved
@@ -1,41 +1,38 @@
 <script lang="ts">
   import { afterNavigate, beforeNavigate, goto } from '$app/navigation';
+  import { page } from '$app/stores';
+  import { resizeObserver, type OnResizeCallback } from '$lib/actions/resize-observer';
   import { shortcuts, type ShortcutOptions } from '$lib/actions/shortcut';
   import type { Action } from '$lib/components/asset-viewer/actions/action';
+  import {
+    setFocusToAsset as setFocusAssetInit,
+    setFocusTo as setFocusToInit,
+  } from '$lib/components/photos-page/actions/focus-actions';
+  import Skeleton from '$lib/components/photos-page/skeleton.svelte';
+  import SelectDate from '$lib/components/shared-components/select-date.svelte';
   import { AppRoute, AssetAction } from '$lib/constants';
+  import type { AssetInteraction } from '$lib/stores/asset-interaction.svelte';
   import { assetViewingStore } from '$lib/stores/asset-viewing.store';
   import { AssetBucket, assetsSnapshot, AssetStore, isSelectingAllAssets } from '$lib/stores/assets-store.svelte';
+  import { mobileDevice } from '$lib/stores/mobile-device.svelte';
   import { showDeleteModal } from '$lib/stores/preferences.store';
   import { searchStore } from '$lib/stores/search.svelte';
   import { featureFlags } from '$lib/stores/server-config.store';
   import { handlePromiseError } from '$lib/utils';
   import { deleteAssets, updateStackedAssetInTimeline, updateUnstackedAssetInTimeline } from '$lib/utils/actions';
   import { archiveAssets, cancelMultiselect, selectAllAssets, stackAssets } from '$lib/utils/asset-utils';
+  import { focusNext } from '$lib/utils/focus-util';
   import { navigate } from '$lib/utils/navigation';
   import { type ScrubberListener } from '$lib/utils/timeline-util';
   import type { AlbumResponseDto, AssetResponseDto, PersonResponseDto } from '@immich/sdk';
+  import { DateTime } from 'luxon';
   import { onMount, type Snippet } from 'svelte';
+  import type { UpdatePayload } from 'vite';
   import Portal from '../shared-components/portal/portal.svelte';
   import Scrubber from '../shared-components/scrubber/scrubber.svelte';
   import ShowShortcuts from '../shared-components/show-shortcuts.svelte';
   import AssetDateGroup from './asset-date-group.svelte';
   import DeleteAssetDialog from './delete-asset-dialog.svelte';
-  import { resizeObserver, type OnResizeCallback } from '$lib/actions/resize-observer';
-  import Skeleton from '$lib/components/photos-page/skeleton.svelte';
-  import { page } from '$app/stores';
-  import type { UpdatePayload } from 'vite';
-  import type { AssetInteraction } from '$lib/stores/asset-interaction.svelte';
-  import { mobileDevice } from '$lib/stores/mobile-device.svelte';
-  import { focusNext } from '$lib/utils/focus-util';
-<<<<<<< HEAD
-  import SelectDate from '$lib/components/shared-components/select-date.svelte';
-  import { DateTime } from 'luxon';
-  import {
-    setFocusTo as setFocusToInit,
-    setFocusToAsset as setFocusAssetInit,
-  } from '$lib/components/photos-page/actions/focus-actions';
-=======
->>>>>>> da7a81b7
 
   interface Props {
     isSelectionMode?: boolean;
