<script lang="ts">
  import { afterNavigate, beforeNavigate, goto } from '$app/navigation';
  import { page } from '$app/stores';
  import { resizeObserver, type OnResizeCallback } from '$lib/actions/resize-observer';
  import { shortcuts, type ShortcutOptions } from '$lib/actions/shortcut';
  import type { Action } from '$lib/components/asset-viewer/actions/action';
  import {
    setFocusToAsset as setFocusAssetInit,
    setFocusTo as setFocusToInit,
  } from '$lib/components/photos-page/actions/focus-actions';
  import Skeleton from '$lib/components/photos-page/skeleton.svelte';
  import SelectDate from '$lib/components/shared-components/select-date.svelte';
  import { AppRoute, AssetAction } from '$lib/constants';
  import type { AssetInteraction } from '$lib/stores/asset-interaction.svelte';
  import { assetViewingStore } from '$lib/stores/asset-viewing.store';
  import { AssetBucket, assetsSnapshot, AssetStore, isSelectingAllAssets } from '$lib/stores/assets-store.svelte';
  import { mobileDevice } from '$lib/stores/mobile-device.svelte';
  import { showDeleteModal } from '$lib/stores/preferences.store';
  import { searchStore } from '$lib/stores/search.svelte';
  import { featureFlags } from '$lib/stores/server-config.store';
  import { handlePromiseError } from '$lib/utils';
  import { deleteAssets, updateStackedAssetInTimeline, updateUnstackedAssetInTimeline } from '$lib/utils/actions';
  import { archiveAssets, cancelMultiselect, selectAllAssets, stackAssets } from '$lib/utils/asset-utils';
  import { moveFocus } from '$lib/utils/focus-util';
  import { navigate } from '$lib/utils/navigation';
  import { type ScrubberListener } from '$lib/utils/timeline-util';
  import type { AlbumResponseDto, AssetResponseDto, PersonResponseDto } from '@immich/sdk';
  import { DateTime } from 'luxon';
  import { onMount, type Snippet } from 'svelte';
  import type { UpdatePayload } from 'vite';
  import Portal from '../shared-components/portal/portal.svelte';
  import Scrubber from '../shared-components/scrubber/scrubber.svelte';
  import ShowShortcuts from '../shared-components/show-shortcuts.svelte';
  import AssetDateGroup from './asset-date-group.svelte';
  import DeleteAssetDialog from './delete-asset-dialog.svelte';
<<<<<<< HEAD
=======
  import { resizeObserver, type OnResizeCallback } from '$lib/actions/resize-observer';
  import Skeleton from '$lib/components/photos-page/skeleton.svelte';
  import { page } from '$app/stores';
  import type { UpdatePayload } from 'vite';
  import type { AssetInteraction } from '$lib/stores/asset-interaction.svelte';
  import { mobileDevice } from '$lib/stores/mobile-device.svelte';
  import { focusNext } from '$lib/utils/focus-util';
  import { albumMapViewManager } from '$lib/managers/album-view-map.manager.svelte';
>>>>>>> 894545ae

  interface Props {
    isSelectionMode?: boolean;
    singleSelect?: boolean;
    /** `true` if this asset grid is responds to navigation events; if `true`, then look at the
     `AssetViewingStore.gridScrollTarget` and load and scroll to the asset specified, and
     additionally, update the page location/url with the asset as the asset-grid is scrolled */
    enableRouting: boolean;
    assetStore: AssetStore;
    assetInteraction: AssetInteraction;
    removeAction?: AssetAction.UNARCHIVE | AssetAction.ARCHIVE | AssetAction.FAVORITE | AssetAction.UNFAVORITE | null;
    withStacked?: boolean;
    showArchiveIcon?: boolean;
    isShared?: boolean;
    album?: AlbumResponseDto | null;
    person?: PersonResponseDto | null;
    isShowDeleteConfirmation?: boolean;
    onSelect?: (asset: AssetResponseDto) => void;
    onEscape?: () => void;
    children?: Snippet;
    empty?: Snippet;
  }

  let {
    isSelectionMode = false,
    singleSelect = false,
    enableRouting,
    assetStore = $bindable(),
    assetInteraction,
    removeAction = null,
    withStacked = false,
    showArchiveIcon = false,
    isShared = false,
    album = null,
    person = null,
    isShowDeleteConfirmation = $bindable(false),
    onSelect = () => {},
    onEscape = () => {},
    children,
    empty,
  }: Props = $props();

  let { isViewing: showAssetViewer, asset: viewingAsset, preloadAssets, gridScrollTarget } = assetViewingStore;

  let element: HTMLElement | undefined = $state();

  let timelineElement: HTMLElement | undefined = $state();
  let showShortcuts = $state(false);
  let showSkeleton = $state(true);
  let isShowSelectDate = $state(false);
  let scrubBucketPercent = $state(0);
  let scrubBucket: { bucketDate: string | undefined } | undefined = $state();
  let scrubOverallPercent: number = $state(0);
  let scrubberWidth = $state(0);

  // 60 is the bottom spacer element at 60px
  let bottomSectionHeight = 60;
  let leadout = $state(false);

  const maxMd = $derived(mobileDevice.maxMd);
  const usingMobileDevice = $derived(mobileDevice.pointerCoarse);

  $effect(() => {
    const layoutOptions = maxMd
      ? {
          rowHeight: 100,
          headerHeight: 32,
        }
      : {
          rowHeight: 235,
          headerHeight: 48,
        };
    assetStore.setLayoutOptions(layoutOptions);
  });

  const scrollTo = (top: number) => {
    element?.scrollTo({ top });
    showSkeleton = false;
  };

  const scrollToTop = () => {
    scrollTo(0);
  };

  const scrollToAsset = async (assetId: string) => {
    try {
      const bucket = await assetStore.findBucketForAsset(assetId);
      if (bucket) {
        const height = bucket.findAssetAbsolutePosition(assetId);
        if (height) {
          scrollTo(height);
          assetStore.updateIntersections();
          return true;
        }
      }
    } catch {
      // ignore errors - asset may not be in the store
    }
    return false;
  };

  const completeNav = async () => {
    const scrollTarget = $gridScrollTarget?.at;
    let scrolled = false;
    if (scrollTarget) {
      scrolled = await scrollToAsset(scrollTarget);
    }
    if (!scrolled) {
      // if the asset is not found, scroll to the top
      scrollToTop();
    }
  };

  beforeNavigate(() => (assetStore.suspendTransitions = true));

  afterNavigate((nav) => {
    const { complete } = nav;
    complete.then(completeNav, completeNav);
  });

  const hmrSupport = () => {
    // when hmr happens, skeleton is initialized to true by default
    // normally, loading asset-grid is part of a navigation event, and the completion of
    // that event triggers a scroll-to-asset, if necessary, when then clears the skeleton.
    // this handler will run the navigation/scroll-to-asset handler when hmr is performed,
    // preventing skeleton from showing after hmr
    if (import.meta && import.meta.hot) {
      const afterApdate = (payload: UpdatePayload) => {
        const assetGridUpdate = payload.updates.some(
          (update) => update.path.endsWith('asset-grid.svelte') || update.path.endsWith('assets-store.ts'),
        );

        if (assetGridUpdate) {
          setTimeout(() => {
            const asset = $page.url.searchParams.get('at');
            if (asset) {
              $gridScrollTarget = { at: asset };
              void navigate(
                { targetRoute: 'current', assetId: null, assetGridRouteSearchParams: $gridScrollTarget },
                { replaceState: true, forceNavigate: true },
              );
            } else {
              scrollToTop();
            }
          }, 500);
        }
      };
      import.meta.hot?.on('vite:afterUpdate', afterApdate);
      import.meta.hot?.on('vite:beforeUpdate', (payload) => {
        const assetGridUpdate = payload.updates.some((update) => update.path.endsWith('asset-grid.svelte'));
        if (assetGridUpdate) {
          assetStore.destroy();
        }
      });

      return () => import.meta.hot?.off('vite:afterUpdate', afterApdate);
    }
    return () => void 0;
  };

  const updateIsScrolling = () => (assetStore.scrolling = true);
  // note: don't throttle, debounch, or otherwise do this function async - it causes flicker
  const updateSlidingWindow = () => assetStore.updateSlidingWindow(element?.scrollTop || 0);
  const compensateScrollCallback = ({ delta, top }: { delta?: number; top?: number }) => {
    if (delta) {
      element?.scrollBy(0, delta);
    } else if (top) {
      element?.scrollTo({ top });
    }
  };
  const topSectionResizeObserver: OnResizeCallback = ({ height }) => (assetStore.topSectionHeight = height);

  onMount(() => {
    assetStore.setCompensateScrollCallback(compensateScrollCallback);
    if (!enableRouting) {
      showSkeleton = false;
    }
    const disposeHmr = hmrSupport();
    return () => {
      assetStore.setCompensateScrollCallback();
      disposeHmr();
    };
  });

  const getMaxScrollPercent = () => {
    const totalHeight = assetStore.timelineHeight + bottomSectionHeight + assetStore.topSectionHeight;
    return (totalHeight - assetStore.viewportHeight) / totalHeight;
  };

  const getMaxScroll = () => {
    if (!element || !timelineElement) {
      return 0;
    }
    return assetStore.topSectionHeight + bottomSectionHeight + (timelineElement.clientHeight - element.clientHeight);
  };

  const scrollToBucketAndOffset = (bucket: AssetBucket, bucketScrollPercent: number) => {
    const topOffset = bucket.top;
    const maxScrollPercent = getMaxScrollPercent();
    const delta = bucket.bucketHeight * bucketScrollPercent;
    const scrollTop = (topOffset + delta) * maxScrollPercent;

    if (element) {
      element.scrollTop = scrollTop;
    }
  };

  // note: don't throttle, debounch, or otherwise make this function async - it causes flicker
  const onScrub: ScrubberListener = (
    bucketDate: string | undefined,
    scrollPercent: number,
    bucketScrollPercent: number,
  ) => {
    if (!bucketDate || assetStore.timelineHeight < assetStore.viewportHeight * 2) {
      // edge case - scroll limited due to size of content, must adjust - use use the overall percent instead
      const maxScroll = getMaxScroll();
      const offset = maxScroll * scrollPercent;
      if (!element) {
        return;
      }
      element.scrollTop = offset;
    } else {
      const bucket = assetStore.buckets.find((b) => b.bucketDate === bucketDate);
      if (!bucket) {
        return;
      }
      scrollToBucketAndOffset(bucket, bucketScrollPercent);
    }
  };

  // note: don't throttle, debounch, or otherwise make this function async - it causes flicker
  const handleTimelineScroll = () => {
    leadout = false;

    if (!element) {
      return;
    }

    if (assetStore.timelineHeight < assetStore.viewportHeight * 2) {
      // edge case - scroll limited due to size of content, must adjust -  use the overall percent instead
      const maxScroll = getMaxScroll();
      scrubOverallPercent = Math.min(1, element.scrollTop / maxScroll);

      scrubBucket = undefined;
      scrubBucketPercent = 0;
    } else {
      let top = element.scrollTop;
      if (top < assetStore.topSectionHeight) {
        // in the lead-in area
        scrubBucket = undefined;
        scrubBucketPercent = 0;
        const maxScroll = getMaxScroll();

        scrubOverallPercent = Math.min(1, element.scrollTop / maxScroll);
        return;
      }

      let maxScrollPercent = getMaxScrollPercent();
      let found = false;

      const bucketsLength = assetStore.buckets.length;
      for (let i = -1; i < bucketsLength + 1; i++) {
        let bucket: { bucketDate: string | undefined } | undefined;
        let bucketHeight = 0;
        if (i === -1) {
          // lead-in
          bucketHeight = assetStore.topSectionHeight;
        } else if (i === bucketsLength) {
          // lead-out
          bucketHeight = bottomSectionHeight;
        } else {
          bucket = assetStore.buckets[i];
          bucketHeight = assetStore.buckets[i].bucketHeight;
        }

        let next = top - bucketHeight * maxScrollPercent;
        // instead of checking for < 0, add a little wiggle room for subpixel resolution
        if (next < -1 && bucket) {
          scrubBucket = bucket;

          // allowing next to be at least 1 may cause percent to go negative, so ensure positive percentage
          scrubBucketPercent = Math.max(0, top / (bucketHeight * maxScrollPercent));

          // compensate for lost precision/rouding errors advance to the next bucket, if present
          if (scrubBucketPercent > 0.9999 && i + 1 < bucketsLength - 1) {
            scrubBucket = assetStore.buckets[i + 1];
            scrubBucketPercent = 0;
          }

          found = true;
          break;
        }
        top = next;
      }
      if (!found) {
        leadout = true;
        scrubBucket = undefined;
        scrubBucketPercent = 0;
        scrubOverallPercent = 1;
      }
    }
  };

  const trashOrDelete = async (force: boolean = false) => {
    isShowDeleteConfirmation = false;
    await deleteAssets(!(isTrashEnabled && !force), (assetIds) => assetStore.removeAssets(assetIds), idsSelectedAssets);
    assetInteraction.clearMultiselect();
  };

  const onDelete = () => {
    const hasTrashedAsset = assetInteraction.selectedAssets.some((asset) => asset.isTrashed);

    if ($showDeleteModal && (!isTrashEnabled || hasTrashedAsset)) {
      isShowDeleteConfirmation = true;
      return;
    }
    handlePromiseError(trashOrDelete(hasTrashedAsset));
  };

  const onForceDelete = () => {
    if ($showDeleteModal) {
      isShowDeleteConfirmation = true;
      return;
    }
    handlePromiseError(trashOrDelete(true));
  };

  const onStackAssets = async () => {
    const result = await stackAssets(assetInteraction.selectedAssets);

    updateStackedAssetInTimeline(assetStore, result);

    onEscape();
  };

  const toggleArchive = async () => {
    await archiveAssets(assetInteraction.selectedAssets, !assetInteraction.isAllArchived);
    assetStore.updateAssets(assetInteraction.selectedAssets);
    deselectAllAssets();
  };

  const handleSelectAsset = (asset: AssetResponseDto) => {
    if (!assetStore.albumAssets.has(asset.id)) {
      assetInteraction.selectAsset(asset);
    }
  };

  const handlePrevious = async () => {
    const previousAsset = await assetStore.getPreviousAsset($viewingAsset);

    if (previousAsset) {
      const preloadAsset = await assetStore.getPreviousAsset(previousAsset);
      assetViewingStore.setAsset(previousAsset, preloadAsset ? [preloadAsset] : []);
      await navigate({ targetRoute: 'current', assetId: previousAsset.id });
    }

    return !!previousAsset;
  };

  const handleNext = async () => {
    const nextAsset = await assetStore.getNextAsset($viewingAsset);
    if (nextAsset) {
      const preloadAsset = await assetStore.getNextAsset(nextAsset);
      assetViewingStore.setAsset(nextAsset, preloadAsset ? [preloadAsset] : []);
      await navigate({ targetRoute: 'current', assetId: nextAsset.id });
    }

    return !!nextAsset;
  };

  const handleRandom = async () => {
    const randomAsset = await assetStore.getRandomAsset();

    if (randomAsset) {
      const preloadAsset = await assetStore.getNextAsset(randomAsset);
      assetViewingStore.setAsset(randomAsset, preloadAsset ? [preloadAsset] : []);
      await navigate({ targetRoute: 'current', assetId: randomAsset.id });
    }

    return randomAsset;
  };

  const handleClose = async ({ asset }: { asset: AssetResponseDto }) => {
    assetViewingStore.showAssetViewer(false);
    showSkeleton = true;
    $gridScrollTarget = { at: asset.id };
    await navigate({ targetRoute: 'current', assetId: null, assetGridRouteSearchParams: $gridScrollTarget });
  };

  const handlePreAction = async (action: Action) => {
    switch (action.type) {
      case removeAction:
      case AssetAction.TRASH:
      case AssetAction.RESTORE:
      case AssetAction.DELETE:
      case AssetAction.ARCHIVE: {
        // find the next asset to show or close the viewer
        // eslint-disable-next-line @typescript-eslint/no-unused-expressions
        (await handleNext()) || (await handlePrevious()) || (await handleClose({ asset: action.asset }));

        // delete after find the next one
        assetStore.removeAssets([action.asset.id]);
        break;
      }
    }
  };
  const handleAction = (action: Action) => {
    switch (action.type) {
      case AssetAction.ARCHIVE:
      case AssetAction.UNARCHIVE:
      case AssetAction.FAVORITE:
      case AssetAction.UNFAVORITE: {
        assetStore.updateAssets([action.asset]);
        break;
      }

      case AssetAction.ADD: {
        assetStore.addAssets([action.asset]);
        break;
      }

      case AssetAction.UNSTACK: {
        updateUnstackedAssetInTimeline(assetStore, action.assets);
      }
    }
  };

  let lastAssetMouseEvent: AssetResponseDto | null = $state(null);

  let shiftKeyIsDown = $state(false);

  const deselectAllAssets = () => {
    cancelMultiselect(assetInteraction);
  };

  const onKeyDown = (event: KeyboardEvent) => {
    if (searchStore.isSearchEnabled) {
      return;
    }

    if (event.key === 'Shift') {
      event.preventDefault();
      shiftKeyIsDown = true;
    }
  };

  const onKeyUp = (event: KeyboardEvent) => {
    if (searchStore.isSearchEnabled) {
      return;
    }

    if (event.key === 'Shift') {
      event.preventDefault();
      shiftKeyIsDown = false;
    }
  };

  const handleSelectAssetCandidates = (asset: AssetResponseDto | null) => {
    if (asset) {
      selectAssetCandidates(asset);
    }
    lastAssetMouseEvent = asset;
  };

  const handleGroupSelect = (assetStore: AssetStore, group: string, assets: AssetResponseDto[]) => {
    if (assetInteraction.selectedGroup.has(group)) {
      assetInteraction.removeGroupFromMultiselectGroup(group);
      for (const asset of assets) {
        assetInteraction.removeAssetFromMultiselectGroup(asset.id);
      }
    } else {
      assetInteraction.addGroupToMultiselectGroup(group);
      for (const asset of assets) {
        handleSelectAsset(asset);
      }
    }

    if (assetStore.getAssets().length == assetInteraction.selectedAssets.length) {
      isSelectingAllAssets.set(true);
    } else {
      isSelectingAllAssets.set(false);
    }
  };

  const handleSelectAssets = async (asset: AssetResponseDto) => {
    if (!asset) {
      return;
    }
    onSelect(asset);

    if (singleSelect && element) {
      element.scrollTop = 0;
      return;
    }

    const rangeSelection = assetInteraction.assetSelectionCandidates.length > 0;
    const deselect = assetInteraction.hasSelectedAsset(asset.id);

    // Select/deselect already loaded assets
    if (deselect) {
      for (const candidate of assetInteraction.assetSelectionCandidates) {
        assetInteraction.removeAssetFromMultiselectGroup(candidate.id);
      }
      assetInteraction.removeAssetFromMultiselectGroup(asset.id);
    } else {
      for (const candidate of assetInteraction.assetSelectionCandidates) {
        handleSelectAsset(candidate);
      }
      handleSelectAsset(asset);
    }

    assetInteraction.clearAssetSelectionCandidates();

    if (assetInteraction.assetSelectionStart && rangeSelection) {
      let startBucket = assetStore.getBucketIndexByAssetId(assetInteraction.assetSelectionStart.id);
      let endBucket = assetStore.getBucketIndexByAssetId(asset.id);

      if (startBucket === null || endBucket === null) {
        return;
      }

      // Select/deselect assets in range (start,end]
      let started = false;
      for (const bucket of assetStore.buckets) {
        if (bucket === startBucket) {
          started = true;
        }
        if (bucket === endBucket) {
          break;
        }
        if (started) {
          await assetStore.loadBucket(bucket.bucketDate);
          for (const asset of bucket.getAssets()) {
            if (deselect) {
              assetInteraction.removeAssetFromMultiselectGroup(asset.id);
            } else {
              handleSelectAsset(asset);
            }
          }
        }
      }

      // Update date group selection
      started = false;
      for (const bucket of assetStore.buckets) {
        if (bucket === startBucket) {
          started = true;
        }
        if (bucket === endBucket) {
          break;
        }

        // Split bucket into date groups and check each group
        for (const dateGroup of bucket.dateGroups) {
          const dateGroupTitle = dateGroup.groupTitle;
          if (dateGroup.getAssets().every((a) => assetInteraction.hasSelectedAsset(a.id))) {
            assetInteraction.addGroupToMultiselectGroup(dateGroupTitle);
          } else {
            assetInteraction.removeGroupFromMultiselectGroup(dateGroupTitle);
          }
        }
      }
    }

    assetInteraction.setAssetSelectionStart(deselect ? null : asset);
  };

  const selectAssetCandidates = (endAsset: AssetResponseDto) => {
    if (!shiftKeyIsDown) {
      return;
    }

    const startAsset = assetInteraction.assetSelectionStart;
    if (!startAsset) {
      return;
    }

    const assets = assetsSnapshot(assetStore.getAssets());

    let start = assets.findIndex((a) => a.id === startAsset.id);
    let end = assets.findIndex((a) => a.id === endAsset.id);

    if (start > end) {
      [start, end] = [end, start];
    }

    assetInteraction.setAssetSelectionCandidates(assets.slice(start, end + 1));
  };

  const onSelectStart = (e: Event) => {
    if (assetInteraction.selectionActive && shiftKeyIsDown) {
      e.preventDefault();
    }
  };

  const focusNextAsset = () => moveFocus((element) => element.dataset.thumbnailFocusContainer !== undefined, true);
  const focusPreviousAsset = () => moveFocus((element) => element.dataset.thumbnailFocusContainer !== undefined, false);

  let isTrashEnabled = $derived($featureFlags.loaded && $featureFlags.trash);
  let isEmpty = $derived(assetStore.isInitialized && assetStore.buckets.length === 0);
  let idsSelectedAssets = $derived(assetInteraction.selectedAssets.map(({ id }) => id));

  $effect(() => {
    if (isEmpty) {
      assetInteraction.clearMultiselect();
    }
  });

  const setFocusTo = setFocusToInit.bind(undefined, scrollToAsset, assetStore);
  const setFocusAsset = setFocusAssetInit.bind(undefined, scrollToAsset);

  let shortcutList = $derived(
    (() => {
      if (searchStore.isSearchEnabled || $showAssetViewer) {
        return [];
      }

      const shortcuts: ShortcutOptions[] = [
        { shortcut: { key: 'Escape' }, onShortcut: onEscape },
        { shortcut: { key: '?', shift: true }, onShortcut: () => (showShortcuts = !showShortcuts) },
        { shortcut: { key: '/' }, onShortcut: () => goto(AppRoute.EXPLORE) },
        { shortcut: { key: 'A', ctrl: true }, onShortcut: () => selectAllAssets(assetStore, assetInteraction) },
        { shortcut: { key: 'ArrowRight' }, onShortcut: focusNextAsset },
        { shortcut: { key: 'ArrowLeft' }, onShortcut: focusPreviousAsset },
        { shortcut: { key: 'D' }, onShortcut: () => setFocusTo('next', 'day') },
        { shortcut: { key: 'D', shift: true }, onShortcut: () => setFocusTo('previous', 'day') },
        { shortcut: { key: 'M' }, onShortcut: () => setFocusTo('next', 'month') },
        { shortcut: { key: 'M', shift: true }, onShortcut: () => setFocusTo('previous', 'month') },
        { shortcut: { key: 'Y' }, onShortcut: () => setFocusTo('next', 'year') },
        { shortcut: { key: 'Y', shift: true }, onShortcut: () => setFocusTo('previous', 'year') },
        { shortcut: { key: 'G' }, onShortcut: () => (isShowSelectDate = true) },
      ];

      if (assetInteraction.selectionActive) {
        shortcuts.push(
          { shortcut: { key: 'Delete' }, onShortcut: onDelete },
          { shortcut: { key: 'Delete', shift: true }, onShortcut: onForceDelete },
          { shortcut: { key: 'D', ctrl: true }, onShortcut: () => deselectAllAssets() },
          { shortcut: { key: 's' }, onShortcut: () => onStackAssets() },
          { shortcut: { key: 'a', shift: true }, onShortcut: toggleArchive },
        );
      }

      return shortcuts;
    })(),
  );

  $effect(() => {
    if (!lastAssetMouseEvent) {
      assetInteraction.clearAssetSelectionCandidates();
    }
  });

  $effect(() => {
    if (!shiftKeyIsDown) {
      assetInteraction.clearAssetSelectionCandidates();
    }
  });

  $effect(() => {
    if (shiftKeyIsDown && lastAssetMouseEvent) {
      selectAssetCandidates(lastAssetMouseEvent);
    }
  });
</script>

<svelte:window onkeydown={onKeyDown} onkeyup={onKeyUp} onselectstart={onSelectStart} use:shortcuts={shortcutList} />

{#if isShowDeleteConfirmation}
  <DeleteAssetDialog
    size={idsSelectedAssets.length}
    onCancel={() => (isShowDeleteConfirmation = false)}
    onConfirm={() => handlePromiseError(trashOrDelete(true))}
  />
{/if}

{#if showShortcuts}
  <ShowShortcuts onClose={() => (showShortcuts = !showShortcuts)} />
{/if}

{#if isShowSelectDate}
  <SelectDate
    initialDate={DateTime.now()}
    onConfirm={async (date: DateTime) => {
      isShowSelectDate = false;
      const asset = await assetStore.getClosestAssetToDate(date);
      if (asset) {
        await setFocusAsset(asset);
      }
    }}
    onCancel={() => (isShowSelectDate = false)}
  />
{/if}

{#if assetStore.buckets.length > 0}
  <Scrubber
    {assetStore}
    height={assetStore.viewportHeight}
    timelineTopOffset={assetStore.topSectionHeight}
    timelineBottomOffset={bottomSectionHeight}
    {leadout}
    {scrubOverallPercent}
    {scrubBucketPercent}
    {scrubBucket}
    {onScrub}
    bind:scrubberWidth
    onScrubKeyDown={(evt) => {
      evt.preventDefault();
      let amount = 50;
      if (shiftKeyIsDown) {
        amount = 500;
      }
      if (evt.key === 'ArrowUp') {
        amount = -amount;
        if (shiftKeyIsDown) {
          element?.scrollBy({ top: amount, behavior: 'smooth' });
        }
      } else if (evt.key === 'ArrowDown') {
        element?.scrollBy({ top: amount, behavior: 'smooth' });
      }
    }}
  />
{/if}

<!-- Right margin MUST be equal to the width of immich-scrubbable-scrollbar -->
<section
  id="asset-grid"
  class={['scrollbar-hidden h-full overflow-y-auto outline-none', { 'm-0': isEmpty }, { 'ms-0': !isEmpty }]}
  style:margin-right={(usingMobileDevice ? 0 : scrubberWidth) + 'px'}
  tabindex="-1"
  bind:clientHeight={assetStore.viewportHeight}
  bind:clientWidth={null, (v) => ((assetStore.viewportWidth = v), updateSlidingWindow())}
  bind:this={element}
  onscroll={() => (handleTimelineScroll(), updateSlidingWindow(), updateIsScrolling())}
>
  <section
    bind:this={timelineElement}
    id="virtual-timeline"
    class:invisible={showSkeleton}
    style:height={assetStore.timelineHeight + 'px'}
  >
    <section
      use:resizeObserver={topSectionResizeObserver}
      class:invisible={showSkeleton}
      style:position="absolute"
      style:left="0"
      style:right="0"
    >
      {@render children?.()}
      {#if isEmpty}
        <!-- (optional) empty placeholder -->
        {@render empty?.()}
      {/if}
    </section>

    {#each assetStore.buckets as bucket (bucket.viewId)}
      {@const display = bucket.intersecting}
      {@const absoluteHeight = bucket.top}

      {#if !bucket.isLoaded}
        <div
          style:height={bucket.bucketHeight + 'px'}
          style:position="absolute"
          style:transform={`translate3d(0,${absoluteHeight}px,0)`}
          style:width="100%"
        >
          <Skeleton height={bucket.bucketHeight - bucket.store.headerHeight} title={bucket.bucketDateFormatted} />
        </div>
      {:else if display}
        <div
          class="bucket"
          style:height={bucket.bucketHeight + 'px'}
          style:position="absolute"
          style:transform={`translate3d(0,${absoluteHeight}px,0)`}
          style:width="100%"
        >
          <AssetDateGroup
            {withStacked}
            {showArchiveIcon}
            {assetInteraction}
            {assetStore}
            {isSelectionMode}
            {singleSelect}
            {bucket}
            onSelect={({ title, assets }) => handleGroupSelect(assetStore, title, assets)}
            onSelectAssetCandidates={handleSelectAssetCandidates}
            onSelectAssets={handleSelectAssets}
          />
        </div>
      {/if}
    {/each}
    <!-- spacer for leadout -->
    <div
      class="h-[60px]"
      style:position="absolute"
      style:left="0"
      style:right="0"
      style:transform={`translate3d(0,${assetStore.timelineHeight}px,0)`}
    ></div>
  </section>
</section>

{#if !albumMapViewManager.isInMapView}
  <Portal target="body">
    {#if $showAssetViewer}
      {#await import('../asset-viewer/asset-viewer.svelte') then { default: AssetViewer }}
        <AssetViewer
          {withStacked}
          asset={$viewingAsset}
          preloadAssets={$preloadAssets}
          {isShared}
          {album}
          {person}
          preAction={handlePreAction}
          onAction={handleAction}
          onPrevious={handlePrevious}
          onNext={handleNext}
          onRandom={handleRandom}
          onClose={handleClose}
        />
      {/await}
    {/if}
  </Portal>
{/if}

<style>
  #asset-grid {
    contain: strict;
    scrollbar-width: none;
  }

  .bucket {
    contain: layout size paint;
    transform-style: flat;
    backface-visibility: hidden;
    transform-origin: center center;
  }
</style><|MERGE_RESOLUTION|>--- conflicted
+++ resolved
@@ -11,6 +11,7 @@
   import Skeleton from '$lib/components/photos-page/skeleton.svelte';
   import SelectDate from '$lib/components/shared-components/select-date.svelte';
   import { AppRoute, AssetAction } from '$lib/constants';
+  import { albumMapViewManager } from '$lib/managers/album-view-map.manager.svelte';
   import type { AssetInteraction } from '$lib/stores/asset-interaction.svelte';
   import { assetViewingStore } from '$lib/stores/asset-viewing.store';
   import { AssetBucket, assetsSnapshot, AssetStore, isSelectingAllAssets } from '$lib/stores/assets-store.svelte';
@@ -33,17 +34,6 @@
   import ShowShortcuts from '../shared-components/show-shortcuts.svelte';
   import AssetDateGroup from './asset-date-group.svelte';
   import DeleteAssetDialog from './delete-asset-dialog.svelte';
-<<<<<<< HEAD
-=======
-  import { resizeObserver, type OnResizeCallback } from '$lib/actions/resize-observer';
-  import Skeleton from '$lib/components/photos-page/skeleton.svelte';
-  import { page } from '$app/stores';
-  import type { UpdatePayload } from 'vite';
-  import type { AssetInteraction } from '$lib/stores/asset-interaction.svelte';
-  import { mobileDevice } from '$lib/stores/mobile-device.svelte';
-  import { focusNext } from '$lib/utils/focus-util';
-  import { albumMapViewManager } from '$lib/managers/album-view-map.manager.svelte';
->>>>>>> 894545ae
 
   interface Props {
     isSelectionMode?: boolean;
