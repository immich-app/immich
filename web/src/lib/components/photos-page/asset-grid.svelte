--- conflicted
+++ resolved
@@ -78,61 +78,19 @@
     handlePromiseError(trashOrDelete(false));
   };
 
-<<<<<<< HEAD
-    const key = event.key;
-    const shiftKey = event.shiftKey;
-
-    if (!$showAssetViewer) {
-      switch (key) {
-        case 'Escape': {
-          dispatch('escape');
-          return;
-        }
-        case '?': {
-          if (event.shiftKey) {
-            event.preventDefault();
-            showShortcuts = !showShortcuts;
-          }
-          return;
-        }
-        case '/': {
-          event.preventDefault();
-          await goto(AppRoute.EXPLORE);
-          return;
-        }
-        case 's': {
-          if ($isMultiSelectState) {
-            await stackAssets(Array.from($selectedAssets), (ids) => {
-              assetStore.removeAssets(ids);
-              dispatch('escape');
-            });
-          }
-          return;
-        }
-        case 'Delete': {
-          if ($isMultiSelectState) {
-            let force = false;
-            if (shiftKey || !isTrashEnabled) {
-              if ($showDeleteModal) {
-                isShowDeleteConfirmation = true;
-                return;
-              }
-              force = true;
-            }
-
-            await trashOrDelete(force);
-          }
-          return;
-        }
-      }
-=======
   const onForceDelete = () => {
     if ($showDeleteModal) {
       isShowDeleteConfirmation = true;
       return;
->>>>>>> 78f20260
     }
     handlePromiseError(trashOrDelete(true));
+  };
+
+  const onStackAssets = async () => {
+    await stackAssets(Array.from($selectedAssets), (ids) => {
+      assetStore.removeAssets(ids);
+      dispatch('escape');
+    });
   };
 
   $: shortcutList = (() => {
@@ -152,6 +110,7 @@
         { shortcut: { key: 'Delete' }, onShortcut: onDelete },
         { shortcut: { key: 'Delete', shift: true }, onShortcut: onForceDelete },
         { shortcut: { key: 'D', ctrl: true }, onShortcut: () => deselectAllAssets() },
+        { shortcut: { key: 's' }, onShortcut: () => onStackAssets() },
       );
     }
 
