<script lang="ts">
  import { afterNavigate, beforeNavigate, goto } from '$app/navigation';
  import { shortcuts, type ShortcutOptions } from '$lib/actions/shortcut';
  import type { Action } from '$lib/components/asset-viewer/actions/action';
  import { AppRoute, AssetAction } from '$lib/constants';
  import { assetViewingStore } from '$lib/stores/asset-viewing.store';
  import { AssetBucket, assetsSnapshot, AssetStore, isSelectingAllAssets } from '$lib/stores/assets-store.svelte';
  import { showDeleteModal } from '$lib/stores/preferences.store';
  import { searchStore } from '$lib/stores/search.svelte';
  import { featureFlags } from '$lib/stores/server-config.store';
  import { handlePromiseError } from '$lib/utils';
  import { deleteAssets, updateStackedAssetInTimeline, updateUnstackedAssetInTimeline } from '$lib/utils/actions';
  import { archiveAssets, cancelMultiselect, selectAllAssets, stackAssets } from '$lib/utils/asset-utils';
  import { navigate } from '$lib/utils/navigation';
  import { type ScrubberListener } from '$lib/utils/timeline-util';
  import type { AlbumResponseDto, AssetResponseDto, PersonResponseDto } from '@immich/sdk';
  import { onMount, tick, type Snippet } from 'svelte';
  import Portal from '../shared-components/portal/portal.svelte';
  import Scrubber from '../shared-components/scrubber/scrubber.svelte';
  import ShowShortcuts from '../shared-components/show-shortcuts.svelte';
  import AssetDateGroup from './asset-date-group.svelte';
  import DeleteAssetDialog from './delete-asset-dialog.svelte';
  import { resizeObserver, type OnResizeCallback } from '$lib/actions/resize-observer';
  import Skeleton from '$lib/components/photos-page/skeleton.svelte';
  import { page } from '$app/stores';
  import type { UpdatePayload } from 'vite';
  import type { AssetInteraction } from '$lib/stores/asset-interaction.svelte';
  import { mobileDevice } from '$lib/stores/mobile-device.svelte';
  import { focusNext } from '$lib/utils/focus-util';

  import SelectDate from '$lib/components/shared-components/select-date.svelte';
  import { DateTime } from 'luxon';
  import {
    focusNextAsset,
    focusPreviousAsset,
    setFocusTo as setFocusToInit,
    setFocusToAsset as setFocusAssetInit,
  } from '$lib/components/photos-page/actions/focus-actions';

  interface Props {
    isSelectionMode?: boolean;
    singleSelect?: boolean;
    /** `true` if this asset grid is responds to navigation events; if `true`, then look at the
     `AssetViewingStore.gridScrollTarget` and load and scroll to the asset specified, and
     additionally, update the page location/url with the asset as the asset-grid is scrolled */
    enableRouting: boolean;
    assetStore: AssetStore;
    assetInteraction: AssetInteraction;
    removeAction?: AssetAction.UNARCHIVE | AssetAction.ARCHIVE | AssetAction.FAVORITE | AssetAction.UNFAVORITE | null;
    withStacked?: boolean;
    showArchiveIcon?: boolean;
    isShared?: boolean;
    album?: AlbumResponseDto | null;
    person?: PersonResponseDto | null;
    isShowDeleteConfirmation?: boolean;
    onSelect?: (asset: AssetResponseDto) => void;
    onEscape?: () => void;
    children?: Snippet;
    empty?: Snippet;
  }

  let {
    isSelectionMode = false,
    singleSelect = false,
    enableRouting,
    assetStore = $bindable(),
    assetInteraction,
    removeAction = null,
    withStacked = false,
    showArchiveIcon = false,
    isShared = false,
    album = null,
    person = null,
    isShowDeleteConfirmation = $bindable(false),
    onSelect = () => {},
    onEscape = () => {},
    children,
    empty,
  }: Props = $props();

  let { isViewing: showAssetViewer, asset: viewingAsset, preloadAssets, gridScrollTarget } = assetViewingStore;

  let element: HTMLElement | undefined = $state();

  let timelineElement: HTMLElement | undefined = $state();
  let showShortcuts = $state(false);
  let showSkeleton = $state(true);
  let isShowSelectDate = $state(false);
  let scrubBucketPercent = $state(0);
  let scrubBucket: { bucketDate: string | undefined } | undefined = $state();
  let scrubOverallPercent: number = $state(0);
  let scrubberWidth = $state(0);

  // 60 is the bottom spacer element at 60px
  let bottomSectionHeight = 60;
  let leadout = $state(false);

  const maxMd = $derived(mobileDevice.maxMd);
  const usingMobileDevice = $derived(mobileDevice.pointerCoarse);

  $effect(() => {
    assetStore.rowHeight = maxMd ? 100 : 235;
  });

  const scrollTo = (top: number) => {
    element?.scrollTo({ top });
    showSkeleton = false;
  };

  const scrollToTop = () => {
    scrollTo(0);
  };

  const scrollToAsset = async (assetId: string) => {
    try {
      const bucket = await assetStore.findBucketForAsset(assetId);
      if (bucket) {
        const height = bucket.findAssetAbsolutePosition(assetId);
        if (height) {
          scrollTo(height);
          assetStore.updateIntersections();
          return true;
        }
      }
    } catch {
      // ignore errors - asset may not be in the store
    }
    return false;
  };

  const completeNav = async () => {
    const scrollTarget = $gridScrollTarget?.at;
    let scrolled = false;
    if (scrollTarget) {
      scrolled = await scrollToAsset(scrollTarget);
    }
    if (!scrolled) {
      // if the asset is not found, scroll to the top
      scrollToTop();
    }
  };

  beforeNavigate(() => (assetStore.suspendTransitions = true));

  afterNavigate((nav) => {
    const { complete } = nav;
    complete.then(completeNav, completeNav);
  });

  const hmrSupport = () => {
    // when hmr happens, skeleton is initialized to true by default
    // normally, loading asset-grid is part of a navigation event, and the completion of
    // that event triggers a scroll-to-asset, if necessary, when then clears the skeleton.
    // this handler will run the navigation/scroll-to-asset handler when hmr is performed,
    // preventing skeleton from showing after hmr
    if (import.meta && import.meta.hot) {
      const afterApdate = (payload: UpdatePayload) => {
        const assetGridUpdate = payload.updates.some(
          (update) => update.path.endsWith('asset-grid.svelte') || update.path.endsWith('assets-store.ts'),
        );

        if (assetGridUpdate) {
          setTimeout(() => {
            const asset = $page.url.searchParams.get('at');
            if (asset) {
              $gridScrollTarget = { at: asset };
              void navigate(
                { targetRoute: 'current', assetId: null, assetGridRouteSearchParams: $gridScrollTarget },
                { replaceState: true, forceNavigate: true },
              );
            } else {
              scrollToTop();
            }
          }, 500);
        }
      };
      import.meta.hot?.on('vite:afterUpdate', afterApdate);
      import.meta.hot?.on('vite:beforeUpdate', (payload) => {
        const assetGridUpdate = payload.updates.some((update) => update.path.endsWith('asset-grid.svelte'));
        if (assetGridUpdate) {
          assetStore.destroy();
        }
      });

      return () => import.meta.hot?.off('vite:afterUpdate', afterApdate);
    }
    return () => void 0;
  };

  const updateIsScrolling = () => (assetStore.scrolling = true);
  // note: don't throttle, debounch, or otherwise do this function async - it causes flicker
  const updateSlidingWindow = () => assetStore.updateSlidingWindow(element?.scrollTop || 0);
  const compensateScrollCallback = ({ delta, top }: { delta?: number; top?: number }) => {
    if (delta) {
      element?.scrollBy(0, delta);
    } else if (top) {
      element?.scrollTo({ top });
    }
  };
  const topSectionResizeObserver: OnResizeCallback = ({ height }) => (assetStore.topSectionHeight = height);

  onMount(() => {
    assetStore.setCompensateScrollCallback(compensateScrollCallback);
    if (!enableRouting) {
      showSkeleton = false;
    }
    const disposeHmr = hmrSupport();
    return () => {
      assetStore.setCompensateScrollCallback();
      disposeHmr();
    };
  });

  const getMaxScrollPercent = () => {
    const totalHeight = assetStore.timelineHeight + bottomSectionHeight + assetStore.topSectionHeight;
    return (totalHeight - assetStore.viewportHeight) / totalHeight;
  };

  const getMaxScroll = () => {
    if (!element || !timelineElement) {
      return 0;
    }
    return assetStore.topSectionHeight + bottomSectionHeight + (timelineElement.clientHeight - element.clientHeight);
  };

  const scrollToBucketAndOffset = (bucket: AssetBucket, bucketScrollPercent: number) => {
    const topOffset = bucket.top;
    const maxScrollPercent = getMaxScrollPercent();
    const delta = bucket.bucketHeight * bucketScrollPercent;
    const scrollTop = (topOffset + delta) * maxScrollPercent;

    if (element) {
      element.scrollTop = scrollTop;
    }
  };

  // note: don't throttle, debounch, or otherwise make this function async - it causes flicker
  const onScrub: ScrubberListener = (
    bucketDate: string | undefined,
    scrollPercent: number,
    bucketScrollPercent: number,
  ) => {
    if (!bucketDate || assetStore.timelineHeight < assetStore.viewportHeight * 2) {
      // edge case - scroll limited due to size of content, must adjust - use use the overall percent instead
      const maxScroll = getMaxScroll();
      const offset = maxScroll * scrollPercent;
      if (!element) {
        return;
      }
      element.scrollTop = offset;
    } else {
      const bucket = assetStore.buckets.find((b) => b.bucketDate === bucketDate);
      if (!bucket) {
        return;
      }
      scrollToBucketAndOffset(bucket, bucketScrollPercent);
    }
  };

  // note: don't throttle, debounch, or otherwise make this function async - it causes flicker
  const handleTimelineScroll = () => {
    leadout = false;

    if (!element) {
      return;
    }

    if (assetStore.timelineHeight < assetStore.viewportHeight * 2) {
      // edge case - scroll limited due to size of content, must adjust -  use the overall percent instead
      const maxScroll = getMaxScroll();
      scrubOverallPercent = Math.min(1, element.scrollTop / maxScroll);

      scrubBucket = undefined;
      scrubBucketPercent = 0;
    } else {
      let top = element.scrollTop;
      if (top < assetStore.topSectionHeight) {
        // in the lead-in area
        scrubBucket = undefined;
        scrubBucketPercent = 0;
        const maxScroll = getMaxScroll();

        scrubOverallPercent = Math.min(1, element.scrollTop / maxScroll);
        return;
      }

      let maxScrollPercent = getMaxScrollPercent();
      let found = false;

      const bucketsLength = assetStore.buckets.length;
      for (let i = -1; i < bucketsLength + 1; i++) {
        let bucket: { bucketDate: string | undefined } | undefined;
        let bucketHeight = 0;
        if (i === -1) {
          // lead-in
          bucketHeight = assetStore.topSectionHeight;
        } else if (i === bucketsLength) {
          // lead-out
          bucketHeight = bottomSectionHeight;
        } else {
          bucket = assetStore.buckets[i];
          bucketHeight = assetStore.buckets[i].bucketHeight;
        }

        let next = top - bucketHeight * maxScrollPercent;
        // instead of checking for < 0, add a little wiggle room for subpixel resolution
        if (next < -1 && bucket) {
          scrubBucket = bucket;

          // allowing next to be at least 1 may cause percent to go negative, so ensure positive percentage
          scrubBucketPercent = Math.max(0, top / (bucketHeight * maxScrollPercent));

          // compensate for lost precision/rouding errors advance to the next bucket, if present
          if (scrubBucketPercent > 0.9999 && i + 1 < bucketsLength - 1) {
            scrubBucket = assetStore.buckets[i + 1];
            scrubBucketPercent = 0;
          }

          found = true;
          break;
        }
        top = next;
      }
      if (!found) {
        leadout = true;
        scrubBucket = undefined;
        scrubBucketPercent = 0;
        scrubOverallPercent = 1;
      }
    }
  };

  const trashOrDelete = async (force: boolean = false) => {
    isShowDeleteConfirmation = false;
    await deleteAssets(!(isTrashEnabled && !force), (assetIds) => assetStore.removeAssets(assetIds), idsSelectedAssets);
    assetInteraction.clearMultiselect();
  };

  const onDelete = () => {
    const hasTrashedAsset = assetInteraction.selectedAssets.some((asset) => asset.isTrashed);

    if ($showDeleteModal && (!isTrashEnabled || hasTrashedAsset)) {
      isShowDeleteConfirmation = true;
      return;
    }
    handlePromiseError(trashOrDelete(hasTrashedAsset));
  };

  const onForceDelete = () => {
    if ($showDeleteModal) {
      isShowDeleteConfirmation = true;
      return;
    }
    handlePromiseError(trashOrDelete(true));
  };

  const onStackAssets = async () => {
    const result = await stackAssets(assetInteraction.selectedAssets);

    updateStackedAssetInTimeline(assetStore, result);

    onEscape();
  };

  const toggleArchive = async () => {
    await archiveAssets(assetInteraction.selectedAssets, !assetInteraction.isAllArchived);
    assetStore.updateAssets(assetInteraction.selectedAssets);
    deselectAllAssets();
  };

  const handleSelectAsset = (asset: AssetResponseDto) => {
    if (!assetStore.albumAssets.has(asset.id)) {
      assetInteraction.selectAsset(asset);
    }
  };

  const handlePrevious = async () => {
    const previousAsset = await assetStore.getPreviousAsset($viewingAsset);

    if (previousAsset) {
      const preloadAsset = await assetStore.getPreviousAsset(previousAsset);
      assetViewingStore.setAsset(previousAsset, preloadAsset ? [preloadAsset] : []);
      await navigate({ targetRoute: 'current', assetId: previousAsset.id });
    }

    return !!previousAsset;
  };

  const handleNext = async () => {
    const nextAsset = await assetStore.getNextAsset($viewingAsset);

    if (nextAsset) {
      const preloadAsset = await assetStore.getNextAsset(nextAsset);
      assetViewingStore.setAsset(nextAsset, preloadAsset ? [preloadAsset] : []);
      await navigate({ targetRoute: 'current', assetId: nextAsset.id });
    }

    return !!nextAsset;
  };

  const handleRandom = async () => {
    const randomAsset = await assetStore.getRandomAsset();

    if (randomAsset) {
      const preloadAsset = await assetStore.getNextAsset(randomAsset);
      assetViewingStore.setAsset(randomAsset, preloadAsset ? [preloadAsset] : []);
      await navigate({ targetRoute: 'current', assetId: randomAsset.id });
    }

    return randomAsset;
  };

  const handleClose = async ({ asset }: { asset: AssetResponseDto }) => {
    assetViewingStore.showAssetViewer(false);
    showSkeleton = true;
    $gridScrollTarget = { at: asset.id };
    await navigate({ targetRoute: 'current', assetId: null, assetGridRouteSearchParams: $gridScrollTarget });
  };

  const handlePreAction = async (action: Action) => {
    switch (action.type) {
      case removeAction:
      case AssetAction.TRASH:
      case AssetAction.RESTORE:
      case AssetAction.DELETE:
      case AssetAction.ARCHIVE: {
        // find the next asset to show or close the viewer
        // eslint-disable-next-line @typescript-eslint/no-unused-expressions
        (await handleNext()) || (await handlePrevious()) || (await handleClose({ asset: action.asset }));

        // delete after find the next one
        assetStore.removeAssets([action.asset.id]);
        break;
      }
    }
  };
  const handleAction = (action: Action) => {
    switch (action.type) {
      case AssetAction.ARCHIVE:
      case AssetAction.UNARCHIVE:
      case AssetAction.FAVORITE:
      case AssetAction.UNFAVORITE: {
        assetStore.updateAssets([action.asset]);
        break;
      }

      case AssetAction.ADD: {
        assetStore.addAssets([action.asset]);
        break;
      }

      case AssetAction.UNSTACK: {
        updateUnstackedAssetInTimeline(assetStore, action.assets);
      }
    }
  };

  let lastAssetMouseEvent: AssetResponseDto | null = $state(null);

  let shiftKeyIsDown = $state(false);

  const deselectAllAssets = () => {
    cancelMultiselect(assetInteraction);
  };

  const onKeyDown = (event: KeyboardEvent) => {
    if (searchStore.isSearchEnabled) {
      return;
    }

    if (event.key === 'Shift') {
      event.preventDefault();
      shiftKeyIsDown = true;
    }
  };

  const onKeyUp = (event: KeyboardEvent) => {
    if (searchStore.isSearchEnabled) {
      return;
    }

    if (event.key === 'Shift') {
      event.preventDefault();
      shiftKeyIsDown = false;
    }
  };

  const handleSelectAssetCandidates = (asset: AssetResponseDto | null) => {
    if (asset) {
      selectAssetCandidates(asset);
    }
    lastAssetMouseEvent = asset;
  };

  const handleGroupSelect = (assetStore: AssetStore, group: string, assets: AssetResponseDto[]) => {
    if (assetInteraction.selectedGroup.has(group)) {
      assetInteraction.removeGroupFromMultiselectGroup(group);
      for (const asset of assets) {
        assetInteraction.removeAssetFromMultiselectGroup(asset.id);
      }
    } else {
      assetInteraction.addGroupToMultiselectGroup(group);
      for (const asset of assets) {
        handleSelectAsset(asset);
      }
    }

    if (assetStore.getAssets().length == assetInteraction.selectedAssets.length) {
      isSelectingAllAssets.set(true);
    } else {
      isSelectingAllAssets.set(false);
    }
  };

  const handleSelectAssets = async (asset: AssetResponseDto) => {
    if (!asset) {
      return;
    }
    onSelect(asset);

    if (singleSelect && element) {
      element.scrollTop = 0;
      return;
    }

    const rangeSelection = assetInteraction.assetSelectionCandidates.length > 0;
    const deselect = assetInteraction.hasSelectedAsset(asset.id);

    // Select/deselect already loaded assets
    if (deselect) {
      for (const candidate of assetInteraction.assetSelectionCandidates) {
        assetInteraction.removeAssetFromMultiselectGroup(candidate.id);
      }
      assetInteraction.removeAssetFromMultiselectGroup(asset.id);
    } else {
      for (const candidate of assetInteraction.assetSelectionCandidates) {
        handleSelectAsset(candidate);
      }
      handleSelectAsset(asset);
    }

    assetInteraction.clearAssetSelectionCandidates();

    if (assetInteraction.assetSelectionStart && rangeSelection) {
      let startBucket = assetStore.getBucketIndexByAssetId(assetInteraction.assetSelectionStart.id);
      let endBucket = assetStore.getBucketIndexByAssetId(asset.id);

      if (startBucket === null || endBucket === null) {
        return;
      }

      // Select/deselect assets in range (start,end]
      let started = false;
      for (const bucket of assetStore.buckets) {
        if (bucket === startBucket) {
          started = true;
        }
        if (bucket === endBucket) {
          break;
        }
        if (started) {
          await assetStore.loadBucket(bucket.bucketDate);
          for (const asset of bucket.getAssets()) {
            if (deselect) {
              assetInteraction.removeAssetFromMultiselectGroup(asset.id);
            } else {
              handleSelectAsset(asset);
            }
          }
        }
      }

      // Update date group selection
      started = false;
      for (const bucket of assetStore.buckets) {
        if (bucket === startBucket) {
          started = true;
        }
        if (bucket === endBucket) {
          break;
        }

        // Split bucket into date groups and check each group
        for (const dateGroup of bucket.dateGroups) {
          const dateGroupTitle = dateGroup.groupTitle;
          if (dateGroup.getAssets().every((a) => assetInteraction.hasSelectedAsset(a.id))) {
            assetInteraction.addGroupToMultiselectGroup(dateGroupTitle);
          } else {
            assetInteraction.removeGroupFromMultiselectGroup(dateGroupTitle);
          }
        }
      }
    }

    assetInteraction.setAssetSelectionStart(deselect ? null : asset);
  };

  const selectAssetCandidates = (endAsset: AssetResponseDto) => {
    if (!shiftKeyIsDown) {
      return;
    }

    const startAsset = assetInteraction.assetSelectionStart;
    if (!startAsset) {
      return;
    }

    const assets = assetsSnapshot(assetStore.getAssets());

    let start = assets.findIndex((a) => a.id === startAsset.id);
    let end = assets.findIndex((a) => a.id === endAsset.id);

    if (start > end) {
      [start, end] = [end, start];
    }

    assetInteraction.setAssetSelectionCandidates(assets.slice(start, end + 1));
  };

  const onSelectStart = (e: Event) => {
    if (assetInteraction.selectionActive && shiftKeyIsDown) {
      e.preventDefault();
    }
  };

<<<<<<< HEAD
=======
  const focusNextAsset = () => focusNext((element) => element.dataset.thumbnailFocusContainer !== undefined, true);
  const focusPreviousAsset = () => focusNext((element) => element.dataset.thumbnailFocusContainer !== undefined, false);

>>>>>>> dccf33af
  let isTrashEnabled = $derived($featureFlags.loaded && $featureFlags.trash);
  let isEmpty = $derived(assetStore.isInitialized && assetStore.buckets.length === 0);
  let idsSelectedAssets = $derived(assetInteraction.selectedAssets.map(({ id }) => id));

  $effect(() => {
    if (isEmpty) {
      assetInteraction.clearMultiselect();
    }
  });

  const setFocusTo = setFocusToInit.bind(undefined, scrollToAsset, assetStore);
  const setFocusAsset = setFocusAssetInit.bind(undefined, scrollToAsset);

  let shortcutList = $derived(
    (() => {
      if (searchStore.isSearchEnabled || $showAssetViewer) {
        return [];
      }

      const shortcuts: ShortcutOptions[] = [
        { shortcut: { key: 'Escape' }, onShortcut: onEscape },
        { shortcut: { key: '?', shift: true }, onShortcut: () => (showShortcuts = !showShortcuts) },
        { shortcut: { key: '/' }, onShortcut: () => goto(AppRoute.EXPLORE) },
        { shortcut: { key: 'A', ctrl: true }, onShortcut: () => selectAllAssets(assetStore, assetInteraction) },
        { shortcut: { key: 'ArrowRight' }, onShortcut: focusNextAsset },
        { shortcut: { key: 'ArrowLeft' }, onShortcut: focusPreviousAsset },
        { shortcut: { key: 'D' }, onShortcut: () => setFocusTo('next', 'day') },
        { shortcut: { key: 'D', shift: true }, onShortcut: () => setFocusTo('previous', 'day') },
        { shortcut: { key: 'M' }, onShortcut: () => setFocusTo('next', 'month') },
        { shortcut: { key: 'M', shift: true }, onShortcut: () => setFocusTo('previous', 'month') },
        { shortcut: { key: 'Y' }, onShortcut: () => setFocusTo('next', 'year') },
        { shortcut: { key: 'Y', shift: true }, onShortcut: () => setFocusTo('previous', 'year') },
        { shortcut: { key: 'G' }, onShortcut: () => (isShowSelectDate = true) },
      ];

      if (assetInteraction.selectionActive) {
        shortcuts.push(
          { shortcut: { key: 'Delete' }, onShortcut: onDelete },
          { shortcut: { key: 'Delete', shift: true }, onShortcut: onForceDelete },
          { shortcut: { key: 'D', ctrl: true }, onShortcut: () => deselectAllAssets() },
          { shortcut: { key: 's' }, onShortcut: () => onStackAssets() },
          { shortcut: { key: 'a', shift: true }, onShortcut: toggleArchive },
        );
      }

      return shortcuts;
    })(),
  );

  $effect(() => {
    if (!lastAssetMouseEvent) {
      assetInteraction.clearAssetSelectionCandidates();
    }
  });

  $effect(() => {
    if (!shiftKeyIsDown) {
      assetInteraction.clearAssetSelectionCandidates();
    }
  });

  $effect(() => {
    if (shiftKeyIsDown && lastAssetMouseEvent) {
      selectAssetCandidates(lastAssetMouseEvent);
    }
  });
</script>

<svelte:window onkeydown={onKeyDown} onkeyup={onKeyUp} onselectstart={onSelectStart} use:shortcuts={shortcutList} />

{#if isShowDeleteConfirmation}
  <DeleteAssetDialog
    size={idsSelectedAssets.length}
    onCancel={() => (isShowDeleteConfirmation = false)}
    onConfirm={() => handlePromiseError(trashOrDelete(true))}
  />
{/if}

{#if showShortcuts}
  <ShowShortcuts onClose={() => (showShortcuts = !showShortcuts)} />
{/if}

{#if isShowSelectDate}
  <SelectDate
    initialDate={DateTime.now()}
    onConfirm={async (date: DateTime) => {
      isShowSelectDate = false;
      const asset = await assetStore.getClosestAssetToDate(date);
      if (asset) {
        await setFocusAsset(asset);
      }
    }}
    onCancel={() => (isShowSelectDate = false)}
  />
{/if}

{#if assetStore.buckets.length > 0}
  <Scrubber
    {assetStore}
    height={assetStore.viewportHeight}
    timelineTopOffset={assetStore.topSectionHeight}
    timelineBottomOffset={bottomSectionHeight}
    {leadout}
    {scrubOverallPercent}
    {scrubBucketPercent}
    {scrubBucket}
    {onScrub}
    bind:scrubberWidth
    onScrubKeyDown={(evt) => {
      evt.preventDefault();
      let amount = 50;
      if (shiftKeyIsDown) {
        amount = 500;
      }
      if (evt.key === 'ArrowUp') {
        amount = -amount;
        if (shiftKeyIsDown) {
          element?.scrollBy({ top: amount, behavior: 'smooth' });
        }
      } else if (evt.key === 'ArrowDown') {
        element?.scrollBy({ top: amount, behavior: 'smooth' });
      }
    }}
  />
{/if}

<!-- Right margin MUST be equal to the width of immich-scrubbable-scrollbar -->
<section
  id="asset-grid"
  class={['scrollbar-hidden h-full overflow-y-auto outline-none', { 'm-0': isEmpty }, { 'ml-0': !isEmpty }]}
  style:margin-right={(usingMobileDevice ? 0 : scrubberWidth) + 'px'}
  tabindex="-1"
  bind:clientHeight={assetStore.viewportHeight}
  bind:clientWidth={null, (v) => ((assetStore.viewportWidth = v), updateSlidingWindow())}
  bind:this={element}
  onscroll={() => (handleTimelineScroll(), updateSlidingWindow(), updateIsScrolling())}
>
  <section
    bind:this={timelineElement}
    id="virtual-timeline"
    class:invisible={showSkeleton}
    style:height={assetStore.timelineHeight + 'px'}
  >
    <section
      use:resizeObserver={topSectionResizeObserver}
      class:invisible={showSkeleton}
      style:position="absolute"
      style:left="0"
      style:right="0"
    >
      {@render children?.()}
      {#if isEmpty}
        <!-- (optional) empty placeholder -->
        {@render empty?.()}
      {/if}
    </section>

    {#each assetStore.buckets as bucket (bucket.viewId)}
      {@const display = bucket.intersecting}
      {@const absoluteHeight = bucket.top}

      {#if !bucket.isLoaded}
        <div
          style:height={bucket.bucketHeight + 'px'}
          style:position="absolute"
          style:transform={`translate3d(0,${absoluteHeight}px,0)`}
          style:width="100%"
        >
          <Skeleton height={bucket.bucketHeight - bucket.store.headerHeight} title={bucket.bucketDateFormatted} />
        </div>
      {:else if display}
        <div
          class="bucket"
          style:height={bucket.bucketHeight + 'px'}
          style:position="absolute"
          style:transform={`translate3d(0,${absoluteHeight}px,0)`}
          style:width="100%"
        >
          <AssetDateGroup
            {withStacked}
            {showArchiveIcon}
            {assetInteraction}
            {assetStore}
            {isSelectionMode}
            {singleSelect}
            {bucket}
            onSelect={({ title, assets }) => handleGroupSelect(assetStore, title, assets)}
            onSelectAssetCandidates={handleSelectAssetCandidates}
            onSelectAssets={handleSelectAssets}
          />
        </div>
      {/if}
    {/each}
    <!-- spacer for leadout -->
    <div
      class="h-[60px]"
      style:position="absolute"
      style:left="0"
      style:right="0"
      style:transform={`translate3d(0,${assetStore.timelineHeight}px,0)`}
    ></div>
  </section>
</section>

<Portal target="body">
  {#if $showAssetViewer}
    {#await import('../asset-viewer/asset-viewer.svelte') then { default: AssetViewer }}
      <AssetViewer
        {withStacked}
        asset={$viewingAsset}
        preloadAssets={$preloadAssets}
        {isShared}
        {album}
        {person}
        preAction={handlePreAction}
        onAction={handleAction}
        onPrevious={handlePrevious}
        onNext={handleNext}
        onRandom={handleRandom}
        onClose={handleClose}
      />
    {/await}
  {/if}
</Portal>

<style>
  #asset-grid {
    contain: strict;
    scrollbar-width: none;
  }

  .bucket {
    contain: layout size paint;
    transform-style: flat;
    backface-visibility: hidden;
    transform-origin: center center;
  }
</style><|MERGE_RESOLUTION|>--- conflicted
+++ resolved
@@ -31,8 +31,6 @@
   import SelectDate from '$lib/components/shared-components/select-date.svelte';
   import { DateTime } from 'luxon';
   import {
-    focusNextAsset,
-    focusPreviousAsset,
     setFocusTo as setFocusToInit,
     setFocusToAsset as setFocusAssetInit,
   } from '$lib/components/photos-page/actions/focus-actions';
@@ -623,12 +621,9 @@
     }
   };
 
-<<<<<<< HEAD
-=======
   const focusNextAsset = () => focusNext((element) => element.dataset.thumbnailFocusContainer !== undefined, true);
   const focusPreviousAsset = () => focusNext((element) => element.dataset.thumbnailFocusContainer !== undefined, false);
 
->>>>>>> dccf33af
   let isTrashEnabled = $derived($featureFlags.loaded && $featureFlags.trash);
   let isEmpty = $derived(assetStore.isInitialized && assetStore.buckets.length === 0);
   let idsSelectedAssets = $derived(assetInteraction.selectedAssets.map(({ id }) => id));
