--- conflicted
+++ resolved
@@ -9,11 +9,8 @@
     setFocusTo as setFocusToInit,
   } from '$lib/components/photos-page/actions/focus-actions';
   import Skeleton from '$lib/components/photos-page/skeleton.svelte';
-<<<<<<< HEAD
   import ChangeDate from '$lib/components/shared-components/change-date.svelte';
-=======
   import Scrubber from '$lib/components/shared-components/scrubber/scrubber.svelte';
->>>>>>> cd03d0c0
   import { AppRoute, AssetAction } from '$lib/constants';
   import { albumMapViewManager } from '$lib/managers/album-view-map.manager.svelte';
   import { modalManager } from '$lib/managers/modal-manager.svelte';
