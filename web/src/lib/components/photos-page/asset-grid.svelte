<script lang="ts">
  import { afterNavigate, beforeNavigate, goto } from '$app/navigation';
  import { page } from '$app/stores';
  import { resizeObserver, type OnResizeCallback } from '$lib/actions/resize-observer';
  import { shortcuts, type ShortcutOptions } from '$lib/actions/shortcut';
  import type { Action } from '$lib/components/asset-viewer/actions/action';
  import {
    setFocusToAsset as setFocusAssetInit,
    setFocusTo as setFocusToInit,
  } from '$lib/components/photos-page/actions/focus-actions';
  import Skeleton from '$lib/components/photos-page/skeleton.svelte';
  import ChangeDate from '$lib/components/shared-components/change-date.svelte';
  import Scrubber from '$lib/components/shared-components/scrubber/scrubber.svelte';
  import { AppRoute, AssetAction } from '$lib/constants';
  import { albumMapViewManager } from '$lib/managers/album-view-map.manager.svelte';
  import { authManager } from '$lib/managers/auth-manager.svelte';
  import { modalManager } from '$lib/managers/modal-manager.svelte';
  import ShortcutsModal from '$lib/modals/ShortcutsModal.svelte';
  import type { AssetInteraction } from '$lib/stores/asset-interaction.svelte';
  import { assetViewingStore } from '$lib/stores/asset-viewing.store';
  import {
    AssetBucket,
    assetsSnapshot,
    AssetStore,
    isSelectingAllAssets,
    type TimelineAsset,
  } from '$lib/stores/assets-store.svelte';
  import { mobileDevice } from '$lib/stores/mobile-device.svelte';
  import { showDeleteModal } from '$lib/stores/preferences.store';
  import { searchStore } from '$lib/stores/search.svelte';
  import { featureFlags } from '$lib/stores/server-config.store';
  import { handlePromiseError } from '$lib/utils';
  import { deleteAssets, updateStackedAssetInTimeline, updateUnstackedAssetInTimeline } from '$lib/utils/actions';
  import { archiveAssets, cancelMultiselect, selectAllAssets, stackAssets } from '$lib/utils/asset-utils';
  import { moveFocus } from '$lib/utils/focus-util';
  import { navigate } from '$lib/utils/navigation';
  import { type ScrubberListener } from '$lib/utils/timeline-util';
<<<<<<< HEAD
  import type { AlbumResponseDto, AssetResponseDto, PersonResponseDto } from '@immich/sdk';
  import { DateTime } from 'luxon';
=======
  import { AssetVisibility, getAssetInfo, type AlbumResponseDto, type PersonResponseDto } from '@immich/sdk';
>>>>>>> 56156b97
  import { onMount, type Snippet } from 'svelte';
  import type { UpdatePayload } from 'vite';
  import Portal from '../shared-components/portal/portal.svelte';
  import AssetDateGroup from './asset-date-group.svelte';
  import DeleteAssetDialog from './delete-asset-dialog.svelte';

  interface Props {
    isSelectionMode?: boolean;
    singleSelect?: boolean;
    /** `true` if this asset grid is responds to navigation events; if `true`, then look at the
     `AssetViewingStore.gridScrollTarget` and load and scroll to the asset specified, and
     additionally, update the page location/url with the asset as the asset-grid is scrolled */
    enableRouting: boolean;
    assetStore: AssetStore;
    assetInteraction: AssetInteraction;
    removeAction?:
      | AssetAction.UNARCHIVE
      | AssetAction.ARCHIVE
      | AssetAction.FAVORITE
      | AssetAction.UNFAVORITE
      | AssetAction.SET_VISIBILITY_TIMELINE
      | null;
    withStacked?: boolean;
    showArchiveIcon?: boolean;
    isShared?: boolean;
    album?: AlbumResponseDto | null;
    person?: PersonResponseDto | null;
    isShowDeleteConfirmation?: boolean;
    onSelect?: (asset: TimelineAsset) => void;
    onEscape?: () => void;
    children?: Snippet;
    empty?: Snippet;
  }

  let {
    isSelectionMode = false,
    singleSelect = false,
    enableRouting,
    assetStore = $bindable(),
    assetInteraction,
    removeAction = null,
    withStacked = false,
    showArchiveIcon = false,
    isShared = false,
    album = null,
    person = null,
    isShowDeleteConfirmation = $bindable(false),
    onSelect = () => {},
    onEscape = () => {},
    children,
    empty,
  }: Props = $props();

  let { isViewing: showAssetViewer, asset: viewingAsset, preloadAssets, gridScrollTarget } = assetViewingStore;

  let element: HTMLElement | undefined = $state();

  let timelineElement: HTMLElement | undefined = $state();
  let showSkeleton = $state(true);
  let isShowSelectDate = $state(false);
  let scrubBucketPercent = $state(0);
  let scrubBucket: { bucketDate: string | undefined } | undefined = $state();
  let scrubOverallPercent: number = $state(0);
  let scrubberWidth = $state(0);

  // 60 is the bottom spacer element at 60px
  let bottomSectionHeight = 60;
  let leadout = $state(false);

  const maxMd = $derived(mobileDevice.maxMd);
  const usingMobileDevice = $derived(mobileDevice.pointerCoarse);

  $effect(() => {
    const layoutOptions = maxMd
      ? {
          rowHeight: 100,
          headerHeight: 32,
        }
      : {
          rowHeight: 235,
          headerHeight: 48,
        };
    assetStore.setLayoutOptions(layoutOptions);
  });

  const scrollTo = (top: number) => {
    element?.scrollTo({ top });
    showSkeleton = false;
  };

  const scrollToTop = () => {
    scrollTo(0);
  };

  const scrollToAsset = async (assetId: string) => {
    try {
      const bucket = await assetStore.findBucketForAsset(assetId);
      if (bucket) {
        const height = bucket.findAssetAbsolutePosition(assetId);
        if (height) {
          scrollTo(height);
          assetStore.updateIntersections();
          return true;
        }
      }
    } catch {
      // ignore errors - asset may not be in the store
    }
    return false;
  };

  const completeNav = async () => {
    const scrollTarget = $gridScrollTarget?.at;
    let scrolled = false;
    if (scrollTarget) {
      scrolled = await scrollToAsset(scrollTarget);
    }
    if (!scrolled) {
      // if the asset is not found, scroll to the top
      scrollToTop();
    }
  };

  beforeNavigate(() => (assetStore.suspendTransitions = true));

  afterNavigate((nav) => {
    const { complete } = nav;
    complete.then(completeNav, completeNav);
  });

  const hmrSupport = () => {
    // when hmr happens, skeleton is initialized to true by default
    // normally, loading asset-grid is part of a navigation event, and the completion of
    // that event triggers a scroll-to-asset, if necessary, when then clears the skeleton.
    // this handler will run the navigation/scroll-to-asset handler when hmr is performed,
    // preventing skeleton from showing after hmr
    if (import.meta && import.meta.hot) {
      const afterApdate = (payload: UpdatePayload) => {
        const assetGridUpdate = payload.updates.some(
          (update) => update.path.endsWith('asset-grid.svelte') || update.path.endsWith('assets-store.ts'),
        );

        if (assetGridUpdate) {
          setTimeout(() => {
            const asset = $page.url.searchParams.get('at');
            if (asset) {
              $gridScrollTarget = { at: asset };
              void navigate(
                { targetRoute: 'current', assetId: null, assetGridRouteSearchParams: $gridScrollTarget },
                { replaceState: true, forceNavigate: true },
              );
            } else {
              scrollToTop();
            }
          }, 500);
        }
      };
      import.meta.hot?.on('vite:afterUpdate', afterApdate);
      import.meta.hot?.on('vite:beforeUpdate', (payload) => {
        const assetGridUpdate = payload.updates.some((update) => update.path.endsWith('asset-grid.svelte'));
        if (assetGridUpdate) {
          assetStore.destroy();
        }
      });

      return () => import.meta.hot?.off('vite:afterUpdate', afterApdate);
    }
    return () => void 0;
  };

  const updateIsScrolling = () => (assetStore.scrolling = true);
  // note: don't throttle, debounch, or otherwise do this function async - it causes flicker
  const updateSlidingWindow = () => assetStore.updateSlidingWindow(element?.scrollTop || 0);
  const compensateScrollCallback = ({ delta, top }: { delta?: number; top?: number }) => {
    if (delta) {
      element?.scrollBy(0, delta);
    } else if (top) {
      element?.scrollTo({ top });
    }
  };
  const topSectionResizeObserver: OnResizeCallback = ({ height }) => (assetStore.topSectionHeight = height);

  onMount(() => {
    assetStore.setCompensateScrollCallback(compensateScrollCallback);
    if (!enableRouting) {
      showSkeleton = false;
    }
    const disposeHmr = hmrSupport();
    return () => {
      assetStore.setCompensateScrollCallback();
      disposeHmr();
    };
  });

  const getMaxScrollPercent = () => {
    const totalHeight = assetStore.timelineHeight + bottomSectionHeight + assetStore.topSectionHeight;
    return (totalHeight - assetStore.viewportHeight) / totalHeight;
  };

  const getMaxScroll = () => {
    if (!element || !timelineElement) {
      return 0;
    }
    return assetStore.topSectionHeight + bottomSectionHeight + (timelineElement.clientHeight - element.clientHeight);
  };

  const scrollToBucketAndOffset = (bucket: AssetBucket, bucketScrollPercent: number) => {
    const topOffset = bucket.top;
    const maxScrollPercent = getMaxScrollPercent();
    const delta = bucket.bucketHeight * bucketScrollPercent;
    const scrollTop = (topOffset + delta) * maxScrollPercent;

    if (element) {
      element.scrollTop = scrollTop;
    }
  };

  // note: don't throttle, debounch, or otherwise make this function async - it causes flicker
  const onScrub: ScrubberListener = (
    bucketDate: string | undefined,
    scrollPercent: number,
    bucketScrollPercent: number,
  ) => {
    if (!bucketDate || assetStore.timelineHeight < assetStore.viewportHeight * 2) {
      // edge case - scroll limited due to size of content, must adjust - use use the overall percent instead
      const maxScroll = getMaxScroll();
      const offset = maxScroll * scrollPercent;
      if (!element) {
        return;
      }
      element.scrollTop = offset;
    } else {
      const bucket = assetStore.buckets.find((b) => b.bucketDate === bucketDate);
      if (!bucket) {
        return;
      }
      scrollToBucketAndOffset(bucket, bucketScrollPercent);
    }
  };

  // note: don't throttle, debounch, or otherwise make this function async - it causes flicker
  const handleTimelineScroll = () => {
    leadout = false;

    if (!element) {
      return;
    }

    if (assetStore.timelineHeight < assetStore.viewportHeight * 2) {
      // edge case - scroll limited due to size of content, must adjust -  use the overall percent instead
      const maxScroll = getMaxScroll();
      scrubOverallPercent = Math.min(1, element.scrollTop / maxScroll);

      scrubBucket = undefined;
      scrubBucketPercent = 0;
    } else {
      let top = element.scrollTop;
      if (top < assetStore.topSectionHeight) {
        // in the lead-in area
        scrubBucket = undefined;
        scrubBucketPercent = 0;
        const maxScroll = getMaxScroll();

        scrubOverallPercent = Math.min(1, element.scrollTop / maxScroll);
        return;
      }

      let maxScrollPercent = getMaxScrollPercent();
      let found = false;

      const bucketsLength = assetStore.buckets.length;
      for (let i = -1; i < bucketsLength + 1; i++) {
        let bucket: { bucketDate: string | undefined } | undefined;
        let bucketHeight = 0;
        if (i === -1) {
          // lead-in
          bucketHeight = assetStore.topSectionHeight;
        } else if (i === bucketsLength) {
          // lead-out
          bucketHeight = bottomSectionHeight;
        } else {
          bucket = assetStore.buckets[i];
          bucketHeight = assetStore.buckets[i].bucketHeight;
        }

        let next = top - bucketHeight * maxScrollPercent;
        // instead of checking for < 0, add a little wiggle room for subpixel resolution
        if (next < -1 && bucket) {
          scrubBucket = bucket;

          // allowing next to be at least 1 may cause percent to go negative, so ensure positive percentage
          scrubBucketPercent = Math.max(0, top / (bucketHeight * maxScrollPercent));

          // compensate for lost precision/rounding errors advance to the next bucket, if present
          if (scrubBucketPercent > 0.9999 && i + 1 < bucketsLength - 1) {
            scrubBucket = assetStore.buckets[i + 1];
            scrubBucketPercent = 0;
          }

          found = true;
          break;
        }
        top = next;
      }
      if (!found) {
        leadout = true;
        scrubBucket = undefined;
        scrubBucketPercent = 0;
        scrubOverallPercent = 1;
      }
    }
  };

  const trashOrDelete = async (force: boolean = false) => {
    isShowDeleteConfirmation = false;
    await deleteAssets(!(isTrashEnabled && !force), (assetIds) => assetStore.removeAssets(assetIds), idsSelectedAssets);
    assetInteraction.clearMultiselect();
  };

  const onDelete = () => {
    const hasTrashedAsset = assetInteraction.selectedAssets.some((asset) => asset.isTrashed);

    if ($showDeleteModal && (!isTrashEnabled || hasTrashedAsset)) {
      isShowDeleteConfirmation = true;
      return;
    }
    handlePromiseError(trashOrDelete(hasTrashedAsset));
  };

  const onForceDelete = () => {
    if ($showDeleteModal) {
      isShowDeleteConfirmation = true;
      return;
    }
    handlePromiseError(trashOrDelete(true));
  };

  const onStackAssets = async () => {
    const result = await stackAssets(assetInteraction.selectedAssets);

    updateStackedAssetInTimeline(assetStore, result);

    onEscape();
  };

  const toggleArchive = async () => {
    await archiveAssets(
      assetInteraction.selectedAssets,
      assetInteraction.isAllArchived ? AssetVisibility.Timeline : AssetVisibility.Archive,
    );
    assetStore.updateAssets(assetInteraction.selectedAssets);
    deselectAllAssets();
  };

<<<<<<< HEAD
  const handleSelectAsset = (asset: AssetResponseDto) => {
=======
  const focusElement = () => {
    if (document.activeElement === document.body) {
      element?.focus();
    }
  };

  const handleSelectAsset = (asset: TimelineAsset) => {
>>>>>>> 56156b97
    if (!assetStore.albumAssets.has(asset.id)) {
      assetInteraction.selectAsset(asset);
    }
  };

  const handlePrevious = async () => {
    const laterAsset = await assetStore.getLaterAsset($viewingAsset);

<<<<<<< HEAD
    if (laterAsset) {
      const preloadAsset = await assetStore.getLaterAsset(laterAsset);
      assetViewingStore.setAsset(laterAsset, preloadAsset ? [preloadAsset] : []);
      await navigate({ targetRoute: 'current', assetId: laterAsset.id });
=======
    if (previousAsset) {
      const preloadAsset = await assetStore.getPreviousAsset(previousAsset);
      const asset = await getAssetInfo({ id: previousAsset.id, key: authManager.key });
      assetViewingStore.setAsset(asset, preloadAsset ? [preloadAsset] : []);
      await navigate({ targetRoute: 'current', assetId: previousAsset.id });
>>>>>>> 56156b97
    }

    return !!laterAsset;
  };

  const handleNext = async () => {
<<<<<<< HEAD
    const earlierAsset = await assetStore.getEarlierAsset($viewingAsset);
    if (earlierAsset) {
      const preloadAsset = await assetStore.getEarlierAsset(earlierAsset);
      assetViewingStore.setAsset(earlierAsset, preloadAsset ? [preloadAsset] : []);
      await navigate({ targetRoute: 'current', assetId: earlierAsset.id });
=======
    const nextAsset = await assetStore.getNextAsset($viewingAsset);
    if (nextAsset) {
      const preloadAsset = await assetStore.getNextAsset(nextAsset);
      const asset = await getAssetInfo({ id: nextAsset.id, key: authManager.key });
      assetViewingStore.setAsset(asset, preloadAsset ? [preloadAsset] : []);
      await navigate({ targetRoute: 'current', assetId: nextAsset.id });
>>>>>>> 56156b97
    }

    return !!earlierAsset;
  };

  const handleRandom = async () => {
    const randomAsset = await assetStore.getRandomAsset();

    if (randomAsset) {
      const preloadAsset = await assetStore.getNextAsset(randomAsset);
      const asset = await getAssetInfo({ id: randomAsset.id, key: authManager.key });
      assetViewingStore.setAsset(asset, preloadAsset ? [preloadAsset] : []);
      await navigate({ targetRoute: 'current', assetId: randomAsset.id });
      return asset;
    }
  };

  const handleClose = async (asset: { id: string }) => {
    assetViewingStore.showAssetViewer(false);
    showSkeleton = true;
    $gridScrollTarget = { at: asset.id };
    await navigate({ targetRoute: 'current', assetId: null, assetGridRouteSearchParams: $gridScrollTarget });
  };

  const handlePreAction = async (action: Action) => {
    switch (action.type) {
      case removeAction:
      case AssetAction.TRASH:
      case AssetAction.RESTORE:
      case AssetAction.DELETE:
      case AssetAction.ARCHIVE:
      case AssetAction.SET_VISIBILITY_LOCKED:
      case AssetAction.SET_VISIBILITY_TIMELINE: {
        // find the next asset to show or close the viewer
        // eslint-disable-next-line @typescript-eslint/no-unused-expressions
        (await handleNext()) || (await handlePrevious()) || (await handleClose(action.asset));

        // delete after find the next one
        assetStore.removeAssets([action.asset.id]);
        break;
      }
    }
  };
  const handleAction = (action: Action) => {
    switch (action.type) {
      case AssetAction.ARCHIVE:
      case AssetAction.UNARCHIVE:
      case AssetAction.FAVORITE:
      case AssetAction.UNFAVORITE: {
        assetStore.updateAssets([action.asset]);
        break;
      }

      case AssetAction.ADD: {
        assetStore.addAssets([action.asset]);
        break;
      }

      case AssetAction.UNSTACK: {
        updateUnstackedAssetInTimeline(assetStore, action.assets);
        break;
      }
    }
  };

  let lastAssetMouseEvent: TimelineAsset | null = $state(null);

  let shiftKeyIsDown = $state(false);

  const deselectAllAssets = () => {
    cancelMultiselect(assetInteraction);
  };

  const onKeyDown = (event: KeyboardEvent) => {
    if (searchStore.isSearchEnabled) {
      return;
    }

    if (event.key === 'Shift') {
      event.preventDefault();
      shiftKeyIsDown = true;
    }
  };

  const onKeyUp = (event: KeyboardEvent) => {
    if (searchStore.isSearchEnabled) {
      return;
    }

    if (event.key === 'Shift') {
      event.preventDefault();
      shiftKeyIsDown = false;
    }
  };

  const handleSelectAssetCandidates = (asset: TimelineAsset | null) => {
    if (asset) {
      selectAssetCandidates(asset);
    }
    lastAssetMouseEvent = asset;
  };

  const handleGroupSelect = (assetStore: AssetStore, group: string, assets: TimelineAsset[]) => {
    if (assetInteraction.selectedGroup.has(group)) {
      assetInteraction.removeGroupFromMultiselectGroup(group);
      for (const asset of assets) {
        assetInteraction.removeAssetFromMultiselectGroup(asset.id);
      }
    } else {
      assetInteraction.addGroupToMultiselectGroup(group);
      for (const asset of assets) {
        handleSelectAsset(asset);
      }
    }

    if (assetStore.getAssets().length == assetInteraction.selectedAssets.length) {
      isSelectingAllAssets.set(true);
    } else {
      isSelectingAllAssets.set(false);
    }
  };

  const handleSelectAssets = async (asset: TimelineAsset) => {
    if (!asset) {
      return;
    }
    onSelect(asset);

    if (singleSelect && element) {
      element.scrollTop = 0;
      return;
    }

    const rangeSelection = assetInteraction.assetSelectionCandidates.length > 0;
    const deselect = assetInteraction.hasSelectedAsset(asset.id);

    // Select/deselect already loaded assets
    if (deselect) {
      for (const candidate of assetInteraction.assetSelectionCandidates) {
        assetInteraction.removeAssetFromMultiselectGroup(candidate.id);
      }
      assetInteraction.removeAssetFromMultiselectGroup(asset.id);
    } else {
      for (const candidate of assetInteraction.assetSelectionCandidates) {
        handleSelectAsset(candidate);
      }
      handleSelectAsset(asset);
    }

    assetInteraction.clearAssetSelectionCandidates();

    if (assetInteraction.assetSelectionStart && rangeSelection) {
      let startBucket = assetStore.getBucketIndexByAssetId(assetInteraction.assetSelectionStart.id);
      let endBucket = assetStore.getBucketIndexByAssetId(asset.id);

      if (startBucket === null || endBucket === null) {
        return;
      }

      // Select/deselect assets in range (start,end]
      let started = false;
      for (const bucket of assetStore.buckets) {
        if (bucket === startBucket) {
          started = true;
        }
        if (bucket === endBucket) {
          break;
        }
        if (started) {
          await assetStore.loadBucket(bucket.bucketDate);
          for (const asset of bucket.getAssets()) {
            if (deselect) {
              assetInteraction.removeAssetFromMultiselectGroup(asset.id);
            } else {
              handleSelectAsset(asset);
            }
          }
        }
      }

      // Update date group selection
      started = false;
      for (const bucket of assetStore.buckets) {
        if (bucket === startBucket) {
          started = true;
        }
        if (bucket === endBucket) {
          break;
        }

        // Split bucket into date groups and check each group
        for (const dateGroup of bucket.dateGroups) {
          const dateGroupTitle = dateGroup.groupTitle;
          if (dateGroup.getAssets().every((a) => assetInteraction.hasSelectedAsset(a.id))) {
            assetInteraction.addGroupToMultiselectGroup(dateGroupTitle);
          } else {
            assetInteraction.removeGroupFromMultiselectGroup(dateGroupTitle);
          }
        }
      }
    }

    assetInteraction.setAssetSelectionStart(deselect ? null : asset);
  };

  const selectAssetCandidates = (endAsset: TimelineAsset) => {
    if (!shiftKeyIsDown) {
      return;
    }

    const startAsset = assetInteraction.assetSelectionStart;
    if (!startAsset) {
      return;
    }

    const assets = assetsSnapshot(assetStore.getAssets());

    let start = assets.findIndex((a) => a.id === startAsset.id);
    let end = assets.findIndex((a) => a.id === endAsset.id);

    if (start > end) {
      [start, end] = [end, start];
    }

    assetInteraction.setAssetSelectionCandidates(assets.slice(start, end + 1));
  };

  const onSelectStart = (e: Event) => {
    if (assetInteraction.selectionActive && shiftKeyIsDown) {
      e.preventDefault();
    }
  };

  const focusNextAsset = () => moveFocus((element) => element.dataset.thumbnailFocusContainer !== undefined, 'next');
  const focusPreviousAsset = () =>
    moveFocus((element) => element.dataset.thumbnailFocusContainer !== undefined, 'previous');

  let isTrashEnabled = $derived($featureFlags.loaded && $featureFlags.trash);
  let isEmpty = $derived(assetStore.isInitialized && assetStore.buckets.length === 0);
  let idsSelectedAssets = $derived(assetInteraction.selectedAssets.map(({ id }) => id));
  let isShortcutModalOpen = false;

  const handleOpenShortcutModal = async () => {
    if (isShortcutModalOpen) {
      return;
    }

    isShortcutModalOpen = true;
    await modalManager.show(ShortcutsModal, {});
    isShortcutModalOpen = false;
  };

  $effect(() => {
    if (isEmpty) {
      assetInteraction.clearMultiselect();
    }
  });

  const setFocusTo = setFocusToInit.bind(undefined, scrollToAsset, assetStore);
  const setFocusAsset = setFocusAssetInit.bind(undefined, scrollToAsset);

  let shortcutList = $derived(
    (() => {
      if (searchStore.isSearchEnabled || $showAssetViewer) {
        return [];
      }

      const shortcuts: ShortcutOptions[] = [
        { shortcut: { key: 'Escape' }, onShortcut: onEscape },
        { shortcut: { key: '?', shift: true }, onShortcut: handleOpenShortcutModal },
        { shortcut: { key: '/' }, onShortcut: () => goto(AppRoute.EXPLORE) },
        { shortcut: { key: 'A', ctrl: true }, onShortcut: () => selectAllAssets(assetStore, assetInteraction) },
        { shortcut: { key: 'ArrowRight' }, onShortcut: focusNextAsset },
        { shortcut: { key: 'ArrowLeft' }, onShortcut: focusPreviousAsset },
        { shortcut: { key: 'D' }, onShortcut: () => setFocusTo('earlier', 'day') },
        { shortcut: { key: 'D', shift: true }, onShortcut: () => setFocusTo('later', 'day') },
        { shortcut: { key: 'M' }, onShortcut: () => setFocusTo('earlier', 'month') },
        { shortcut: { key: 'M', shift: true }, onShortcut: () => setFocusTo('later', 'month') },
        { shortcut: { key: 'Y' }, onShortcut: () => setFocusTo('earlier', 'year') },
        { shortcut: { key: 'Y', shift: true }, onShortcut: () => setFocusTo('later', 'year') },
        { shortcut: { key: 'G' }, onShortcut: () => (isShowSelectDate = true) },
      ];

      if (assetInteraction.selectionActive) {
        shortcuts.push(
          { shortcut: { key: 'Delete' }, onShortcut: onDelete },
          { shortcut: { key: 'Delete', shift: true }, onShortcut: onForceDelete },
          { shortcut: { key: 'D', ctrl: true }, onShortcut: () => deselectAllAssets() },
          { shortcut: { key: 's' }, onShortcut: () => onStackAssets() },
          { shortcut: { key: 'a', shift: true }, onShortcut: toggleArchive },
        );
      }

      return shortcuts;
    })(),
  );

  $effect(() => {
    if (!lastAssetMouseEvent) {
      assetInteraction.clearAssetSelectionCandidates();
    }
  });

  $effect(() => {
    if (!shiftKeyIsDown) {
      assetInteraction.clearAssetSelectionCandidates();
    }
  });

  $effect(() => {
    if (shiftKeyIsDown && lastAssetMouseEvent) {
      selectAssetCandidates(lastAssetMouseEvent);
    }
  });
</script>

<svelte:window onkeydown={onKeyDown} onkeyup={onKeyUp} onselectstart={onSelectStart} use:shortcuts={shortcutList} />

{#if isShowDeleteConfirmation}
  <DeleteAssetDialog
    size={idsSelectedAssets.length}
    onCancel={() => (isShowDeleteConfirmation = false)}
    onConfirm={() => handlePromiseError(trashOrDelete(true))}
  />
{/if}

{#if isShowSelectDate}
  <ChangeDate
    title="Navigate to Time"
    initialDate={DateTime.now()}
    timezoneInput={false}
    onConfirm={async (dateString: string) => {
      isShowSelectDate = false;
      const date = DateTime.fromISO(dateString).toUTC();
      const asset = await assetStore.getClosestAssetToDate(date);
      if (asset) {
        await setFocusAsset(asset);
      }
    }}
    onCancel={() => (isShowSelectDate = false)}
  />
{/if}

{#if assetStore.buckets.length > 0}
  <Scrubber
    {assetStore}
    height={assetStore.viewportHeight}
    timelineTopOffset={assetStore.topSectionHeight}
    timelineBottomOffset={bottomSectionHeight}
    {leadout}
    {scrubOverallPercent}
    {scrubBucketPercent}
    {scrubBucket}
    {onScrub}
    bind:scrubberWidth
    onScrubKeyDown={(evt) => {
      evt.preventDefault();
      let amount = 50;
      if (shiftKeyIsDown) {
        amount = 500;
      }
      if (evt.key === 'ArrowUp') {
        amount = -amount;
        if (shiftKeyIsDown) {
          element?.scrollBy({ top: amount, behavior: 'smooth' });
        }
      } else if (evt.key === 'ArrowDown') {
        element?.scrollBy({ top: amount, behavior: 'smooth' });
      }
    }}
  />
{/if}

<!-- Right margin MUST be equal to the width of immich-scrubbable-scrollbar -->
<section
  id="asset-grid"
  class={['scrollbar-hidden h-full overflow-y-auto outline-none', { 'm-0': isEmpty }, { 'ms-0': !isEmpty }]}
  style:margin-right={(usingMobileDevice ? 0 : scrubberWidth) + 'px'}
  tabindex="-1"
  bind:clientHeight={assetStore.viewportHeight}
  bind:clientWidth={null, (v) => ((assetStore.viewportWidth = v), updateSlidingWindow())}
  bind:this={element}
  onscroll={() => (handleTimelineScroll(), updateSlidingWindow(), updateIsScrolling())}
>
  <section
    bind:this={timelineElement}
    id="virtual-timeline"
    class:invisible={showSkeleton}
    style:height={assetStore.timelineHeight + 'px'}
  >
    <section
      use:resizeObserver={topSectionResizeObserver}
      class:invisible={showSkeleton}
      style:position="absolute"
      style:left="0"
      style:right="0"
    >
      {@render children?.()}
      {#if isEmpty}
        <!-- (optional) empty placeholder -->
        {@render empty?.()}
      {/if}
    </section>

    {#each assetStore.buckets as bucket (bucket.viewId)}
      {@const display = bucket.intersecting}
      {@const absoluteHeight = bucket.top}

      {#if !bucket.isLoaded}
        <div
          style:height={bucket.bucketHeight + 'px'}
          style:position="absolute"
          style:transform={`translate3d(0,${absoluteHeight}px,0)`}
          style:width="100%"
        >
          <Skeleton height={bucket.bucketHeight - bucket.store.headerHeight} title={bucket.bucketDateFormatted} />
        </div>
      {:else if display}
        <div
          class="bucket"
          style:height={bucket.bucketHeight + 'px'}
          style:position="absolute"
          style:transform={`translate3d(0,${absoluteHeight}px,0)`}
          style:width="100%"
        >
          <AssetDateGroup
            {withStacked}
            {showArchiveIcon}
            {assetInteraction}
            {assetStore}
            {isSelectionMode}
            {singleSelect}
            {bucket}
            onSelect={({ title, assets }) => handleGroupSelect(assetStore, title, assets)}
            onSelectAssetCandidates={handleSelectAssetCandidates}
            onSelectAssets={handleSelectAssets}
          />
        </div>
      {/if}
    {/each}
    <!-- spacer for leadout -->
    <div
      class="h-[60px]"
      style:position="absolute"
      style:left="0"
      style:right="0"
      style:transform={`translate3d(0,${assetStore.timelineHeight}px,0)`}
    ></div>
  </section>
</section>

{#if !albumMapViewManager.isInMapView}
  <Portal target="body">
    {#if $showAssetViewer}
      {#await import('../asset-viewer/asset-viewer.svelte') then { default: AssetViewer }}
        <AssetViewer
          {withStacked}
          asset={$viewingAsset}
          preloadAssets={$preloadAssets}
          {isShared}
          {album}
          {person}
          preAction={handlePreAction}
          onAction={handleAction}
          onPrevious={handlePrevious}
          onNext={handleNext}
          onRandom={handleRandom}
          onClose={handleClose}
        />
      {/await}
    {/if}
  </Portal>
{/if}

<style>
  #asset-grid {
    contain: strict;
    scrollbar-width: none;
  }

  .bucket {
    contain: layout size paint;
    transform-style: flat;
    backface-visibility: hidden;
    transform-origin: center center;
  }
</style><|MERGE_RESOLUTION|>--- conflicted
+++ resolved
@@ -35,12 +35,8 @@
   import { moveFocus } from '$lib/utils/focus-util';
   import { navigate } from '$lib/utils/navigation';
   import { type ScrubberListener } from '$lib/utils/timeline-util';
-<<<<<<< HEAD
-  import type { AlbumResponseDto, AssetResponseDto, PersonResponseDto } from '@immich/sdk';
+  import { AssetVisibility, getAssetInfo, type AlbumResponseDto, type PersonResponseDto } from '@immich/sdk';
   import { DateTime } from 'luxon';
-=======
-  import { AssetVisibility, getAssetInfo, type AlbumResponseDto, type PersonResponseDto } from '@immich/sdk';
->>>>>>> 56156b97
   import { onMount, type Snippet } from 'svelte';
   import type { UpdatePayload } from 'vite';
   import Portal from '../shared-components/portal/portal.svelte';
@@ -395,17 +391,7 @@
     deselectAllAssets();
   };
 
-<<<<<<< HEAD
-  const handleSelectAsset = (asset: AssetResponseDto) => {
-=======
-  const focusElement = () => {
-    if (document.activeElement === document.body) {
-      element?.focus();
-    }
-  };
-
   const handleSelectAsset = (asset: TimelineAsset) => {
->>>>>>> 56156b97
     if (!assetStore.albumAssets.has(asset.id)) {
       assetInteraction.selectAsset(asset);
     }
@@ -414,38 +400,21 @@
   const handlePrevious = async () => {
     const laterAsset = await assetStore.getLaterAsset($viewingAsset);
 
-<<<<<<< HEAD
     if (laterAsset) {
       const preloadAsset = await assetStore.getLaterAsset(laterAsset);
       assetViewingStore.setAsset(laterAsset, preloadAsset ? [preloadAsset] : []);
       await navigate({ targetRoute: 'current', assetId: laterAsset.id });
-=======
-    if (previousAsset) {
-      const preloadAsset = await assetStore.getPreviousAsset(previousAsset);
-      const asset = await getAssetInfo({ id: previousAsset.id, key: authManager.key });
-      assetViewingStore.setAsset(asset, preloadAsset ? [preloadAsset] : []);
-      await navigate({ targetRoute: 'current', assetId: previousAsset.id });
->>>>>>> 56156b97
     }
 
     return !!laterAsset;
   };
 
   const handleNext = async () => {
-<<<<<<< HEAD
     const earlierAsset = await assetStore.getEarlierAsset($viewingAsset);
     if (earlierAsset) {
       const preloadAsset = await assetStore.getEarlierAsset(earlierAsset);
       assetViewingStore.setAsset(earlierAsset, preloadAsset ? [preloadAsset] : []);
       await navigate({ targetRoute: 'current', assetId: earlierAsset.id });
-=======
-    const nextAsset = await assetStore.getNextAsset($viewingAsset);
-    if (nextAsset) {
-      const preloadAsset = await assetStore.getNextAsset(nextAsset);
-      const asset = await getAssetInfo({ id: nextAsset.id, key: authManager.key });
-      assetViewingStore.setAsset(asset, preloadAsset ? [preloadAsset] : []);
-      await navigate({ targetRoute: 'current', assetId: nextAsset.id });
->>>>>>> 56156b97
     }
 
     return !!earlierAsset;
