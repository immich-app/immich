<script lang="ts">
  import { resizeObserver } from '$lib/actions/resize-observer';
  import Icon from '$lib/components/elements/icon.svelte';
  import { AppRoute, QueryParameter } from '$lib/constants';
  import { memoryStore } from '$lib/stores/memory.store.svelte';
  import { getAssetThumbnailUrl, memoryLaneTitle } from '$lib/utils';
  import { getAltText } from '$lib/utils/thumbnail-util';
  import { mdiChevronLeft, mdiChevronRight } from '@mdi/js';
  import { onMount } from 'svelte';
  import { t } from 'svelte-i18n';
  import { fade } from 'svelte/transition';

  let shouldRender = $derived(memoryStore.memories?.length > 0);

  onMount(async () => {
    await memoryStore.initialize();
  });

  let memoryLaneElement: HTMLElement | undefined = $state();
  let offsetWidth = $state(0);
  let innerWidth = $state(0);

  let scrollLeftPosition = $state(0);

  const onScroll = () => {
    scrollLeftPosition = memoryLaneElement?.scrollLeft ?? 0;
  };

  let canScrollLeft = $derived(scrollLeftPosition > 0);
  let canScrollRight = $derived(Math.ceil(scrollLeftPosition) < Math.floor(innerWidth - offsetWidth));

  const scrollBy = 400;
  const scrollLeft = () => memoryLaneElement?.scrollBy({ left: -scrollBy, behavior: 'smooth' });
  const scrollRight = () => memoryLaneElement?.scrollBy({ left: scrollBy, behavior: 'smooth' });
</script>

{#if shouldRender}
  <section
    id="memory-lane"
    bind:this={memoryLaneElement}
    class="relative mt-5 overflow-x-scroll overflow-y-hidden whitespace-nowrap transition-all"
    style="scrollbar-width:none"
    use:resizeObserver={({ width }) => (offsetWidth = width)}
    onscroll={onScroll}
  >
    {#if canScrollLeft || canScrollRight}
      <div class="sticky left-0 z-20">
        {#if canScrollLeft}
          <div class="absolute left-4 top-[6rem] z-20" transition:fade={{ duration: 200 }}>
            <button
              type="button"
              class="rounded-full border border-gray-500 bg-gray-100 p-2 text-gray-500 opacity-50 hover:opacity-100"
              title={$t('previous')}
              aria-label={$t('previous')}
              onclick={scrollLeft}
            >
<<<<<<< HEAD
              <Icon path={mdiChevronLeft} size="36" />
            </button>
=======
              <Icon path={mdiChevronLeft} size="36" ariaLabel={$t('previous')} /></button
            >
>>>>>>> c6ede48e
          </div>
        {/if}
        {#if canScrollRight}
          <div class="absolute right-4 top-[6rem] z-20" transition:fade={{ duration: 200 }}>
            <button
              type="button"
              class="rounded-full border border-gray-500 bg-gray-100 p-2 text-gray-500 opacity-50 hover:opacity-100"
              title={$t('next')}
              aria-label={$t('next')}
              onclick={scrollRight}
            >
<<<<<<< HEAD
              <Icon path={mdiChevronRight} size="36" />
            </button>
=======
              <Icon path={mdiChevronRight} size="36" ariaLabel={$t('next')} /></button
            >
>>>>>>> c6ede48e
          </div>
        {/if}
      </div>
    {/if}
    <div class="inline-block" use:resizeObserver={({ width }) => (innerWidth = width)}>
      {#each memoryStore.memories as memory (memory.id)}
        <a
          class="memory-card relative mr-8 last:mr-0 inline-block aspect-[3/4] md:aspect-[4/3] xl:aspect-video h-[215px] rounded-xl"
          href="{AppRoute.MEMORY}?{QueryParameter.ID}={memory.assets[0].id}"
        >
          <img
            class="h-full w-full rounded-xl object-cover"
            src={getAssetThumbnailUrl(memory.assets[0].id)}
            alt={$t('memory_lane_title', { values: { title: $getAltText(memory.assets[0]) } })}
            draggable="false"
          />
          <p class="absolute bottom-2 left-4 z-10 text-lg text-white">
            {$memoryLaneTitle(memory)}
          </p>
          <div
            class="absolute left-0 top-0 z-0 h-full w-full rounded-xl bg-gradient-to-t from-black/40 via-transparent to-transparent transition-all hover:bg-black/20"
          ></div>
        </a>
      {/each}
    </div>
  </section>
{/if}

<style>
  .memory-card {
    box-shadow:
      rgba(60, 64, 67, 0.3) 0px 1px 2px 0px,
      rgba(60, 64, 67, 0.15) 0px 1px 3px 1px;
  }
</style><|MERGE_RESOLUTION|>--- conflicted
+++ resolved
@@ -54,13 +54,8 @@
               aria-label={$t('previous')}
               onclick={scrollLeft}
             >
-<<<<<<< HEAD
-              <Icon path={mdiChevronLeft} size="36" />
-            </button>
-=======
               <Icon path={mdiChevronLeft} size="36" ariaLabel={$t('previous')} /></button
             >
->>>>>>> c6ede48e
           </div>
         {/if}
         {#if canScrollRight}
@@ -72,13 +67,8 @@
               aria-label={$t('next')}
               onclick={scrollRight}
             >
-<<<<<<< HEAD
-              <Icon path={mdiChevronRight} size="36" />
-            </button>
-=======
               <Icon path={mdiChevronRight} size="36" ariaLabel={$t('next')} /></button
             >
->>>>>>> c6ede48e
           </div>
         {/if}
       </div>
