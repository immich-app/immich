<script lang="ts">
  import { intersectionObserver } from '$lib/actions/intersection-observer';
  import Icon from '$lib/components/elements/icon.svelte';
  import Skeleton from '$lib/components/photos-page/skeleton.svelte';
  import { AssetBucket, type AssetStore, type Viewport } from '$lib/stores/assets-store.svelte';
  import { navigate } from '$lib/utils/navigation';
  import { findTotalOffset, type DateGroup, type ScrollTargetListener } from '$lib/utils/timeline-util';
  import type { AssetResponseDto } from '@immich/sdk';
  import { mdiCheckCircle, mdiCircleOutline } from '@mdi/js';
  import { onDestroy } from 'svelte';
  import { fly } from 'svelte/transition';
  import Thumbnail from '../assets/thumbnail/thumbnail.svelte';
  import { TUNABLES } from '$lib/utils/tunables';
  import { generateId } from '$lib/utils/generate-id';
  import type { AssetInteraction } from '$lib/stores/asset-interaction.svelte';

  export let element: HTMLElement | undefined = undefined;
  export let isSelectionMode = false;
  export let viewport: Viewport;
  export let singleSelect = false;
  export let withStacked = false;
  export let showArchiveIcon = false;
  export let assetGridElement: HTMLElement | undefined = undefined;
  export let renderThumbsAtBottomMargin: string | undefined = undefined;
  export let renderThumbsAtTopMargin: string | undefined = undefined;
  export let assetStore: AssetStore;
  export let bucket: AssetBucket;
  export let assetInteraction: AssetInteraction;

  export let onScrollTarget: ScrollTargetListener | undefined = undefined;
  export let onAssetInGrid: ((asset: AssetResponseDto) => void) | undefined = undefined;
  export let onSelect: ({ title, assets }: { title: string; assets: AssetResponseDto[] }) => void;
  export let onSelectAssets: (asset: AssetResponseDto) => void;
  export let onSelectAssetCandidates: (asset: AssetResponseDto | null) => void;

  const componentId = generateId();
  $: bucketDate = bucket.bucketDate;
  $: dateGroups = bucket.dateGroups;

  const {
    DATEGROUP: { INTERSECTION_ROOT_TOP, INTERSECTION_ROOT_BOTTOM },
  } = TUNABLES;
  /* TODO figure out a way to calculate this*/
  const TITLE_HEIGHT = 51;

  let isMouseOverGroup = false;
  let hoveredDateGroup = '';

  const onClick = (assets: AssetResponseDto[], groupTitle: string, asset: AssetResponseDto) => {
    if (isSelectionMode || assetInteraction.selectionActive) {
      assetSelectHandler(asset, assets, groupTitle);
      return;
    }
    void navigate({ targetRoute: 'current', assetId: asset.id });
  };

  const onRetrieveElement = (dateGroup: DateGroup, asset: AssetResponseDto, element: HTMLElement) => {
    if (assetGridElement && onScrollTarget) {
      const offset = findTotalOffset(element, assetGridElement) - TITLE_HEIGHT;
      onScrollTarget({ bucket, dateGroup, asset, offset });
    }
  };

  const handleSelectGroup = (title: string, assets: AssetResponseDto[]) => onSelect({ title, assets });

  const assetSelectHandler = (asset: AssetResponseDto, assetsInDateGroup: AssetResponseDto[], groupTitle: string) => {
    onSelectAssets(asset);

    // Check if all assets are selected in a group to toggle the group selection's icon
    let selectedAssetsInGroupCount = assetsInDateGroup.filter((asset) =>
      assetInteraction.selectedAssets.has(asset),
    ).length;

    // if all assets are selected in a group, add the group to selected group
    if (selectedAssetsInGroupCount == assetsInDateGroup.length) {
      assetInteraction.addGroupToMultiselectGroup(groupTitle);
    } else {
      assetInteraction.removeGroupFromMultiselectGroup(groupTitle);
    }
  };

  const assetMouseEventHandler = (groupTitle: string, asset: AssetResponseDto | null) => {
    // Show multi select icon on hover on date group
    hoveredDateGroup = groupTitle;

    if (assetInteraction.selectionActive) {
      onSelectAssetCandidates(asset);
    }
  };

  onDestroy(() => {
    assetStore.taskManager.removeAllTasksForComponent(componentId);
  });
</script>

<section id="asset-group-by-date" class="flex flex-wrap gap-x-12" data-bucket-date={bucketDate} bind:this={element}>
  {#each dateGroups as dateGroup, groupIndex (dateGroup.date)}
    {@const display =
      dateGroup.intersecting || !!dateGroup.assets.some((asset) => asset.id === assetStore.pendingScrollAssetId)}
    {@const geometry = dateGroup.geometry!}

    <div
      id="date-group"
      use:intersectionObserver={{
        onIntersect: () => {
          assetStore.taskManager.intersectedDateGroup(componentId, dateGroup, () =>
            assetStore.updateBucketDateGroup(bucket, dateGroup, { intersecting: true }),
          );
        },
        onSeparate: () => {
          assetStore.taskManager.separatedDateGroup(componentId, dateGroup, () =>
            assetStore.updateBucketDateGroup(bucket, dateGroup, { intersecting: false }),
          );
        },
        top: INTERSECTION_ROOT_TOP,
        bottom: INTERSECTION_ROOT_BOTTOM,
        root: assetGridElement,
      }}
      data-display={display}
      data-date-group={dateGroup.date}
      style:height={dateGroup.height + 'px'}
<<<<<<< HEAD
      style:width={geometry.containerWidth + 'px'}
      style:overflow={'clip'}
=======
      style:width={dateGroup.geometry.containerWidth + 'px'}
      style:overflow="clip"
>>>>>>> 3d6a6f77
    >
      {#if !display}
        <Skeleton height={dateGroup.height + 'px'} title={dateGroup.groupTitle} />
      {/if}
      {#if display}
        <!-- Asset Group By Date -->
        <!-- svelte-ignore a11y-no-static-element-interactions -->
        <div
          on:mouseenter={() =>
            assetStore.taskManager.queueScrollSensitiveTask({
              componentId,
              task: () => {
                isMouseOverGroup = true;
                assetMouseEventHandler(dateGroup.groupTitle, null);
              },
            })}
          on:mouseleave={() => {
            assetStore.taskManager.queueScrollSensitiveTask({
              componentId,
              task: () => {
                isMouseOverGroup = false;
                assetMouseEventHandler(dateGroup.groupTitle, null);
              },
            });
          }}
        >
          <!-- Date group title -->
          <div
            class="flex z-[100] sticky top-[-1px] pt-[calc(1.75rem+1px)] pb-5 h-6 place-items-center text-xs font-medium text-immich-fg bg-immich-bg dark:bg-immich-dark-bg dark:text-immich-dark-fg md:text-sm"
            style:width={geometry.containerWidth + 'px'}
          >
            {#if !singleSelect && ((hoveredDateGroup == dateGroup.groupTitle && isMouseOverGroup) || assetInteraction.selectedGroup.has(dateGroup.groupTitle))}
              <div
                transition:fly={{ x: -24, duration: 200, opacity: 0.5 }}
                class="inline-block px-2 hover:cursor-pointer"
                on:click={() => handleSelectGroup(dateGroup.groupTitle, dateGroup.assets)}
                on:keydown={() => handleSelectGroup(dateGroup.groupTitle, dateGroup.assets)}
              >
                {#if assetInteraction.selectedGroup.has(dateGroup.groupTitle)}
                  <Icon path={mdiCheckCircle} size="24" color="#4250af" />
                {:else}
                  <Icon path={mdiCircleOutline} size="24" color="#757575" />
                {/if}
              </div>
            {/if}

            <span class="w-full truncate first-letter:capitalize" title={dateGroup.groupTitle}>
              {dateGroup.groupTitle}
            </span>
          </div>

          <!-- Image grid -->
          <div
            class="relative overflow-clip"
            style:height={geometry.containerHeight + 'px'}
            style:width={geometry.containerWidth + 'px'}
          >
            {#each dateGroup.assets as asset, i (asset.id)}
              <!-- getting these together here in this order is very cache-efficient -->
              {@const top = geometry.getTop(i)}
              {@const left = geometry.getLeft(i)}
              {@const width = geometry.getWidth(i)}
              {@const height = geometry.getHeight(i)}
              <!-- update ASSET_GRID_PADDING-->
              <div
                use:intersectionObserver={{
                  onIntersect: () => onAssetInGrid?.(asset),
                  top: `${-TITLE_HEIGHT}px`,
                  bottom: `${-(viewport.height - TITLE_HEIGHT - 1)}px`,
                  right: `${-(viewport.width - 1)}px`,
                  root: assetGridElement,
                }}
                data-asset-id={asset.id}
                class="absolute"
                style:top={top + 'px'}
                style:left={left + 'px'}
                style:width={width + 'px'}
                style:height={height + 'px'}
              >
                <Thumbnail
                  {dateGroup}
                  {assetStore}
                  intersectionConfig={{
                    root: assetGridElement,
                    bottom: renderThumbsAtBottomMargin,
                    top: renderThumbsAtTopMargin,
                  }}
                  retrieveElement={assetStore.pendingScrollAssetId === asset.id}
                  onRetrieveElement={(element) => onRetrieveElement(dateGroup, asset, element)}
                  showStackedIcon={withStacked}
                  {showArchiveIcon}
                  {asset}
                  {groupIndex}
                  onClick={(asset) => onClick(dateGroup.assets, dateGroup.groupTitle, asset)}
                  onSelect={(asset) => assetSelectHandler(asset, dateGroup.assets, dateGroup.groupTitle)}
                  onMouseEvent={() => assetMouseEventHandler(dateGroup.groupTitle, asset)}
                  selected={assetInteraction.selectedAssets.has(asset) || assetStore.albumAssets.has(asset.id)}
                  selectionCandidate={assetInteraction.assetSelectionCandidates.has(asset)}
                  disabled={assetStore.albumAssets.has(asset.id)}
                  thumbnailWidth={width}
                  thumbnailHeight={height}
                />
              </div>
            {/each}
          </div>
        </div>
      {/if}
    </div>
  {/each}
</section>

<style>
  #asset-group-by-date {
    contain: layout paint style;
  }
</style><|MERGE_RESOLUTION|>--- conflicted
+++ resolved
@@ -119,13 +119,8 @@
       data-display={display}
       data-date-group={dateGroup.date}
       style:height={dateGroup.height + 'px'}
-<<<<<<< HEAD
       style:width={geometry.containerWidth + 'px'}
-      style:overflow={'clip'}
-=======
-      style:width={dateGroup.geometry.containerWidth + 'px'}
       style:overflow="clip"
->>>>>>> 3d6a6f77
     >
       {#if !display}
         <Skeleton height={dateGroup.height + 'px'} title={dateGroup.groupTitle} />
