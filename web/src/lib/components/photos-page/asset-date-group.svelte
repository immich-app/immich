--- conflicted
+++ resolved
@@ -13,11 +13,8 @@
 
   import type { AssetBucket } from '$lib/managers/timeline-manager/asset-bucket.svelte';
   import { uploadAssetsStore } from '$lib/stores/upload';
-<<<<<<< HEAD
   import { t } from 'svelte-i18n';
-=======
   import { flip } from 'svelte/animate';
->>>>>>> e88bd74f
 
   let { isUploading } = uploadAssetsStore;
 
