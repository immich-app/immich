--- conflicted
+++ resolved
@@ -81,14 +81,9 @@
 
         <div
           class="relative overflow-clip"
-<<<<<<< HEAD
           id="skeleton"
           style:height={dateGroup.geometry!.containerHeight + 'px'}
           style:width={dateGroup.geometry!.containerWidth + 'px'}
-=======
-          style:height={dateGroup.geometry.containerHeight + 'px'}
-          style:width={dateGroup.geometry.containerWidth + 'px'}
->>>>>>> 6bf2e8db
           style:visibility={'hidden'}
         ></div>
       </div>
