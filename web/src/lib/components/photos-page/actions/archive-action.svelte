--- conflicted
+++ resolved
@@ -2,11 +2,7 @@
   import CircleIconButton from '$lib/components/elements/buttons/circle-icon-button.svelte';
   import type { OnArchive } from '$lib/utils/actions';
   import { archiveAssets } from '$lib/utils/asset-utils';
-<<<<<<< HEAD
   import { AssetVisibility } from '@immich/sdk';
-=======
-  import { AssetVisibility, Visibility } from '@immich/sdk';
->>>>>>> 56156b97
   import { mdiArchiveArrowDownOutline, mdiArchiveArrowUpOutline, mdiTimerSand } from '@mdi/js';
   import { t } from 'svelte-i18n';
   import MenuOption from '../../shared-components/context-menu/menu-option.svelte';
@@ -28,15 +24,10 @@
   const { clearSelect, getOwnedAssets } = getAssetControlContext();
 
   const handleArchive = async () => {
-<<<<<<< HEAD
-    const isArchived = !unarchive;
-    const assets = [...getOwnedAssets()].filter((asset) => asset.visibility !== AssetVisibility.Archive);
-=======
-    const isArchived = unarchive ? Visibility.Timeline : Visibility.Archive;
+    const isArchived = unarchive ? AssetVisibility.Timeline : AssetVisibility.Archive;
     const assets = [...getOwnedAssets()].filter((asset) => asset.visibility !== isArchived);
->>>>>>> 56156b97
     loading = true;
-    const ids = await archiveAssets(assets, isArchived as unknown as AssetVisibility);
+    const ids = await archiveAssets(assets, isArchived as AssetVisibility);
     if (ids) {
       onArchive?.(ids, isArchived ? AssetVisibility.Archive : AssetVisibility.Timeline);
       clearSelect();
