<script lang="ts">
  import CircleIconButton from '$lib/components/elements/buttons/circle-icon-button.svelte';
  import type { OnArchive } from '$lib/utils/actions';
  import { mdiArchiveArrowDownOutline, mdiArchiveArrowUpOutline, mdiTimerSand } from '@mdi/js';
  import MenuOption from '../../shared-components/context-menu/menu-option.svelte';
  import { getAssetControlContext } from '../asset-select-control-bar.svelte';
<<<<<<< HEAD
  import { archiveAssets } from '$lib/utils/asset-utils';
=======
  import { t } from 'svelte-i18n';
>>>>>>> c6c480c8

  export let onArchive: OnArchive;

  export let menuItem = false;
  export let unarchive = false;

  $: text = unarchive ? $t('unarchive') : $t('archive');
  $: icon = unarchive ? mdiArchiveArrowUpOutline : mdiArchiveArrowDownOutline;

  let loading = false;

  const { clearSelect, getOwnedAssets } = getAssetControlContext();

  const handleArchive = async () => {
    const isArchived = !unarchive;
    const assets = [...getOwnedAssets()].filter((asset) => asset.isArchived !== isArchived);
    loading = true;
    const ids = await archiveAssets(assets, isArchived);
    if (ids) {
      onArchive(ids, isArchived);
<<<<<<< HEAD
=======

      notificationController.show({
        message: `${isArchived ? $t('archived') : $t('unarchived')} ${ids.length}`,
        type: NotificationType.Info,
      });

>>>>>>> c6c480c8
      clearSelect();
    }
    loading = false;
  };
</script>

{#if menuItem}
  <MenuOption {text} {icon} on:click={handleArchive} />
{/if}

{#if !menuItem}
  {#if loading}
    <CircleIconButton title={$t('loading')} icon={mdiTimerSand} />
  {:else}
    <CircleIconButton title={text} {icon} on:click={handleArchive} />
  {/if}
{/if}<|MERGE_RESOLUTION|>--- conflicted
+++ resolved
@@ -4,11 +4,8 @@
   import { mdiArchiveArrowDownOutline, mdiArchiveArrowUpOutline, mdiTimerSand } from '@mdi/js';
   import MenuOption from '../../shared-components/context-menu/menu-option.svelte';
   import { getAssetControlContext } from '../asset-select-control-bar.svelte';
-<<<<<<< HEAD
   import { archiveAssets } from '$lib/utils/asset-utils';
-=======
   import { t } from 'svelte-i18n';
->>>>>>> c6c480c8
 
   export let onArchive: OnArchive;
 
@@ -29,15 +26,6 @@
     const ids = await archiveAssets(assets, isArchived);
     if (ids) {
       onArchive(ids, isArchived);
-<<<<<<< HEAD
-=======
-
-      notificationController.show({
-        message: `${isArchived ? $t('archived') : $t('unarchived')} ${ids.length}`,
-        type: NotificationType.Info,
-      });
-
->>>>>>> c6c480c8
       clearSelect();
     }
     loading = false;
