--- conflicted
+++ resolved
@@ -50,24 +50,6 @@
 
   const handleUnlink = async () => {
     const [still] = [...getOwnedAssets()];
-<<<<<<< HEAD
-    if (still) {
-      const motionId = still.livePhotoVideoId;
-      if (!motionId) {
-        return;
-      }
-      try {
-        loading = true;
-        const stillResponse = await updateAsset({ id: still.id, updateAssetDto: { livePhotoVideoId: null } });
-        const motionResponse = await getAssetInfo({ id: motionId, key: authManager.key });
-        onUnlink({ still: toTimelineAsset(stillResponse), motion: toTimelineAsset(motionResponse) });
-        clearSelect();
-      } catch (error) {
-        handleError(error, $t('errors.unable_to_unlink_motion_video'));
-      } finally {
-        loading = false;
-      }
-=======
     if (!still) {
       return;
     }
@@ -85,7 +67,6 @@
       handleError(error, $t('errors.unable_to_unlink_motion_video'));
     } finally {
       loading = false;
->>>>>>> 9147f39d
     }
   };
 </script>
