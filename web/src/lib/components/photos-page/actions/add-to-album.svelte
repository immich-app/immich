--- conflicted
+++ resolved
@@ -2,12 +2,8 @@
   import MenuOption from '$lib/components/shared-components/context-menu/menu-option.svelte';
   import AlbumPickerModal from '$lib/modals/AlbumPickerModal.svelte';
   import type { OnAddToAlbum } from '$lib/utils/actions';
-<<<<<<< HEAD
   import { addAssetsToAlbum, addAssetsToAlbums } from '$lib/utils/asset-utils';
-=======
-  import { addAssetsToAlbum } from '$lib/utils/asset-utils';
   import { modalManager } from '@immich/ui';
->>>>>>> f27bdf75
   import { mdiImageAlbum, mdiShareVariantOutline } from '@mdi/js';
   import { t } from 'svelte-i18n';
   import { getAssetControlContext } from '../asset-select-control-bar.svelte';
