<script lang="ts">
  import MenuOption from '$lib/components/shared-components/context-menu/menu-option.svelte';
  import {
    NotificationType,
    notificationController,
  } from '$lib/components/shared-components/notification/notification';
  import { getAssetJobIcon, getAssetJobMessage, getAssetJobName } from '$lib/utils';
  import { handleError } from '$lib/utils/handle-error';
  import { AssetJobName, AssetTypeEnum, runAssetJobs } from '@immich/sdk';
  import { getAssetControlContext } from '../asset-select-control-bar.svelte';
  import { t } from 'svelte-i18n';

  export let jobs: AssetJobName[] = [
    AssetJobName.RegenerateThumbnail,
    AssetJobName.RefreshMetadata,
    AssetJobName.TranscodeVideo,
  ];

  const { clearSelect, getOwnedAssets } = getAssetControlContext();

  $: isAllVideos = [...getOwnedAssets()].every((asset) => asset.type === AssetTypeEnum.Video);

  const handleRunJob = async (name: AssetJobName) => {
    try {
      const ids = [...getOwnedAssets()].map(({ id }) => id);
      await runAssetJobs({ assetJobsDto: { assetIds: ids, name } });
      notificationController.show({ message: $getAssetJobMessage(name), type: NotificationType.Info });
      clearSelect();
    } catch (error) {
      handleError(error, $t('errors.unable_to_submit_job'));
    }
  };
</script>

{#each jobs as job}
  {#if isAllVideos || job !== AssetJobName.TranscodeVideo}
<<<<<<< HEAD
    <MenuOption text={$getAssetJobName(job)} icon={getAssetJobIcon(job)} on:click={() => handleRunJob(job)} />
=======
    <MenuOption text={getAssetJobName(job)} icon={getAssetJobIcon(job)} onClick={() => handleRunJob(job)} />
>>>>>>> 42f3b504
  {/if}
{/each}<|MERGE_RESOLUTION|>--- conflicted
+++ resolved
@@ -34,10 +34,6 @@
 
 {#each jobs as job}
   {#if isAllVideos || job !== AssetJobName.TranscodeVideo}
-<<<<<<< HEAD
-    <MenuOption text={$getAssetJobName(job)} icon={getAssetJobIcon(job)} on:click={() => handleRunJob(job)} />
-=======
-    <MenuOption text={getAssetJobName(job)} icon={getAssetJobIcon(job)} onClick={() => handleRunJob(job)} />
->>>>>>> 42f3b504
+    <MenuOption text={$getAssetJobName(job)} icon={getAssetJobIcon(job)} onClick={() => handleRunJob(job)} />
   {/if}
 {/each}