<script lang="ts">
  import MenuOption from '$lib/components/shared-components/context-menu/menu-option.svelte';
  import {
    NotificationType,
    notificationController,
  } from '$lib/components/shared-components/notification/notification';
  import { getAssetJobIcon, getAssetJobMessage, getAssetJobName } from '$lib/utils';
  import { handleError } from '$lib/utils/handle-error';
<<<<<<< HEAD
  import { isTimelineAsset } from '$lib/utils/timeline-util';
  import { AssetJobName, AssetTypeEnum, runAssetJobs, type AssetResponseDto } from '@immich/sdk';
=======
  import { AssetJobName, runAssetJobs } from '@immich/sdk';
>>>>>>> 9147f39d
  import { t } from 'svelte-i18n';
  import { getAssetControlContext } from '../asset-select-control-bar.svelte';

  interface Props {
    jobs?: AssetJobName[];
  }

  let { jobs = [AssetJobName.RegenerateThumbnail, AssetJobName.RefreshMetadata, AssetJobName.TranscodeVideo] }: Props =
    $props();

  const { clearSelect, getOwnedAssets } = getAssetControlContext();

<<<<<<< HEAD
  let isAllVideos = $derived(
    [...getOwnedAssets()].every((asset) =>
      isTimelineAsset(asset) ? asset.isVideo : (asset as AssetResponseDto).type === AssetTypeEnum.Video,
    ),
  );
=======
  const isAllVideos = $derived([...getOwnedAssets()].every((asset) => asset.isVideo));
>>>>>>> 9147f39d

  const handleRunJob = async (name: AssetJobName) => {
    try {
      const ids = [...getOwnedAssets()].map(({ id }) => id);
      await runAssetJobs({ assetJobsDto: { assetIds: ids, name } });
      notificationController.show({ message: $getAssetJobMessage(name), type: NotificationType.Info });
      clearSelect();
    } catch (error) {
      handleError(error, $t('errors.unable_to_submit_job'));
    }
  };
</script>

{#each jobs as job (job)}
  {#if isAllVideos || job !== AssetJobName.TranscodeVideo}
    <MenuOption text={$getAssetJobName(job)} icon={getAssetJobIcon(job)} onClick={() => handleRunJob(job)} />
  {/if}
{/each}<|MERGE_RESOLUTION|>--- conflicted
+++ resolved
@@ -6,12 +6,7 @@
   } from '$lib/components/shared-components/notification/notification';
   import { getAssetJobIcon, getAssetJobMessage, getAssetJobName } from '$lib/utils';
   import { handleError } from '$lib/utils/handle-error';
-<<<<<<< HEAD
-  import { isTimelineAsset } from '$lib/utils/timeline-util';
-  import { AssetJobName, AssetTypeEnum, runAssetJobs, type AssetResponseDto } from '@immich/sdk';
-=======
   import { AssetJobName, runAssetJobs } from '@immich/sdk';
->>>>>>> 9147f39d
   import { t } from 'svelte-i18n';
   import { getAssetControlContext } from '../asset-select-control-bar.svelte';
 
@@ -24,15 +19,7 @@
 
   const { clearSelect, getOwnedAssets } = getAssetControlContext();
 
-<<<<<<< HEAD
-  let isAllVideos = $derived(
-    [...getOwnedAssets()].every((asset) =>
-      isTimelineAsset(asset) ? asset.isVideo : (asset as AssetResponseDto).type === AssetTypeEnum.Video,
-    ),
-  );
-=======
   const isAllVideos = $derived([...getOwnedAssets()].every((asset) => asset.isVideo));
->>>>>>> 9147f39d
 
   const handleRunJob = async (name: AssetJobName) => {
     try {
