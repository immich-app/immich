<script lang="ts">
  import MenuOption from '$lib/components/shared-components/context-menu/menu-option.svelte';
  import { getAssetControlContext } from '../asset-select-control-bar.svelte';
<<<<<<< HEAD
  import type { OnStack } from '$lib/utils/actions';
  import { stackAssets } from '$lib/utils/asset-utils';
=======
  import { mdiImageMultipleOutline } from '@mdi/js';
>>>>>>> 78f20260

  export let onStack: OnStack | undefined;

  const { clearSelect, getOwnedAssets } = getAssetControlContext();

  const handleStack = async () => {
    await stackAssets([...getOwnedAssets()], (ids) => {
      onStack?.(ids);
      clearSelect();
    });
  };
</script>

<MenuOption text="Stack" icon={mdiImageMultipleOutline} on:click={handleStack} /><|MERGE_RESOLUTION|>--- conflicted
+++ resolved
@@ -1,12 +1,9 @@
 <script lang="ts">
   import MenuOption from '$lib/components/shared-components/context-menu/menu-option.svelte';
   import { getAssetControlContext } from '../asset-select-control-bar.svelte';
-<<<<<<< HEAD
   import type { OnStack } from '$lib/utils/actions';
   import { stackAssets } from '$lib/utils/asset-utils';
-=======
   import { mdiImageMultipleOutline } from '@mdi/js';
->>>>>>> 78f20260
 
   export let onStack: OnStack | undefined;
 
