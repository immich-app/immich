<script lang="ts">
  import { featureFlagsManager } from '$lib/managers/feature-flags-manager.svelte';
  import { getQueueName } from '$lib/utils';
  import { handleError } from '$lib/utils/handle-error';
  import {
    QueueCommand,
    type QueueCommandDto,
    QueueName,
    type QueuesResponseDto,
    runQueueCommandLegacy,
  } from '@immich/sdk';
  import { modalManager, toastManager } from '@immich/ui';
  import {
    mdiContentDuplicate,
    mdiFaceRecognition,
    mdiFileJpgBox,
    mdiFileXmlBox,
    mdiFolderMove,
    mdiImageSearch,
    mdiLayersTriple,
    mdiLibraryShelves,
<<<<<<< HEAD
    mdiPound,
=======
    mdiOcr,
>>>>>>> 1e1c4ac9
    mdiTable,
    mdiTagFaces,
    mdiVideo,
  } from '@mdi/js';
  import type { Component } from 'svelte';
  import { t } from 'svelte-i18n';
  import JobTile from './JobTile.svelte';
  import StorageMigrationDescription from './StorageMigrationDescription.svelte';

  interface Props {
    jobs: QueuesResponseDto;
  }

  let { jobs = $bindable() }: Props = $props();
  const featureFlags = featureFlagsManager.value;

  type JobDetails = {
    title: string;
    subtitle?: string;
    description?: Component;
    allText?: string;
    refreshText?: string;
    missingText: string;
    disabled?: boolean;
    icon: string;
    handleCommand?: (jobId: QueueName, jobCommand: QueueCommandDto) => Promise<void>;
  };

  const handleConfirmCommand = async (jobId: QueueName, dto: QueueCommandDto) => {
    if (dto.force) {
      const isConfirmed = await modalManager.showDialog({
        prompt: $t('admin.confirm_reprocess_all_faces'),
      });

      if (isConfirmed) {
        await handleCommand(jobId, { command: QueueCommand.Start, force: true });
        return;
      }

      return;
    }

    await handleCommand(jobId, dto);
  };

  let jobDetails: Partial<Record<QueueName, JobDetails>> = {
    [QueueName.ThumbnailGeneration]: {
      icon: mdiFileJpgBox,
      title: $getQueueName(QueueName.ThumbnailGeneration),
      subtitle: $t('admin.thumbnail_generation_job_description'),
      allText: $t('all'),
      missingText: $t('missing'),
    },
    [QueueName.MetadataExtraction]: {
      icon: mdiTable,
      title: $getQueueName(QueueName.MetadataExtraction),
      subtitle: $t('admin.metadata_extraction_job_description'),
      allText: $t('all'),
      missingText: $t('missing'),
    },
    [QueueName.Library]: {
      icon: mdiLibraryShelves,
      title: $getQueueName(QueueName.Library),
      subtitle: $t('admin.library_tasks_description'),
      missingText: $t('rescan'),
    },
    [QueueName.Sidecar]: {
      title: $getQueueName(QueueName.Sidecar),
      icon: mdiFileXmlBox,
      subtitle: $t('admin.sidecar_job_description'),
      allText: $t('sync'),
      missingText: $t('discover'),
      disabled: !featureFlags.sidecar,
    },
    [QueueName.SmartSearch]: {
      icon: mdiImageSearch,
      title: $getQueueName(QueueName.SmartSearch),
      subtitle: $t('admin.smart_search_job_description'),
      allText: $t('all'),
      missingText: $t('missing'),
      disabled: !featureFlags.smartSearch,
    },
    [QueueName.DuplicateDetection]: {
      icon: mdiContentDuplicate,
      title: $getQueueName(QueueName.DuplicateDetection),
      subtitle: $t('admin.duplicate_detection_job_description'),
      allText: $t('all'),
      missingText: $t('missing'),
      disabled: !featureFlags.duplicateDetection,
    },
<<<<<<< HEAD
    [JobName.HashComputation]: {
      icon: mdiPound,
      title: $getJobName(JobName.HashComputation),
      subtitle: $t('admin.hash_computation_job_description'),
      allText: $t('all'),
      missingText: $t('missing'),
    },
    [JobName.AutoStack]: {
      icon: mdiLayersTriple,
      title: $getJobName(JobName.AutoStack),
      subtitle: $t('admin.auto_stack_job_description'),
      allText: $t('all'),
      missingText: $t('missing'),
    },
    [JobName.FaceDetection]: {
=======
    [QueueName.FaceDetection]: {
>>>>>>> 1e1c4ac9
      icon: mdiFaceRecognition,
      title: $getQueueName(QueueName.FaceDetection),
      subtitle: $t('admin.face_detection_description'),
      allText: $t('reset'),
      refreshText: $t('refresh'),
      missingText: $t('missing'),
      handleCommand: handleConfirmCommand,
      disabled: !featureFlags.facialRecognition,
    },
    [QueueName.FacialRecognition]: {
      icon: mdiTagFaces,
      title: $getQueueName(QueueName.FacialRecognition),
      subtitle: $t('admin.facial_recognition_job_description'),
      allText: $t('reset'),
      missingText: $t('missing'),
      handleCommand: handleConfirmCommand,
      disabled: !featureFlags.facialRecognition,
    },
    [QueueName.Ocr]: {
      icon: mdiOcr,
      title: $getQueueName(QueueName.Ocr),
      subtitle: $t('admin.ocr_job_description'),
      allText: $t('all'),
      missingText: $t('missing'),
      disabled: !featureFlags.ocr,
    },
    [QueueName.VideoConversion]: {
      icon: mdiVideo,
      title: $getQueueName(QueueName.VideoConversion),
      subtitle: $t('admin.video_conversion_job_description'),
      allText: $t('all'),
      missingText: $t('missing'),
    },
    [QueueName.StorageTemplateMigration]: {
      icon: mdiFolderMove,
      title: $getQueueName(QueueName.StorageTemplateMigration),
      missingText: $t('start'),
      description: StorageMigrationDescription,
    },
    [QueueName.Migration]: {
      icon: mdiFolderMove,
      title: $getQueueName(QueueName.Migration),
      subtitle: $t('admin.migration_job_description'),
      missingText: $t('start'),
    },
  };

  let jobList = Object.entries(jobDetails) as [QueueName, JobDetails][];

  async function handleCommand(name: QueueName, dto: QueueCommandDto) {
    const title = jobDetails[name]?.title;

    try {
      jobs[name] = await runQueueCommandLegacy({ name, queueCommandDto: dto });

      switch (dto.command) {
        case QueueCommand.Empty: {
          toastManager.success($t('admin.cleared_jobs', { values: { job: title } }));
          break;
        }
      }
    } catch (error) {
      handleError(error, $t('admin.failed_job_command', { values: { command: dto.command, job: title } }));
    }
  }
</script>

<div class="flex flex-col gap-7">
  {#each jobList as [jobName, { title, subtitle, description, disabled, allText, refreshText, missingText, icon, handleCommand: handleCommandOverride }] (jobName)}
    {@const { jobCounts: statistics, queueStatus } = jobs[jobName]}
    <JobTile
      {icon}
      {title}
      {disabled}
      {subtitle}
      {description}
      {allText}
      {refreshText}
      {missingText}
      {statistics}
      {queueStatus}
      onCommand={(command) => (handleCommandOverride || handleCommand)(jobName, command)}
    />
  {/each}
</div><|MERGE_RESOLUTION|>--- conflicted
+++ resolved
@@ -19,11 +19,8 @@
     mdiImageSearch,
     mdiLayersTriple,
     mdiLibraryShelves,
-<<<<<<< HEAD
+    mdiOcr,
     mdiPound,
-=======
-    mdiOcr,
->>>>>>> 1e1c4ac9
     mdiTable,
     mdiTagFaces,
     mdiVideo,
@@ -114,25 +111,21 @@
       missingText: $t('missing'),
       disabled: !featureFlags.duplicateDetection,
     },
-<<<<<<< HEAD
-    [JobName.HashComputation]: {
+    [QueueName.HashComputation]: {
       icon: mdiPound,
-      title: $getJobName(JobName.HashComputation),
+      title: $getQueueName(QueueName.HashComputation),
       subtitle: $t('admin.hash_computation_job_description'),
       allText: $t('all'),
       missingText: $t('missing'),
     },
-    [JobName.AutoStack]: {
+    [QueueName.AutoStack]: {
       icon: mdiLayersTriple,
-      title: $getJobName(JobName.AutoStack),
+      title: $getQueueName(QueueName.AutoStack),
       subtitle: $t('admin.auto_stack_job_description'),
       allText: $t('all'),
       missingText: $t('missing'),
     },
-    [JobName.FaceDetection]: {
-=======
     [QueueName.FaceDetection]: {
->>>>>>> 1e1c4ac9
       icon: mdiFaceRecognition,
       title: $getQueueName(QueueName.FaceDetection),
       subtitle: $t('admin.face_detection_description'),
