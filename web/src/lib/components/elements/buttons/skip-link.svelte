--- conflicted
+++ resolved
@@ -27,11 +27,7 @@
     if (targetEl) {
       const element = getTabbable(targetEl)[0];
       if (element) {
-<<<<<<< HEAD
-        // element.focus();
-=======
         element.focus();
->>>>>>> dccf33af
       }
     }
   };
