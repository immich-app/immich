<script lang="ts" context="module">
  export type Type = 'button' | 'submit' | 'reset';
  export type Color =
    | 'primary'
    | 'secondary'
    | 'transparent-primary'
    | 'text-primary'
    | 'light-red'
    | 'red'
    | 'green'
    | 'gray'
    | 'transparent-gray'
    | 'dark-gray'
    | 'overlay-primary';
  export type Size = 'tiny' | 'icon' | 'link' | 'sm' | 'base' | 'lg';
  export type Rounded = 'lg' | '3xl' | 'full' | false;
  export type Shadow = 'md' | false;
</script>

<script lang="ts">
  export let type: Type = 'button';
  export let color: Color = 'primary';
  export let size: Size = 'base';
  export let rounded: Rounded = '3xl';
  export let shadow: Shadow = 'md';
  export let disabled = false;
  export let fullwidth = false;
  export let border = false;
  export let title: string | undefined = '';
<<<<<<< HEAD
  export const focus = () => {
    ref.focus;
  };

  let ref: HTMLButtonElement;
=======
  let className = '';
  export { className as class };
>>>>>>> 6e786551

  const colorClasses: Record<Color, string> = {
    primary:
      'bg-immich-primary dark:bg-immich-dark-primary text-white dark:text-immich-dark-gray enabled:dark:hover:bg-immich-dark-primary/80 enabled:hover:bg-immich-primary/90',
    secondary:
      'bg-gray-500 dark:bg-gray-200 text-white dark:text-immich-dark-gray enabled:hover:bg-gray-500/90 enabled:dark:hover:bg-gray-200/90',
    'transparent-primary':
      'text-gray-500 dark:text-immich-dark-primary enabled:hover:bg-gray-100 enabled:dark:hover:bg-gray-700',
    'text-primary':
      'text-immich-primary dark:text-immich-dark-primary enabled:dark:hover:bg-immich-dark-primary/10 enabled:hover:bg-immich-primary/10',
    'light-red': 'bg-[#F9DEDC] text-[#410E0B] enabled:hover:bg-red-50',
    red: 'bg-red-500 text-white enabled:hover:bg-red-400',
    green: 'bg-green-500 text-gray-800 enabled:hover:bg-green-400/90',
    gray: 'bg-gray-500 dark:bg-gray-200 enabled:hover:bg-gray-500/75 enabled:dark:hover:bg-gray-200/80 text-white dark:text-immich-dark-gray',
    'transparent-gray':
      'dark:text-immich-dark-fg enabled:hover:bg-immich-primary/5 enabled:hover:text-gray-700 enabled:hover:dark:text-immich-dark-fg enabled:dark:hover:bg-immich-dark-primary/25',
    'dark-gray':
      'dark:border-immich-dark-gray dark:bg-gray-500 enabled:dark:hover:bg-immich-dark-primary/50 enabled:hover:bg-immich-primary/10 dark:text-white',
    'overlay-primary': 'text-gray-500 enabled:hover:bg-gray-100',
  };

  const sizeClasses: Record<Size, string> = {
    tiny: 'p-0 ml-2 mr-0 align-top',
    icon: 'p-2.5',
    link: 'p-2 font-medium',
    sm: 'px-4 py-2 text-sm font-medium',
    base: 'px-6 py-3 font-medium',
    lg: 'px-6 py-4 font-semibold',
  };
</script>

<button
  bind:this={ref}
  {type}
  {disabled}
  {title}
  on:click
  class="{className} inline-flex items-center justify-center transition-colors disabled:cursor-not-allowed disabled:opacity-60 {colorClasses[
    color
  ]} {sizeClasses[size]}"
  class:rounded-lg={rounded === 'lg'}
  class:rounded-3xl={rounded === '3xl'}
  class:rounded-full={rounded === 'full'}
  class:shadow-md={shadow === 'md'}
  class:w-full={fullwidth}
  class:border
>
  <slot />
</button><|MERGE_RESOLUTION|>--- conflicted
+++ resolved
@@ -27,16 +27,13 @@
   export let fullwidth = false;
   export let border = false;
   export let title: string | undefined = '';
-<<<<<<< HEAD
   export const focus = () => {
     ref.focus;
   };
 
   let ref: HTMLButtonElement;
-=======
   let className = '';
   export { className as class };
->>>>>>> 6e786551
 
   const colorClasses: Record<Color, string> = {
     primary:
