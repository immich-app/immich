--- conflicted
+++ resolved
@@ -1,13 +1,7 @@
 <script lang="ts">
   import { goto } from '$app/navigation';
   import { page } from '$app/stores';
-<<<<<<< HEAD
-  import noThumbnailUrl from '$lib/assets/no-thumbnail.png?enhanced';
-  import GalleryViewer from '$lib/components/shared-components/gallery-viewer/gallery-viewer.svelte';
-  import CircleIconButton from '$lib/components/elements/buttons/circle-icon-button.svelte';
-=======
   import noThumbnailUrl from '$lib/assets/no-thumbnail.png';
->>>>>>> dabbd63a
   import IntersectionObserver from '$lib/components/asset-viewer/intersection-observer.svelte';
   import CircleIconButton from '$lib/components/elements/buttons/circle-icon-button.svelte';
   import ControlAppBar from '$lib/components/shared-components/control-app-bar.svelte';
@@ -172,11 +166,10 @@
           class:hover:opacity-70={previousMemory}
         >
           <button class="relative h-full w-full rounded-2xl" disabled={!previousMemory} on:click={toPreviousMemory}>
-<<<<<<< HEAD
             {#if previousMemory}
               <img
                 class="h-full w-full rounded-2xl object-cover"
-                src={api.getAssetThumbnailUrl(previousMemory.assets[0].id, 'JPEG')}
+                src={getAssetThumbnailUrl(previousMemory.assets[0].id, 'JPEG')}
                 alt=""
                 draggable="false"
               />
@@ -189,16 +182,6 @@
                 draggable="false"
               />
             {/if}
-=======
-            <img
-              class="h-full w-full rounded-2xl object-cover"
-              src={previousMemory
-                ? getAssetThumbnailUrl(previousMemory.assets[0].id, ThumbnailFormat.Jpeg)
-                : noThumbnailUrl}
-              alt=""
-              draggable="false"
-            />
->>>>>>> dabbd63a
 
             {#if previousMemory}
               <div class="absolute bottom-4 right-4 text-left text-white">
@@ -256,11 +239,10 @@
           class:hover:opacity-70={nextMemory}
         >
           <button class="relative h-full w-full rounded-2xl" on:click={toNextMemory} disabled={!nextMemory}>
-<<<<<<< HEAD
             {#if nextMemory}
               <img
                 class="h-full w-full rounded-2xl object-cover"
-                src={api.getAssetThumbnailUrl(nextMemory.assets[0].id, 'JPEG')}
+                src={getAssetThumbnailUrl(nextMemory.assets[0].id, 'JPEG')}
                 alt=""
                 draggable="false"
               />
@@ -273,14 +255,6 @@
                 draggable="false"
               />
             {/if}
-=======
-            <img
-              class="h-full w-full rounded-2xl object-cover"
-              src={nextMemory ? getAssetThumbnailUrl(nextMemory.assets[0].id, ThumbnailFormat.Jpeg) : noThumbnailUrl}
-              alt=""
-              draggable="false"
-            />
->>>>>>> dabbd63a
 
             {#if nextMemory}
               <div class="absolute bottom-4 left-4 text-left text-white">
