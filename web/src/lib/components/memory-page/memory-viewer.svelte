<script lang="ts">
  import { goto } from '$app/navigation';
  import { page } from '$app/stores';
  import { shortcuts } from '$lib/actions/shortcut';

  import CircleIconButton from '$lib/components/elements/buttons/circle-icon-button.svelte';
  import AddToAlbum from '$lib/components/photos-page/actions/add-to-album.svelte';
  import ArchiveAction from '$lib/components/photos-page/actions/archive-action.svelte';
  import ChangeDate from '$lib/components/photos-page/actions/change-date-action.svelte';
  import ChangeLocation from '$lib/components/photos-page/actions/change-location-action.svelte';
  import CreateSharedLink from '$lib/components/photos-page/actions/create-shared-link.svelte';
  import DeleteAssets from '$lib/components/photos-page/actions/delete-assets.svelte';
  import DownloadAction from '$lib/components/photos-page/actions/download-action.svelte';
  import FavoriteAction from '$lib/components/photos-page/actions/favorite-action.svelte';
  import ButtonContextMenu from '$lib/components/shared-components/context-menu/button-context-menu.svelte';
  import AssetSelectControlBar from '$lib/components/photos-page/asset-select-control-bar.svelte';
  import ControlAppBar from '$lib/components/shared-components/control-app-bar.svelte';
  import GalleryViewer from '$lib/components/shared-components/gallery-viewer/gallery-viewer.svelte';
  import { AppRoute, QueryParameter } from '$lib/constants';
  import { type Viewport } from '$lib/stores/assets.store';
  import { memoryStore } from '$lib/stores/memory.store';
  import { getAssetThumbnailUrl, handlePromiseError, memoryLaneTitle } from '$lib/utils';
  import { fromLocalDateTime } from '$lib/utils/timeline-util';
  import { AssetMediaSize, getMemoryLane, type AssetResponseDto } from '@immich/sdk';
  import {
    mdiChevronDown,
    mdiChevronLeft,
    mdiChevronRight,
    mdiChevronUp,
    mdiDotsVertical,
    mdiPause,
    mdiPlay,
    mdiPlus,
    mdiSelectAll,
  } from '@mdi/js';
  import { DateTime } from 'luxon';
  import { onMount } from 'svelte';
  import { tweened } from 'svelte/motion';
  import { fade } from 'svelte/transition';
  import { t } from 'svelte-i18n';
<<<<<<< HEAD
  import { intersectionObserver } from '$lib/actions/intersection-observer';
  import { resizeObserver } from '$lib/actions/resize-observer';
=======
  import { locale } from '$lib/stores/preferences.store';
>>>>>>> 17c3e8e8

  const parseIndex = (s: string | null, max: number | null) =>
    Math.max(Math.min(Number.parseInt(s ?? '') || 0, max ?? 0), 0);

  $: memoryIndex = parseIndex($page.url.searchParams.get(QueryParameter.MEMORY_INDEX), $memoryStore?.length - 1);
  $: assetIndex = parseIndex($page.url.searchParams.get(QueryParameter.ASSET_INDEX), currentMemory?.assets.length - 1);

  $: previousMemory = $memoryStore?.[memoryIndex - 1];
  $: currentMemory = $memoryStore?.[memoryIndex];
  $: nextMemory = $memoryStore?.[memoryIndex + 1];

  $: previousAsset = currentMemory?.assets[assetIndex - 1];
  $: currentAsset = currentMemory?.assets[assetIndex];
  $: nextAsset = currentMemory?.assets[assetIndex + 1];

  $: canGoForward = !!(nextMemory || nextAsset);
  $: canGoBack = !!(previousMemory || previousAsset);

  const viewport: Viewport = { width: 0, height: 0 };
  const toNextMemory = () => goto(`?${QueryParameter.MEMORY_INDEX}=${memoryIndex + 1}`);
  const toPreviousMemory = () => goto(`?${QueryParameter.MEMORY_INDEX}=${memoryIndex - 1}`);

  const toNextAsset = () =>
    goto(`?${QueryParameter.MEMORY_INDEX}=${memoryIndex}&${QueryParameter.ASSET_INDEX}=${assetIndex + 1}`);
  const toPreviousAsset = () =>
    goto(`?${QueryParameter.MEMORY_INDEX}=${memoryIndex}&${QueryParameter.ASSET_INDEX}=${assetIndex - 1}`);

  const toNext = () => (nextAsset ? toNextAsset() : toNextMemory());
  const toPrevious = () => (previousAsset ? toPreviousAsset() : toPreviousMemory());

  const progress = tweened<number>(0, {
    duration: (from: number, to: number) => (to ? 5000 * (to - from) : 0),
  });

  const play = () => progress.set(1);
  const pause = () => progress.set($progress);

  let resetPromise = Promise.resolve();
  const reset = () => (resetPromise = progress.set(0));

  let paused = false;

  // Play or pause progress when the paused state changes.
  $: paused ? handlePromiseError(pause()) : handlePromiseError(play());

  // Progress should be paused when it's no longer possible to advance.
  $: paused ||= !canGoForward || galleryInView;

  // Advance to the next asset or memory when progress is complete.
  $: $progress === 1 && handlePromiseError(toNext());

  // Progress should be resumed when reset and not paused.
  $: !$progress && !paused && handlePromiseError(play());

  // Progress should be reset when the current memory or asset changes.
  $: memoryIndex, assetIndex, handlePromiseError(reset());

  let selectedAssets: Set<AssetResponseDto> = new Set();
  $: isMultiSelectionMode = selectedAssets.size > 0;

  let memoryGallery: HTMLElement;
  let memoryWrapper: HTMLElement;
  let galleryInView = false;

  $: isAllArchived = [...selectedAssets].every((asset) => asset.isArchived);
  $: isAllFavorite = [...selectedAssets].every((asset) => asset.isFavorite);
  $: {
    if (!galleryInView) {
      selectedAssets = new Set();
    }
  }

  onMount(async () => {
    if (!$memoryStore) {
      const localTime = new Date();
      $memoryStore = await getMemoryLane({
        month: localTime.getMonth() + 1,
        day: localTime.getDate(),
      });
    }
  });

  const triggerAssetUpdate = () => (currentMemory.assets = currentMemory.assets);

  const onAssetDelete = (assetIds: string[]) => {
    const assetIdSet = new Set(assetIds);
    currentMemory.assets = currentMemory.assets.filter((a: AssetResponseDto) => !assetIdSet.has(a.id));
  };

  const handleSelectAll = () => {
    selectedAssets = new Set(currentMemory.assets);
  };
</script>

<svelte:window
  use:shortcuts={[
    { shortcut: { key: 'ArrowRight' }, onShortcut: () => canGoForward && toNext() },
    { shortcut: { key: 'ArrowLeft' }, onShortcut: () => canGoBack && toPrevious() },
    { shortcut: { key: 'Escape' }, onShortcut: () => goto(AppRoute.PHOTOS) },
  ]}
/>

{#if isMultiSelectionMode}
  <div class="sticky top-0 z-[90]">
    <AssetSelectControlBar assets={selectedAssets} clearSelect={() => (selectedAssets = new Set())}>
      <CreateSharedLink />
      <CircleIconButton title={$t('select_all')} icon={mdiSelectAll} on:click={handleSelectAll} />

      <ButtonContextMenu icon={mdiPlus} title={$t('add_to')}>
        <AddToAlbum />
        <AddToAlbum shared />
      </ButtonContextMenu>

      <FavoriteAction removeFavorite={isAllFavorite} onFavorite={triggerAssetUpdate} />

      <ButtonContextMenu icon={mdiDotsVertical} title={$t('add')}>
        <DownloadAction menuItem />
        <ChangeDate menuItem />
        <ChangeLocation menuItem />
        <ArchiveAction menuItem unarchive={isAllArchived} onArchive={triggerAssetUpdate} />
        <DeleteAssets menuItem {onAssetDelete} />
      </ButtonContextMenu>
    </AssetSelectControlBar>
  </div>
{/if}

<section id="memory-viewer" class="w-full bg-immich-dark-gray" bind:this={memoryWrapper}>
  {#if currentMemory}
    <ControlAppBar on:close={() => goto(AppRoute.PHOTOS)} forceDark>
      <svelte:fragment slot="leading">
        <p class="text-lg">
          {$memoryLaneTitle(currentMemory.yearsAgo)}
        </p>
      </svelte:fragment>

      {#if canGoForward}
        <div class="flex place-content-center place-items-center gap-2 overflow-hidden">
          <CircleIconButton
            title={paused ? $t('play_memories') : $t('pause_memories')}
            icon={paused ? mdiPlay : mdiPause}
            on:click={() => (paused = !paused)}
            class="hover:text-black"
          />

          {#each currentMemory.assets as _, index}
            <a
              class="relative w-full py-2"
              href="?{QueryParameter.MEMORY_INDEX}={memoryIndex}&{QueryParameter.ASSET_INDEX}={index}"
            >
              <span class="absolute left-0 h-[2px] w-full bg-gray-500" />
              {#await resetPromise}
                <span class="absolute left-0 h-[2px] bg-white" style:width={`${index < assetIndex ? 100 : 0}%`} />
              {:then}
                <span
                  class="absolute left-0 h-[2px] bg-white"
                  style:width={`${index < assetIndex ? 100 : index > assetIndex ? 0 : $progress * 100}%`}
                />
              {/await}
            </a>
          {/each}

          <div>
            <p class="text-small">
              {(assetIndex + 1).toLocaleString($locale)}/{currentMemory.assets.length.toLocaleString($locale)}
            </p>
          </div>
        </div>
      {/if}
    </ControlAppBar>

    {#if galleryInView}
      <div
        class="fixed top-20 z-30 left-1/2 -translate-x-1/2 transition-opacity"
        class:opacity-0={!galleryInView}
        class:opacity-100={galleryInView}
      >
        <button
          type="button"
          on:click={() => memoryWrapper.scrollIntoView({ behavior: 'smooth' })}
          disabled={!galleryInView}
        >
          <CircleIconButton title={$t('hide_gallery')} icon={mdiChevronUp} color="light" />
        </button>
      </div>
    {/if}
    <!-- Viewer -->
    <section class="overflow-hidden pt-20">
      <div
        class="ml-[-100%] box-border flex h-[calc(100vh_-_180px)] w-[300%] items-center justify-center gap-10 overflow-hidden"
      >
        <!-- PREVIOUS MEMORY -->
        <div
          class="h-1/2 w-[20vw] rounded-2xl"
          class:opacity-25={previousMemory}
          class:opacity-0={!previousMemory}
          class:hover:opacity-70={previousMemory}
        >
          <button
            type="button"
            class="relative h-full w-full rounded-2xl"
            disabled={!previousMemory}
            on:click={toPreviousMemory}
          >
            {#if previousMemory}
              <img
                class="h-full w-full rounded-2xl object-cover"
                src={getAssetThumbnailUrl({ id: previousMemory.assets[0].id, size: AssetMediaSize.Preview })}
                alt={$t('previous_memory')}
                draggable="false"
              />
            {:else}
              <enhanced:img
                class="h-full w-full rounded-2xl object-cover"
                src="$lib/assets/no-thumbnail.png"
                sizes="min(271px,186px)"
                alt={$t('previous_memory')}
                draggable="false"
              />
            {/if}

            {#if previousMemory}
              <div class="absolute bottom-4 right-4 text-left text-white">
                <p class="text-xs font-semibold text-gray-200">{$t('previous').toUpperCase()}</p>
                <p class="text-xl">{$memoryLaneTitle(previousMemory.yearsAgo)}</p>
              </div>
            {/if}
          </button>
        </div>

        <!-- CURRENT MEMORY -->
        <div
          class="main-view relative flex h-full w-[70vw] place-content-center place-items-center rounded-2xl bg-black"
        >
          <div class="relative h-full w-full rounded-2xl bg-black">
            {#key currentAsset.id}
              <img
                transition:fade
                class="h-full w-full rounded-2xl object-contain transition-all"
                src={getAssetThumbnailUrl({ id: currentAsset.id, size: AssetMediaSize.Preview })}
                alt={currentAsset.exifInfo?.description}
                draggable="false"
              />
            {/key}
            <!-- CONTROL BUTTONS -->
            {#if canGoBack}
              <div class="absolute top-1/2 left-0 ml-4">
                <CircleIconButton
                  title={$t('previous_memory')}
                  icon={mdiChevronLeft}
                  color="dark"
                  on:click={toPrevious}
                />
              </div>
            {/if}

            {#if canGoForward}
              <div class="absolute top-1/2 right-0 mr-4">
                <CircleIconButton title={$t('next_memory')} icon={mdiChevronRight} color="dark" on:click={toNext} />
              </div>
            {/if}

            <div class="absolute left-8 top-4 text-sm font-medium text-white">
              <p>
                {fromLocalDateTime(currentMemory.assets[0].localDateTime).toLocaleString(DateTime.DATE_FULL)}
              </p>
              <p>
                {currentAsset.exifInfo?.city || ''}
                {currentAsset.exifInfo?.country || ''}
              </p>
            </div>
          </div>
        </div>

        <!-- NEXT MEMORY -->
        <div
          class="h-1/2 w-[20vw] rounded-xl"
          class:opacity-25={nextMemory}
          class:opacity-0={!nextMemory}
          class:hover:opacity-70={nextMemory}
        >
          <button
            type="button"
            class="relative h-full w-full rounded-2xl"
            on:click={toNextMemory}
            disabled={!nextMemory}
          >
            {#if nextMemory}
              <img
                class="h-full w-full rounded-2xl object-cover"
                src={getAssetThumbnailUrl({ id: nextMemory.assets[0].id, size: AssetMediaSize.Preview })}
                alt={$t('next_memory')}
                draggable="false"
              />
            {:else}
              <enhanced:img
                class="h-full w-full rounded-2xl object-cover"
                src="$lib/assets/no-thumbnail.png"
                sizes="min(271px,186px)"
                alt={$t('next_memory')}
                draggable="false"
              />
            {/if}

            {#if nextMemory}
              <div class="absolute bottom-4 left-4 text-left text-white">
                <p class="text-xs font-semibold text-gray-200">{$t('up_next').toUpperCase()}</p>
                <p class="text-xl">{$memoryLaneTitle(nextMemory.yearsAgo)}</p>
              </div>
            {/if}
          </button>
        </div>
      </div>
    </section>

    <!-- GALLERY VIEWER -->
    <section class="bg-immich-dark-gray p-4">
      <div
        class="sticky mb-10 flex place-content-center place-items-center transition-all"
        class:opacity-0={galleryInView}
        class:opacity-100={!galleryInView}
      >
        <CircleIconButton
          title={$t('show_gallery')}
          icon={mdiChevronDown}
          color="light"
          on:click={() => memoryGallery.scrollIntoView({ behavior: 'smooth' })}
        />
      </div>

      <div
        id="gallery-memory"
        use:intersectionObserver={{
          onIntersect: () => (galleryInView = true),
          onSeparate: () => (galleryInView = false),
          bottom: '-200px',
        }}
        use:resizeObserver={({ height, width }) => ((viewport.height = height), (viewport.width = width))}
        bind:this={memoryGallery}
      >
        <GalleryViewer assets={currentMemory.assets} {viewport} bind:selectedAssets />
      </div>
    </section>
  {/if}
</section>

<style>
  .main-view {
    box-shadow:
      0 4px 4px 0 rgba(0, 0, 0, 0.3),
      0 8px 12px 6px rgba(0, 0, 0, 0.15);
  }
</style><|MERGE_RESOLUTION|>--- conflicted
+++ resolved
@@ -38,12 +38,9 @@
   import { tweened } from 'svelte/motion';
   import { fade } from 'svelte/transition';
   import { t } from 'svelte-i18n';
-<<<<<<< HEAD
   import { intersectionObserver } from '$lib/actions/intersection-observer';
   import { resizeObserver } from '$lib/actions/resize-observer';
-=======
   import { locale } from '$lib/stores/preferences.store';
->>>>>>> 17c3e8e8
 
   const parseIndex = (s: string | null, max: number | null) =>
     Math.max(Math.min(Number.parseInt(s ?? '') || 0, max ?? 0), 0);
