<script lang="ts">
  import { afterNavigate, goto } from '$app/navigation';
  import { page } from '$app/stores';
  import { intersectionObserver } from '$lib/actions/intersection-observer';
  import { resizeObserver } from '$lib/actions/resize-observer';
  import { shortcuts } from '$lib/actions/shortcut';
  import CircleIconButton from '$lib/components/elements/buttons/circle-icon-button.svelte';
  import AddToAlbum from '$lib/components/photos-page/actions/add-to-album.svelte';
  import ArchiveAction from '$lib/components/photos-page/actions/archive-action.svelte';
  import ChangeDate from '$lib/components/photos-page/actions/change-date-action.svelte';
  import ChangeLocation from '$lib/components/photos-page/actions/change-location-action.svelte';
  import CreateSharedLink from '$lib/components/photos-page/actions/create-shared-link.svelte';
  import DeleteAssets from '$lib/components/photos-page/actions/delete-assets.svelte';
  import DownloadAction from '$lib/components/photos-page/actions/download-action.svelte';
  import FavoriteAction from '$lib/components/photos-page/actions/favorite-action.svelte';
  import TagAction from '$lib/components/photos-page/actions/tag-action.svelte';
  import AssetSelectControlBar from '$lib/components/photos-page/asset-select-control-bar.svelte';
  import ButtonContextMenu from '$lib/components/shared-components/context-menu/button-context-menu.svelte';
  import MenuOption from '$lib/components/shared-components/context-menu/menu-option.svelte';
  import ControlAppBar from '$lib/components/shared-components/control-app-bar.svelte';
  import GalleryViewer from '$lib/components/shared-components/gallery-viewer/gallery-viewer.svelte';
  import {
    notificationController,
    NotificationType,
  } from '$lib/components/shared-components/notification/notification';
  import { AppRoute, QueryParameter } from '$lib/constants';
  import { AssetInteraction } from '$lib/stores/asset-interaction.svelte';
  import { assetViewingStore } from '$lib/stores/asset-viewing.store';
  import { type Viewport } from '$lib/stores/assets.store';
  import { loadMemories, memoryStore } from '$lib/stores/memory.store';
  import { locale } from '$lib/stores/preferences.store';
  import { preferences } from '$lib/stores/user.store';
  import { getAssetThumbnailUrl, handlePromiseError, memoryLaneTitle } from '$lib/utils';
  import { cancelMultiselect } from '$lib/utils/asset-utils';
  import { fromLocalDateTime } from '$lib/utils/timeline-util';
  import {
    AssetMediaSize,
    deleteMemory,
    removeMemoryAssets,
    updateMemory,
    type AssetResponseDto,
    type MemoryResponseDto,
  } from '@immich/sdk';
  import { IconButton } from '@immich/ui';
  import {
    mdiCardsOutline,
    mdiChevronDown,
    mdiChevronLeft,
    mdiChevronRight,
    mdiChevronUp,
    mdiDotsVertical,
    mdiHeart,
    mdiHeartOutline,
    mdiImageMinusOutline,
    mdiImageSearch,
    mdiPause,
    mdiPlay,
    mdiPlus,
    mdiSelectAll,
  } from '@mdi/js';
  import type { NavigationTarget } from '@sveltejs/kit';
  import { DateTime } from 'luxon';
  import { onMount } from 'svelte';
  import { t } from 'svelte-i18n';
  import { tweened } from 'svelte/motion';
  import { derived as storeDerived } from 'svelte/store';
  import { fade } from 'svelte/transition';
<<<<<<< HEAD
  import { preferences } from '$lib/stores/user.store';
  import TagAction from '$lib/components/photos-page/actions/tag-action.svelte';
  import { AssetInteraction } from '$lib/stores/asset-interaction.svelte';
  import { addSearchParams } from '$lib/utils';
=======
>>>>>>> 392f9f20

  type MemoryIndex = {
    memoryIndex: number;
    assetIndex: number;
  };

  type MemoryAsset = MemoryIndex & {
    memory: MemoryResponseDto;
    asset: AssetResponseDto;
    previousMemory?: MemoryResponseDto;
    previous?: MemoryAsset;
    next?: MemoryAsset;
    nextMemory?: MemoryResponseDto;
  };

  let memoryGallery: HTMLElement | undefined = $state();
  let memoryWrapper: HTMLElement | undefined = $state();
  let galleryInView = $state(false);
  let paused = $state(false);
  let current = $state<MemoryAsset | undefined>(undefined);
  let isSaved = $derived(current?.memory.isSaved);
  let resetPromise = $state(Promise.resolve());

  const { isViewing } = assetViewingStore;
  const viewport: Viewport = $state({ width: 0, height: 0 });
  const assetInteraction = new AssetInteraction();
  const progressBarController = tweened<number>(0, {
    duration: (from: number, to: number) => (to ? 5000 * (to - from) : 0),
  });
  const memories = storeDerived(memoryStore, (memories) => {
    memories = memories ?? [];
    const memoryAssets: MemoryAsset[] = [];
    let previous: MemoryAsset | undefined;
    for (const [memoryIndex, memory] of memories.entries()) {
      for (const [assetIndex, asset] of memory.assets.entries()) {
        const current = {
          memory,
          memoryIndex,
          previousMemory: memories[memoryIndex - 1],
          nextMemory: memories[memoryIndex + 1],
          asset,
          assetIndex,
          previous,
        };

        memoryAssets.push(current);

        if (previous) {
          previous.next = current;
        }

        previous = current;
      }
    }

    return memoryAssets;
  });

  const loadFromParams = (memories: MemoryAsset[], page: typeof $page | NavigationTarget | null) => {
    const assetId = page?.params?.assetId ?? page?.url.searchParams.get(QueryParameter.ID) ?? undefined;
    handlePromiseError(handleAction($isViewing ? 'pause' : 'reset'));
    return memories.find((memory) => memory.asset.id === assetId) ?? memories[0];
  };
  const asHref = (asset: AssetResponseDto) => `${QueryParameter.ID}=${asset.id}`;
  const handleNavigate = async (asset?: AssetResponseDto) => {
    if ($isViewing) {
      return asset;
    }

    await handleAction('reset');
    if (!asset) {
      return;
    }

    await addSearchParams(asHref(asset));
  };
  const handleNextAsset = () => handleNavigate(current?.next?.asset);
  const handlePreviousAsset = () => handleNavigate(current?.previous?.asset);
  const handleNextMemory = () => handleNavigate(current?.nextMemory?.assets[0]);
  const handlePreviousMemory = () => handleNavigate(current?.previousMemory?.assets[0]);
  const handleEscape = async () => goto(AppRoute.PHOTOS);
  const handleSelectAll = () => assetInteraction.selectAssets(current?.memory.assets || []);
  const handleAction = async (action: 'reset' | 'pause' | 'play') => {
    switch (action) {
      case 'play': {
        paused = false;
        await progressBarController.set(1);
        break;
      }

      case 'pause': {
        paused = true;
        await progressBarController.set($progressBarController);
        break;
      }

      case 'reset': {
        paused = false;
        resetPromise = progressBarController.set(0);
        break;
      }
    }
  };
  const handleProgress = async (progress: number) => {
    if (progress === 0 && !paused) {
      await handleAction('play');
      return;
    }

    if (progress === 1) {
      await progressBarController.set(0);
      await (current?.next ? handleNextAsset() : handleAction('pause'));
    }
  };
  const handleUpdate = () => {
    if (!current) {
      return;
    }
    current.memory.assets = current.memory.assets;
  };

  const handleRemove = (ids: string[]) => {
    if (!current) {
      return;
    }
    const idSet = new Set(ids);
    current.memory.assets = current.memory.assets.filter((asset) => !idSet.has(asset.id));
    init();
  };

  const init = () => {
    $memoryStore = $memoryStore.filter((memory) => memory.assets.length > 0);
    if ($memoryStore.length === 0) {
      return handlePromiseError(goto(AppRoute.PHOTOS));
    }

    current = loadFromParams($memories, $page);
  };

  const handleDeleteMemoryAsset = async (current?: MemoryAsset) => {
    if (!current) {
      return;
    }

    if (current.memory.assets.length === 1) {
      return handleDeleteMemory(current);
    }

    if (current.previous) {
      current.previous.next = current.next;
    }
    if (current.next) {
      current.next.previous = current.previous;
    }

    current.memory.assets = current.memory.assets.filter((asset) => asset.id !== current.asset.id);

    $memoryStore = $memoryStore;

    await removeMemoryAssets({ id: current.memory.id, bulkIdsDto: { ids: [current.asset.id] } });
  };

  const handleDeleteMemory = async (current?: MemoryAsset) => {
    if (!current) {
      return;
    }

    await deleteMemory({ id: current.memory.id });

    notificationController.show({ message: $t('removed_memory'), type: NotificationType.Info });

    await loadMemories();
    init();
  };

  const handleSaveMemory = async (current?: MemoryAsset) => {
    if (!current) {
      return;
    }

    current.memory.isSaved = !current.memory.isSaved;

    await updateMemory({
      id: current.memory.id,
      memoryUpdateDto: {
        isSaved: current.memory.isSaved,
      },
    });

    notificationController.show({
      message: current.memory.isSaved ? $t('added_to_favorites') : $t('removed_from_favorites'),
      type: NotificationType.Info,
    });
  };

  onMount(async () => {
    if (!$memoryStore) {
      await loadMemories();
    }

    init();
  });

  afterNavigate(({ from, to }) => {
    let target = null;
    if (to?.params?.assetId) {
      target = to;
    } else if (from?.params?.assetId) {
      target = from;
    } else {
      target = $page;
    }

    current = loadFromParams($memories, target);
  });

  $effect(() => {
    handlePromiseError(handleProgress($progressBarController));
  });

  $effect(() => {
    handlePromiseError(handleAction(galleryInView ? 'pause' : 'play'));
  });
</script>

<svelte:window
  use:shortcuts={$isViewing
    ? []
    : [
        { shortcut: { key: 'ArrowRight' }, onShortcut: () => handleNextAsset() },
        { shortcut: { key: 'd' }, onShortcut: () => handleNextAsset() },
        { shortcut: { key: 'ArrowLeft' }, onShortcut: () => handlePreviousAsset() },
        { shortcut: { key: 'a' }, onShortcut: () => handlePreviousAsset() },
        { shortcut: { key: 'Escape' }, onShortcut: () => handleEscape() },
      ]}
/>

{#if assetInteraction.selectionActive}
  <div class="sticky top-0 z-[90]">
    <AssetSelectControlBar
      assets={assetInteraction.selectedAssets}
      clearSelect={() => cancelMultiselect(assetInteraction)}
    >
      <CreateSharedLink />
      <CircleIconButton title={$t('select_all')} icon={mdiSelectAll} onclick={handleSelectAll} />

      <ButtonContextMenu icon={mdiPlus} title={$t('add_to')}>
        <AddToAlbum />
        <AddToAlbum shared />
      </ButtonContextMenu>

      <FavoriteAction removeFavorite={assetInteraction.isAllFavorite} onFavorite={handleUpdate} />

      <ButtonContextMenu icon={mdiDotsVertical} title={$t('add')}>
        <DownloadAction menuItem />
        <ChangeDate menuItem />
        <ChangeLocation menuItem />
        <ArchiveAction menuItem unarchive={assetInteraction.isAllArchived} onArchive={handleRemove} />
        {#if $preferences.tags.enabled && assetInteraction.isAllUserOwned}
          <TagAction menuItem />
        {/if}
        <DeleteAssets menuItem onAssetDelete={handleRemove} />
      </ButtonContextMenu>
    </AssetSelectControlBar>
  </div>
{/if}

<section id="memory-viewer" class="w-full bg-immich-dark-gray" bind:this={memoryWrapper}>
  {#if current && current.memory.assets.length > 0}
    <ControlAppBar onClose={() => goto(AppRoute.PHOTOS)} forceDark multiRow>
      {#snippet leading()}
        {#if current}
          <p class="text-lg">
            {$memoryLaneTitle(current.memory)}
          </p>
        {/if}
      {/snippet}

      <div class="flex place-content-center place-items-center gap-2 overflow-hidden">
        <CircleIconButton
          title={paused ? $t('play_memories') : $t('pause_memories')}
          icon={paused ? mdiPlay : mdiPause}
          onclick={() => handleAction(paused ? 'play' : 'pause')}
          class="hover:text-black"
        />

        {#each current.memory.assets as asset, index}
          <a class="relative w-full py-2" href="?{asHref(asset)}{globalThis.location.hash}">
            <span class="absolute left-0 h-[2px] w-full bg-gray-500"></span>
            {#await resetPromise}
              <span class="absolute left-0 h-[2px] bg-white" style:width={`${index < current.assetIndex ? 100 : 0}%`}
              ></span>
            {:then}
              <span
                class="absolute left-0 h-[2px] bg-white"
                style:width={`${index < current.assetIndex ? 100 : index > current.assetIndex ? 0 : $progressBarController * 100}%`}
              ></span>
            {/await}
          </a>
        {/each}

        <div>
          <p class="text-small">
            {(current.assetIndex + 1).toLocaleString($locale)}/{current.memory.assets.length.toLocaleString($locale)}
          </p>
        </div>
      </div>
    </ControlAppBar>

    {#if galleryInView}
      <div
        class="fixed top-20 z-30 left-1/2 -translate-x-1/2 transition-opacity"
        class:opacity-0={!galleryInView}
        class:opacity-100={galleryInView}
      >
        <button
          type="button"
          onclick={() => memoryWrapper?.scrollIntoView({ behavior: 'smooth' })}
          disabled={!galleryInView}
        >
          <CircleIconButton title={$t('hide_gallery')} icon={mdiChevronUp} color="light" onclick={() => {}} />
        </button>
      </div>
    {/if}
    <!-- Viewer -->
    <section class="overflow-hidden pt-32 md:pt-20">
      <div
        class="ml-[-100%] box-border flex h-[calc(100vh_-_224px)] md:h-[calc(100vh_-_180px)] w-[300%] items-center justify-center gap-10 overflow-hidden"
      >
        <!-- PREVIOUS MEMORY -->
        <div class="h-1/2 w-[20vw] rounded-2xl {current.previousMemory ? 'opacity-25 hover:opacity-70' : 'opacity-0'}">
          <button
            type="button"
            class="relative h-full w-full rounded-2xl"
            disabled={!current.previousMemory}
            onclick={handlePreviousMemory}
          >
            {#if current.previousMemory && current.previousMemory.assets.length > 0}
              <img
                class="h-full w-full rounded-2xl object-cover"
                src={getAssetThumbnailUrl({ id: current.previousMemory.assets[0].id, size: AssetMediaSize.Preview })}
                alt={$t('previous_memory')}
                draggable="false"
              />
            {:else}
              <enhanced:img
                class="h-full w-full rounded-2xl object-cover"
                src="$lib/assets/no-thumbnail.png"
                sizes="min(271px,186px)"
                alt={$t('previous_memory')}
                draggable="false"
              />
            {/if}

            {#if current.previousMemory}
              <div class="absolute bottom-4 right-4 text-left text-white">
                <p class="text-xs font-semibold text-gray-200">{$t('previous').toUpperCase()}</p>
                <p class="text-xl">{$memoryLaneTitle(current.previousMemory)}</p>
              </div>
            {/if}
          </button>
        </div>

        <!-- CURRENT MEMORY -->
        <div
          class="main-view relative flex h-full w-[70vw] place-content-center place-items-center rounded-2xl bg-black"
        >
          <div class="relative h-full w-full rounded-2xl bg-black">
            {#key current.asset.id}
              <img
                transition:fade
                class="h-full w-full rounded-2xl object-contain transition-all"
                src={getAssetThumbnailUrl({ id: current.asset.id, size: AssetMediaSize.Preview })}
                alt={current.asset.exifInfo?.description}
                draggable="false"
              />
            {/key}

            <div
              class="absolute bottom-0 right-0 p-2 transition-all flex h-full justify-between flex-col items-end gap-2"
              class:opacity-0={galleryInView}
              class:opacity-100={!galleryInView}
            >
<<<<<<< HEAD
              <CircleIconButton
                href="?at={current.asset.id}{AppRoute.PHOTOS}"
                icon={mdiImageSearch}
                title={$t('view_in_timeline')}
                color="light"
                onclick={() => {}}
              />
=======
              <div class="flex">
                <IconButton
                  icon={isSaved ? mdiHeart : mdiHeartOutline}
                  shape="round"
                  variant="ghost"
                  size="giant"
                  color="secondary"
                  aria-label={isSaved ? $t('unfavorite') : $t('favorite')}
                  onclick={() => handleSaveMemory(current)}
                  class="text-white dark:text-white"
                />
                <!-- <IconButton
                  icon={mdiShareVariantOutline}
                  shape="round"
                  variant="ghost"
                  size="giant"
                  color="secondary"
                  aria-label={$t('share')}
                /> -->
                <ButtonContextMenu
                  icon={mdiDotsVertical}
                  title={$t('menu')}
                  onclick={() => handleAction('pause')}
                  direction="left"
                  align="bottom-right"
                  class="text-white dark:text-white"
                >
                  <MenuOption
                    onClick={() => handleDeleteMemory(current)}
                    text={'Remove memory'}
                    icon={mdiCardsOutline}
                  />
                  <MenuOption
                    onClick={() => handleDeleteMemoryAsset(current)}
                    text={'Remove photo from this memory'}
                    icon={mdiImageMinusOutline}
                  />
                  <!-- shortcut={{ key: 'l', shift: shared }} -->
                </ButtonContextMenu>
              </div>

              <div>
                <IconButton
                  href="{AppRoute.PHOTOS}?at={current.asset.id}"
                  icon={mdiImageSearch}
                  aria-label={$t('view_in_timeline')}
                  color="secondary"
                  variant="ghost"
                  shape="round"
                  size="giant"
                  class="text-white dark:text-white"
                />
              </div>
>>>>>>> 392f9f20
            </div>
            <!-- CONTROL BUTTONS -->
            {#if current.previous}
              <div class="absolute top-1/2 left-0 ml-4">
                <CircleIconButton
                  title={$t('previous_memory')}
                  icon={mdiChevronLeft}
                  color="dark"
                  onclick={handlePreviousAsset}
                />
              </div>
            {/if}

            {#if current.next}
              <div class="absolute top-1/2 right-0 mr-4">
                <CircleIconButton
                  title={$t('next_memory')}
                  icon={mdiChevronRight}
                  color="dark"
                  onclick={handleNextAsset}
                />
              </div>
            {/if}

            <div class="absolute left-8 top-4 text-sm font-medium text-white">
              <p>
                {fromLocalDateTime(current.memory.assets[0].localDateTime).toLocaleString(DateTime.DATE_FULL)}
              </p>
              <p>
                {current.asset.exifInfo?.city || ''}
                {current.asset.exifInfo?.country || ''}
              </p>
            </div>
          </div>
        </div>

        <!-- NEXT MEMORY -->
        <div class="h-1/2 w-[20vw] rounded-2xl {current.nextMemory ? 'opacity-25 hover:opacity-70' : 'opacity-0'}">
          <button
            type="button"
            class="relative h-full w-full rounded-2xl"
            onclick={handleNextMemory}
            disabled={!current.nextMemory}
          >
            {#if current.nextMemory && current.nextMemory.assets.length > 0}
              <img
                class="h-full w-full rounded-2xl object-cover"
                src={getAssetThumbnailUrl({ id: current.nextMemory.assets[0].id, size: AssetMediaSize.Preview })}
                alt={$t('next_memory')}
                draggable="false"
              />
            {:else}
              <enhanced:img
                class="h-full w-full rounded-2xl object-cover"
                src="$lib/assets/no-thumbnail.png"
                sizes="min(271px,186px)"
                alt={$t('next_memory')}
                draggable="false"
              />
            {/if}

            {#if current.nextMemory}
              <div class="absolute bottom-4 left-4 text-left text-white">
                <p class="text-xs font-semibold text-gray-200">{$t('up_next').toUpperCase()}</p>
                <p class="text-xl">{$memoryLaneTitle(current.nextMemory)}</p>
              </div>
            {/if}
          </button>
        </div>
      </div>
    </section>

    <!-- GALLERY VIEWER -->
    <section class="bg-immich-dark-gray p-4">
      <div
        class="sticky mb-10 flex place-content-center place-items-center transition-all"
        class:opacity-0={galleryInView}
        class:opacity-100={!galleryInView}
      >
        <CircleIconButton
          title={$t('show_gallery')}
          icon={mdiChevronDown}
          color="light"
          onclick={() => memoryGallery?.scrollIntoView({ behavior: 'smooth' })}
        />
      </div>

      <div
        id="gallery-memory"
        use:intersectionObserver={{
          onIntersect: () => (galleryInView = true),
          onSeparate: () => (galleryInView = false),
          bottom: '-200px',
        }}
        use:resizeObserver={({ height, width }) => ((viewport.height = height), (viewport.width = width))}
        bind:this={memoryGallery}
      >
        <GalleryViewer
          onNext={handleNextAsset}
          onPrevious={handlePreviousAsset}
          assets={current.memory.assets}
          {viewport}
          {assetInteraction}
        />
      </div>
    </section>
  {/if}
</section>

<style>
  .main-view {
    box-shadow:
      0 4px 4px 0 rgba(0, 0, 0, 0.3),
      0 8px 12px 6px rgba(0, 0, 0, 0.15);
  }
</style><|MERGE_RESOLUTION|>--- conflicted
+++ resolved
@@ -65,13 +65,7 @@
   import { tweened } from 'svelte/motion';
   import { derived as storeDerived } from 'svelte/store';
   import { fade } from 'svelte/transition';
-<<<<<<< HEAD
-  import { preferences } from '$lib/stores/user.store';
-  import TagAction from '$lib/components/photos-page/actions/tag-action.svelte';
-  import { AssetInteraction } from '$lib/stores/asset-interaction.svelte';
   import { addSearchParams } from '$lib/utils';
-=======
->>>>>>> 392f9f20
 
   type MemoryIndex = {
     memoryIndex: number;
@@ -455,15 +449,6 @@
               class:opacity-0={galleryInView}
               class:opacity-100={!galleryInView}
             >
-<<<<<<< HEAD
-              <CircleIconButton
-                href="?at={current.asset.id}{AppRoute.PHOTOS}"
-                icon={mdiImageSearch}
-                title={$t('view_in_timeline')}
-                color="light"
-                onclick={() => {}}
-              />
-=======
               <div class="flex">
                 <IconButton
                   icon={isSaved ? mdiHeart : mdiHeartOutline}
@@ -507,7 +492,7 @@
 
               <div>
                 <IconButton
-                  href="{AppRoute.PHOTOS}?at={current.asset.id}"
+                  href="?at={current.asset.id}{AppRoute.PHOTOS}"
                   icon={mdiImageSearch}
                   aria-label={$t('view_in_timeline')}
                   color="secondary"
@@ -517,7 +502,6 @@
                   class="text-white dark:text-white"
                 />
               </div>
->>>>>>> 392f9f20
             </div>
             <!-- CONTROL BUTTONS -->
             {#if current.previous}
