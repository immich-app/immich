<script lang="ts">
	import { UserResponseDto } from '@api';

	import { createEventDispatcher } from 'svelte';
	import PencilOutline from 'svelte-material-icons/PencilOutline.svelte';
	import TrashCanOutline from 'svelte-material-icons/TrashCanOutline.svelte';
	import DeleteRestore from 'svelte-material-icons/DeleteRestore.svelte';
	import moment from 'moment';

	export let allUsers: Array<UserResponseDto>;

	const dispatch = createEventDispatcher();

	const isDeleted = (user: UserResponseDto): boolean => {
		return user.deletedAt != null;
	};

	const getDeleteDate = (user: UserResponseDto): string => {
		return moment(user.deletedAt).add(7, 'days').format('LL');
	};
</script>

<table class="text-left w-full my-5">
	<thead
		class="border rounded-md mb-4 bg-gray-50 flex text-immich-primary w-full h-12 dark:bg-immich-dark-gray dark:text-immich-dark-primary dark:border-immich-dark-gray"
	>
		<tr class="flex w-full place-items-center">
			<th class="text-center w-1/4 font-medium text-sm">Email</th>
			<th class="text-center w-1/4 font-medium text-sm">First name</th>
			<th class="text-center w-1/4 font-medium text-sm">Last name</th>
			<th class="text-center w-1/4 font-medium text-sm">Action</th>
		</tr>
	</thead>
	<tbody
		class="overflow-y-auto rounded-md w-full max-h-[320px] block border dark:border-immich-dark-gray"
	>
		{#each allUsers as user, i}
			<tr
				class={`text-center flex place-items-center w-full h-[80px] dark:text-immich-dark-fg ${
<<<<<<< HEAD
					i % 2 == 0 ? 'bg-slate-50 dark:bg-[#181818]' : 'bg-immich-bg dark:bg-immich-dark-bg'
=======
					isDeleted(user)
						? 'bg-red-300 dark:bg-red-900'
						: i % 2 == 0
						? 'bg-immich-gray dark:bg-immich-dark-gray/75'
						: 'bg-immich-bg dark:bg-immich-dark-gray/50'
>>>>>>> 739bed73
				}`}
			>
				<td class="text-sm px-4 w-1/4 text-ellipsis">{user.email}</td>
				<td class="text-sm px-4 w-1/4 text-ellipsis">{user.firstName}</td>
				<td class="text-sm px-4 w-1/4 text-ellipsis">{user.lastName}</td>
				<td class="text-sm px-4 w-1/4 text-ellipsis">
					{#if !isDeleted(user)}
						<button
							on:click={() => {
								dispatch('edit-user', { user });
							}}
							class="bg-immich-primary dark:bg-immich-dark-primary text-gray-100 dark:text-gray-700  rounded-full p-3 transition-all duration-150 hover:bg-immich-primary/75"
							><PencilOutline size="16" /></button
						>
						<button
							on:click={() => {
								dispatch('delete-user', { user });
							}}
							class="bg-immich-primary dark:bg-immich-dark-primary text-gray-100 dark:text-gray-700  rounded-full p-3 transition-all duration-150 hover:bg-immich-primary/75"
							><TrashCanOutline size="16" /></button
						>
					{/if}
					{#if isDeleted(user)}
						<button
							on:click={() => {
								dispatch('restore-user', { user });
							}}
							class="bg-immich-primary dark:bg-immich-dark-primary text-gray-100 dark:text-gray-700  rounded-full p-3 transition-all duration-150 hover:bg-immich-primary/75"
							title={`scheduled removal on ${getDeleteDate(user)}`}
							><DeleteRestore size="16" /></button
						>
					{/if}
				</td>
			</tr>
		{/each}
	</tbody>
</table>

<button on:click={() => dispatch('create-user')} class="immich-btn-primary">Create user</button><|MERGE_RESOLUTION|>--- conflicted
+++ resolved
@@ -37,15 +37,11 @@
 		{#each allUsers as user, i}
 			<tr
 				class={`text-center flex place-items-center w-full h-[80px] dark:text-immich-dark-fg ${
-<<<<<<< HEAD
-					i % 2 == 0 ? 'bg-slate-50 dark:bg-[#181818]' : 'bg-immich-bg dark:bg-immich-dark-bg'
-=======
 					isDeleted(user)
 						? 'bg-red-300 dark:bg-red-900'
 						: i % 2 == 0
 						? 'bg-immich-gray dark:bg-immich-dark-gray/75'
 						: 'bg-immich-bg dark:bg-immich-dark-gray/50'
->>>>>>> 739bed73
 				}`}
 			>
 				<td class="text-sm px-4 w-1/4 text-ellipsis">{user.email}</td>
