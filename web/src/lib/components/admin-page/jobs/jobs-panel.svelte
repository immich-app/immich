--- conflicted
+++ resolved
@@ -49,23 +49,6 @@
 		const title = jobDetails[jobId]?.title;
 
 		try {
-<<<<<<< HEAD
-			await api.jobApi.sendJobCommand(jobId, jobCommand);
-
-			// TODO: Return actual job status from server and use that.
-			switch (jobCommand.command) {
-				case JobCommand.Start:
-					jobs[jobId].active += 1;
-					break;
-				case JobCommand.Resume:
-					jobs[jobId].active += 1;
-					jobs[jobId].paused = 0;
-					break;
-				case JobCommand.Pause:
-					jobs[jobId].paused += 1;
-					jobs[jobId].active = 0;
-					jobs[jobId].waiting = 0;
-=======
 			const { data } = await api.jobApi.sendJobCommand(jobId, jobCommand);
 			jobs[jobId] = data;
 
@@ -75,7 +58,6 @@
 						message: `Cleared jobs for: ${title}`,
 						type: NotificationType.Info
 					});
->>>>>>> eb9481b6
 					break;
 			}
 		} catch (error) {
@@ -86,22 +68,14 @@
 
 <div class="flex flex-col gap-7">
 	{#each jobDetailsArray as [jobName, { title, subtitle, allowForceCommand, component }]}
-<<<<<<< HEAD
-=======
 		{@const { jobCounts, queueStatus } = jobs[jobName]}
->>>>>>> eb9481b6
 		<JobTile
 			{title}
 			{subtitle}
 			{allowForceCommand}
-<<<<<<< HEAD
-			on:command={({ detail }) => runJob(jobName, detail)}
-			jobCounts={jobs[jobName]}
-=======
 			{jobCounts}
 			{queueStatus}
 			on:command={({ detail }) => runJob(jobName, detail)}
->>>>>>> eb9481b6
 		>
 			<svelte:component this={component} />
 		</JobTile>
