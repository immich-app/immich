--- conflicted
+++ resolved
@@ -30,11 +30,7 @@
 				</tr>
 			</thead>
 			<tbody
-<<<<<<< HEAD
-				class="overflow-y-auto rounded-md w-full max-h-[320px] block border bg-white dark:border-immich-dark-gray dark:bg-[#181818] dark:text-immich-dark-fg"
-=======
 				class="overflow-y-auto rounded-md w-full max-h-[320px] block border bg-white dark:border-immich-dark-gray dark:bg-immich-dark-gray/75 dark:text-immich-dark-fg"
->>>>>>> 739bed73
 			>
 				<tr class="text-center flex place-items-center w-full h-[60px]">
 					<td class="text-sm px-2 w-1/3 text-ellipsis">{jobStatus ? 'Active' : 'Idle'}</td>
