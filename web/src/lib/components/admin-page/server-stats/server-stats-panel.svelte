<script lang="ts">
  import Icon from '$lib/components/elements/icon.svelte';
  import { locale } from '$lib/stores/preferences.store';
  import { getByteUnitString, getBytesWithUnit } from '$lib/utils/byte-units';
  import type { ServerStatsResponseDto } from '@immich/sdk';
  import { mdiCameraIris, mdiChartPie, mdiPlayCircle } from '@mdi/js';
  import StatsCard from './stats-card.svelte';
  import { t } from 'svelte-i18n';

<<<<<<< HEAD
  export let stats: ServerStatsResponseDto = {
    photos: 0,
    videos: 0,
    usage: 0,
    usagePhotos: 0,
    usageVideos: 0,
    usageByUser: [],
  };
=======
  interface Props {
    stats?: ServerStatsResponseDto;
  }

  let {
    stats = {
      photos: 0,
      videos: 0,
      usage: 0,
      usageByUser: [],
    },
  }: Props = $props();
>>>>>>> d6a70bc7

  const zeros = (value: number) => {
    const maxLength = 13;
    const valueLength = value.toString().length;
    const zeroLength = maxLength - valueLength;

    return '0'.repeat(zeroLength);
  };

  const TiB = 1024 ** 4;
  let [statsUsage, statsUsageUnit] = $derived(getBytesWithUnit(stats.usage, stats.usage > TiB ? 2 : 0));
</script>

<div class="flex flex-col gap-5">
  <div>
    <p class="text-sm dark:text-immich-dark-fg">{$t('total_usage').toUpperCase()}</p>

    <div class="mt-5 hidden justify-between lg:flex">
      <StatsCard icon={mdiCameraIris} title={$t('photos').toUpperCase()} value={stats.photos} />
      <StatsCard icon={mdiPlayCircle} title={$t('videos').toUpperCase()} value={stats.videos} />
      <StatsCard icon={mdiChartPie} title={$t('storage').toUpperCase()} value={statsUsage} unit={statsUsageUnit} />
    </div>
    <div class="mt-5 flex lg:hidden">
      <div class="flex flex-col justify-between rounded-3xl bg-immich-gray p-5 dark:bg-immich-dark-gray">
        <div class="flex flex-wrap gap-x-12">
          <div class="flex place-items-center gap-4 text-immich-primary dark:text-immich-dark-primary">
            <Icon path={mdiCameraIris} size="25" />
            <p>{$t('photos').toUpperCase()}</p>
          </div>

          <div class="relative text-center font-mono text-2xl font-semibold">
            <span class="text-[#DCDADA] dark:text-[#525252]">{zeros(stats.photos)}</span><span
              class="text-immich-primary dark:text-immich-dark-primary">{stats.photos}</span
            >
          </div>
        </div>
        <div class="flex flex-wrap gap-x-12">
          <div class="flex place-items-center gap-4 text-immich-primary dark:text-immich-dark-primary">
            <Icon path={mdiPlayCircle} size="25" />
            <p>{$t('videos').toUpperCase()}</p>
          </div>

          <div class="relative text-center font-mono text-2xl font-semibold">
            <span class="text-[#DCDADA] dark:text-[#525252]">{zeros(stats.videos)}</span><span
              class="text-immich-primary dark:text-immich-dark-primary">{stats.videos}</span
            >
          </div>
        </div>
        <div class="flex flex-wrap gap-x-7">
          <div class="flex place-items-center gap-4 text-immich-primary dark:text-immich-dark-primary">
            <Icon path={mdiChartPie} size="25" />
            <p>{$t('storage').toUpperCase()}</p>
          </div>

          <div class="relative flex text-center font-mono text-2xl font-semibold">
            <span class="text-[#DCDADA] dark:text-[#525252]">{zeros(statsUsage)}</span><span
              class="text-immich-primary dark:text-immich-dark-primary">{statsUsage}</span
            >
            <span class="my-auto ml-2 text-center text-base font-light text-gray-400">{statsUsageUnit}</span>
          </div>
        </div>
      </div>
    </div>
  </div>

  <div>
    <p class="text-sm dark:text-immich-dark-fg">{$t('user_usage_detail').toUpperCase()}</p>
    <table class="mt-5 w-full text-left">
      <thead
        class="mb-4 flex h-12 w-full rounded-md border bg-gray-50 text-immich-primary dark:border-immich-dark-gray dark:bg-immich-dark-gray dark:text-immich-dark-primary"
      >
        <tr class="flex w-full place-items-center">
          <th class="w-1/4 text-center text-sm font-medium">{$t('user')}</th>
          <th class="w-1/4 text-center text-sm font-medium">{$t('photos')}</th>
          <th class="w-1/4 text-center text-sm font-medium">{$t('videos')}</th>
          <th class="w-1/4 text-center text-sm font-medium">{$t('usage')}</th>
        </tr>
      </thead>
      <tbody
        class="block max-h-[320px] w-full overflow-y-auto rounded-md border dark:border-immich-dark-gray dark:text-immich-dark-fg"
      >
        {#each stats.usageByUser as user (user.userId)}
          <tr
            class="flex h-[50px] w-full place-items-center text-center odd:bg-immich-gray even:bg-immich-bg odd:dark:bg-immich-dark-gray/75 even:dark:bg-immich-dark-gray/50"
          >
            <td class="w-1/4 text-ellipsis px-2 text-sm">{user.userName}</td>
            <td class="w-1/4 text-ellipsis px-2 text-sm"
              >{user.photos.toLocaleString($locale)} ({getByteUnitString(user.usagePhotos, $locale, 0)})</td
            >
            <td class="w-1/4 text-ellipsis px-2 text-sm"
              >{user.videos.toLocaleString($locale)} ({getByteUnitString(user.usageVideos, $locale, 0)})</td
            >
            <td class="w-1/4 text-ellipsis px-2 text-sm">
              {getByteUnitString(user.usage, $locale, 0)}
              {#if user.quotaSizeInBytes}
                / {getByteUnitString(user.quotaSizeInBytes, $locale, 0)}
              {/if}
              <span class="text-immich-primary dark:text-immich-dark-primary">
                {#if user.quotaSizeInBytes}
                  ({(user.usage / user.quotaSizeInBytes).toLocaleString($locale, {
                    style: 'percent',
                    maximumFractionDigits: 0,
                  })})
                {:else}
                  ({$t('unlimited')})
                {/if}
              </span>
            </td>
          </tr>
        {/each}
      </tbody>
    </table>
  </div>
</div><|MERGE_RESOLUTION|>--- conflicted
+++ resolved
@@ -7,16 +7,6 @@
   import StatsCard from './stats-card.svelte';
   import { t } from 'svelte-i18n';
 
-<<<<<<< HEAD
-  export let stats: ServerStatsResponseDto = {
-    photos: 0,
-    videos: 0,
-    usage: 0,
-    usagePhotos: 0,
-    usageVideos: 0,
-    usageByUser: [],
-  };
-=======
   interface Props {
     stats?: ServerStatsResponseDto;
   }
@@ -26,10 +16,11 @@
       photos: 0,
       videos: 0,
       usage: 0,
+      usagePhotos: 0,
+      usageVideos: 0,
       usageByUser: [],
     },
   }: Props = $props();
->>>>>>> d6a70bc7
 
   const zeros = (value: number) => {
     const maxLength = 13;
