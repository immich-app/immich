<script lang="ts">
	import { ServerStatsResponseDto, UserResponseDto } from '@api';
	import CameraIris from 'svelte-material-icons/CameraIris.svelte';
	import PlayCircle from 'svelte-material-icons/PlayCircle.svelte';
	import FileImageOutline from 'svelte-material-icons/FileImageOutline.svelte';
	import Memory from 'svelte-material-icons/Memory.svelte';
	import StatsCard from './stats-card.svelte';
	export let stats: ServerStatsResponseDto;
	export let allUsers: Array<UserResponseDto>;

	const getFullName = (userId: string) => {
		let name = 'Admin'; // since we do not have admin user in allUsers
		allUsers.forEach((user) => {
			if (user.id === userId) name = `${user.firstName} ${user.lastName}`;
		});
		return name;
	};

	$: spaceUnit = stats.usage.slice(stats.usage.length - 2, stats.usage.length);
	$: spaceUsage = stats.usage.slice(0, stats.usage.length - 2);
</script>

<div class="flex flex-col gap-5">
	<div>
		<p class="text-sm dark:text-immich-dark-fg">TOTAL USAGE</p>

		<div class="flex mt-5 justify-between">
			<StatsCard logo={CameraIris} title={'PHOTOS'} value={stats.photos.toString()} />
			<StatsCard logo={PlayCircle} title={'VIDEOS'} value={stats.videos.toString()} />
			<StatsCard logo={FileImageOutline} title={'OBJECTS'} value={stats.objects.toString()} />
			<StatsCard logo={Memory} title={'STORAGE'} value={spaceUsage} unit={spaceUnit} />
		</div>
	</div>

	<div>
		<p class="text-sm dark:text-immich-dark-fg">USER USAGE DETAIL</p>
		<table class="text-left w-full mt-5">
			<thead
				class="border rounded-md mb-4 bg-gray-50 dark:bg-immich-dark-gray dark:border-immich-dark-gray flex text-immich-primary dark:text-immich-dark-primary  w-full h-12"
			>
				<tr class="flex w-full place-items-center">
					<th class="text-center w-1/5 font-medium text-sm">User</th>
					<th class="text-center w-1/5 font-medium text-sm">Photos</th>
					<th class="text-center w-1/5 font-medium text-sm">Videos</th>
					<th class="text-center w-1/5 font-medium text-sm">Objects</th>
					<th class="text-center w-1/5 font-medium text-sm">Size</th>
				</tr>
			</thead>
			<tbody
				class="overflow-y-auto rounded-md w-full max-h-[320px] block border dark:border-immich-dark-gray dark:text-immich-dark-fg"
			>
				{#each stats.usageByUser as user, i}
					<tr
						class={`text-center flex place-items-center w-full h-[50px] ${
<<<<<<< HEAD
							i % 2 == 0 ? 'bg-slate-50 dark:bg-[#e5e5e5]' : 'bg-immich-bg dark:bg-[#eeeeee]'
=======
							i % 2 == 0
								? 'bg-immich-gray dark:bg-immich-dark-gray/75'
								: 'bg-immich-bg dark:bg-immich-dark-gray/50'
>>>>>>> 739bed73
						}`}
					>
						<td class="text-sm px-2 w-1/5 text-ellipsis">{getFullName(user.userId)}</td>
						<td class="text-sm px-2 w-1/5 text-ellipsis">{user.photos}</td>
						<td class="text-sm px-2 w-1/5 text-ellipsis">{user.videos}</td>
						<td class="text-sm px-2 w-1/5 text-ellipsis">{user.objects}</td>
						<td class="text-sm px-2 w-1/5 text-ellipsis">{user.usage}</td>
					</tr>
				{/each}
			</tbody>
		</table>
	</div>
</div><|MERGE_RESOLUTION|>--- conflicted
+++ resolved
@@ -52,13 +52,9 @@
 				{#each stats.usageByUser as user, i}
 					<tr
 						class={`text-center flex place-items-center w-full h-[50px] ${
-<<<<<<< HEAD
-							i % 2 == 0 ? 'bg-slate-50 dark:bg-[#e5e5e5]' : 'bg-immich-bg dark:bg-[#eeeeee]'
-=======
 							i % 2 == 0
 								? 'bg-immich-gray dark:bg-immich-dark-gray/75'
 								: 'bg-immich-bg dark:bg-immich-dark-gray/50'
->>>>>>> 739bed73
 						}`}
 					>
 						<td class="text-sm px-2 w-1/5 text-ellipsis">{getFullName(user.userId)}</td>
