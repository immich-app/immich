<script lang="ts">
  import { onMount } from 'svelte';
  import { groupBy, orderBy } from 'lodash-es';
  import { addUsersToAlbum, deleteAlbum, type UserResponseDto, type AlbumResponseDto } from '@immich/sdk';
  import { mdiDeleteOutline, mdiShareVariantOutline, mdiFolderDownloadOutline, mdiRenameOutline } from '@mdi/js';
  import Icon from '$lib/components/elements/icon.svelte';
  import EditAlbumForm from '$lib/components/forms/edit-album-form.svelte';
  import ConfirmDialogue from '$lib/components/shared-components/confirm-dialogue.svelte';
  import CreateSharedLinkModal from '$lib/components/shared-components/create-share-link-modal/create-shared-link-modal.svelte';
  import FullScreenModal from '$lib/components/shared-components/full-screen-modal.svelte';
  import {
    NotificationType,
    notificationController,
  } from '$lib/components/shared-components/notification/notification';
  import MenuOption from '$lib/components/shared-components/context-menu/menu-option.svelte';
  import RightClickContextMenu from '$lib/components/shared-components/context-menu/right-click-context-menu.svelte';
  import AlbumsTable from '$lib/components/album-page/albums-table.svelte';
  import AlbumCardGroup from '$lib/components/album-page/album-card-group.svelte';
  import UserSelectionModal from '$lib/components/album-page/user-selection-modal.svelte';
  import { handleError } from '$lib/utils/handle-error';
  import { downloadAlbum } from '$lib/utils/asset-utils';
  import { normalizeSearchString } from '$lib/utils/string-utils';
  import { getSelectedAlbumGroupOption, type AlbumGroup } from '$lib/utils/album-utils';
  import type { ContextMenuPosition } from '$lib/utils/context-menu';
  import { user } from '$lib/stores/user.store';
  import {
    AlbumGroupBy,
    AlbumSortBy,
    AlbumFilter,
    AlbumViewMode,
    SortOrder,
    locale,
    type AlbumViewSettings,
  } from '$lib/stores/preferences.store';
  import { goto } from '$app/navigation';
  import { AppRoute } from '$lib/constants';

  export let ownedAlbums: AlbumResponseDto[] = [];
  export let sharedAlbums: AlbumResponseDto[] = [];
  export let searchQuery: string = '';
  export let userSettings: AlbumViewSettings;
  export let allowEdit = false;
  export let showOwner = false;
  export let albumGroupIds: string[] = [];

  interface AlbumGroupOption {
    [option: string]: (order: SortOrder, albums: AlbumResponseDto[]) => AlbumGroup[];
  }

  interface AlbumSortOption {
    [option: string]: (order: SortOrder, albums: AlbumResponseDto[]) => AlbumResponseDto[];
  }

  const groupOptions: AlbumGroupOption = {
    /** No grouping */
    [AlbumGroupBy.None]: (order, albums): AlbumGroup[] => {
      return [
        {
          id: 'Albums',
          name: 'Albums',
          albums,
        },
      ];
    },

    /** Group by year */
    [AlbumGroupBy.Year]: (order, albums): AlbumGroup[] => {
      const unknownYear = 'Unknown Year';
      const useStartDate = userSettings.sortBy === AlbumSortBy.OldestPhoto;

      const groupedByYear = groupBy(albums, (album) => {
        const date = useStartDate ? album.startDate : album.endDate;
        return date ? new Date(date).getFullYear() : unknownYear;
      });

      const sortSign = order === SortOrder.Desc ? -1 : 1;
      const sortedByYear = Object.entries(groupedByYear).sort(([a], [b]) => {
        // We make sure empty albums stay at the end of the list
        if (a === unknownYear) {
          return 1;
        } else if (b === unknownYear) {
          return -1;
        } else {
          return (Number.parseInt(a) - Number.parseInt(b)) * sortSign;
        }
      });

      return sortedByYear.map(([year, albums]) => ({
        id: year,
        name: year,
        albums,
      }));
    },

    /** Group by owner */
    [AlbumGroupBy.Owner]: (order, albums): AlbumGroup[] => {
      const currentUserId = $user.id;
      const groupedByOwnerIds = groupBy(albums, 'ownerId');

      const sortSign = order === SortOrder.Desc ? -1 : 1;
      const sortedByOwnerNames = Object.entries(groupedByOwnerIds).sort(([ownerA, albumsA], [ownerB, albumsB]) => {
        // We make sure owned albums stay either at the beginning or the end
        // of the list
        if (ownerA === currentUserId) {
          return -sortSign;
        } else if (ownerB === currentUserId) {
          return sortSign;
        } else {
          return albumsA[0].owner.name.localeCompare(albumsB[0].owner.name, $locale) * sortSign;
        }
      });

      return sortedByOwnerNames.map(([ownerId, albums]) => ({
        id: ownerId,
        name: ownerId === currentUserId ? 'My albums' : albums[0].owner.name,
        albums,
      }));
    },
  };

  const sortOptions: AlbumSortOption = {
    /** Sort by album title */
    [AlbumSortBy.Title]: (order, albums) => {
      const sortSign = order === SortOrder.Desc ? -1 : 1;
      return albums.slice().sort((a, b) => a.albumName.localeCompare(b.albumName, $locale) * sortSign);
    },

    /** Sort by asset count */
    [AlbumSortBy.ItemCount]: (order, albums) => {
      return orderBy(albums, 'assetCount', [order]);
    },

    /** Sort by last modified */
    [AlbumSortBy.DateModified]: (order, albums) => {
      return orderBy(albums, [({ updatedAt }) => new Date(updatedAt)], [order]);
    },

<<<<<<< HEAD
<script lang="ts">
  import AlbumCard from '$lib/components/album-page/album-card.svelte';
  import Icon from '$lib/components/elements/icon.svelte';
  import EditAlbumForm from '$lib/components/forms/edit-album-form.svelte';
  import ConfirmDialogue from '$lib/components/shared-components/confirm-dialogue.svelte';
  import EmptyPlaceholder from '$lib/components/shared-components/empty-placeholder.svelte';
  import FullScreenModal from '$lib/components/shared-components/full-screen-modal.svelte';
  import {
    NotificationType,
    notificationController,
  } from '$lib/components/shared-components/notification/notification';
  import { mdiDeleteOutline, mdiImageAlbum } from '@mdi/js';
  import { orderBy } from 'lodash-es';
  import { onMount } from 'svelte';
  import { flip } from 'svelte/animate';
  import MenuOption from '$lib/components/shared-components/context-menu/menu-option.svelte';
  import ContextMenu from '$lib/components/shared-components/context-menu/context-menu.svelte';
  import AlbumsTable from '$lib/components/album-page/albums-table.svelte';
  import { handleError } from '$lib/utils/handle-error';
  import type { ContextMenuPosition } from '$lib/utils/context-menu';
  import GroupTab from '$lib/components/elements/group-tab.svelte';
  import SearchBar from '$lib/components/elements/search-bar.svelte';
=======
    /** Sort by creation date */
    [AlbumSortBy.DateCreated]: (order, albums) => {
      return orderBy(albums, [({ createdAt }) => new Date(createdAt)], [order]);
    },
>>>>>>> 8f981b60

    /** Sort by the most recent photo date */
    [AlbumSortBy.MostRecentPhoto]: (order, albums) => {
      albums = orderBy(albums, [({ endDate }) => (endDate ? new Date(endDate) : '')], [order]);
      return albums.sort(sortUnknownYearAlbums);
    },

    /** Sort by the oldest photo date */
    [AlbumSortBy.OldestPhoto]: (order, albums) => {
      albums = orderBy(albums, [({ startDate }) => (startDate ? new Date(startDate) : '')], [order]);
      return albums.sort(sortUnknownYearAlbums);
    },
  };

  let albums: AlbumResponseDto[] = [];
  let filteredAlbums: AlbumResponseDto[] = [];
  let groupedAlbums: AlbumGroup[] = [];

  let albumGroupOption: string = AlbumGroupBy.None;

  let showShareByURLModal = false;

  let albumToEdit: AlbumResponseDto | null = null;
  let albumToShare: AlbumResponseDto | null = null;
  let albumToDelete: AlbumResponseDto | null = null;

  let contextMenuPosition: ContextMenuPosition = { x: 0, y: 0 };
  let contextMenuTargetAlbum: AlbumResponseDto | null = null;

  // Step 1: Filter between Owned and Shared albums, or both.
  $: {
    switch (userSettings.filter) {
      case AlbumFilter.Owned: {
        albums = ownedAlbums;
        break;
      }
      case AlbumFilter.Shared: {
        albums = sharedAlbums;
        break;
      }
      default: {
        const userId = $user.id;
        const nonOwnedAlbums = sharedAlbums.filter((album) => album.ownerId !== userId);
        albums = nonOwnedAlbums.length > 0 ? ownedAlbums.concat(nonOwnedAlbums) : ownedAlbums;
      }
    }
  }

  // Step 2: Filter using the given search query.
  $: {
    if (searchQuery) {
      const searchAlbumNormalized = normalizeSearchString(searchQuery);

      filteredAlbums = albums.filter((album) => {
        return normalizeSearchString(album.albumName).includes(searchAlbumNormalized);
      });
    } else {
      filteredAlbums = albums;
    }
  }

  // Step 3: Group albums.
  $: {
    albumGroupOption = getSelectedAlbumGroupOption(userSettings);
    const groupFunc = groupOptions[albumGroupOption] ?? groupOptions[AlbumGroupBy.None];
    groupedAlbums = groupFunc(stringToSortOrder(userSettings.groupOrder), filteredAlbums);
  }

  // Step 4: Sort albums amongst each group.
  $: {
    const defaultSortOption = AlbumSortBy.DateModified;
    const selectedSortOption = userSettings.sortBy ?? defaultSortOption;

    const sortFunc = sortOptions[selectedSortOption] ?? sortOptions[defaultSortOption];
    const sortOrder = stringToSortOrder(userSettings.sortOrder);

    groupedAlbums = groupedAlbums.map((group) => ({
      id: group.id,
      name: group.name,
      albums: sortFunc(sortOrder, group.albums),
    }));

    albumGroupIds = groupedAlbums.map(({ id }) => id);
  }

  $: showContextMenu = !!contextMenuTargetAlbum;
  $: showFullContextMenu = allowEdit && contextMenuTargetAlbum && contextMenuTargetAlbum.ownerId === $user.id;

  onMount(async () => {
    if (allowEdit) {
      await removeAlbumsIfEmpty();
    }
  });

  const sortUnknownYearAlbums = (a: AlbumResponseDto, b: AlbumResponseDto) => {
    if (!a.endDate) {
      return 1;
    }
    if (!b.endDate) {
      return -1;
    }
    return 0;
  };

  const stringToSortOrder = (order: string) => {
    return order === 'desc' ? SortOrder.Desc : SortOrder.Asc;
  };

  const showAlbumContextMenu = (contextMenuDetail: ContextMenuPosition, album: AlbumResponseDto) => {
    contextMenuTargetAlbum = album;
    contextMenuPosition = {
      x: contextMenuDetail.x,
      y: contextMenuDetail.y,
    };
  };

  const closeAlbumContextMenu = () => {
    contextMenuTargetAlbum = null;
  };

  const handleDownloadAlbum = async () => {
    if (contextMenuTargetAlbum) {
      const album = contextMenuTargetAlbum;
      closeAlbumContextMenu();
      await downloadAlbum(album);
    }
  };

  const handleDeleteAlbum = async (albumToDelete: AlbumResponseDto) => {
    await deleteAlbum({
      id: albumToDelete.id,
    });

    ownedAlbums = ownedAlbums.filter(({ id }) => id !== albumToDelete.id);
    sharedAlbums = sharedAlbums.filter(({ id }) => id !== albumToDelete.id);
  };

  const setAlbumToDelete = () => {
    albumToDelete = contextMenuTargetAlbum ?? null;
    closeAlbumContextMenu();
  };

  const handleEdit = (album: AlbumResponseDto) => {
    albumToEdit = album;
    closeAlbumContextMenu();
  };

  const deleteSelectedAlbum = async () => {
    if (!albumToDelete) {
      return;
    }
    try {
      await handleDeleteAlbum(albumToDelete);
    } catch {
      notificationController.show({
        message: 'Error deleting album',
        type: NotificationType.Error,
      });
    } finally {
      albumToDelete = null;
    }
  };

  const removeAlbumsIfEmpty = async () => {
    const albumsToRemove = ownedAlbums.filter((album) => album.assetCount === 0 && !album.albumName);
    await Promise.allSettled(albumsToRemove.map((album) => handleDeleteAlbum(album)));
  };

  const updateAlbumInfo = (album: AlbumResponseDto) => {
    ownedAlbums[ownedAlbums.findIndex(({ id }) => id === album.id)] = album;
    sharedAlbums[sharedAlbums.findIndex(({ id }) => id === album.id)] = album;
  };

  const successEditAlbumInfo = (album: AlbumResponseDto) => {
    albumToEdit = null;

    notificationController.show({
      message: 'Album info updated',
      type: NotificationType.Info,
      button: {
        text: 'View Album',
        onClick() {
          return goto(`${AppRoute.ALBUMS}/${album.id}`);
        },
      },
    });

    updateAlbumInfo(album);
  };

<<<<<<< HEAD
{#if shouldShowEditAlbumForm}
  <FullScreenModal
    id="edit-album-modal"
    title="Edit album"
    icon={mdiImageAlbum}
    onClose={() => (shouldShowEditAlbumForm = false)}
  >
    <EditAlbumForm
      album={selectedAlbum}
      on:editSuccess={() => successModifyAlbum()}
      on:cancel={() => (shouldShowEditAlbumForm = false)}
    />
  </FullScreenModal>
{/if}
=======
  const handleAddUsers = async (users: UserResponseDto[]) => {
    if (!albumToShare) {
      return;
    }
    try {
      const album = await addUsersToAlbum({
        id: albumToShare.id,
        addUsersDto: {
          sharedUserIds: [...users].map(({ id }) => id),
        },
      });
      updateAlbumInfo(album);
    } catch (error) {
      handleError(error, 'Error adding users to album');
    } finally {
      albumToShare = null;
    }
  };

  const handleSharedLinkCreated = (album: AlbumResponseDto) => {
    album.shared = true;
    album.hasSharedLink = true;
    updateAlbumInfo(album);
  };

  const openShareModal = () => {
    albumToShare = contextMenuTargetAlbum;
    closeAlbumContextMenu();
  };

  const closeShareModal = () => {
    albumToShare = null;
    showShareByURLModal = false;
  };
</script>
>>>>>>> 8f981b60

{#if albums.length > 0}
  {#if userSettings.view === AlbumViewMode.Cover}
    <!-- Album Cards -->
    {#if albumGroupOption === AlbumGroupBy.None}
      <AlbumCardGroup
        albums={groupedAlbums[0].albums}
        {showOwner}
        showDateRange
        showItemCount
        onShowContextMenu={showAlbumContextMenu}
      />
    {:else}
      {#each groupedAlbums as albumGroup (albumGroup.id)}
        <AlbumCardGroup
          albums={albumGroup.albums}
          group={albumGroup}
          {showOwner}
          showDateRange
          showItemCount
          onShowContextMenu={showAlbumContextMenu}
        />
      {/each}
    {/if}
  {:else if userSettings.view === AlbumViewMode.List}
    <!-- Album Table -->
    <AlbumsTable {groupedAlbums} {albumGroupOption} onShowContextMenu={showAlbumContextMenu} />
  {/if}
{:else}
  <!-- Empty Message -->
  <slot name="empty" />
{/if}

<!-- Context Menu -->
<RightClickContextMenu {...contextMenuPosition} isOpen={showContextMenu} onClose={closeAlbumContextMenu}>
  {#if showFullContextMenu}
    <MenuOption on:click={() => contextMenuTargetAlbum && handleEdit(contextMenuTargetAlbum)}>
      <p class="flex gap-2">
        <Icon path={mdiRenameOutline} size="18" />
        Edit
      </p>
    </MenuOption>
    <MenuOption on:click={() => openShareModal()}>
      <p class="flex gap-2">
        <Icon path={mdiShareVariantOutline} size="18" />
        Share
      </p>
    </MenuOption>
  {/if}
  <MenuOption on:click={() => handleDownloadAlbum()}>
    <p class="flex gap-2">
      <Icon path={mdiFolderDownloadOutline} size="18" />
      Download
    </p>
  </MenuOption>
  {#if showFullContextMenu}
    <MenuOption on:click={() => setAlbumToDelete()}>
      <p class="flex gap-2">
        <Icon path={mdiDeleteOutline} size="18" />
        Delete
      </p>
    </MenuOption>
  {/if}
</RightClickContextMenu>

<<<<<<< HEAD
{#if albumToDelete}
  <ConfirmDialogue
    id="delete-album-modal"
    title="Delete album"
    confirmText="Delete"
    onConfirm={deleteSelectedAlbum}
    onClose={() => (albumToDelete = null)}
  >
    <svelte:fragment slot="prompt">
      <p>Are you sure you want to delete the album <b>{albumToDelete.albumName}</b>?</p>
      <p>If this album is shared, other users will not be able to access it anymore.</p>
    </svelte:fragment>
  </ConfirmDialogue>
=======
{#if allowEdit}
  <!-- Edit Modal -->
  {#if albumToEdit}
    <FullScreenModal onClose={() => (albumToEdit = null)}>
      <EditAlbumForm album={albumToEdit} onEditSuccess={successEditAlbumInfo} onCancel={() => (albumToEdit = null)} />
    </FullScreenModal>
  {/if}

  <!-- Share Modal -->
  {#if albumToShare}
    {#if showShareByURLModal}
      <CreateSharedLinkModal
        albumId={albumToShare.id}
        on:close={() => closeShareModal()}
        on:created={() => albumToShare && handleSharedLinkCreated(albumToShare)}
      />
    {:else}
      <UserSelectionModal
        album={albumToShare}
        on:select={({ detail: users }) => handleAddUsers(users)}
        on:share={() => (showShareByURLModal = true)}
        on:close={() => closeShareModal()}
      />
    {/if}
  {/if}

  <!-- Delete Modal -->
  {#if albumToDelete}
    <ConfirmDialogue
      title="Delete Album"
      confirmText="Delete"
      onConfirm={deleteSelectedAlbum}
      onClose={() => (albumToDelete = null)}
    >
      <svelte:fragment slot="prompt">
        <p>Are you sure you want to delete the album <b>{albumToDelete.albumName}</b>?</p>
        <p>If this album is shared, other users will not be able to access it anymore.</p>
      </svelte:fragment>
    </ConfirmDialogue>
  {/if}
>>>>>>> 8f981b60
{/if}<|MERGE_RESOLUTION|>--- conflicted
+++ resolved
@@ -135,35 +135,10 @@
       return orderBy(albums, [({ updatedAt }) => new Date(updatedAt)], [order]);
     },
 
-<<<<<<< HEAD
-<script lang="ts">
-  import AlbumCard from '$lib/components/album-page/album-card.svelte';
-  import Icon from '$lib/components/elements/icon.svelte';
-  import EditAlbumForm from '$lib/components/forms/edit-album-form.svelte';
-  import ConfirmDialogue from '$lib/components/shared-components/confirm-dialogue.svelte';
-  import EmptyPlaceholder from '$lib/components/shared-components/empty-placeholder.svelte';
-  import FullScreenModal from '$lib/components/shared-components/full-screen-modal.svelte';
-  import {
-    NotificationType,
-    notificationController,
-  } from '$lib/components/shared-components/notification/notification';
-  import { mdiDeleteOutline, mdiImageAlbum } from '@mdi/js';
-  import { orderBy } from 'lodash-es';
-  import { onMount } from 'svelte';
-  import { flip } from 'svelte/animate';
-  import MenuOption from '$lib/components/shared-components/context-menu/menu-option.svelte';
-  import ContextMenu from '$lib/components/shared-components/context-menu/context-menu.svelte';
-  import AlbumsTable from '$lib/components/album-page/albums-table.svelte';
-  import { handleError } from '$lib/utils/handle-error';
-  import type { ContextMenuPosition } from '$lib/utils/context-menu';
-  import GroupTab from '$lib/components/elements/group-tab.svelte';
-  import SearchBar from '$lib/components/elements/search-bar.svelte';
-=======
     /** Sort by creation date */
     [AlbumSortBy.DateCreated]: (order, albums) => {
       return orderBy(albums, [({ createdAt }) => new Date(createdAt)], [order]);
     },
->>>>>>> 8f981b60
 
     /** Sort by the most recent photo date */
     [AlbumSortBy.MostRecentPhoto]: (order, albums) => {
@@ -354,22 +329,6 @@
     updateAlbumInfo(album);
   };
 
-<<<<<<< HEAD
-{#if shouldShowEditAlbumForm}
-  <FullScreenModal
-    id="edit-album-modal"
-    title="Edit album"
-    icon={mdiImageAlbum}
-    onClose={() => (shouldShowEditAlbumForm = false)}
-  >
-    <EditAlbumForm
-      album={selectedAlbum}
-      on:editSuccess={() => successModifyAlbum()}
-      on:cancel={() => (shouldShowEditAlbumForm = false)}
-    />
-  </FullScreenModal>
-{/if}
-=======
   const handleAddUsers = async (users: UserResponseDto[]) => {
     if (!albumToShare) {
       return;
@@ -405,7 +364,6 @@
     showShareByURLModal = false;
   };
 </script>
->>>>>>> 8f981b60
 
 {#if albums.length > 0}
   {#if userSettings.view === AlbumViewMode.Cover}
@@ -471,25 +429,10 @@
   {/if}
 </RightClickContextMenu>
 
-<<<<<<< HEAD
-{#if albumToDelete}
-  <ConfirmDialogue
-    id="delete-album-modal"
-    title="Delete album"
-    confirmText="Delete"
-    onConfirm={deleteSelectedAlbum}
-    onClose={() => (albumToDelete = null)}
-  >
-    <svelte:fragment slot="prompt">
-      <p>Are you sure you want to delete the album <b>{albumToDelete.albumName}</b>?</p>
-      <p>If this album is shared, other users will not be able to access it anymore.</p>
-    </svelte:fragment>
-  </ConfirmDialogue>
-=======
 {#if allowEdit}
   <!-- Edit Modal -->
   {#if albumToEdit}
-    <FullScreenModal onClose={() => (albumToEdit = null)}>
+    <FullScreenModal id="edit-album-modal" title="Edit album" width="wide" onClose={() => (albumToEdit = null)}>
       <EditAlbumForm album={albumToEdit} onEditSuccess={successEditAlbumInfo} onCancel={() => (albumToEdit = null)} />
     </FullScreenModal>
   {/if}
@@ -515,7 +458,8 @@
   <!-- Delete Modal -->
   {#if albumToDelete}
     <ConfirmDialogue
-      title="Delete Album"
+      id="delete-album-dialogue-modal"
+      title="Delete album"
       confirmText="Delete"
       onConfirm={deleteSelectedAlbum}
       onClose={() => (albumToDelete = null)}
@@ -526,5 +470,4 @@
       </svelte:fragment>
     </ConfirmDialogue>
   {/if}
->>>>>>> 8f981b60
 {/if}