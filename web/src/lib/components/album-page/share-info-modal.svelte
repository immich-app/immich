<script lang="ts">
  import { createEventDispatcher, onMount } from 'svelte';
  import { AlbumResponseDto, api, UserResponseDto } from '@api';
  import BaseModal from '../shared-components/base-modal.svelte';
  import UserAvatar from '../shared-components/user-avatar.svelte';
  import CircleIconButton from '../elements/buttons/circle-icon-button.svelte';
  import ContextMenu from '../shared-components/context-menu/context-menu.svelte';
  import MenuOption from '../shared-components/context-menu/menu-option.svelte';
  import { notificationController, NotificationType } from '../shared-components/notification/notification';
  import { handleError } from '../../utils/handle-error';
  import ConfirmDialogue from '../shared-components/confirm-dialogue.svelte';
  import { getContextMenuPosition } from '../../utils/context-menu';
  import { mdiDotsVertical } from '@mdi/js';

  export let album: AlbumResponseDto;

  const dispatch = createEventDispatcher<{
    remove: string;
    close: void;
  }>();

  let currentUser: UserResponseDto;
  let position = { x: 0, y: 0 };
  let selectedMenuUser: UserResponseDto | null = null;
  let selectedRemoveUser: UserResponseDto | null = null;

  $: isOwned = currentUser?.id == album.ownerId;

  onMount(async () => {
    try {
      const { data } = await api.userApi.getMyUserInfo();
      currentUser = data;
    } catch (e) {
      handleError(e, 'Unable to refresh user');
    }
  });

  const showContextMenu = (event: MouseEvent, user: UserResponseDto) => {
    position = getContextMenuPosition(event);
    selectedMenuUser = user;
    selectedRemoveUser = null;
  };

  const handleMenuRemove = () => {
    selectedRemoveUser = selectedMenuUser;
    selectedMenuUser = null;
  };

  const handleRemoveUser = async () => {
    if (!selectedRemoveUser) {
      return;
    }

    const userId = selectedRemoveUser.id === currentUser?.id ? 'me' : selectedRemoveUser.id;

    try {
      await api.albumApi.removeUserFromAlbum({ id: album.id, userId });
      dispatch('remove', userId);
      const message = userId === 'me' ? `Left ${album.albumName}` : `Removed ${selectedRemoveUser.name}`;
      notificationController.show({ type: NotificationType.Info, message });
    } catch (e) {
      handleError(e, 'Unable to remove user');
    } finally {
      selectedRemoveUser = null;
    }
  };
</script>

{#if !selectedRemoveUser}
  <BaseModal on:close={() => dispatch('close')}>
    <svelte:fragment slot="title">
      <span class="flex place-items-center gap-2">
        <p class="font-medium text-immich-fg dark:text-immich-dark-fg">Options</p>
      </span>
    </svelte:fragment>

    <section class="immich-scrollbar max-h-[400px] overflow-y-auto pb-4">
      <div class="flex w-full place-items-center justify-between gap-4 p-5">
        <div class="flex place-items-center gap-4">
<<<<<<< HEAD
          <UserAvatar user={album.owner} size="md" />
          <p class="text-sm font-medium">{album.owner.firstName} {album.owner.lastName}</p>
=======
          <UserAvatar user={album.owner} size="md" autoColor />
          <p class="text-sm font-medium">{album.owner.name}</p>
>>>>>>> a959f2a5
        </div>

        <div id="icon-{album.owner.id}" class="flex place-items-center">
          <p class="text-sm">Owner</p>
        </div>
      </div>
      {#each album.sharedUsers as user}
        <div
          class="flex w-full place-items-center justify-between gap-4 p-5 transition-colors hover:bg-gray-50 dark:hover:bg-gray-700"
        >
          <div class="flex place-items-center gap-4">
<<<<<<< HEAD
            <UserAvatar {user} size="md" />
            <p class="text-sm font-medium">{user.firstName} {user.lastName}</p>
=======
            <UserAvatar {user} size="md" autoColor />
            <p class="text-sm font-medium">{user.name}</p>
>>>>>>> a959f2a5
          </div>

          <div id="icon-{user.id}" class="flex place-items-center">
            {#if isOwned}
              <div>
                <CircleIconButton
                  on:click={(event) => showContextMenu(event, user)}
                  icon={mdiDotsVertical}
                  backgroundColor="transparent"
                  hoverColor="#e2e7e9"
                  size="20"
                />

                {#if selectedMenuUser === user}
                  <ContextMenu {...position} on:outclick={() => (selectedMenuUser = null)}>
                    <MenuOption on:click={handleMenuRemove} text="Remove" />
                  </ContextMenu>
                {/if}
              </div>
            {:else if user.id == currentUser?.id}
              <button
                on:click={() => (selectedRemoveUser = user)}
                class="text-sm font-medium text-immich-primary transition-colors hover:text-immich-primary/75 dark:text-immich-dark-primary"
                >Leave</button
              >
            {/if}
          </div>
        </div>
      {/each}
    </section>
  </BaseModal>
{/if}

{#if selectedRemoveUser && selectedRemoveUser?.id === currentUser?.id}
  <ConfirmDialogue
    title="Leave Album?"
    prompt="Are you sure you want to leave {album.albumName}?"
    confirmText="Leave"
    on:confirm={handleRemoveUser}
    on:cancel={() => (selectedRemoveUser = null)}
  />
{/if}

{#if selectedRemoveUser && selectedRemoveUser?.id !== currentUser?.id}
  <ConfirmDialogue
    title="Remove User?"
    prompt="Are you sure you want to remove {selectedRemoveUser.name}"
    confirmText="Remove"
    on:confirm={handleRemoveUser}
    on:cancel={() => (selectedRemoveUser = null)}
  />
{/if}<|MERGE_RESOLUTION|>--- conflicted
+++ resolved
@@ -77,13 +77,8 @@
     <section class="immich-scrollbar max-h-[400px] overflow-y-auto pb-4">
       <div class="flex w-full place-items-center justify-between gap-4 p-5">
         <div class="flex place-items-center gap-4">
-<<<<<<< HEAD
           <UserAvatar user={album.owner} size="md" />
-          <p class="text-sm font-medium">{album.owner.firstName} {album.owner.lastName}</p>
-=======
-          <UserAvatar user={album.owner} size="md" autoColor />
           <p class="text-sm font-medium">{album.owner.name}</p>
->>>>>>> a959f2a5
         </div>
 
         <div id="icon-{album.owner.id}" class="flex place-items-center">
@@ -95,13 +90,8 @@
           class="flex w-full place-items-center justify-between gap-4 p-5 transition-colors hover:bg-gray-50 dark:hover:bg-gray-700"
         >
           <div class="flex place-items-center gap-4">
-<<<<<<< HEAD
             <UserAvatar {user} size="md" />
-            <p class="text-sm font-medium">{user.firstName} {user.lastName}</p>
-=======
-            <UserAvatar {user} size="md" autoColor />
             <p class="text-sm font-medium">{user.name}</p>
->>>>>>> a959f2a5
           </div>
 
           <div id="icon-{user.id}" class="flex place-items-center">
