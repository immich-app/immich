--- conflicted
+++ resolved
@@ -71,13 +71,8 @@
               on:click={() => handleUnselect(user)}
               class="flex place-items-center gap-1 rounded-full border border-gray-400 p-1 transition-colors hover:bg-gray-200 dark:hover:bg-gray-700"
             >
-<<<<<<< HEAD
-              <UserAvatar {user} size="sm" />
-              <p class="text-xs font-medium">{user.firstName} {user.lastName}</p>
-=======
               <UserAvatar {user} size="sm" autoColor />
               <p class="text-xs font-medium">{user.name}</p>
->>>>>>> a959f2a5
             </button>
           {/key}
         {/each}
