<script lang="ts">
  import { shortcut } from '$lib/actions/shortcut';
  import SelectAllAssets from '$lib/components/photos-page/actions/select-all-assets.svelte';
  import AssetSelectControlBar from '$lib/components/photos-page/asset-select-control-bar.svelte';
  import { AssetInteraction } from '$lib/stores/asset-interaction.svelte';
  import { assetViewingStore } from '$lib/stores/asset-viewing.store';
  import { AssetStore } from '$lib/stores/assets-store.svelte';
  import { dragAndDropFilesStore } from '$lib/stores/drag-and-drop-files.store';
  import { handlePromiseError } from '$lib/utils';
  import { cancelMultiselect, downloadAlbum } from '$lib/utils/asset-utils';
  import { fileUploadHandler, openFileUploadDialog } from '$lib/utils/file-uploader';
  import type { AlbumResponseDto, SharedLinkResponseDto, UserResponseDto } from '@immich/sdk';
  import { mdiFileImagePlusOutline, mdiFolderDownloadOutline } from '@mdi/js';
  import { onDestroy } from 'svelte';
  import { t } from 'svelte-i18n';
  import CircleIconButton from '../elements/buttons/circle-icon-button.svelte';
  import DownloadAction from '../photos-page/actions/download-action.svelte';
  import AssetGrid from '../photos-page/asset-grid.svelte';
  import ControlAppBar from '../shared-components/control-app-bar.svelte';
  import ImmichLogoSmallLink from '../shared-components/immich-logo-small-link.svelte';
  import ThemeButton from '../shared-components/theme-button.svelte';
  import AlbumSummary from './album-summary.svelte';
<<<<<<< HEAD
=======
  import { t } from 'svelte-i18n';
  import { onDestroy } from 'svelte';
  import { AssetInteraction } from '$lib/stores/asset-interaction.svelte';
  import AlbumMap from '$lib/components/album-page/album-map.svelte';
>>>>>>> feb47556

  interface Props {
    sharedLink: SharedLinkResponseDto;
    user?: UserResponseDto | undefined;
  }

  let { sharedLink, user = undefined }: Props = $props();

  const album = sharedLink.album as AlbumResponseDto;

  let { isViewing: showAssetViewer } = assetViewingStore;

  const assetStore = new AssetStore();
  $effect(() => void assetStore.updateOptions({ albumId: album.id, order: album.order }));
  onDestroy(() => assetStore.destroy());

  const assetInteraction = new AssetInteraction();

  dragAndDropFilesStore.subscribe((value) => {
    if (value.isDragging && value.files.length > 0) {
      handlePromiseError(fileUploadHandler(value.files, album.id));
      dragAndDropFilesStore.set({ isDragging: false, files: [] });
    }
  });
</script>

<svelte:window
  use:shortcut={{
    shortcut: { key: 'Escape' },
    onShortcut: () => {
      if (!$showAssetViewer && assetInteraction.selectionActive) {
        cancelMultiselect(assetInteraction);
      }
    },
  }}
/>

<header>
  {#if assetInteraction.selectionActive}
    <AssetSelectControlBar
      ownerId={user?.id}
      assets={assetInteraction.selectedAssets}
      clearSelect={() => assetInteraction.clearMultiselect()}
    >
      <SelectAllAssets {assetStore} {assetInteraction} />
      {#if sharedLink.allowDownload}
        <DownloadAction filename="{album.albumName}.zip" />
      {/if}
    </AssetSelectControlBar>
  {:else}
    <ControlAppBar showBackButton={false}>
      {#snippet leading()}
        <ImmichLogoSmallLink />
      {/snippet}

      {#snippet trailing()}
        {#if sharedLink.allowUpload}
          <CircleIconButton
            title={$t('add_photos')}
            onclick={() => openFileUploadDialog({ albumId: album.id })}
            icon={mdiFileImagePlusOutline}
          />
        {/if}

        {#if album.assetCount > 0 && sharedLink.allowDownload}
          <CircleIconButton
            title={$t('download')}
            onclick={() => downloadAlbum(album)}
            icon={mdiFolderDownloadOutline}
          />
        {/if}
        {#if sharedLink.showMetadata}
          <AlbumMap {album} />
        {/if}
        <ThemeButton />
      {/snippet}
    </ControlAppBar>
  {/if}
</header>

<main
  class="relative h-dvh overflow-hidden bg-immich-bg px-2 md:px-6 max-md:pt-[var(--navbar-height-md)] pt-[var(--navbar-height)] dark:bg-immich-dark-bg"
>
  <AssetGrid enableRouting={true} {album} {assetStore} {assetInteraction}>
    <section class="pt-8 md:pt-24 px-2 md:px-0">
      <!-- ALBUM TITLE -->
      <h1
        class="bg-immich-bg text-2xl md:text-4xl lg:text-6xl text-immich-primary outline-none transition-all dark:bg-immich-dark-bg dark:text-immich-dark-primary"
      >
        {album.albumName}
      </h1>

      {#if album.assetCount > 0}
        <AlbumSummary {album} />
      {/if}

      <!-- ALBUM DESCRIPTION -->
      {#if album.description}
        <p
          class="whitespace-pre-line mb-12 mt-6 w-full pb-2 text-start font-medium text-base text-black dark:text-gray-300"
        >
          {album.description}
        </p>
      {/if}
    </section>
  </AssetGrid>
</main><|MERGE_RESOLUTION|>--- conflicted
+++ resolved
@@ -1,5 +1,6 @@
 <script lang="ts">
   import { shortcut } from '$lib/actions/shortcut';
+  import AlbumMap from '$lib/components/album-page/album-map.svelte';
   import SelectAllAssets from '$lib/components/photos-page/actions/select-all-assets.svelte';
   import AssetSelectControlBar from '$lib/components/photos-page/asset-select-control-bar.svelte';
   import { AssetInteraction } from '$lib/stores/asset-interaction.svelte';
@@ -20,13 +21,6 @@
   import ImmichLogoSmallLink from '../shared-components/immich-logo-small-link.svelte';
   import ThemeButton from '../shared-components/theme-button.svelte';
   import AlbumSummary from './album-summary.svelte';
-<<<<<<< HEAD
-=======
-  import { t } from 'svelte-i18n';
-  import { onDestroy } from 'svelte';
-  import { AssetInteraction } from '$lib/stores/asset-interaction.svelte';
-  import AlbumMap from '$lib/components/album-page/album-map.svelte';
->>>>>>> feb47556
 
   interface Props {
     sharedLink: SharedLinkResponseDto;
