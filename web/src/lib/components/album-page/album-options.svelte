<script lang="ts">
  import Icon from '$lib/components/elements/icon.svelte';
  import { updateAlbumInfo, type AlbumResponseDto, type UserResponseDto, AssetOrder } from '@immich/sdk';
  import { mdiArrowDownThin, mdiArrowUpThin, mdiPlus } from '@mdi/js';
  import { createEventDispatcher } from 'svelte';
  import FullScreenModal from '$lib/components/shared-components/full-screen-modal.svelte';
  import UserAvatar from '$lib/components/shared-components/user-avatar.svelte';
  import SettingSwitch from '$lib/components/shared-components/settings/setting-switch.svelte';
  import SettingDropdown from '../shared-components/settings/setting-dropdown.svelte';
  import type { RenderedOption } from '../elements/dropdown.svelte';
  import { handleError } from '$lib/utils/handle-error';
  import { findKey } from 'lodash-es';

  export let album: AlbumResponseDto;
  export let order: AssetOrder | undefined;
  export let user: UserResponseDto;
  export let onChangeOrder: (order: AssetOrder) => void;

  const options: Record<AssetOrder, RenderedOption> = {
    [AssetOrder.Asc]: { icon: mdiArrowUpThin, title: 'Oldest first' },
    [AssetOrder.Desc]: { icon: mdiArrowDownThin, title: 'Newest first' },
  };

  $: selectedOption = order ? options[order] : options[AssetOrder.Desc];

  const dispatch = createEventDispatcher<{
    close: void;
    toggleEnableActivity: void;
    showSelectSharedUser: void;
  }>();

  const handleToggle = async (returnedOption: RenderedOption) => {
    if (selectedOption === returnedOption) {
      return;
    }
    let order = AssetOrder.Desc;
    order = findKey(options, (option) => option === returnedOption) as AssetOrder;

    try {
      await updateAlbumInfo({
        id: album.id,
        updateAlbumDto: {
          order,
        },
      });
      onChangeOrder(order);
    } catch (error) {
      handleError(error, 'Error updating album order');
    }
  };
</script>

<FullScreenModal id="album-options-modal" title="Options" onClose={() => dispatch('close')}>
  <div class=" items-center justify-center p-4 w-full">
    <div class="py-2">
      <h2 class="text-gray text-sm mb-2">SETTINGS</h2>
      <div class="grid p-2 gap-y-2">
        {#if order}
          <SettingDropdown
            title="Display order"
            options={Object.values(options)}
            selectedOption={options[order]}
            onToggle={handleToggle}
          />
        {/if}
        <SettingSwitch
          title="Comments & likes"
          subtitle="Let others respond"
          checked={album.isActivityEnabled}
          on:toggle={() => dispatch('toggleEnableActivity')}
        />
      </div>
    </div>
    <div class="py-2">
      <div class="text-gray text-sm mb-3">PEOPLE</div>
      <div class="p-2">
        <button class="flex items-center gap-2" on:click={() => dispatch('showSelectSharedUser')}>
          <div class="rounded-full w-10 h-10 border border-gray-500 flex items-center justify-center">
            <div><Icon path={mdiPlus} size="25" /></div>
          </div>
          <div>Invite People</div>
        </button>
        <div class="flex items-center gap-2 py-2 mt-2">
          <div>
            <UserAvatar {user} size="md" />
          </div>
          <div class="w-full">{user.name}</div>
          <div>Owner</div>
        </div>
<<<<<<< HEAD
        {#each album.sharedUsers as user (user.id)}
          <div class="flex items-center gap-2 py-2">
            <div>
              <UserAvatar {user} size="md" />
=======

        <div class=" items-center justify-center p-4">
          <div class="py-2">
            <h2 class="text-gray text-sm mb-2">SETTINGS</h2>
            <div class="grid p-2 gap-y-2">
              {#if order}
                <SettingDropdown
                  title="Display order"
                  options={Object.values(options)}
                  selectedOption={options[order]}
                  onToggle={handleToggle}
                />
              {/if}
              <SettingSwitch
                id="comments-likes"
                title="Comments & likes"
                subtitle="Let others respond"
                checked={album.isActivityEnabled}
                on:toggle={() => dispatch('toggleEnableActivity')}
              />
            </div>
          </div>
          <div class="py-2">
            <div class="text-gray text-sm mb-3">PEOPLE</div>
            <div class="p-2">
              <button class="flex items-center gap-2" on:click={() => dispatch('showSelectSharedUser')}>
                <div class="rounded-full w-10 h-10 border border-gray-500 flex items-center justify-center">
                  <div><Icon path={mdiPlus} size="25" /></div>
                </div>
                <div>Invite People</div>
              </button>
              <div class="flex items-center gap-2 py-2 mt-2">
                <div>
                  <UserAvatar {user} size="md" />
                </div>
                <div class="w-full">{user.name}</div>
                <div>Owner</div>
              </div>
              {#each album.sharedUsers as user (user.id)}
                <div class="flex items-center gap-2 py-2">
                  <div>
                    <UserAvatar {user} size="md" />
                  </div>
                  <div class="w-full">{user.name}</div>
                </div>
              {/each}
>>>>>>> 56d27bc1
            </div>
            <div class="w-full">{user.name}</div>
          </div>
        {/each}
      </div>
    </div>
  </div>
</FullScreenModal><|MERGE_RESOLUTION|>--- conflicted
+++ resolved
@@ -51,7 +51,7 @@
 </script>
 
 <FullScreenModal id="album-options-modal" title="Options" onClose={() => dispatch('close')}>
-  <div class=" items-center justify-center p-4 w-full">
+  <div class="items-center justify-center">
     <div class="py-2">
       <h2 class="text-gray text-sm mb-2">SETTINGS</h2>
       <div class="grid p-2 gap-y-2">
@@ -64,6 +64,7 @@
           />
         {/if}
         <SettingSwitch
+          id="comments-likes"
           title="Comments & likes"
           subtitle="Let others respond"
           checked={album.isActivityEnabled}
@@ -87,59 +88,10 @@
           <div class="w-full">{user.name}</div>
           <div>Owner</div>
         </div>
-<<<<<<< HEAD
         {#each album.sharedUsers as user (user.id)}
           <div class="flex items-center gap-2 py-2">
             <div>
               <UserAvatar {user} size="md" />
-=======
-
-        <div class=" items-center justify-center p-4">
-          <div class="py-2">
-            <h2 class="text-gray text-sm mb-2">SETTINGS</h2>
-            <div class="grid p-2 gap-y-2">
-              {#if order}
-                <SettingDropdown
-                  title="Display order"
-                  options={Object.values(options)}
-                  selectedOption={options[order]}
-                  onToggle={handleToggle}
-                />
-              {/if}
-              <SettingSwitch
-                id="comments-likes"
-                title="Comments & likes"
-                subtitle="Let others respond"
-                checked={album.isActivityEnabled}
-                on:toggle={() => dispatch('toggleEnableActivity')}
-              />
-            </div>
-          </div>
-          <div class="py-2">
-            <div class="text-gray text-sm mb-3">PEOPLE</div>
-            <div class="p-2">
-              <button class="flex items-center gap-2" on:click={() => dispatch('showSelectSharedUser')}>
-                <div class="rounded-full w-10 h-10 border border-gray-500 flex items-center justify-center">
-                  <div><Icon path={mdiPlus} size="25" /></div>
-                </div>
-                <div>Invite People</div>
-              </button>
-              <div class="flex items-center gap-2 py-2 mt-2">
-                <div>
-                  <UserAvatar {user} size="md" />
-                </div>
-                <div class="w-full">{user.name}</div>
-                <div>Owner</div>
-              </div>
-              {#each album.sharedUsers as user (user.id)}
-                <div class="flex items-center gap-2 py-2">
-                  <div>
-                    <UserAvatar {user} size="md" />
-                  </div>
-                  <div class="w-full">{user.name}</div>
-                </div>
-              {/each}
->>>>>>> 56d27bc1
             </div>
             <div class="w-full">{user.name}</div>
           </div>
