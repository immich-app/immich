--- conflicted
+++ resolved
@@ -89,7 +89,6 @@
           <div class="w-full">{user.name}</div>
           <div>Owner</div>
         </div>
-<<<<<<< HEAD
 
         <div class=" items-center justify-center p-4">
           {#if album.people}
@@ -135,6 +134,7 @@
                 on:toggle={() => dispatch('toggleEnableActivity')}
               />
             </div>
+            <div class="w-full">{user.name}</div>
           </div>
           <div class="py-2">
             <div class="text-gray text-sm mb-3">SHARE WITH</div>
@@ -160,16 +160,9 @@
                   <div class="w-full">{user.name}</div>
                 </div>
               {/each}
-=======
-        {#each album.sharedUsers as user (user.id)}
-          <div class="flex items-center gap-2 py-2">
-            <div>
-              <UserAvatar {user} size="md" />
->>>>>>> efd8f0d6
             </div>
-            <div class="w-full">{user.name}</div>
           </div>
-        {/each}
+        </div>
       </div>
     </div>
   </div>
