<script lang="ts">
  import Button from '$lib/components/elements/buttons/button.svelte';
  import Icon from '$lib/components/elements/icon.svelte';
  import { getAssetThumbnailUrl } from '$lib/utils';
  import { type AssetResponseDto, type DuplicateResponseDto, getAllAlbums } from '@immich/sdk';
  import { mdiCheck, mdiTrashCanOutline } from '@mdi/js';
  import { onMount } from 'svelte';
  import { s } from '$lib/utils';
  import { getAssetResolution, getFileSize } from '$lib/utils/asset-utils';
  import { sortBy } from 'lodash-es';
  import { t } from 'svelte-i18n';

  export let duplicate: DuplicateResponseDto;
  export let onResolve: (duplicateAssetIds: string[], trashIds: string[]) => void;

  let selectedAssetIds = new Set<string>();

  $: trashCount = duplicate.assets.length - selectedAssetIds.size;

  onMount(() => {
    const suggestedAsset = sortBy(duplicate.assets, (asset) => asset.exifInfo?.fileSizeInByte).pop();

    if (!suggestedAsset) {
      selectedAssetIds = new Set(duplicate.assets[0].id);
      return;
    }

    selectedAssetIds.add(suggestedAsset.id);
    selectedAssetIds = selectedAssetIds;
  });

  const onSelectAsset = (asset: AssetResponseDto) => {
    if (selectedAssetIds.has(asset.id)) {
      selectedAssetIds.delete(asset.id);
    } else {
      selectedAssetIds.add(asset.id);
    }

    selectedAssetIds = selectedAssetIds;
  };

  const onSelectNone = () => {
    selectedAssetIds.clear();
    selectedAssetIds = selectedAssetIds;
  };

  const onSelectAll = () => {
    selectedAssetIds = new Set(duplicate.assets.map((asset) => asset.id));
    selectedAssetIds = selectedAssetIds;
  };

  const handleResolve = () => {
    const trashIds = duplicate.assets.map((asset) => asset.id).filter((id) => !selectedAssetIds.has(id));
    const duplicateAssetIds = duplicate.assets.map((asset) => asset.id);
    onResolve(duplicateAssetIds, trashIds);
  };
</script>

<div class="pt-4 rounded-3xl border dark:border-2 border-gray-300 dark:border-gray-700 max-w-[900px] m-auto mb-16">
  <div class="flex flex-wrap gap-1 place-items-center place-content-center px-4 pt-4">
    {#each duplicate.assets as asset, index (index)}
      {@const isSelected = selectedAssetIds.has(asset.id)}
      {@const isFromExternalLibrary = !!asset.libraryId}
      {@const assetData = JSON.stringify(asset, null, 2)}

      <div class="relative">
        <button type="button" on:click={() => onSelectAsset(asset)} class="block relative">
          <!-- THUMBNAIL-->
          <img
            src={getAssetThumbnailUrl(asset.id)}
            alt={asset.id}
            title={`${assetData}`}
            class={`w-[250px] h-[250px] object-cover rounded-t-xl border-t-[4px] border-l-[4px] border-r-[4px] border-gray-300 ${isSelected ? 'border-immich-primary dark:border-immich-dark-primary' : 'dark:border-gray-800'} transition-all`}
            draggable="false"
          />

          <!-- OVERLAY CHIP -->
          <div
            class={`absolute bottom-2 right-3 ${isSelected ? 'bg-green-400/90' : 'bg-red-300/90'} px-4 py-1 rounded-xl text-xs font-semibold`}
          >
            {isSelected ? $t('keep') : $t('trash')}
          </div>

          <!-- EXTERNAL LIBRARY CHIP-->
          {#if isFromExternalLibrary}
            <div
              class="absolute top-2 right-3 bg-immich-primary/90 px-4 py-1 rounded-xl text-xs font-semibold text-white"
            >
              {$t('external')}
            </div>
          {/if}
        </button>

        <!-- ASSET INFO-->
        <table
          class={`text-xs w-full rounded-b-xl font-semibold ${isSelected ? 'bg-immich-primary text-white dark:bg-immich-dark-primary dark:text-black' : 'bg-gray-200 dark:bg-gray-800 dark:text-white'} mt-0 transition-all`}
        >
          <tr
            class={`h-[32px] ${isSelected ? 'border-immich-primary rounded-xl dark:border-immich-dark-primary' : 'border-gray-300'} text-center `}
          >
            <td>{asset.originalFileName}</td>
          </tr>

          <tr
            class={`h-[32px] ${isSelected ? 'border-immich-primary rounded-xl dark:border-immich-dark-primary' : 'border-gray-300'} text-center`}
          >
            <td>{getAssetResolution(asset)} - {getFileSize(asset)}</td>
          </tr>

          <tr
            class={`h-[32px] ${isSelected ? 'border-immich-primary rounded-xl dark:border-immich-dark-primary' : 'border-gray-300'} text-center `}
          >
            <td>
              {#await getAllAlbums({ assetId: asset.id })}
                Scanning for album...
              {:then albums}
                {#if albums.length === 0}
                  Not in any album
                {:else}
                  In {albums.length} album{s(albums.length)}
                {/if}
              {/await}
            </td>
          </tr>
        </table>
      </div>
    {/each}
  </div>

  <div class="flex mt-10 mb-4 pr-6 w-full place-content-end gap-6">
    <!-- MARK ALL BUTTONS -->
    <div class="flex text-xs text-black">
      <button
        type="button"
<<<<<<< HEAD
        class="px-4 flex place-items-center gap-2 rounded-tl-full rounded-bl-full dark:bg-green-500 dark:hover:bg-green-400 bg-immich-primary/25 hover:bg-immich-primary/50"
        on:click={onSelectAll}><Icon path={mdiCheck} size="20" />Select keep all</button
      >
      <button
        type="button"
        class="px-4 flex place-items-center gap-2 rounded-tr-full rounded-br-full dark:bg-red-700 dark:hover:bg-red-500 bg-immich-primary hover:bg-immich-primary/80 text-white"
        on:click={onSelectNone}><Icon path={mdiTrashCanOutline} size="20" />Select trash all</button
=======
        class="px-4 flex place-items-center gap-2 rounded-tl-full rounded-bl-full dark:bg-green-500 dark:hover:bg-green-400 bg-green-400 hover:bg-green-300"
        on:click={onSelectAll}><Icon path={mdiCheck} size="20" />{$t('select_keep_all')}</button
      >
      <button
        type="button"
        class="px-4 flex place-items-center gap-2 rounded-tr-full rounded-br-full dark:bg-red-700 dark:hover:bg-red-500 bg-red-400 hover:bg-red-300 dark:text-white"
        on:click={onSelectNone}><Icon path={mdiTrashCanOutline} size="20" />{$t('select_trash_all')}</button
>>>>>>> 12ec7867
      >
    </div>

    <!-- CONFIRM BUTTONS -->
    <div class="flex gap-4">
      {#if trashCount === 0}
        <Button size="sm" color="primary" class="flex place-items-center gap-2" on:click={handleResolve}
          ><Icon path={mdiCheck} size="20" />Keep All
        </Button>
      {:else}
        <Button size="sm" color="red" class="flex place-items-center gap-2" on:click={handleResolve}
          ><Icon path={mdiTrashCanOutline} size="20" />{trashCount === duplicate.assets.length
            ? $t('trash_all')
            : `${$t('trash')} ${trashCount}`}
        </Button>
      {/if}
    </div>
  </div>
</div><|MERGE_RESOLUTION|>--- conflicted
+++ resolved
@@ -127,28 +127,18 @@
     {/each}
   </div>
 
-  <div class="flex mt-10 mb-4 pr-6 w-full place-content-end gap-6">
+  <div class="flex mt-10 mb-4 px-6 w-full place-content-end justify-between h-[45px]">
     <!-- MARK ALL BUTTONS -->
     <div class="flex text-xs text-black">
       <button
         type="button"
-<<<<<<< HEAD
-        class="px-4 flex place-items-center gap-2 rounded-tl-full rounded-bl-full dark:bg-green-500 dark:hover:bg-green-400 bg-immich-primary/25 hover:bg-immich-primary/50"
-        on:click={onSelectAll}><Icon path={mdiCheck} size="20" />Select keep all</button
-      >
-      <button
-        type="button"
-        class="px-4 flex place-items-center gap-2 rounded-tr-full rounded-br-full dark:bg-red-700 dark:hover:bg-red-500 bg-immich-primary hover:bg-immich-primary/80 text-white"
-        on:click={onSelectNone}><Icon path={mdiTrashCanOutline} size="20" />Select trash all</button
-=======
-        class="px-4 flex place-items-center gap-2 rounded-tl-full rounded-bl-full dark:bg-green-500 dark:hover:bg-green-400 bg-green-400 hover:bg-green-300"
+        class="px-4 flex place-items-center gap-2 rounded-tl-full rounded-bl-full dark:bg-immich-dark-primary hover:dark:bg-immich-dark-primary/90 bg-immich-primary/25 hover:bg-immich-primary/50"
         on:click={onSelectAll}><Icon path={mdiCheck} size="20" />{$t('select_keep_all')}</button
       >
       <button
         type="button"
-        class="px-4 flex place-items-center gap-2 rounded-tr-full rounded-br-full dark:bg-red-700 dark:hover:bg-red-500 bg-red-400 hover:bg-red-300 dark:text-white"
+        class="px-4 flex place-items-center gap-2 rounded-tr-full rounded-br-full dark:bg-immich-dark-primary/50 hover:dark:bg-immich-dark-primary/70 bg-immich-primary hover:bg-immich-primary/80 text-white"
         on:click={onSelectNone}><Icon path={mdiTrashCanOutline} size="20" />{$t('select_trash_all')}</button
->>>>>>> 12ec7867
       >
     </div>
 
