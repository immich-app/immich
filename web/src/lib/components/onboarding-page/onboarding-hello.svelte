<script lang="ts">
  import { OnboardingRole } from '$lib/models/onboarding-role';
  import { serverConfig } from '$lib/stores/server-config.store';
  import { user } from '$lib/stores/user.store';
  import { t } from 'svelte-i18n';

  let userRole = $derived($user.isAdmin && !$serverConfig.isOnboarded ? OnboardingRole.SERVER : OnboardingRole.USER);
</script>

<div class="gap-4">
<<<<<<< HEAD
  <img src="/pixelunion.svg" alt="Pixel Union Logo" class="w-24 h-24 mx-auto" />
=======
  <ImmichLogo noText class="h-25 mb-2" />
>>>>>>> b35f00f7
  <p class="font-medium mb-6 text-6xl text-primary">
    {$t('onboarding_welcome_user', { values: { user: $user.name } })}
  </p>
  <p class="text-3xl pb-6 font-light">
    {userRole == OnboardingRole.SERVER
      ? $t('onboarding_server_welcome_description')
      : $t('onboarding_user_welcome_description')}
  </p>
</div><|MERGE_RESOLUTION|>--- conflicted
+++ resolved
@@ -8,11 +8,7 @@
 </script>
 
 <div class="gap-4">
-<<<<<<< HEAD
-  <img src="/pixelunion.svg" alt="Pixel Union Logo" class="w-24 h-24 mx-auto" />
-=======
   <ImmichLogo noText class="h-25 mb-2" />
->>>>>>> b35f00f7
   <p class="font-medium mb-6 text-6xl text-primary">
     {$t('onboarding_welcome_user', { values: { user: $user.name } })}
   </p>
