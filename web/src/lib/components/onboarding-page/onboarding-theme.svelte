--- conflicted
+++ resolved
@@ -4,12 +4,8 @@
   import Icon from '../elements/icon.svelte';
   import OnboardingCard from './onboarding-card.svelte';
   import { createEventDispatcher } from 'svelte';
-<<<<<<< HEAD
-  import { colorTheme, handleToggleTheme } from '$lib/stores/preferences.store';
-=======
-  import { colorTheme } from '$lib/stores/preferences.store';
+  import { handleToggleTheme } from '$lib/stores/preferences.store';
   import { moonPath, moonViewBox, sunPath, sunViewBox } from '$lib/assets/svg-paths';
->>>>>>> 0750e13d
 
   const dispatch = createEventDispatcher<{
     done: void;
@@ -26,16 +22,8 @@
 
   <div class="flex gap-4 mb-6">
     <button
-<<<<<<< HEAD
-      class="w-1/2 aspect-square bg-immich-bg rounded-3xl transition-all shadow-sm hover:shadow-xl {$colorTheme.value ==
-      'light'
-        ? 'border-[3px] border-immich-dark-primary/80 border-immich-primary'
-        : 'border border-transparent'}"
+      class="w-1/2 aspect-square bg-immich-bg rounded-3xl transition-all shadow-sm hover:shadow-xl border-[3px] border-immich-dark-primary/80 border-immich-primary dark:border dark:border-transparent"
       on:click={handleToggleTheme}
-=======
-      class="w-1/2 aspect-square bg-immich-bg rounded-3xl transition-all shadow-sm hover:shadow-xl border-[3px] border-immich-dark-primary/80 border-immich-primary dark:border dark:border-transparent"
-      on:click={toggleLightTheme}
->>>>>>> 0750e13d
     >
       <div
         class="flex flex-col place-items-center place-content-center justify-around h-full w-full text-immich-primary"
@@ -45,15 +33,8 @@
       </div>
     </button>
     <button
-<<<<<<< HEAD
-      class="w-1/2 aspect-square bg-immich-dark-bg rounded-3xl {$colorTheme.value == 'dark'
-        ? 'border-[3px] border-immich-dark-primary/80 border-immich-primary'
-        : 'border border-transparent'}"
+      class="w-1/2 aspect-square bg-immich-dark-bg rounded-3xl dark:border-[3px] dark:border-immich-dark-primary/80 dark:border-immich-dark-primary border border-transparent"
       on:click={handleToggleTheme}
-=======
-      class="w-1/2 aspect-square bg-immich-dark-bg rounded-3xl dark:border-[3px] dark:border-immich-dark-primary/80 dark:border-immich-dark-primary border border-transparent"
-      on:click={toggleDarkTheme}
->>>>>>> 0750e13d
     >
       <div
         class="flex flex-col place-items-center place-content-center justify-around h-full w-full text-immich-dark-primary"
