--- conflicted
+++ resolved
@@ -55,13 +55,8 @@
         message: `Ajouté ${added} ressources`,
         type: NotificationType.Info,
       });
-<<<<<<< HEAD
-    } catch (e) {
-      await handleError(e, "Impossible d'ajouter les ressources au lien partagé");
-=======
     } catch (error) {
-      await handleError(error, 'Unable to add assets to shared link');
->>>>>>> ce6dc3b7
+      await handleError(error, "Impossible d'ajouter les ressources au lien partagé");
     }
   };
 
