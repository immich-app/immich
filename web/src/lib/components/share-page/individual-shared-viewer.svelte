--- conflicted
+++ resolved
@@ -112,10 +112,6 @@
     </ControlAppBar>
   {/if}
   <section class="my-[160px] mx-4" bind:clientHeight={viewport.height} bind:clientWidth={viewport.width}>
-<<<<<<< HEAD
-    <GalleryViewer {assets} bind:selectedAssets {viewport} showUserThumbnailsinViewer={false} />
-=======
-    <GalleryViewer {assets} {assetInteractionStore} {viewport} />
->>>>>>> 71b48b11
+    <GalleryViewer {assets} {assetInteractionStore} {viewport} showOwnerAvatar={false} />
   </section>
 </section>