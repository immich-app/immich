--- conflicted
+++ resolved
@@ -13,13 +13,8 @@
 <section class="min-w-dvw flex min-h-dvh items-center justify-center relative">
   <div class="absolute -z-10 w-full h-full flex place-items-center place-content-center">
     <img
-<<<<<<< HEAD
       src="https://pixelunion.eu/images/logo-icon.png"
-      class="max-w-screen-md mx-auto h-full mb-2 antialiased -z-10 overflow-hidden"
-=======
-      src={immichLogo}
       class="max-w-(--breakpoint-md) mx-auto h-full mb-2 antialiased overflow-hidden"
->>>>>>> 58ae77ec
       alt="Immich logo"
     />
     <div
@@ -28,8 +23,6 @@
   </div>
 
   <Card color="secondary" class="w-full max-w-lg border m-2">
-<<<<<<< HEAD
-=======
     {#if withHeader}
       <CardHeader class="mt-6">
         <VStack>
@@ -39,7 +32,6 @@
       </CardHeader>
     {/if}
 
->>>>>>> 58ae77ec
     <CardBody class="p-8">
       <img src="https://pixelunion.eu/images/logo.png" alt="Immich logo" />
       {@render children?.()}
