<script lang="ts" module>
  export const headerId = 'user-page-header';
</script>

<script lang="ts">
  import { openFileUploadDialog } from '$lib/utils/file-uploader';
  import NavigationBar from '../shared-components/navigation-bar/navigation-bar.svelte';
  import SideBar from '../shared-components/side-bar/side-bar.svelte';
  import AdminSideBar from '../shared-components/side-bar/admin-side-bar.svelte';
  import { useActions, type ActionArray } from '$lib/actions/use-actions';
  import type { Snippet } from 'svelte';

  interface Props {
    hideNavbar?: boolean;
    showUploadButton?: boolean;
    title?: string | undefined;
    description?: string | undefined;
    scrollbar?: boolean;
    admin?: boolean;
    use?: ActionArray;
    header?: Snippet;
    sidebar?: Snippet;
    buttons?: Snippet;
    children?: Snippet;
  }

  let {
    hideNavbar = false,
    showUploadButton = false,
    title = undefined,
    description = undefined,
    scrollbar = true,
    admin = false,
    use = [],
    header,
    sidebar,
    buttons,
    children,
  }: Props = $props();

  let scrollbarClass = $derived(scrollbar ? 'immich-scrollbar p-2' : 'scrollbar-hidden');
  let hasTitleClass = $derived(title ? 'top-16 h-[calc(100%-theme(spacing.16))]' : 'top-0 h-full');
</script>

<header>
  {#if !hideNavbar}
    <NavigationBar {showUploadButton} onUploadClick={() => openFileUploadDialog()} />
  {/if}

  {@render header?.()}
</header>
<main
  tabindex="-1"
  class="relative grid h-screen grid-cols-[theme(spacing.18)_auto] overflow-hidden bg-immich-bg max-md:pt-[var(--navbar-height-md)] pt-[var(--navbar-height)] dark:bg-immich-dark-bg md:grid-cols-[theme(spacing.64)_auto]"
>
  {#if sidebar}{@render sidebar()}{:else if admin}
    <AdminSideBar />
  {:else}
    <SideBar />
  {/if}

  <section class="relative">
    {#if title || buttons}
      <div
<<<<<<< HEAD
        class="flex h-16 gap-2 w-full place-items-center justify-between border-b p-4 dark:border-immich-dark-gray dark:text-immich-dark-fg"
=======
        class="absolute flex h-16 w-full place-items-center justify-between border-b p-4 dark:border-immich-dark-gray dark:text-immich-dark-fg"
>>>>>>> 8fb6f912
      >
        <div class="flex gap-2 items-center">
          {#if title}
            <div class="font-medium" tabindex="-1" id={headerId}>{title}</div>
          {/if}
          {#if description}
            <p class="text-sm text-gray-400 dark:text-gray-600">{description}</p>
          {/if}
        </div>
        {@render buttons?.()}
      </div>
    {/if}

    <div class="{scrollbarClass} scrollbar-stable absolute {hasTitleClass} w-full overflow-y-auto" use:useActions={use}>
      {@render children?.()}
    </div>
  </section>
</main><|MERGE_RESOLUTION|>--- conflicted
+++ resolved
@@ -62,11 +62,7 @@
   <section class="relative">
     {#if title || buttons}
       <div
-<<<<<<< HEAD
-        class="flex h-16 gap-2 w-full place-items-center justify-between border-b p-4 dark:border-immich-dark-gray dark:text-immich-dark-fg"
-=======
-        class="absolute flex h-16 w-full place-items-center justify-between border-b p-4 dark:border-immich-dark-gray dark:text-immich-dark-fg"
->>>>>>> 8fb6f912
+        class="absolute flex h-16 gap-2 w-full place-items-center justify-between border-b p-4 dark:border-immich-dark-gray dark:text-immich-dark-fg"
       >
         <div class="flex gap-2 items-center">
           {#if title}
