<script lang="ts" module>
  export const headerId = 'user-page-header';
</script>

<script lang="ts">
  import { openFileUploadDialog } from '$lib/utils/file-uploader';
  import NavigationBar from '../shared-components/navigation-bar/navigation-bar.svelte';
  import SideBar from '../shared-components/side-bar/side-bar.svelte';
  import AdminSideBar from '../shared-components/side-bar/admin-side-bar.svelte';
<<<<<<< HEAD
  import { useActions, type ActionArray } from '$lib/actions/use-actions';

  export let hideNavbar = false;
  export let showUploadButton = false;
  export let title: string | undefined = undefined;
  export let description: string | undefined = undefined;
  export let scrollbar = true;
  export let admin = false;
  export let use: ActionArray = [];
=======
  import type { Snippet } from 'svelte';

  interface Props {
    hideNavbar?: boolean;
    showUploadButton?: boolean;
    title?: string | undefined;
    description?: string | undefined;
    scrollbar?: boolean;
    admin?: boolean;
    header?: Snippet;
    sidebar?: Snippet;
    buttons?: Snippet;
    children?: Snippet;
  }
>>>>>>> 944ea7db

  let {
    hideNavbar = false,
    showUploadButton = false,
    title = undefined,
    description = undefined,
    scrollbar = true,
    admin = false,
    header,
    sidebar,
    buttons,
    children,
  }: Props = $props();

  let scrollbarClass = $derived(scrollbar ? 'immich-scrollbar p-2 pb-8' : 'scrollbar-hidden');
  let hasTitleClass = $derived(title ? 'top-16 h-[calc(100%-theme(spacing.16))]' : 'top-0 h-full');
</script>

<header>
  {#if !hideNavbar}
    <NavigationBar {showUploadButton} onUploadClick={() => openFileUploadDialog()} />
  {/if}

  {@render header?.()}
</header>
<main
  tabindex="-1"
  class="relative grid h-screen grid-cols-[theme(spacing.18)_auto] overflow-hidden bg-immich-bg pt-[var(--navbar-height)] dark:bg-immich-dark-bg md:grid-cols-[theme(spacing.64)_auto]"
>
  {#if sidebar}{@render sidebar()}{:else if admin}
    <AdminSideBar />
  {:else}
    <SideBar />
  {/if}

  <section class="relative">
    {#if title || buttons}
      <div
        class="absolute flex h-16 w-full place-items-center justify-between border-b p-4 dark:border-immich-dark-gray dark:text-immich-dark-fg"
      >
        <div class="flex gap-2 items-center">
          {#if title}
            <div class="font-medium" tabindex="-1" id={headerId}>{title}</div>
          {/if}
          {#if description}
            <p class="text-sm text-gray-400 dark:text-gray-600">{description}</p>
          {/if}
        </div>
        {@render buttons?.()}
      </div>
    {/if}

<<<<<<< HEAD
    <div class="{scrollbarClass} scrollbar-stable absolute {hasTitleClass} w-full overflow-y-auto" use:useActions={use}>
      <slot />
=======
    <div class="{scrollbarClass} scrollbar-stable absolute {hasTitleClass} w-full overflow-y-auto">
      {@render children?.()}
>>>>>>> 944ea7db
    </div>
  </section>
</main><|MERGE_RESOLUTION|>--- conflicted
+++ resolved
@@ -7,17 +7,7 @@
   import NavigationBar from '../shared-components/navigation-bar/navigation-bar.svelte';
   import SideBar from '../shared-components/side-bar/side-bar.svelte';
   import AdminSideBar from '../shared-components/side-bar/admin-side-bar.svelte';
-<<<<<<< HEAD
   import { useActions, type ActionArray } from '$lib/actions/use-actions';
-
-  export let hideNavbar = false;
-  export let showUploadButton = false;
-  export let title: string | undefined = undefined;
-  export let description: string | undefined = undefined;
-  export let scrollbar = true;
-  export let admin = false;
-  export let use: ActionArray = [];
-=======
   import type { Snippet } from 'svelte';
 
   interface Props {
@@ -27,12 +17,12 @@
     description?: string | undefined;
     scrollbar?: boolean;
     admin?: boolean;
+    use?: ActionArray;
     header?: Snippet;
     sidebar?: Snippet;
     buttons?: Snippet;
     children?: Snippet;
   }
->>>>>>> 944ea7db
 
   let {
     hideNavbar = false,
@@ -41,6 +31,7 @@
     description = undefined,
     scrollbar = true,
     admin = false,
+    use = [],
     header,
     sidebar,
     buttons,
@@ -85,13 +76,8 @@
       </div>
     {/if}
 
-<<<<<<< HEAD
     <div class="{scrollbarClass} scrollbar-stable absolute {hasTitleClass} w-full overflow-y-auto" use:useActions={use}>
-      <slot />
-=======
-    <div class="{scrollbarClass} scrollbar-stable absolute {hasTitleClass} w-full overflow-y-auto">
       {@render children?.()}
->>>>>>> 944ea7db
     </div>
   </section>
 </main>