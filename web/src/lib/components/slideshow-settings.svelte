<script lang="ts">
  import FullScreenModal from '$lib/components/shared-components/full-screen-modal.svelte';
  import SettingInputField from '$lib/components/shared-components/settings/setting-input-field.svelte';
  import SettingSwitch from '$lib/components/shared-components/settings/setting-switch.svelte';
  import { SettingInputFieldType } from '$lib/constants';
  import { Button } from '@immich/ui';
  import {
    mdiArrowDownThin,
    mdiArrowUpThin,
    mdiFitToPageOutline,
    mdiFitToScreenOutline,
    mdiPanorama,
    mdiShuffle,
  } from '@mdi/js';
<<<<<<< HEAD

  import { SettingInputFieldType } from '$lib/constants';
=======
>>>>>>> fa45a26c
  import { t } from 'svelte-i18n';
  import { SlideshowLook, SlideshowNavigation, slideshowStore } from '../stores/slideshow.store';
  import type { RenderedOption } from './elements/dropdown.svelte';
  import SettingDropdown from './shared-components/settings/setting-dropdown.svelte';

  const { slideshowDelay, showProgressBar, slideshowNavigation, slideshowLook, slideshowTransition } = slideshowStore;

  interface Props {
    onClose?: () => void;
  }

  let { onClose = () => {} }: Props = $props();

  // Temporary variables to hold the settings - marked as reactive with $state() but initialized with store values
  let tempSlideshowDelay = $state($slideshowDelay);
  let tempShowProgressBar = $state($showProgressBar);
  let tempSlideshowNavigation = $state($slideshowNavigation);
  let tempSlideshowLook = $state($slideshowLook);
  let tempSlideshowTransition = $state($slideshowTransition);

  const navigationOptions: Record<SlideshowNavigation, RenderedOption> = {
    [SlideshowNavigation.Shuffle]: { icon: mdiShuffle, title: $t('shuffle') },
    [SlideshowNavigation.AscendingOrder]: { icon: mdiArrowUpThin, title: $t('backward') },
    [SlideshowNavigation.DescendingOrder]: { icon: mdiArrowDownThin, title: $t('forward') },
  };

  const lookOptions: Record<SlideshowLook, RenderedOption> = {
    [SlideshowLook.Contain]: { icon: mdiFitToScreenOutline, title: $t('contain') },
    [SlideshowLook.Cover]: { icon: mdiFitToPageOutline, title: $t('cover') },
    [SlideshowLook.BlurredBackground]: { icon: mdiPanorama, title: $t('blurred_background') },
  };

  const handleToggle = <Type extends SlideshowNavigation | SlideshowLook>(
    record: RenderedOption,
    options: Record<Type, RenderedOption>,
  ): undefined | Type => {
    for (const [key, option] of Object.entries(options)) {
      if (option === record) {
        return key as Type;
      }
    }
  };

  const applyChanges = () => {
    $slideshowDelay = tempSlideshowDelay;
    $showProgressBar = tempShowProgressBar;
    $slideshowNavigation = tempSlideshowNavigation;
    $slideshowLook = tempSlideshowLook;
    $slideshowTransition = tempSlideshowTransition;
    onClose();
  };
</script>

<FullScreenModal title={$t('slideshow_settings')} onClose={() => onClose()}>
  <div class="flex flex-col gap-4 text-immich-primary dark:text-immich-dark-primary">
    <SettingDropdown
      title={$t('direction')}
      options={Object.values(navigationOptions)}
      selectedOption={navigationOptions[tempSlideshowNavigation]}
      onToggle={(option) => {
        tempSlideshowNavigation = handleToggle(option, navigationOptions) || tempSlideshowNavigation;
      }}
    />
    <SettingDropdown
      title={$t('look')}
      options={Object.values(lookOptions)}
      selectedOption={lookOptions[tempSlideshowLook]}
      onToggle={(option) => {
        tempSlideshowLook = handleToggle(option, lookOptions) || tempSlideshowLook;
      }}
    />
    <SettingSwitch title={$t('show_progress_bar')} bind:checked={tempShowProgressBar} />
    <SettingSwitch title={$t('show_slideshow_transition')} bind:checked={tempSlideshowTransition} />
    <SettingInputField
      inputType={SettingInputFieldType.NUMBER}
      label={$t('duration')}
      description={$t('admin.slideshow_duration_description')}
      min={1}
      bind:value={tempSlideshowDelay}
    />
  </div>

  {#snippet stickyBottom()}
<<<<<<< HEAD
    <Button color="secondary" fullwidth onclick={() => onClose()}>{$t('cancel')}</Button>
    <Button fullwidth color="primary" onclick={applyChanges}>{$t('confirm')}</Button>
=======
    <Button fullWidth shape="round" color="primary" onclick={() => onClose()}>{$t('done')}</Button>
>>>>>>> fa45a26c
  {/snippet}
</FullScreenModal><|MERGE_RESOLUTION|>--- conflicted
+++ resolved
@@ -12,11 +12,6 @@
     mdiPanorama,
     mdiShuffle,
   } from '@mdi/js';
-<<<<<<< HEAD
-
-  import { SettingInputFieldType } from '$lib/constants';
-=======
->>>>>>> fa45a26c
   import { t } from 'svelte-i18n';
   import { SlideshowLook, SlideshowNavigation, slideshowStore } from '../stores/slideshow.store';
   import type { RenderedOption } from './elements/dropdown.svelte';
@@ -100,11 +95,7 @@
   </div>
 
   {#snippet stickyBottom()}
-<<<<<<< HEAD
-    <Button color="secondary" fullwidth onclick={() => onClose()}>{$t('cancel')}</Button>
-    <Button fullwidth color="primary" onclick={applyChanges}>{$t('confirm')}</Button>
-=======
-    <Button fullWidth shape="round" color="primary" onclick={() => onClose()}>{$t('done')}</Button>
->>>>>>> fa45a26c
+    <Button color="secondary" shape="round" fullWidth onclick={() => onClose()}>{$t('cancel')}</Button>
+    <Button fullWidth color="primary" shape="round" onclick={applyChanges}>{$t('confirm')}</Button>
   {/snippet}
 </FullScreenModal>