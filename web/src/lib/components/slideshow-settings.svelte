<script lang="ts">
  import FullScreenModal from '$lib/components/shared-components/full-screen-modal.svelte';
  import SettingInputField, {
    SettingInputFieldType,
  } from '$lib/components/shared-components/settings/setting-input-field.svelte';
  import SettingSwitch from '$lib/components/shared-components/settings/setting-switch.svelte';
  import { mdiArrowDownThin, mdiArrowUpThin, mdiShuffle } from '@mdi/js';
  import { SlideshowNavigation, slideshowStore } from '../stores/slideshow.store';
  import Button from './elements/buttons/button.svelte';
  import type { RenderedOption } from './elements/dropdown.svelte';
  import SettingDropdown from './shared-components/settings/setting-dropdown.svelte';

  const { slideshowDelay, showProgressBar, slideshowNavigation } = slideshowStore;

  export let onClose = () => {};

  const options: Record<SlideshowNavigation, RenderedOption> = {
    [SlideshowNavigation.Shuffle]: { icon: mdiShuffle, title: 'Shuffle' },
    [SlideshowNavigation.AscendingOrder]: { icon: mdiArrowUpThin, title: 'Backward' },
    [SlideshowNavigation.DescendingOrder]: { icon: mdiArrowDownThin, title: 'Forward' },
  };

  const handleToggle = (selectedOption: RenderedOption) => {
    for (const [key, option] of Object.entries(options)) {
      if (option === selectedOption) {
        $slideshowNavigation = key as SlideshowNavigation;
        break;
      }
    }
  };
</script>

<FullScreenModal id="slideshow-settings-modal" title="Slideshow settings" {onClose}>
  <div class="flex flex-col gap-4 text-immich-primary dark:text-immich-dark-primary">
    <SettingDropdown
      title="Direction"
      options={Object.values(options)}
      selectedOption={options[$slideshowNavigation]}
      onToggle={(option) => handleToggle(option)}
    />
    <SettingSwitch title="Show Progress Bar" bind:checked={$showProgressBar} />
    <SettingInputField
      inputType={SettingInputFieldType.NUMBER}
      label="Duration"
      desc="Number of seconds to display each image"
      min={1}
      bind:value={$slideshowDelay}
    />

<<<<<<< HEAD
    <Button class="w-full" color="gray" on:click={onClose}>Done</Button>
=======
    <div class="flex flex-col gap-4 text-immich-primary dark:text-immich-dark-primary">
      <SettingDropdown
        title="Direction"
        options={Object.values(options)}
        selectedOption={options[$slideshowNavigation]}
        onToggle={(option) => handleToggle(option)}
      />
      <SettingSwitch id="show-progress-bar" title="Show Progress Bar" bind:checked={$showProgressBar} />
      <SettingInputField
        inputType={SettingInputFieldType.NUMBER}
        label="Duration"
        desc="Number of seconds to display each image"
        min={1}
        bind:value={$slideshowDelay}
      />

      <Button class="w-full" color="gray" on:click={onClose}>Done</Button>
    </div>
>>>>>>> 56d27bc1
  </div>
</FullScreenModal><|MERGE_RESOLUTION|>--- conflicted
+++ resolved
@@ -38,7 +38,7 @@
       selectedOption={options[$slideshowNavigation]}
       onToggle={(option) => handleToggle(option)}
     />
-    <SettingSwitch title="Show Progress Bar" bind:checked={$showProgressBar} />
+    <SettingSwitch id="show-progress-bar" title="Show Progress Bar" bind:checked={$showProgressBar} />
     <SettingInputField
       inputType={SettingInputFieldType.NUMBER}
       label="Duration"
@@ -46,28 +46,6 @@
       min={1}
       bind:value={$slideshowDelay}
     />
-
-<<<<<<< HEAD
     <Button class="w-full" color="gray" on:click={onClose}>Done</Button>
-=======
-    <div class="flex flex-col gap-4 text-immich-primary dark:text-immich-dark-primary">
-      <SettingDropdown
-        title="Direction"
-        options={Object.values(options)}
-        selectedOption={options[$slideshowNavigation]}
-        onToggle={(option) => handleToggle(option)}
-      />
-      <SettingSwitch id="show-progress-bar" title="Show Progress Bar" bind:checked={$showProgressBar} />
-      <SettingInputField
-        inputType={SettingInputFieldType.NUMBER}
-        label="Duration"
-        desc="Number of seconds to display each image"
-        min={1}
-        bind:value={$slideshowDelay}
-      />
-
-      <Button class="w-full" color="gray" on:click={onClose}>Done</Button>
-    </div>
->>>>>>> 56d27bc1
   </div>
 </FullScreenModal>