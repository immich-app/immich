--- conflicted
+++ resolved
@@ -40,16 +40,10 @@
     'generates correctly formatted alt text when isVideo=$isVideo, city=$city, country=$country, people=$people.length',
     ({ isVideo, city, country, people, expected }) => {
       const asset = {
-<<<<<<< HEAD
         city,
         country,
-        people: (people || [])?.map((p: { name: string }) => p.name),
+        people: people?.map((person: { name: string }) => person.name) ?? [],
         localDateTime: '2024-01-01T12:00:00.000Z',
-=======
-        text: { city, country, people: people?.map((person: { name: string }) => person.name) ?? [] },
-        localDateTime: '2024-01-01T12:00:00.000Z',
-        people,
->>>>>>> 9147f39d
         isVideo,
         isImage: !isVideo,
       } as unknown as TimelineAsset;
