--- conflicted
+++ resolved
@@ -43,20 +43,12 @@
   };
 
   document.addEventListener('click', handleClick, true);
-<<<<<<< HEAD
-  document.addEventListener('keydown', handleKey, false);
-=======
   node.addEventListener('keydown', handleKey, false);
->>>>>>> e1c21358
 
   return {
     destroy() {
       document.removeEventListener('click', handleClick, true);
-<<<<<<< HEAD
-      document.removeEventListener('keydown', handleKey, false);
-=======
       node.removeEventListener('keydown', handleKey, false);
->>>>>>> e1c21358
     },
   };
 }