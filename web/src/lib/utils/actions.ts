--- conflicted
+++ resolved
@@ -14,12 +14,8 @@
 export type OnArchive = (ids: string[], isArchived: boolean) => void;
 export type OnFavorite = (ids: string[], favorite: boolean) => void;
 export type OnStack = (result: StackResponse) => void;
-<<<<<<< HEAD
 export type OnUnstack = (assets: TimelineAsset[]) => void;
-=======
-export type OnUnstack = (assets: AssetResponseDto[]) => void;
 export type OnSetVisibility = (ids: string[]) => void;
->>>>>>> a9e7d038
 
 export const deleteAssets = async (force: boolean, onAssetDelete: OnDelete, ids: string[]) => {
   const $t = get(t);
