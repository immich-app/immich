--- conflicted
+++ resolved
@@ -271,7 +271,6 @@
   return ids;
 };
 
-<<<<<<< HEAD
 export async function stackAssets(assets: Array<AssetResponseDto>, onStack: (ds: string[]) => void) {
   try {
     const parent = assets.at(0);
@@ -310,7 +309,7 @@
     handleError(error, `Unable to stack`);
   }
 }
-=======
+
 export const selectAllAssets = async (assetStore: AssetStore, assetInteractionStore: AssetInteractionStore) => {
   if (get(isSelectingAllAssets)) {
     // Selection is already ongoing
@@ -339,7 +338,6 @@
     isSelectingAllAssets.set(false);
   }
 };
->>>>>>> 78f20260
 
 export const delay = async (ms: number) => {
   return new Promise((resolve) => setTimeout(resolve, ms));
