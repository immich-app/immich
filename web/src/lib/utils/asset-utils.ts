--- conflicted
+++ resolved
@@ -125,40 +125,6 @@
  * Returns the MIME type of the file and an empty string when not found.
  */
 export function getFileMimeType(file: File): string {
-<<<<<<< HEAD
-	if (file.type !== '') {
-		// Return the MIME type determined by the browser.
-		return file.type;
-	}
-
-	// Return MIME type based on the file extension.
-	switch (getFilenameExtension(file.name)) {
-		case 'heic':
-			return 'image/heic';
-		case 'heif':
-			return 'image/heif';
-		case 'dng':
-			return 'image/dng';
-		case '3gp':
-			return 'video/3gpp';
-		case 'nef':
-			return 'image/x-nikon-nef';
-		case 'raf':
-			return 'image/x-fuji-raf';
-		case 'srw':
-			return 'image/x-samsung-srw';
-		case 'avif':
-			return 'image/avif';
-		case 'cr2':
-			return 'image/x-canon-cr2';
-		case 'insp':
-			return 'image/jpeg';
-		case 'insv':
-			return 'video/mp4';
-		default:
-			return '';
-	}
-=======
 	const mimeTypes: Record<string, string> = {
 		'3gp': 'video/3gpp',
 		arw: 'image/x-sony-arw',
@@ -173,7 +139,6 @@
 	};
 	// Return the MIME type determined by the browser or the MIME type based on the file extension.
 	return file.type || (mimeTypes[getFilenameExtension(file.name)] ?? '');
->>>>>>> f2942588
 }
 
 /**
