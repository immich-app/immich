import { goto } from '$app/navigation';
import FormatBoldMessage from '$lib/components/i18n/format-bold-message.svelte';
import type { InterpolationValues } from '$lib/components/i18n/format-message';
import { NotificationType, notificationController } from '$lib/components/shared-components/notification/notification';
import { AppRoute } from '$lib/constants';
import { authManager } from '$lib/managers/auth-manager.svelte';
import { downloadManager } from '$lib/managers/download-manager.svelte';
import type { AssetInteraction } from '$lib/stores/asset-interaction.svelte';
<<<<<<< HEAD
import {
  assetsSnapshot,
  isSelectingAllAssets,
  type AssetStore,
  type TimelineAsset,
} from '$lib/stores/assets-store.svelte';
import { downloadManager } from '$lib/stores/download-store.svelte';
=======
import { assetsSnapshot, isSelectingAllAssets, type AssetStore } from '$lib/stores/assets-store.svelte';
>>>>>>> 48bcbee6
import { preferences } from '$lib/stores/user.store';
import { downloadRequest, withError } from '$lib/utils';
import { createAlbum } from '$lib/utils/album-utils';
import { getByteUnitString } from '$lib/utils/byte-units';
import { getFormatter } from '$lib/utils/i18n';
import { navigate } from '$lib/utils/navigation';
import {
  addAssetsToAlbum as addAssets,
  createStack,
  deleteAssets,
  deleteStacks,
  getAssetInfo,
  getBaseUrl,
  getDownloadInfo,
  getStack,
  tagAssets as tagAllAssets,
  untagAssets,
  updateAsset,
  updateAssets,
  type AlbumResponseDto,
  type AssetResponseDto,
  type AssetTypeEnum,
  type DownloadInfoDto,
  type StackResponseDto,
  type UserPreferencesResponseDto,
  type UserResponseDto,
} from '@immich/sdk';
import { DateTime } from 'luxon';
import { t, type Translations } from 'svelte-i18n';
import { get } from 'svelte/store';
import { handleError } from './handle-error';

export const addAssetsToAlbum = async (albumId: string, assetIds: string[], showNotification = true) => {
  const result = await addAssets({
    id: albumId,
    bulkIdsDto: {
      ids: assetIds,
    },
    key: authManager.key,
  });
  const count = result.filter(({ success }) => success).length;
  const $t = get(t);

  if (showNotification) {
    notificationController.show({
      type: NotificationType.Info,
      timeout: 5000,
      message:
        count > 0
          ? $t('assets_added_to_album_count', { values: { count } })
          : $t('assets_were_part_of_album_count', { values: { count: assetIds.length } }),
      button: {
        text: $t('view_album'),
        onClick() {
          return goto(`${AppRoute.ALBUMS}/${albumId}`);
        },
      },
    });
  }
};

export const tagAssets = async ({
  assetIds,
  tagIds,
  showNotification = true,
}: {
  assetIds: string[];
  tagIds: string[];
  showNotification?: boolean;
}) => {
  for (const tagId of tagIds) {
    await tagAllAssets({ id: tagId, bulkIdsDto: { ids: assetIds } });
  }

  if (showNotification) {
    const $t = await getFormatter();
    notificationController.show({
      message: $t('tagged_assets', { values: { count: assetIds.length } }),
      type: NotificationType.Info,
    });
  }

  return assetIds;
};

export const removeTag = async ({
  assetIds,
  tagIds,
  showNotification = true,
}: {
  assetIds: string[];
  tagIds: string[];
  showNotification?: boolean;
}) => {
  for (const tagId of tagIds) {
    await untagAssets({ id: tagId, bulkIdsDto: { ids: assetIds } });
  }

  if (showNotification) {
    const $t = await getFormatter();
    notificationController.show({
      message: $t('removed_tagged_assets', { values: { count: assetIds.length } }),
      type: NotificationType.Info,
    });
  }

  return assetIds;
};

export const addAssetsToNewAlbum = async (albumName: string, assetIds: string[]) => {
  const album = await createAlbum(albumName, assetIds);
  if (!album) {
    return;
  }
  const $t = get(t);
  // for reasons beyond me <ComponentProps<typeof FormatBoldMessage>> doesn't work, even though it's (afaik) exactly this object
  notificationController.show<{ key: Translations; values: InterpolationValues }>({
    type: NotificationType.Info,
    timeout: 5000,
    component: {
      type: FormatBoldMessage,
      props: {
        key: 'assets_added_to_name_count',
        values: { count: assetIds.length, name: albumName, hasName: !!albumName },
      },
    },
    button: {
      text: $t('view_album'),
      onClick() {
        return goto(`${AppRoute.ALBUMS}/${album.id}`);
      },
    },
  });
  return album;
};

export const downloadAlbum = async (album: AlbumResponseDto) => {
  await downloadArchive(`${album.albumName}.zip`, {
    albumId: album.id,
  });
};

export const downloadBlob = (data: Blob, filename: string) => {
  const url = URL.createObjectURL(data);

  const anchor = document.createElement('a');
  anchor.href = url;
  anchor.download = filename;

  document.body.append(anchor);
  anchor.click();
  anchor.remove();

  URL.revokeObjectURL(url);
};

export const downloadUrl = (url: string, filename: string) => {
  const anchor = document.createElement('a');
  anchor.href = url;
  anchor.download = filename;

  document.body.append(anchor);
  anchor.click();
  anchor.remove();

  URL.revokeObjectURL(url);
};

export const downloadArchive = async (fileName: string, options: Omit<DownloadInfoDto, 'archiveSize'>) => {
  const $preferences = get<UserPreferencesResponseDto | undefined>(preferences);
  const dto = { ...options, archiveSize: $preferences?.download.archiveSize };

  const [error, downloadInfo] = await withError(() => getDownloadInfo({ downloadInfoDto: dto, key: authManager.key }));
  if (error) {
    const $t = get(t);
    handleError(error, $t('errors.unable_to_download_files'));
    return;
  }

  if (!downloadInfo) {
    return;
  }

  for (let index = 0; index < downloadInfo.archives.length; index++) {
    const archive = downloadInfo.archives[index];
    const suffix = downloadInfo.archives.length > 1 ? `+${index + 1}` : '';
    const archiveName = fileName.replace('.zip', `${suffix}-${DateTime.now().toFormat('yyyyLLdd_HHmmss')}.zip`);
    const key = authManager.key;

    let downloadKey = `${archiveName} `;
    if (downloadInfo.archives.length > 1) {
      downloadKey = `${archiveName} (${index + 1}/${downloadInfo.archives.length})`;
    }

    const abort = new AbortController();
    downloadManager.add(downloadKey, archive.size, abort);

    try {
      // TODO use sdk once it supports progress events
      const { data } = await downloadRequest({
        method: 'POST',
        url: getBaseUrl() + '/download/archive' + (key ? `?key=${key}` : ''),
        data: { assetIds: archive.assetIds },
        signal: abort.signal,
        onDownloadProgress: (event) => downloadManager.update(downloadKey, event.loaded),
      });

      downloadBlob(data, archiveName);
    } catch (error) {
      const $t = get(t);
      handleError(error, $t('errors.unable_to_download_files'));
      downloadManager.clear(downloadKey);
      return;
    } finally {
      setTimeout(() => downloadManager.clear(downloadKey), 5000);
    }
  }
};

export const downloadFile = async (asset: AssetResponseDto) => {
  const $t = get(t);
  const assets = [
    {
      filename: asset.originalFileName,
      id: asset.id,
      size: asset.exifInfo?.fileSizeInByte || 0,
    },
  ];

  const isAndroidMotionVideo = (asset: AssetResponseDto) => {
    return asset.originalPath.includes('encoded-video');
  };

  if (asset.livePhotoVideoId) {
    const motionAsset = await getAssetInfo({ id: asset.livePhotoVideoId, key: authManager.key });
    if (!isAndroidMotionVideo(motionAsset) || get(preferences)?.download.includeEmbeddedVideos) {
      assets.push({
        filename: motionAsset.originalFileName,
        id: asset.livePhotoVideoId,
        size: motionAsset.exifInfo?.fileSizeInByte || 0,
      });
    }
  }

  for (const { filename, id } of assets) {
    try {
      const key = authManager.key;

      notificationController.show({
        type: NotificationType.Info,
        message: $t('downloading_asset_filename', { values: { filename: asset.originalFileName } }),
      });

      downloadUrl(getBaseUrl() + `/assets/${id}/original` + (key ? `?key=${key}` : ''), filename);
    } catch (error) {
      handleError(error, $t('errors.error_downloading', { values: { filename } }));
    }
  }
};

/**
 * Returns the lowercase filename extension without a dot (.) and
 * an empty string when not found.
 */
export function getFilenameExtension(filename: string): string {
  const lastIndex = Math.max(0, filename.lastIndexOf('.'));
  const startIndex = (lastIndex || Number.POSITIVE_INFINITY) + 1;
  return filename.slice(startIndex).toLowerCase();
}

/**
 * Returns the filename of an asset including file extension
 */
export function getAssetFilename(asset: AssetResponseDto): string {
  const fileExtension = getFilenameExtension(asset.originalPath);
  return `${asset.originalFileName}.${fileExtension}`;
}

function isRotated90CW(orientation: number) {
  return orientation === 5 || orientation === 6 || orientation === 90;
}

function isRotated270CW(orientation: number) {
  return orientation === 7 || orientation === 8 || orientation === -90;
}

export function isFlipped(orientation?: string | null) {
  const value = Number(orientation);
  return value && (isRotated270CW(value) || isRotated90CW(value));
}

export function getFileSize(asset: AssetResponseDto): string {
  const size = asset.exifInfo?.fileSizeInByte || 0;
  return size > 0 ? getByteUnitString(size, undefined, 4) : 'Invalid Data';
}

export function getAssetResolution(asset: AssetResponseDto): string {
  const { width, height } = getAssetRatio(asset);

  if (width === 235 && height === 235) {
    return 'Invalid Data';
  }

  return `${width} x ${height}`;
}

/**
 * Returns aspect ratio for the asset
 */
export function getAssetRatio(asset: AssetResponseDto) {
  let height = asset.exifInfo?.exifImageHeight || 235;
  let width = asset.exifInfo?.exifImageWidth || 235;
  if (isFlipped(asset.exifInfo?.orientation)) {
    [width, height] = [height, width];
  }
  return { width, height };
}

// list of supported image extensions from https://developer.mozilla.org/en-US/docs/Web/Media/Formats/Image_types excluding svg
const supportedImageMimeTypes = new Set([
  'image/apng',
  'image/avif',
  'image/gif',
  'image/jpeg',
  'image/png',
  'image/webp',
]);

const isSafari = /^((?!chrome|android).)*safari/i.test(navigator.userAgent); // https://stackoverflow.com/a/23522755
if (isSafari) {
  supportedImageMimeTypes.add('image/heic').add('image/heif');
}

/**
 * Returns true if the asset is an image supported by web browsers, false otherwise
 */
export function isWebCompatibleImage(asset: AssetResponseDto): boolean {
  if (!asset.originalMimeType) {
    return false;
  }

  return supportedImageMimeTypes.has(asset.originalMimeType);
}

export const getAssetType = (type: AssetTypeEnum) => {
  switch (type) {
    case 'IMAGE': {
      return 'Photo';
    }
    case 'VIDEO': {
      return 'Video';
    }
    default: {
      return 'Asset';
    }
  }
};

export const getSelectedAssets = (assets: TimelineAsset[], user: UserResponseDto | null): string[] => {
  const ids = [...assets].filter((a) => user && a.ownerId === user.id).map((a) => a.id);

  const numberOfIssues = [...assets].filter((a) => user && a.ownerId !== user.id).length;
  if (numberOfIssues > 0) {
    const $t = get(t);
    notificationController.show({
      message: $t('errors.cant_change_metadata_assets_count', { values: { count: numberOfIssues } }),
      type: NotificationType.Warning,
    });
  }
  return ids;
};

export type StackResponse = {
  stack?: StackResponseDto;
  toDeleteIds: string[];
};

export const stackAssets = async (assets: { id: string }[], showNotification = true): Promise<StackResponse> => {
  if (assets.length < 2) {
    return { stack: undefined, toDeleteIds: [] };
  }

  const $t = get(t);

  try {
    const stack = await createStack({ stackCreateDto: { assetIds: assets.map(({ id }) => id) } });
    if (showNotification) {
      notificationController.show({
        message: $t('stacked_assets_count', { values: { count: stack.assets.length } }),
        type: NotificationType.Info,
        button: {
          text: $t('view_stack'),
          onClick: () => navigate({ targetRoute: 'current', assetId: stack.primaryAssetId }),
        },
      });
    }

    // for (const [index, asset] of assets.entries()) {
    //   asset.stack = index === 0 ? { id: stack.id, assetCount: stack.assets.length, primaryAssetId: asset.id } : null;
    // }

    return {
      stack,
      toDeleteIds: assets.slice(1).map((asset) => asset.id),
    };
  } catch (error) {
    handleError(error, $t('errors.failed_to_stack_assets'));
    return { stack: undefined, toDeleteIds: [] };
  }
};

export const deleteStack = async (stackIds: string[]) => {
  const ids = [...new Set(stackIds)];
  if (ids.length === 0) {
    return;
  }

  const $t = get(t);

  try {
    const stacks = await Promise.all(ids.map((id) => getStack({ id })));
    const count = stacks.reduce((sum, stack) => sum + stack.assets.length, 0);

    await deleteStacks({ bulkIdsDto: { ids: [...ids] } });

    notificationController.show({
      type: NotificationType.Info,
      message: $t('unstacked_assets_count', { values: { count } }),
    });

    const assets = stacks.flatMap((stack) => stack.assets);
    for (const asset of assets) {
      asset.stack = null;
    }

    return assets;
  } catch (error) {
    handleError(error, $t('errors.failed_to_unstack_assets'));
  }
};

export const keepThisDeleteOthers = async (keepAsset: AssetResponseDto, stack: StackResponseDto) => {
  const $t = get(t);

  try {
    const assetsToDeleteIds = stack.assets.filter((asset) => asset.id !== keepAsset.id).map((asset) => asset.id);
    await deleteAssets({ assetBulkDeleteDto: { ids: assetsToDeleteIds } });
    await deleteStacks({ bulkIdsDto: { ids: [stack.id] } });

    notificationController.show({
      type: NotificationType.Info,
      message: $t('kept_this_deleted_others', { values: { count: assetsToDeleteIds.length } }),
    });

    keepAsset.stack = null;
    return keepAsset;
  } catch (error) {
    handleError(error, $t('errors.failed_to_keep_this_delete_others'));
  }
};

export const selectAllAssets = async (assetStore: AssetStore, assetInteraction: AssetInteraction) => {
  if (get(isSelectingAllAssets)) {
    // Selection is already ongoing
    return;
  }
  isSelectingAllAssets.set(true);

  try {
    for (const bucket of assetStore.buckets) {
      await assetStore.loadBucket(bucket.bucketDate);

      if (!get(isSelectingAllAssets)) {
        assetInteraction.clearMultiselect();
        break; // Cancelled
      }
      assetInteraction.selectAssets(assetsSnapshot(bucket.getAssets()));

      for (const dateGroup of bucket.dateGroups) {
        assetInteraction.addGroupToMultiselectGroup(dateGroup.groupTitle);
      }
    }
  } catch (error) {
    const $t = get(t);
    handleError(error, $t('errors.error_selecting_all_assets'));
    isSelectingAllAssets.set(false);
  }
};

export const cancelMultiselect = (assetInteraction: AssetInteraction) => {
  isSelectingAllAssets.set(false);
  assetInteraction.clearMultiselect();
};

export const toggleArchive = async (asset: AssetResponseDto) => {
  const $t = get(t);
  try {
    const data = await updateAsset({
      id: asset.id,
      updateAssetDto: {
        isArchived: !asset.isArchived,
      },
    });

    asset.isArchived = data.isArchived;

    notificationController.show({
      type: NotificationType.Info,
      message: asset.isArchived ? $t(`added_to_archive`) : $t(`removed_from_archive`),
    });
  } catch (error) {
    handleError(error, $t('errors.unable_to_add_remove_archive', { values: { archived: asset.isArchived } }));
  }

  return asset;
};

export const archiveAssets = async (assets: { id: string }[], archive: boolean) => {
  const isArchived = archive;
  const ids = assets.map(({ id }) => id);
  const $t = get(t);

  try {
    if (ids.length > 0) {
      await updateAssets({ assetBulkUpdateDto: { ids, isArchived } });
    }

    // for (const asset of assets) {
    //   asset.isArchived = isArchived;
    // }

    notificationController.show({
      message: isArchived
        ? $t('archived_count', { values: { count: ids.length } })
        : $t('unarchived_count', { values: { count: ids.length } }),
      type: NotificationType.Info,
    });
  } catch (error) {
    handleError(error, $t('errors.unable_to_archive_unarchive', { values: { archived: isArchived } }));
  }

  return ids;
};

export const delay = async (ms: number) => {
  return new Promise((resolve) => setTimeout(resolve, ms));
};

export const canCopyImageToClipboard = (): boolean => {
  return !!(navigator.clipboard && globalThis.ClipboardItem);
};

const imgToBlob = async (imageElement: HTMLImageElement) => {
  const canvas = document.createElement('canvas');
  const context = canvas.getContext('2d');

  canvas.width = imageElement.naturalWidth;
  canvas.height = imageElement.naturalHeight;

  if (context) {
    context.drawImage(imageElement, 0, 0);

    return await new Promise<Blob>((resolve) => {
      canvas.toBlob((blob) => {
        if (blob) {
          resolve(blob);
        } else {
          throw new Error('Canvas conversion to Blob failed');
        }
      });
    });
  }

  throw new Error('Canvas context is null');
};

const urlToBlob = async (imageSource: string) => {
  const response = await fetch(imageSource);
  return await response.blob();
};

export const copyImageToClipboard = async (source: HTMLImageElement | string) => {
  const blob = source instanceof HTMLImageElement ? await imgToBlob(source) : await urlToBlob(source);
  await navigator.clipboard.write([new ClipboardItem({ [blob.type]: blob })]);
};<|MERGE_RESOLUTION|>--- conflicted
+++ resolved
@@ -6,17 +6,12 @@
 import { authManager } from '$lib/managers/auth-manager.svelte';
 import { downloadManager } from '$lib/managers/download-manager.svelte';
 import type { AssetInteraction } from '$lib/stores/asset-interaction.svelte';
-<<<<<<< HEAD
 import {
   assetsSnapshot,
   isSelectingAllAssets,
   type AssetStore,
   type TimelineAsset,
 } from '$lib/stores/assets-store.svelte';
-import { downloadManager } from '$lib/stores/download-store.svelte';
-=======
-import { assetsSnapshot, isSelectingAllAssets, type AssetStore } from '$lib/stores/assets-store.svelte';
->>>>>>> 48bcbee6
 import { preferences } from '$lib/stores/user.store';
 import { downloadRequest, withError } from '$lib/utils';
 import { createAlbum } from '$lib/utils/album-utils';
