import { notificationController, NotificationType } from '$lib/components/shared-components/notification/notification';
import { downloadManager } from '$lib/stores/download';
import { downloadRequest, getKey } from '$lib/utils';
import {
  addAssetsToAlbum as addAssets,
  defaults,
  getDownloadInfo,
  type AssetResponseDto,
  type AssetTypeEnum,
  type BulkIdResponseDto,
  type DownloadInfoDto,
  type DownloadResponseDto,
  type UserResponseDto,
} from '@immich/sdk';
import { DateTime } from 'luxon';
import { handleError } from './handle-error';

export const addAssetsToAlbum = async (albumId: string, assetIds: Array<string>): Promise<BulkIdResponseDto[]> =>
  addAssets({
    id: albumId,
    bulkIdsDto: { ids: assetIds },
    key: getKey(),
  }).then((results) => {
    const count = results.filter(({ success }) => success).length;
    notificationController.show({
      type: NotificationType.Info,
      message: `Added ${count} asset${count === 1 ? '' : 's'}`,
    });

    return results;
  });

export const downloadBlob = (data: Blob, filename: string) => {
  const url = URL.createObjectURL(data);

  const anchor = document.createElement('a');
  anchor.href = url;
  anchor.download = filename;

  document.body.append(anchor);
  anchor.click();
  anchor.remove();

  URL.revokeObjectURL(url);
};

export const downloadArchive = async (fileName: string, options: DownloadInfoDto) => {
  let downloadInfo: DownloadResponseDto | null = null;

  try {
    downloadInfo = await getDownloadInfo({ downloadInfoDto: options, key: getKey() });
  } catch (error) {
    handleError(error, 'Unable to download files');
    return;
  }

  // TODO: prompt for big download
  // const total = downloadInfo.totalSize;

  for (let index = 0; index < downloadInfo.archives.length; index++) {
    const archive = downloadInfo.archives[index];
    const suffix = downloadInfo.archives.length === 1 ? '' : `+${index + 1}`;
    const archiveName = fileName.replace('.zip', `${suffix}-${DateTime.now().toFormat('yyyy-LL-dd-HH-mm-ss')}.zip`);
    const key = getKey();

    let downloadKey = `${archiveName} `;
    if (downloadInfo.archives.length > 1) {
      downloadKey = `${archiveName} (${index + 1}/${downloadInfo.archives.length})`;
    }

    const abort = new AbortController();
    downloadManager.add(downloadKey, archive.size, abort);

    try {
      // TODO use sdk once it supports progress events
      const { data } = await downloadRequest({
        method: 'POST',
        url: defaults.baseUrl + '/download/archive' + (key ? `?key=${key}` : ''),
        data: { assetIds: archive.assetIds },
        signal: abort.signal,
        onDownloadProgress: (event) => downloadManager.update(downloadKey, event.loaded),
      });

      downloadBlob(data, archiveName);
    } catch (error) {
      handleError(error, 'Unable to download files');
      downloadManager.clear(downloadKey);
      return;
    } finally {
      setTimeout(() => downloadManager.clear(downloadKey), 5000);
    }
  }
};

export const downloadFile = async (asset: AssetResponseDto) => {
  if (asset.isOffline) {
    notificationController.show({
      type: NotificationType.Info,
      message: `Asset ${asset.originalFileName} is offline`,
    });
    return;
  }
  const assets = [
    {
      filename: `${asset.originalFileName}.${getFilenameExtension(asset.originalPath)}`,
      id: asset.id,
      size: asset.exifInfo?.fileSizeInByte || 0,
    },
  ];
  if (asset.livePhotoVideoId) {
    assets.push({
      filename: `${asset.originalFileName}.mov`,
      id: asset.livePhotoVideoId,
      size: 0,
    });
  }

  for (const { filename, id, size } of assets) {
    const downloadKey = filename;

    try {
      const abort = new AbortController();
      downloadManager.add(downloadKey, size, abort);
      const key = getKey();

      notificationController.show({
        type: NotificationType.Info,
        message: `Downloading asset ${asset.originalFileName}`,
      });

      // TODO use sdk once it supports progress events
      const { data } = await downloadRequest({
        method: 'POST',
        url: defaults.baseUrl + `/download/asset/${id}` + (key ? `?key=${key}` : ''),
        signal: abort.signal,
        onDownloadProgress: (event) => downloadManager.update(downloadKey, event.loaded, event.total),
      });

      downloadBlob(data, filename);
    } catch (error) {
      handleError(error, `Error downloading ${filename}`);
      downloadManager.clear(downloadKey);
    } finally {
      setTimeout(() => downloadManager.clear(downloadKey), 5000);
    }
  }
};

/**
 * Returns the lowercase filename extension without a dot (.) and
 * an empty string when not found.
 */
export function getFilenameExtension(filename: string): string {
  const lastIndex = Math.max(0, filename.lastIndexOf('.'));
  const startIndex = (lastIndex || Number.POSITIVE_INFINITY) + 1;
  return filename.slice(startIndex).toLowerCase();
}

/**
 * Returns the filename of an asset including file extension
 */
export function getAssetFilename(asset: AssetResponseDto): string {
  const fileExtension = getFilenameExtension(asset.originalPath);
  return `${asset.originalFileName}.${fileExtension}`;
}

function isRotated90CW(orientation: number) {
  return orientation === 5 || orientation === 6 || orientation === 90;
}

function isRotated270CW(orientation: number) {
  return orientation === 7 || orientation === 8 || orientation === -90;
}

/**
 * Returns aspect ratio for the asset
 */
export function getAssetRatio(asset: AssetResponseDto) {
  let height = asset.exifInfo?.exifImageHeight || 235;
  let width = asset.exifInfo?.exifImageWidth || 235;
  const orientation = Number(asset.exifInfo?.orientation);
  if (orientation && (isRotated90CW(orientation) || isRotated270CW(orientation))) {
    [width, height] = [height, width];
  }
  return { width, height };
}

// list of supported image extensions from https://developer.mozilla.org/en-US/docs/Web/Media/Formats/Image_types excluding svg
const supportedImageExtensions = new Set(['apng', 'avif', 'gif', 'jpg', 'jpeg', 'jfif', 'pjpeg', 'pjp', 'png', 'webp']);

/**
 * Returns true if the asset is an image supported by web browsers, false otherwise
 */
export function isWebCompatibleImage(asset: AssetResponseDto): boolean {
  const imgExtension = getFilenameExtension(asset.originalPath);

  return supportedImageExtensions.has(imgExtension);
}

export const getAssetType = (type: AssetTypeEnum) => {
  switch (type) {
    case 'IMAGE': {
      return 'Photo';
    }
    case 'VIDEO': {
      return 'Video';
    }
    default: {
      return 'Asset';
    }
  }
};

export const getSelectedAssets = (assets: Set<AssetResponseDto>, user: UserResponseDto | null): string[] => {
  const ids = [...assets].filter((a) => !a.isExternal && user && a.ownerId === user.id).map((a) => a.id);

  const numberOfIssues = [...assets].filter((a) => a.isExternal || (user && a.ownerId !== user.id)).length;
  if (numberOfIssues > 0) {
    notificationController.show({
      message: `Can't change metadata of ${numberOfIssues} asset${numberOfIssues > 1 ? 's' : ''}`,
      type: NotificationType.Warning,
    });
  }
  return ids;
};

<<<<<<< HEAD
export async function stackAssets(assets: Array<AssetResponseDto>, onStack: (ds: string[]) => void) {
  try {
    const parent = assets.at(0);

    if (parent == undefined) {
      return;
    }

    const children = assets.slice(1);
    const ids = children.map(({ id }) => id);

    if (children.length > 0) {
      await api.assetApi.updateAssets({ assetBulkUpdateDto: { ids, stackParentId: parent.id } });
    }

    let childrenCount = parent.stackCount ?? 0;
    for (const asset of children) {
      asset.stackParentId = parent?.id;
      // Add grand-children's count to new parent
      childrenCount += asset.stackCount == null ? 1 : asset.stackCount + 1;
      // Reset children stack info
      asset.stackCount = null;
      asset.stack = [];
    }

    parent.stackCount = childrenCount;

    notificationController.show({
      message: `Stacked ${ids.length + 1} assets`,
      type: NotificationType.Info,
      timeout: 1500,
    });

    onStack(ids);
  } catch (error) {
    handleError(error, `Unable to stack`);
  }
}
=======
export const delay = async (ms: number) => {
  return new Promise((resolve) => setTimeout(resolve, ms));
};
>>>>>>> 8b02f18e
<|MERGE_RESOLUTION|>--- conflicted
+++ resolved
@@ -5,6 +5,7 @@
   addAssetsToAlbum as addAssets,
   defaults,
   getDownloadInfo,
+  updateAssets,
   type AssetResponseDto,
   type AssetTypeEnum,
   type BulkIdResponseDto,
@@ -224,7 +225,6 @@
   return ids;
 };
 
-<<<<<<< HEAD
 export async function stackAssets(assets: Array<AssetResponseDto>, onStack: (ds: string[]) => void) {
   try {
     const parent = assets.at(0);
@@ -237,7 +237,7 @@
     const ids = children.map(({ id }) => id);
 
     if (children.length > 0) {
-      await api.assetApi.updateAssets({ assetBulkUpdateDto: { ids, stackParentId: parent.id } });
+      await updateAssets({ assetBulkUpdateDto: { ids, stackParentId: parent.id } });
     }
 
     let childrenCount = parent.stackCount ?? 0;
@@ -263,8 +263,7 @@
     handleError(error, `Unable to stack`);
   }
 }
-=======
+
 export const delay = async (ms: number) => {
   return new Promise((resolve) => setTimeout(resolve, ms));
-};
->>>>>>> 8b02f18e
+};