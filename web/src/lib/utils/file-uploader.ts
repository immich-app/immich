import {
	notificationController,
	NotificationType
} from './../components/shared-components/notification/notification';
import { uploadAssetsStore } from '$lib/stores/upload';
import type { UploadAsset } from '../models/upload-asset';
import { api, AssetFileUploadResponseDto } from '@api';
import { addAssetsToAlbum, getFileMimeType, getFilenameExtension } from '$lib/utils/asset-utils';
import { mergeMap, filter, firstValueFrom, from, of, combineLatestAll } from 'rxjs';
import axios from 'axios';

export const openFileUploadDialog = async (
	albumId: string | undefined = undefined,
	sharedKey: string | undefined = undefined
) => {
	return new Promise<(string | undefined)[]>((resolve, reject) => {
		try {
			const fileSelector = document.createElement('input');

			fileSelector.type = 'file';
			fileSelector.multiple = true;

<<<<<<< HEAD
			// When adding a content type that is unsupported by browsers, make sure
			// to also add it to getFileMimeType() otherwise the upload will fail.
			fileSelector.accept = 'image/*,video/*,.heic,.heif,.dng,.3gp,.nef';
=======
		// When adding a content type that is unsupported by browsers, make sure
		// to also add it to getFileMimeType() otherwise the upload will fail.
		fileSelector.accept = 'image/*,video/*,.heic,.heif,.dng,.3gp,.nef,.srw,.raf';
>>>>>>> 1361f189

			fileSelector.onchange = async (e: Event) => {
				const target = e.target as HTMLInputElement;
				if (!target.files) {
					return;
				}
				const files = Array.from<File>(target.files);

				resolve(await fileUploadHandler(files, albumId, sharedKey));
			};

			fileSelector.click();
		} catch (e) {
			console.log('Error selecting file', e);
			reject(e);
		}
	});
};

export const fileUploadHandler = async (
	files: File[],
	albumId: string | undefined = undefined,
	sharedKey: string | undefined = undefined
) => {
	return firstValueFrom(
		from(files).pipe(
			filter((file) => {
				const assetType = getFileMimeType(file).split('/')[0];
				return assetType === 'video' || assetType === 'image';
			}),
			mergeMap(async (file) => of(await fileUploader(file, albumId, sharedKey)), 2),
			combineLatestAll()
		)
<<<<<<< HEAD
	);
=======
		.subscribe();

	const acceptedFile = files.filter((file) => {
		const assetType = getFileMimeType(file).split('/')[0];
		return assetType === 'video' || assetType === 'image';
	});
	for (const file of acceptedFile) {
		files$.next(file);
	}
>>>>>>> 1361f189
};

//TODO: should probably use the @api SDK
async function fileUploader(
	asset: File,
	albumId: string | undefined = undefined,
	sharedKey: string | undefined = undefined
): Promise<string | undefined> {
	const mimeType = getFileMimeType(asset);
	const assetType = mimeType.split('/')[0].toUpperCase();
	const fileExtension = getFilenameExtension(asset.name);
	const formData = new FormData();
	const createdAt = new Date(asset.lastModified).toISOString();
	const deviceAssetId = 'web' + '-' + asset.name + '-' + asset.lastModified;

	try {
		// Create and add Unique ID of asset on the device
		formData.append('deviceAssetId', deviceAssetId);

		// Get device id - for web -> use WEB
		formData.append('deviceId', 'WEB');

		// Get asset type
		formData.append('assetType', assetType);

		// Get Asset Created Date
		formData.append('createdAt', createdAt);

		// Get Asset Modified At
		formData.append('modifiedAt', new Date(asset.lastModified).toISOString());

		// Set Asset is Favorite to false
		formData.append('isFavorite', 'false');

		// Get asset duration
		formData.append('duration', '0:00:00.000000');

		// Get asset file extension
		formData.append('fileExtension', '.' + fileExtension);

		// Get asset binary data with a custom MIME type, because browsers will
		// use application/octet-stream for unsupported MIME types, leading to
		// failed uploads.
		formData.append('assetData', new File([asset], asset.name, { type: mimeType }));

		// Check if asset upload on server before performing upload
		const { data, status } = await api.assetApi.checkDuplicateAsset(
			{
				deviceAssetId: String(deviceAssetId),
				deviceId: 'WEB'
			},
			{
				params: {
					key: sharedKey
				}
			}
		);

		if (status === 200 && data.isExist && data.id) {
			if (albumId) {
				await addAssetsToAlbum(albumId, [data.id], sharedKey);
			}

			return data.id;
		}

		const newUploadAsset: UploadAsset = {
			id: deviceAssetId,
			file: asset,
			progress: 0,
			fileExtension: fileExtension
		};

		uploadAssetsStore.addNewUploadAsset(newUploadAsset);

		const response = await axios.post(`/api/asset/upload`, formData, {
			params: {
				key: sharedKey
			},
			onUploadProgress: (event) => {
				const percentComplete = Math.floor((event.loaded / event.total) * 100);
				uploadAssetsStore.updateProgress(deviceAssetId, percentComplete);
			}
		});

		if (response.status == 200 || response.status == 201) {
			const res: AssetFileUploadResponseDto = response.data;

			if (albumId && res.id) {
				await addAssetsToAlbum(albumId, [res.id], sharedKey);
			}

			setTimeout(() => {
				uploadAssetsStore.removeUploadAsset(deviceAssetId);
			}, 1000);

			return res.id;
		}
	} catch (e) {
		console.log('error uploading file ', e);
		handleUploadError(asset, JSON.stringify(e));
		uploadAssetsStore.removeUploadAsset(deviceAssetId);
	}
}

function handleUploadError(asset: File, respBody = '{}', extraMessage?: string) {
	try {
		const res = JSON.parse(respBody);

		const extraMsg = res ? ' ' + res?.message : '';

		notificationController.show({
			type: NotificationType.Error,
			message: `Cannot upload file ${asset.name} ${extraMsg}${extraMessage}`,
			timeout: 5000
		});
	} catch (e) {
		console.error('ERROR parsing data JSON in handleUploadError');
	}
}<|MERGE_RESOLUTION|>--- conflicted
+++ resolved
@@ -20,15 +20,9 @@
 			fileSelector.type = 'file';
 			fileSelector.multiple = true;
 
-<<<<<<< HEAD
 			// When adding a content type that is unsupported by browsers, make sure
 			// to also add it to getFileMimeType() otherwise the upload will fail.
-			fileSelector.accept = 'image/*,video/*,.heic,.heif,.dng,.3gp,.nef';
-=======
-		// When adding a content type that is unsupported by browsers, make sure
-		// to also add it to getFileMimeType() otherwise the upload will fail.
-		fileSelector.accept = 'image/*,video/*,.heic,.heif,.dng,.3gp,.nef,.srw,.raf';
->>>>>>> 1361f189
+			fileSelector.accept = 'image/*,video/*,.heic,.heif,.dng,.3gp,.nef,.srw,.raf';
 
 			fileSelector.onchange = async (e: Event) => {
 				const target = e.target as HTMLInputElement;
@@ -62,19 +56,7 @@
 			mergeMap(async (file) => of(await fileUploader(file, albumId, sharedKey)), 2),
 			combineLatestAll()
 		)
-<<<<<<< HEAD
 	);
-=======
-		.subscribe();
-
-	const acceptedFile = files.filter((file) => {
-		const assetType = getFileMimeType(file).split('/')[0];
-		return assetType === 'video' || assetType === 'image';
-	});
-	for (const file of acceptedFile) {
-		files$.next(file);
-	}
->>>>>>> 1361f189
 };
 
 //TODO: should probably use the @api SDK
