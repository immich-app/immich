--- conflicted
+++ resolved
@@ -45,20 +45,6 @@
 	sharedKey: string | undefined = undefined,
 	onDone?: (id: string) => void
 ) => {
-<<<<<<< HEAD
-	if (files.length > 50) {
-		notificationController.show({
-			type: NotificationType.Error,
-			message: `Cannot upload more than 50 files at a time - you are uploading ${files.length} files.
-			Please check out <u>the bulk upload documentation</u> if you need to upload more than 50 files.`,
-			timeout: 10000,
-			action: { type: 'link', target: 'https://immich.app/docs/features/bulk-upload' }
-		});
-
-		return;
-	}
-
-=======
 	const files$ = new Subject<File>();
 	files$
 		.pipe(
@@ -67,7 +53,7 @@
 			}, 2)
 		)
 		.subscribe();
->>>>>>> 86b3bdb9
+    
 	const acceptedFile = files.filter((file) => {
 		const assetType = getFileMimeType(file).split('/')[0];
 		return assetType === 'video' || assetType === 'image';
