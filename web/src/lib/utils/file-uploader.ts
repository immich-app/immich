--- conflicted
+++ resolved
@@ -3,13 +3,7 @@
 import { getKey, uploadRequest } from '$lib/utils';
 import { addAssetsToAlbum } from '$lib/utils/asset-utils';
 import { ExecutorQueue } from '$lib/utils/executor-queue';
-import {
-  Action,
-  checkBulkUpload,
-  getBaseUrl,
-  getSupportedMediaTypes,
-  type AssetFileUploadResponseDto,
-} from '@immich/sdk';
+import { Action, checkBulkUpload, getBaseUrl, getSupportedMediaTypes, type AssetMediaResponseDto } from '@immich/sdk';
 import { tick } from 'svelte';
 import { getServerErrorMessage, handleError } from './handle-error';
 
@@ -109,7 +103,7 @@
       formData.append(key, value);
     }
 
-    let responseData: AssetFileUploadResponseDto | undefined;
+    let responseData: AssetMediaResponseDto | undefined;
     const key = getKey();
     if (crypto?.subtle?.digest && !key) {
       uploadAssetsStore.updateAsset(deviceAssetId, { message: 'Hashing...' });
@@ -134,18 +128,17 @@
 
     if (!responseData) {
       uploadAssetsStore.updateAsset(deviceAssetId, { message: 'Uploading...' });
-<<<<<<< HEAD
       if (assetId) {
-        const response = await uploadRequest<AssetFileUploadResponseDto>({
-          url: defaults.baseUrl + '/asset/' + assetId + '/file' + (key ? `?key=${key}` : ''),
+        const response = await uploadRequest<AssetMediaResponseDto>({
+          url: getBaseUrl() + '/asset/' + assetId + '/file' + (key ? `?key=${key}` : ''),
           method: 'PUT',
           data: formData,
           onUploadProgress: (event) => uploadAssetsStore.updateProgress(deviceAssetId, event.loaded, event.total),
         });
         responseData = response.data;
       } else {
-        const response = await uploadRequest<AssetFileUploadResponseDto>({
-          url: defaults.baseUrl + '/asset' + (key ? `?key=${key}` : ''),
+        const response = await uploadRequest<AssetMediaResponseDto>({
+          url: getBaseUrl() + '/asset' + (key ? `?key=${key}` : ''),
           data: formData,
           onUploadProgress: (event) => uploadAssetsStore.updateProgress(deviceAssetId, event.loaded, event.total),
         });
@@ -153,15 +146,6 @@
           throw new Error('Failed to upload file');
         }
         responseData = response.data;
-=======
-      const response = await uploadRequest<AssetFileUploadResponseDto>({
-        url: getBaseUrl() + '/asset/upload' + (key ? `?key=${key}` : ''),
-        data: formData,
-        onUploadProgress: (event) => uploadAssetsStore.updateProgress(deviceAssetId, event.loaded, event.total),
-      });
-      if (![200, 201].includes(response.status)) {
-        throw new Error('Failed to upload file');
->>>>>>> 451416ec
       }
     }
     const { duplicate, id } = responseData;
