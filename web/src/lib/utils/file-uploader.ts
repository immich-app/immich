--- conflicted
+++ resolved
@@ -49,25 +49,15 @@
   const extensions = await getExtensions();
   const filesToUpload = files.filter((file) => extensions.some((ext) => file.name.toLowerCase().endsWith(ext)));
 
-<<<<<<< HEAD
   //Add to queue
   filesToUpload.forEach((file) => {
     uploadAssetsStore.addNewUploadAsset({
       id: getDeviceAssetId(file),
       file: file,
-      sharedKey: sharedKey,
       albumId: albumId,
     });
-    executionQueue.addTask(() => fileUploader(file, albumId, sharedKey));
+    executionQueue.addTask(() => fileUploader(file, albumId));
   });
-=======
-    async *[Symbol.asyncIterator]() {
-      for (const file of this.files) {
-        yield fileUploader(file, albumId);
-      }
-    },
-  };
->>>>>>> 1b0484fc
 
   return [];
 };
@@ -77,16 +67,7 @@
 }
 
 // TODO: should probably use the @api SDK
-<<<<<<< HEAD
-async function fileUploader(
-  asset: File,
-  albumId: string | undefined = undefined,
-  sharedKey: string | undefined = undefined,
-): Promise<string | undefined> {
-=======
 async function fileUploader(asset: File, albumId: string | undefined = undefined): Promise<string | undefined> {
-  const formData = new FormData();
->>>>>>> 1b0484fc
   const fileCreatedAt = new Date(asset.lastModified).toISOString();
   const deviceAssetId = getDeviceAssetId(asset);
 
@@ -101,7 +82,7 @@
           isFavorite: false,
           duration: '0:00:00.000000',
           assetData: new File([asset], asset.name),
-          key: sharedKey,
+          key: api.getKey()
         },
         {
           onUploadProgress: ({ loaded, total }) => {
@@ -118,21 +99,11 @@
           uploadAssetsStore.duplicateCounter.update((count) => count + 1);
         }
 
-<<<<<<< HEAD
         if (albumId && res.id) {
           uploadAssetsStore.updateAsset(deviceAssetId, { message: 'Adding to album...' });
-          await addAssetsToAlbum(albumId, [res.id], sharedKey);
+          await addAssetsToAlbum(albumId, [res.id]);
           uploadAssetsStore.updateAsset(deviceAssetId, { message: 'Added to album' });
         }
-=======
-    const response = await axios.post('/api/asset/upload', formData, {
-      params: { key: api.getKey() },
-      onUploadProgress: (event) => {
-        const percentComplete = Math.floor((event.loaded / event.total) * 100);
-        uploadAssetsStore.updateProgress(deviceAssetId, percentComplete);
-      },
-    });
->>>>>>> 1b0484fc
 
         uploadAssetsStore.updateAsset(deviceAssetId, {
           state: res.duplicate ? UploadState.DUPLICATED : UploadState.DONE,
@@ -143,12 +114,7 @@
           uploadAssetsStore.removeUploadAsset(deviceAssetId);
         }, 1000);
 
-<<<<<<< HEAD
         return res.id;
-=======
-      if (albumId && res.id) {
-        await addAssetsToAlbum(albumId, [res.id]);
->>>>>>> 1b0484fc
       }
     })
     .catch((reason) => {
