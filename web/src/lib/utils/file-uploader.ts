--- conflicted
+++ resolved
@@ -22,11 +22,7 @@
 
 			// When adding a content type that is unsupported by browsers, make sure
 			// to also add it to getFileMimeType() otherwise the upload will fail.
-<<<<<<< HEAD
-			fileSelector.accept = 'image/*,video/*,.heic,.heif,.dng,.3gp,.nef,.srw,.raf,.avif,.cr2,.insp,.insv';
-=======
 			fileSelector.accept = 'image/*,video/*,.heic,.heif,.dng,.3gp,.nef,.srw,.raf,.insp,.insv,.arw';
->>>>>>> f2942588
 
 			fileSelector.onchange = async (e: Event) => {
 				const target = e.target as HTMLInputElement;
