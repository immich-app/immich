import {
	notificationController,
	NotificationType
} from './../components/shared-components/notification/notification';
/* @vite-ignore */
import * as exifr from 'exifr';
import { uploadAssetsStore } from '$lib/stores/upload';
import type { UploadAsset } from '../models/upload-asset';
import { api, AssetFileUploadResponseDto } from '@api';
import { albumUploadAssetStore } from '$lib/stores/album-upload-asset';
/**
 * Determine if the upload is for album or for the user general backup
 * @variant GENERAL - Upload assets to the server for general backup
 * @variant ALBUM - Upload assets to the server for backup and add to the album
 */
export enum UploadType {
	/**
	 * Upload assets to the server
	 */
	GENERAL = 'GENERAL',

	/**
	 * Upload assets to the server and add to album
	 */
	ALBUM = 'ALBUM'
}

export const openFileUploadDialog = (uploadType: UploadType) => {
	try {
		const fileSelector = document.createElement('input');

		fileSelector.type = 'file';
		fileSelector.multiple = true;
		fileSelector.accept = 'image/*,video/*,.heic,.heif,.dng,.3gp';

		fileSelector.onchange = async (e: Event) => {
			const target = e.target as HTMLInputElement;
			if (!target.files) {
				return;
			}
			const files = Array.from<File>(target.files);

			if (files.length > 50) {
				notificationController.show({
					type: NotificationType.Error,
					message: `Cannot upload more than 50 files at a time - you are uploading ${files.length} files. 
          Please use the CLI tool if you need to upload more than 50 files.`,
					timeout: 5000
				});

				return;
			}

			const acceptedFile = files.filter(
				(e) => e.type.split('/')[0] === 'video' || e.type.split('/')[0] === 'image'
			);

			if (uploadType === UploadType.ALBUM) {
				albumUploadAssetStore.asset.set([]);
				albumUploadAssetStore.count.set(acceptedFile.length);
			}

			for (let idx = 0; idx < acceptedFile.length; idx++) {
				await fileUploader(idx.toString(), acceptedFile[idx], uploadType);
			}
		};

		fileSelector.click();
	} catch (e) {
		console.log('Error selecting file', e);
	}
};

<<<<<<< HEAD
async function fileUploader(fileId: string, asset: File, uploadType: UploadType) {
=======
//TODO: should probably use the @api SDK
async function fileUploader(asset: File, uploadType: UploadType) {
>>>>>>> cc4881d6
	const assetType = asset.type.split('/')[0].toUpperCase();
	const temp = asset.name.split('.');
	const fileExtension = temp[temp.length - 1];
	const formData = new FormData();

	try {
		let exifData = null;

		if (assetType !== 'VIDEO') {
			exifData = await exifr.parse(asset).catch((e) => console.log('error parsing exif', e));
		}

		const createdAt =
			exifData && exifData.DateTimeOriginal != null
				? new Date(exifData.DateTimeOriginal).toISOString()
				: new Date(asset.lastModified).toISOString();

		// const deviceAssetId = 'web' + '-' + asset.name + '-' + asset.lastModified;

		// // Create and add Unique ID of asset on the device
		// formData.append('deviceAssetId', deviceAssetId);

		// Get device id - for web -> use WEB
		formData.append('deviceId', 'WEB');

		// Get asset type
		formData.append('assetType', assetType);

		// Get Asset Created Date
		formData.append('createdAt', createdAt);

		// Get Asset Modified At
		formData.append('modifiedAt', new Date(asset.lastModified).toISOString());

		// Set Asset is Favorite to false
		formData.append('isFavorite', 'false');

		// Get asset duration
		formData.append('duration', '0:00:00.000000');

		// Get asset file extension
		formData.append('fileExtension', '.' + fileExtension);

		// Get asset binary data.
		formData.append('assetData', asset);

		// Check if asset upload on server before performing upload

<<<<<<< HEAD
		// const { data, status } = await api.assetApi.checkDuplicateAsset({
		// 	deviceAssetId: String(deviceAssetId),
		// 	deviceId: 'WEB'
		// });

		// if (status === 200) {
		// 	if (data.isExist) {
		// 		if (uploadType === UploadType.ALBUM && data.id) {
		// 			albumUploadAssetStore.asset.update((a) => {
		// 				return [...a, data.id!];
		// 			});
		// 		}
		// 		return;
		// 	}
		// }
=======
		const { data, status } = await api.assetApi.checkDuplicateAsset({
			deviceAssetId: String(deviceAssetId),
			deviceId: 'WEB'
		});

		if (status === 200) {
			if (data.isExist) {
				const dataId = data.id;
				if (uploadType === UploadType.ALBUM && dataId) {
					albumUploadAssetStore.asset.update((a) => {
						return [...a, dataId];
					});
				}
				return;
			}
		}
>>>>>>> cc4881d6

		const request = new XMLHttpRequest();

		request.upload.onloadstart = () => {
			const newUploadAsset: UploadAsset = {
				id: fileId,
				file: asset,
				progress: 0,
				fileExtension: fileExtension
			};

			uploadAssetsStore.addNewUploadAsset(newUploadAsset);
		};

		request.upload.onload = () => {
			setTimeout(() => {
				uploadAssetsStore.removeUploadAsset(fileId);
			}, 1000);
		};

		request.onreadystatechange = () => {
			try {
				if (request.readyState === 4) {
					const res: AssetFileUploadResponseDto = JSON.parse(request.response || '{}');

					if (uploadType === UploadType.ALBUM) {
						albumUploadAssetStore.asset.update((assets) => {
							return [...assets, res?.id || ''];
						});
					}

					if (request.status !== 201) {
						handleUploadError(asset, res);
					}
				}
			} catch (e) {
				console.error('ERROR parsing data JSON in upload onreadystatechange');
			}
		};

		// listen for `error` event
<<<<<<< HEAD
		request.upload.onerror = (event) => {
			uploadAssetsStore.removeUploadAsset(fileId);
=======
		request.upload.onerror = () => {
			uploadAssetsStore.removeUploadAsset(deviceAssetId);
>>>>>>> cc4881d6
		};

		// listen for `abort` event
		request.upload.onabort = () => {
			uploadAssetsStore.removeUploadAsset(fileId);
		};

		// listen for `progress` event
		request.upload.onprogress = (event) => {
			const percentComplete = Math.floor((event.loaded / event.total) * 100);
			uploadAssetsStore.updateProgress(fileId, percentComplete);
		};

		request.open('POST', `/api/asset/upload`);

		request.send(formData);
	} catch (e) {
		console.log('error uploading file ', e);
	}
}
// TODO: This should have a proper type
// eslint-disable-next-line @typescript-eslint/no-explicit-any
function handleUploadError(asset: File, respBody?: any) {
	const extraMsg = respBody ? ' ' + respBody.message : '';

	notificationController.show({
		type: NotificationType.Error,
		message: `Cannot upload file ${asset.name}!${extraMsg}`,
		timeout: 5000
	});
}<|MERGE_RESOLUTION|>--- conflicted
+++ resolved
@@ -71,12 +71,8 @@
 	}
 };
 
-<<<<<<< HEAD
+//TODO: should probably use the @api SDK
 async function fileUploader(fileId: string, asset: File, uploadType: UploadType) {
-=======
-//TODO: should probably use the @api SDK
-async function fileUploader(asset: File, uploadType: UploadType) {
->>>>>>> cc4881d6
 	const assetType = asset.type.split('/')[0].toUpperCase();
 	const temp = asset.name.split('.');
 	const fileExtension = temp[temp.length - 1];
@@ -125,7 +121,6 @@
 
 		// Check if asset upload on server before performing upload
 
-<<<<<<< HEAD
 		// const { data, status } = await api.assetApi.checkDuplicateAsset({
 		// 	deviceAssetId: String(deviceAssetId),
 		// 	deviceId: 'WEB'
@@ -133,32 +128,15 @@
 
 		// if (status === 200) {
 		// 	if (data.isExist) {
-		// 		if (uploadType === UploadType.ALBUM && data.id) {
+		// 		const dataId = data.id;
+		// 		if (uploadType === UploadType.ALBUM && dataId) {
 		// 			albumUploadAssetStore.asset.update((a) => {
-		// 				return [...a, data.id!];
+		// 				return [...a, dataId];
 		// 			});
 		// 		}
 		// 		return;
 		// 	}
 		// }
-=======
-		const { data, status } = await api.assetApi.checkDuplicateAsset({
-			deviceAssetId: String(deviceAssetId),
-			deviceId: 'WEB'
-		});
-
-		if (status === 200) {
-			if (data.isExist) {
-				const dataId = data.id;
-				if (uploadType === UploadType.ALBUM && dataId) {
-					albumUploadAssetStore.asset.update((a) => {
-						return [...a, dataId];
-					});
-				}
-				return;
-			}
-		}
->>>>>>> cc4881d6
 
 		const request = new XMLHttpRequest();
 
@@ -200,13 +178,8 @@
 		};
 
 		// listen for `error` event
-<<<<<<< HEAD
-		request.upload.onerror = (event) => {
+		request.upload.onerror = () => {
 			uploadAssetsStore.removeUploadAsset(fileId);
-=======
-		request.upload.onerror = () => {
-			uploadAssetsStore.removeUploadAsset(deviceAssetId);
->>>>>>> cc4881d6
 		};
 
 		// listen for `abort` event
