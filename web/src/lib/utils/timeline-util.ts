--- conflicted
+++ resolved
@@ -2,11 +2,7 @@
 import { locale } from '$lib/stores/preferences.store';
 import { getAssetRatio } from '$lib/utils/asset-utils';
 
-<<<<<<< HEAD
 import { AssetTypeEnum, AssetVisibility, type AssetResponseDto } from '@immich/sdk';
-=======
-import { AssetTypeEnum, type AssetResponseDto } from '@immich/sdk';
->>>>>>> 9147f39d
 import { memoize } from 'lodash-es';
 import { DateTime, type LocaleOptions } from 'luxon';
 import { get } from 'svelte/store';
@@ -75,15 +71,7 @@
   const city = assetResponse.exifInfo?.city;
   const country = assetResponse.exifInfo?.country;
   const people = assetResponse.people?.map((person) => person.name) || [];
-<<<<<<< HEAD
 
-=======
-  const text = {
-    city: city || null,
-    country: country || null,
-    people,
-  };
->>>>>>> 9147f39d
   return {
     id: assetResponse.id,
     ownerId: assetResponse.ownerId,
@@ -91,11 +79,7 @@
     thumbhash: assetResponse.thumbhash,
     localDateTime: assetResponse.localDateTime,
     isFavorite: assetResponse.isFavorite,
-<<<<<<< HEAD
     visibility: assetResponse.isArchived ? AssetVisibility.Archive : AssetVisibility.Timeline,
-=======
-    isArchived: assetResponse.isArchived,
->>>>>>> 9147f39d
     isTrashed: assetResponse.isTrashed,
     isVideo: assetResponse.type == AssetTypeEnum.Video,
     isImage: assetResponse.type == AssetTypeEnum.Image,
@@ -103,18 +87,10 @@
     duration: assetResponse.duration || null,
     projectionType: assetResponse.exifInfo?.projectionType || null,
     livePhotoVideoId: assetResponse.livePhotoVideoId || null,
-<<<<<<< HEAD
     city: city || null,
     country: country || null,
     people,
   };
 };
-export const isTimelineAsset = (arg: AssetResponseDto | TimelineAsset): arg is TimelineAsset =>
-  (arg as TimelineAsset).ratio !== undefined;
-=======
-    text,
-  };
-};
 export const isTimelineAsset = (asset: AssetResponseDto | TimelineAsset): asset is TimelineAsset =>
-  (asset as TimelineAsset).ratio !== undefined;
->>>>>>> 9147f39d
+  (asset as TimelineAsset).ratio !== undefined;