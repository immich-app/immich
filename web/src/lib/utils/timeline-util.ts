<<<<<<< HEAD
import type { AssetBucket, TimelineAsset } from '$lib/stores/assets-store.svelte';
import { locale } from '$lib/stores/preferences.store';
import { getAssetRatio } from '$lib/utils/asset-utils';
import { type CommonJustifiedLayout } from '$lib/utils/layout-utils';

import { AssetTypeEnum, type AssetResponseDto } from '@immich/sdk';
=======
import { locale } from '$lib/stores/preferences.store';
>>>>>>> 48bcbee6
import { memoize } from 'lodash-es';
import { DateTime, type LocaleOptions } from 'luxon';
import { get } from 'svelte/store';

export type ScrubberListener = (
  bucketDate: string | undefined,
  overallScrollPercent: number,
  bucketScrollPercent: number,
) => void | Promise<void>;

export const fromLocalDateTime = (localDateTime: string) =>
  DateTime.fromISO(localDateTime, { zone: 'UTC', locale: get(locale) });

export const fromDateTimeOriginal = (dateTimeOriginal: string, timeZone: string) =>
  DateTime.fromISO(dateTimeOriginal, { zone: timeZone });

export function formatGroupTitle(_date: DateTime): string {
  if (!_date.isValid) {
    return _date.toString();
  }
  const date = _date as DateTime<true>;
  const today = DateTime.now().startOf('day');

  // Today
  if (today.hasSame(date, 'day')) {
    return date.toRelativeCalendar();
  }

  // Yesterday
  if (today.minus({ days: 1 }).hasSame(date, 'day')) {
    return date.toRelativeCalendar();
  }

  // Last week
  if (date >= today.minus({ days: 6 }) && date < today) {
    return date.toLocaleString({ weekday: 'long' }, { locale: get(locale) });
  }

  // This year
  if (today.hasSame(date, 'year')) {
    return date.toLocaleString(
      {
        weekday: 'short',
        month: 'short',
        day: 'numeric',
      },
      { locale: get(locale) },
    );
  }

  return getDateLocaleString(date, { locale: get(locale) });
}

export const getDateLocaleString = (date: DateTime, opts?: LocaleOptions): string =>
  date.toLocaleString(DateTime.DATE_MED_WITH_WEEKDAY, opts);

export const formatDateGroupTitle = memoize(formatGroupTitle);

export const toTimelineAsset = (unknownAsset: AssetResponseDto | TimelineAsset): TimelineAsset => {
  if (isTimelineAsset(unknownAsset)) {
    return unknownAsset;
  }
  const assetResponse = unknownAsset as AssetResponseDto;
  const { width, height } = getAssetRatio(assetResponse);
  const ratio = width / height;
  const city = assetResponse.exifInfo?.city;
  const country = assetResponse.exifInfo?.country;
  const people = assetResponse.people?.map((person) => person.name) || [];
  const text = {
    city: city || null,
    country: country || null,
    people,
  };
  return {
    id: assetResponse.id,
    ownerId: assetResponse.ownerId,
    ratio,
    thumbhash: assetResponse.thumbhash,
    localDateTime: assetResponse.localDateTime,
    isFavorite: assetResponse.isFavorite,
    isArchived: assetResponse.isArchived,
    isTrashed: assetResponse.isTrashed,
    isVideo: assetResponse.type == AssetTypeEnum.Video,
    isImage: assetResponse.type == AssetTypeEnum.Image,
    stack: assetResponse.stack || null,
    duration: assetResponse.duration || null,
    projectionType: assetResponse.exifInfo?.projectionType || null,
    livePhotoVideoId: assetResponse.livePhotoVideoId || null,
    text,
  };
};
export const isTimelineAsset = (arg: AssetResponseDto | TimelineAsset): arg is TimelineAsset =>
  (arg as TimelineAsset).ratio !== undefined;<|MERGE_RESOLUTION|>--- conflicted
+++ resolved
@@ -1,13 +1,8 @@
-<<<<<<< HEAD
-import type { AssetBucket, TimelineAsset } from '$lib/stores/assets-store.svelte';
+import type { TimelineAsset } from '$lib/stores/assets-store.svelte';
 import { locale } from '$lib/stores/preferences.store';
 import { getAssetRatio } from '$lib/utils/asset-utils';
-import { type CommonJustifiedLayout } from '$lib/utils/layout-utils';
 
 import { AssetTypeEnum, type AssetResponseDto } from '@immich/sdk';
-=======
-import { locale } from '$lib/stores/preferences.store';
->>>>>>> 48bcbee6
 import { memoize } from 'lodash-es';
 import { DateTime, type LocaleOptions } from 'luxon';
 import { get } from 'svelte/store';
