--- conflicted
+++ resolved
@@ -14,17 +14,13 @@
 } from '$lib/managers/timeline-manager/internal/search-support.svelte';
 import { WebsocketSupport } from '$lib/managers/timeline-manager/internal/websocket-support.svelte';
 import { CancellableTask } from '$lib/utils/cancellable-task';
-<<<<<<< HEAD
 import { PersistedLocalStorage } from '$lib/utils/persisted';
-import { toTimelineAsset, type TimelineDateTime, type TimelineYearMonth } from '$lib/utils/timeline-util';
-=======
 import {
   setDifference,
   toTimelineAsset,
   type TimelineDateTime,
   type TimelineYearMonth,
 } from '$lib/utils/timeline-util';
->>>>>>> ab35afd3
 import { AssetOrder, getAssetInfo, getTimeBuckets } from '@immich/sdk';
 import { clamp, isEqual } from 'lodash-es';
 import { SvelteDate, SvelteSet } from 'svelte/reactivity';
