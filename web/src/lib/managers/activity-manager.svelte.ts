import { user } from '$lib/stores/user.store';
import { websocketEvents } from '$lib/stores/websocket';
import { handlePromiseError } from '$lib/utils';
import { handleError } from '$lib/utils/handle-error';
import {
  createActivity,
  deleteActivity,
  getActivities,
  getActivityStatistics,
  ReactionLevel,
  ReactionType,
  type ActivityCreateDto,
  type ActivityResponseDto,
} from '@immich/sdk';
<<<<<<< HEAD
import { createSubscriber } from 'svelte/reactivity';
=======
import { t } from 'svelte-i18n';
>>>>>>> 523fe5be
import { get } from 'svelte/store';

type CacheKey = string;
type ActivityCache = {
  activities: ActivityResponseDto[];
  commentCount: number;
  likeCount: number;
  isLiked: ActivityResponseDto | null;
};

class ActivityManager {
  #albumId = $state<string | undefined>();
  #assetId = $state<string | undefined>();
  #activities = $state<ActivityResponseDto[]>([]);
  #commentCount = $state(0);
  #likeCount = $state(0);
  #isLiked = $state<ActivityResponseDto | null>(null);

<<<<<<< HEAD
  #subscribe;

  constructor() {
    this.#subscribe = createSubscriber((update) => {
      const unsubscribe = websocketEvents.on('on_activity_change', ({ albumId, assetId }) => {
        if (this.#albumId === albumId || this.#assetId === assetId) {
          handlePromiseError(this.refreshActivities(this.#albumId!, this.#assetId));
          update();
        }
      });

      return () => {
        unsubscribe();
      };
    });
=======
  #cache = new Map<CacheKey, ActivityCache>();

  isLoading = $state(false);

  get assetId() {
    return this.#assetId;
>>>>>>> 523fe5be
  }

  get activities() {
    this.#subscribe();
    return this.#activities;
  }

  get commentCount() {
    this.#subscribe();
    return this.#commentCount;
  }

  get likeCount() {
    this.#subscribe();
    return this.#likeCount;
  }

  get isLiked() {
    this.#subscribe();
    return this.#isLiked;
  }

  #getCacheKey(albumId: string, assetId?: string) {
    return `${albumId}:${assetId ?? ''}`;
  }

  async init(albumId: string, assetId?: string) {
    if (assetId && assetId === this.#assetId) {
      return;
    }

    this.#albumId = albumId;
    this.#assetId = assetId;
    try {
      await activityManager.refreshActivities(albumId, assetId);
    } catch (error) {
      handleError(error, get(t)('errors.unable_to_get_comments_number'));
    }
  }

  #invalidateCache(albumId: string, assetId?: string) {
    this.#cache.delete(this.#getCacheKey(albumId));
    this.#cache.delete(this.#getCacheKey(albumId, assetId));
  }

  async addActivity(dto: ActivityCreateDto) {
    if (!this.#albumId) {
      return;
    }

    const activity = await createActivity({ activityCreateDto: dto });
    this.#activities = [...this.#activities, activity];

    if (activity.type === ReactionType.Comment) {
      this.#commentCount++;
    } else if (activity.type === ReactionType.Like) {
      this.#likeCount++;
    }

    this.#invalidateCache(this.#albumId, this.#assetId);
    handlePromiseError(this.refreshActivities(this.#albumId, this.#assetId));
    return activity;
  }

  async deleteActivity(activity: ActivityResponseDto, index?: number) {
    if (!this.#albumId) {
      return;
    }

    if (activity.type === ReactionType.Comment) {
      this.#commentCount--;
    } else if (activity.type === ReactionType.Like) {
      this.#likeCount--;
    }

    if (index !== undefined) {
      this.#activities.splice(index, 1);
    } else {
      this.#activities = this.#activities.filter(({ id }) => id !== activity.id);
    }

    await deleteActivity({ id: activity.id });
    this.#invalidateCache(this.#albumId, this.#assetId);
    handlePromiseError(this.refreshActivities(this.#albumId, this.#assetId));
  }

  async toggleLike() {
    if (!this.#albumId) {
      return;
    }

    if (this.#isLiked) {
      await this.deleteActivity(this.#isLiked);
      this.#isLiked = null;
      return;
    }

    const newLike = await this.addActivity({
      albumId: this.#albumId,
      assetId: this.#assetId,
      type: ReactionType.Like,
    });

    if (newLike) {
      this.#isLiked = newLike;
    }
  }

  async refreshActivities(albumId: string, assetId?: string) {
    this.isLoading = true;

    const cacheKey = this.#getCacheKey(albumId, assetId);

    if (this.#cache.has(cacheKey)) {
      const cached = this.#cache.get(cacheKey)!;
      this.#activities = cached.activities;
      this.#commentCount = cached.commentCount;
      this.#likeCount = cached.likeCount;
      this.#isLiked = cached.isLiked ?? null;
      this.isLoading = false;
      return;
    }

    this.#activities = await getActivities({ albumId, assetId });

    const [liked] = await getActivities({
      albumId,
      assetId,
      userId: get(user).id,
      $type: ReactionType.Like,
      level: assetId ? undefined : ReactionLevel.Album,
    });
    this.#isLiked = liked ?? null;

    const { comments, likes } = await getActivityStatistics({ albumId, assetId });
    this.#commentCount = comments;
    this.#likeCount = likes;

    this.#cache.set(cacheKey, {
      activities: this.#activities,
      commentCount: this.#commentCount,
      likeCount: this.#likeCount,
      isLiked: this.#isLiked,
    });

    this.isLoading = false;
  }

  reset() {
    this.#albumId = undefined;
    this.#assetId = undefined;
    this.#activities = [];
    this.#commentCount = 0;
    this.#likeCount = 0;
  }
}

export const activityManager = new ActivityManager();<|MERGE_RESOLUTION|>--- conflicted
+++ resolved
@@ -12,11 +12,8 @@
   type ActivityCreateDto,
   type ActivityResponseDto,
 } from '@immich/sdk';
-<<<<<<< HEAD
+import { t } from 'svelte-i18n';
 import { createSubscriber } from 'svelte/reactivity';
-=======
-import { t } from 'svelte-i18n';
->>>>>>> 523fe5be
 import { get } from 'svelte/store';
 
 type CacheKey = string;
@@ -35,13 +32,16 @@
   #likeCount = $state(0);
   #isLiked = $state<ActivityResponseDto | null>(null);
 
-<<<<<<< HEAD
   #subscribe;
+
+  #cache = new Map<CacheKey, ActivityCache>();
+  isLoading = $state(false);
 
   constructor() {
     this.#subscribe = createSubscriber((update) => {
       const unsubscribe = websocketEvents.on('on_activity_change', ({ albumId, assetId }) => {
         if (this.#albumId === albumId || this.#assetId === assetId) {
+          this.#invalidateCache(this.#albumId, this.#assetId);
           handlePromiseError(this.refreshActivities(this.#albumId!, this.#assetId));
           update();
         }
@@ -51,14 +51,10 @@
         unsubscribe();
       };
     });
-=======
-  #cache = new Map<CacheKey, ActivityCache>();
-
-  isLoading = $state(false);
+  }
 
   get assetId() {
     return this.#assetId;
->>>>>>> 523fe5be
   }
 
   get activities() {
