import { env } from '$env/dynamic/public';
export const loginPageMessage: string | undefined = env.PUBLIC_LOGIN_PAGE_MESSAGE;

export enum AppRoute {
	ADMIN_USER_MANAGEMENT = '/admin/user-management',
	ADMIN_SETTINGS = '/admin/system-settings',
	ADMIN_STATS = '/admin/server-status',
	ADMIN_JOBS = '/admin/jobs-status',

	ALBUMS = '/albums',
	FAVORITES = '/favorites',
	PHOTOS = '/photos',
<<<<<<< HEAD
	EXPLORE = '/explore',
	SHARING = '/sharing'
=======
	SHARING = '/sharing',

	AUTH_LOGIN = '/auth/login'
>>>>>>> 1f631eaf
}<|MERGE_RESOLUTION|>--- conflicted
+++ resolved
@@ -10,12 +10,7 @@
 	ALBUMS = '/albums',
 	FAVORITES = '/favorites',
 	PHOTOS = '/photos',
-<<<<<<< HEAD
 	EXPLORE = '/explore',
-	SHARING = '/sharing'
-=======
 	SHARING = '/sharing',
-
 	AUTH_LOGIN = '/auth/login'
->>>>>>> 1f631eaf
 }