--- conflicted
+++ resolved
@@ -9,10 +9,6 @@
 } from '$lib/utils/layout-utils';
 import { formatDateGroupTitle, fromLocalDateTime } from '$lib/utils/timeline-util';
 import { TUNABLES } from '$lib/utils/tunables';
-<<<<<<< HEAD
-import { getAssetInfo, getTimeBucket, getTimeBuckets, TimeBucketSize, type AssetResponseDto } from '@immich/sdk';
-import { clamp, debounce, isEqual, throttle } from 'lodash-es';
-=======
 import {
   AssetOrder,
   getAssetInfo,
@@ -21,8 +17,7 @@
   TimeBucketSize,
   type AssetResponseDto,
 } from '@immich/sdk';
-import { debounce, isEqual, throttle } from 'lodash-es';
->>>>>>> dfb0626c
+import { clamp, debounce, isEqual, throttle } from 'lodash-es';
 import { DateTime } from 'luxon';
 import { t } from 'svelte-i18n';
 
@@ -250,12 +245,8 @@
   #bucketHeight: number = $state(0);
   #top: number = $state(0);
   #initialCount: number = 0;
-<<<<<<< HEAD
-
+  #sortOrder: AssetOrder = AssetOrder.Desc;
   percent: number = $state(0);
-=======
-  #sortOrder: AssetOrder = AssetOrder.Desc;
->>>>>>> dfb0626c
   // --- should be private, but is used by AssetStore ---
 
   bucketCount: number = $derived(
