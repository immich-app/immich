import { authManager } from '$lib/managers/auth-manager.svelte';

import { CancellableTask } from '$lib/utils/cancellable-task';
import {
  getJustifiedLayoutFromAssets,
  getPosition,
  type CommonLayoutOptions,
  type CommonPosition,
} from '$lib/utils/layout-utils';
import {
  formatBucketTitle,
  formatGroupTitle,
  fromLocalDateTimeToObject,
  fromTimelinePlainDate,
  fromTimelinePlainDateTime,
  fromTimelinePlainYearMonth,
  plainDateTimeCompare,
  toISOLocalDateTime,
  toTimelineAsset,
  type TimelinePlainDate,
  type TimelinePlainDateTime,
  type TimelinePlainYearMonth,
} from '$lib/utils/timeline-util';
import { TUNABLES } from '$lib/utils/tunables';
import {
  AssetOrder,
  AssetVisibility,
  getAssetInfo,
  getTimeBucket,
  getTimeBuckets,
  type AssetStackResponseDto,
  type TimeBucketAssetResponseDto,
} from '@immich/sdk';
import { clamp, debounce, isEqual, throttle } from 'lodash-es';
import { t } from 'svelte-i18n';
import { SvelteSet } from 'svelte/reactivity';
import { get, writable, type Unsubscriber } from 'svelte/store';
import { handleError } from '../utils/handle-error';
import { websocketEvents } from './websocket';
const {
  TIMELINE: { INTERSECTION_EXPAND_TOP, INTERSECTION_EXPAND_BOTTOM },
} = TUNABLES;

type AssetApiGetTimeBucketsRequest = Parameters<typeof getTimeBuckets>[0];

export type AssetStoreOptions = Omit<AssetApiGetTimeBucketsRequest, 'size'> & {
  timelineAlbumId?: string;
  deferInit?: boolean;
};
type AssetDescriptor = { id: string };

// eslint-disable-next-line @typescript-eslint/no-explicit-any
function updateObject(target: any, source: any): boolean {
  if (!target) {
    return false;
  }
  let updated = false;
  for (const key in source) {
    // eslint-disable-next-line no-prototype-builtins
    if (!source.hasOwnProperty(key)) {
      continue;
    }
    const isDate = target[key] instanceof Date;
    if (typeof target[key] === 'object' && !isDate) {
      updated = updated || updateObject(target[key], source[key]);
    } else {
      // Otherwise, directly copy the value
      if (target[key] !== source[key]) {
        target[key] = source[key];
        updated = true;
      }
    }
  }
  return updated;
}
type Direction = 'earlier' | 'later';

export const assetSnapshot = (asset: TimelineAsset): TimelineAsset => $state.snapshot(asset) as TimelineAsset;
export const assetsSnapshot = (assets: TimelineAsset[]) => assets.map((asset) => $state.snapshot(asset));

export type TimelineAsset = {
  id: string;
  ownerId: string;
  ratio: number;
  thumbhash: string | null;
  localDateTime: TimelinePlainDateTime;
  visibility: AssetVisibility;
  isFavorite: boolean;
  isTrashed: boolean;
  isVideo: boolean;
  isImage: boolean;
  stack: AssetStackResponseDto | null;
  duration: string | null;
  projectionType: string | null;
  livePhotoVideoId: string | null;
  city: string | null;
  country: string | null;
  people: string[];
};

class IntersectingAsset {
  // --- public ---
  readonly #group: AssetDateGroup;

  intersecting = $derived.by(() => {
    if (!this.position) {
      return false;
    }

    const store = this.#group.bucket.store;
    const topWindow = store.visibleWindow.top - store.headerHeight - INTERSECTION_EXPAND_TOP;
    const bottomWindow = store.visibleWindow.bottom + store.headerHeight + INTERSECTION_EXPAND_BOTTOM;
    const positionTop = this.#group.absoluteDateGroupTop + this.position.top;
    const positionBottom = positionTop + this.position.height;

    const intersecting =
      (positionTop >= topWindow && positionTop < bottomWindow) ||
      (positionBottom >= topWindow && positionBottom < bottomWindow) ||
      (positionTop < topWindow && positionBottom >= bottomWindow);
    return intersecting;
  });

  position: CommonPosition | undefined = $state();
  asset: TimelineAsset = <TimelineAsset>$state();
  id: string | undefined = $derived(this.asset?.id);

  constructor(group: AssetDateGroup, asset: TimelineAsset) {
    this.#group = group;
    this.asset = asset;
  }
}

type AssetOperation = (asset: TimelineAsset) => { remove: boolean };

type MoveAsset = { asset: TimelineAsset; yearMonth: TimelinePlainYearMonth };

export class AssetDateGroup {
  // --- public
  readonly bucket: AssetBucket;
  readonly index: number;
  readonly groupTitle: string;
  readonly day: number;
  intersetingAssets: IntersectingAsset[] = $state([]);

  height = $state(0);
  width = $state(0);
  intersecting = $derived.by(() => this.intersetingAssets.some((asset) => asset.intersecting));

  // --- private
  top: number = $state(0);
  left: number = $state(0);
  row = $state(0);
  col = $state(0);
  deferredLayout = false;

  constructor(bucket: AssetBucket, index: number, day: number, groupTitle: string) {
    this.index = index;
    this.bucket = bucket;
    this.day = day;
    this.groupTitle = groupTitle;
  }

  sortAssets(sortOrder: AssetOrder = AssetOrder.Desc) {
    const sortFn = plainDateTimeCompare.bind(undefined, sortOrder === AssetOrder.Asc);
    this.intersetingAssets.sort((a, b) => sortFn(a.asset.localDateTime, b.asset.localDateTime));
  }

  getFirstAsset() {
    return this.intersetingAssets[0]?.asset;
  }

  getRandomAsset() {
    const random = Math.floor(Math.random() * this.intersetingAssets.length);
    return this.intersetingAssets[random];
  }

  *assetsIterator(options: { startAsset?: TimelineAsset; direction?: Direction } = {}) {
    const isEarlier = (options?.direction ?? 'earlier') === 'earlier';
    let assetIndex = options?.startAsset
      ? this.intersetingAssets.findIndex((intersectingAsset) => intersectingAsset.asset.id === options.startAsset!.id)
      : isEarlier
        ? 0
        : this.intersetingAssets.length - 1;

    while (assetIndex >= 0 && assetIndex < this.intersetingAssets.length) {
      const intersectingAsset = this.intersetingAssets[assetIndex];
      yield intersectingAsset.asset;
      assetIndex += isEarlier ? 1 : -1;
    }
  }

  getAssets() {
    return this.intersetingAssets.map((intersectingasset) => intersectingasset.asset);
  }

  runAssetOperation(ids: Set<string>, operation: AssetOperation) {
    if (ids.size === 0) {
      return {
        moveAssets: [] as MoveAsset[],
        processedIds: new Set<string>(),
        unprocessedIds: ids,
        changedGeometry: false,
      };
    }
    const unprocessedIds = new Set<string>(ids);
    const processedIds = new Set<string>();
    const moveAssets: MoveAsset[] = [];
    let changedGeometry = false;
    for (const assetId of unprocessedIds) {
      const index = this.intersetingAssets.findIndex((ia) => ia.id == assetId);
      if (index === -1) {
        continue;
      }

      const asset = this.intersetingAssets[index].asset!;
      const oldTime = asset.localDateTime;
      let { remove } = operation(asset);
      const newTime = asset.localDateTime;
      if (oldTime.valueOf() !== newTime.valueOf()) {
        const year = newTime.year;
        const month = newTime.month;
        if (this.bucket.yearMonth.year !== year || this.bucket.yearMonth.month !== month) {
          remove = true;
          moveAssets.push({ asset, yearMonth: { year, month } });
        }
      }
      unprocessedIds.delete(assetId);
      processedIds.add(assetId);
      if (remove || this.bucket.store.isExcluded(asset)) {
        this.intersetingAssets.splice(index, 1);
        changedGeometry = true;
      }
    }
    return { moveAssets, processedIds, unprocessedIds, changedGeometry };
  }

  layout(options: CommonLayoutOptions, noDefer: boolean) {
    if (!noDefer && !this.bucket.intersecting) {
      this.deferredLayout = true;
      return;
    }
    const assets = this.intersetingAssets.map((intersetingAsset) => intersetingAsset.asset!);
    const geometry = getJustifiedLayoutFromAssets(assets, options);
    this.width = geometry.containerWidth;
    this.height = assets.length === 0 ? 0 : geometry.containerHeight;
    for (let i = 0; i < this.intersetingAssets.length; i++) {
      const position = getPosition(geometry, i);
      this.intersetingAssets[i].position = position;
    }
  }

  get absoluteDateGroupTop() {
    return this.bucket.top + this.top;
  }
}

export interface Viewport {
  width: number;
  height: number;
}

export type ViewportXY = Viewport & {
  x: number;
  y: number;
};

class AddContext {
  lookupCache: {
    [year: number]: { [month: number]: { [day: number]: AssetDateGroup } };
  } = {};
  unprocessedAssets: TimelineAsset[] = [];
  changedDateGroups = new Set<AssetDateGroup>();
  newDateGroups = new Set<AssetDateGroup>();

  getDateGroup({ year, month, day }: TimelinePlainDate): AssetDateGroup | undefined {
    return this.lookupCache[year]?.[month]?.[day];
  }

  setDateGroup(dateGroup: AssetDateGroup, { year, month, day }: TimelinePlainDate) {
    if (!this.lookupCache[year]) {
      this.lookupCache[year] = {};
    }
    if (!this.lookupCache[year][month]) {
      this.lookupCache[year][month] = {};
    }
    this.lookupCache[year][month][day] = dateGroup;
  }

  get existingDateGroups() {
    return this.changedDateGroups.difference(this.newDateGroups);
  }

  get updatedBuckets() {
    const updated = new Set<AssetBucket>();
    for (const group of this.changedDateGroups) {
      updated.add(group.bucket);
    }
    return updated;
  }

  get bucketsWithNewDateGroups() {
    const updated = new Set<AssetBucket>();
    for (const group of this.newDateGroups) {
      updated.add(group.bucket);
    }
    return updated;
  }

  sort(bucket: AssetBucket, sortOrder: AssetOrder = AssetOrder.Desc) {
    for (const group of this.changedDateGroups) {
      group.sortAssets(sortOrder);
    }
    for (const group of this.newDateGroups) {
      group.sortAssets(sortOrder);
    }
    if (this.newDateGroups.size > 0) {
      bucket.sortDateGroups();
    }
  }
}

export class AssetBucket {
  // --- public ---
  #intersecting: boolean = $state(false);
  actuallyIntersecting: boolean = $state(false);
  isLoaded: boolean = $state(false);
  dateGroups: AssetDateGroup[] = $state([]);
  readonly store: AssetStore;

  // --- private ---
  /**
   * The DOM height of the bucket in pixel
   * This value is first estimated by the number of asset and later is corrected as the user scroll
   * Do not derive this height, it is important for it to be updated at specific times, so that
   * calculateing a delta between estimated and actual (when measured) is correct.
   */
  #bucketHeight: number = $state(0);
  #top: number = $state(0);

  #initialCount: number = 0;
  #sortOrder: AssetOrder = AssetOrder.Desc;
  percent: number = $state(0);
  // --- should be private, but is used by AssetStore ---

  bucketCount: number = $derived(
    this.isLoaded
      ? this.dateGroups.reduce((accumulator, g) => accumulator + g.intersetingAssets.length, 0)
      : this.#initialCount,
  );
  loader: CancellableTask | undefined;
  isBucketHeightActual: boolean = $state(false);

  readonly bucketDateFormatted: string;
  readonly yearMonth: TimelinePlainYearMonth;

  constructor(
    store: AssetStore,
    yearMonth: TimelinePlainYearMonth,
    initialCount: number,
    order: AssetOrder = AssetOrder.Desc,
  ) {
    this.store = store;
    this.#initialCount = initialCount;
    this.#sortOrder = order;

    this.yearMonth = yearMonth;
    this.bucketDateFormatted = formatBucketTitle(fromTimelinePlainYearMonth(yearMonth));

    this.loader = new CancellableTask(
      () => {
        this.isLoaded = true;
      },
      () => {
        this.dateGroups = [];
        this.isLoaded = false;
      },
      this.handleLoadError,
    );
  }

  set intersecting(newValue: boolean) {
    const old = this.#intersecting;
    if (old !== newValue) {
      this.#intersecting = newValue;
      if (newValue) {
        void this.store.loadBucket(this.yearMonth);
      } else {
        this.cancel();
      }
    }
  }

  get intersecting() {
    return this.#intersecting;
  }

  get lastDateGroup() {
    return this.dateGroups.at(-1);
  }

  getFirstAsset() {
    return this.dateGroups[0]?.getFirstAsset();
  }

  getAssets() {
    // eslint-disable-next-line unicorn/no-array-reduce
    return this.dateGroups.reduce(
      (accumulator: TimelineAsset[], g: AssetDateGroup) => accumulator.concat(g.getAssets()),
      [],
    );
  }

  sortDateGroups() {
    if (this.#sortOrder === AssetOrder.Asc) {
      return this.dateGroups.sort((a, b) => a.day - b.day);
    }

    return this.dateGroups.sort((a, b) => b.day - a.day);
  }

  runAssetOperation(ids: Set<string>, operation: AssetOperation) {
    if (ids.size === 0) {
      return {
        moveAssets: [] as MoveAsset[],
        processedIds: new Set<string>(),
        unprocessedIds: ids,
        changedGeometry: false,
      };
    }
    const { dateGroups } = this;
    let combinedChangedGeometry = false;
    let idsToProcess = new Set(ids);
    const idsProcessed = new Set<string>();
    const combinedMoveAssets: MoveAsset[][] = [];
    let index = dateGroups.length;
    while (index--) {
      if (idsToProcess.size > 0) {
        const group = dateGroups[index];
        const { moveAssets, processedIds, changedGeometry } = group.runAssetOperation(ids, operation);
        if (moveAssets.length > 0) {
          combinedMoveAssets.push(moveAssets);
        }
        idsToProcess = idsToProcess.difference(processedIds);
        for (const id of processedIds) {
          idsProcessed.add(id);
        }
        combinedChangedGeometry = combinedChangedGeometry || changedGeometry;
        if (group.intersetingAssets.length === 0) {
          dateGroups.splice(index, 1);
          combinedChangedGeometry = true;
        }
      }
    }
    return {
      moveAssets: combinedMoveAssets.flat(),
      unprocessedIds: idsToProcess,
      processedIds: idsProcessed,
      changedGeometry: combinedChangedGeometry,
    };
  }

  addAssets(bucketAssets: TimeBucketAssetResponseDto) {
    const addContext = new AddContext();
    const people: string[] = [];
    for (let i = 0; i < bucketAssets.id.length; i++) {
      const timelineAsset: TimelineAsset = {
        city: bucketAssets.city[i],
        country: bucketAssets.country[i],
        duration: bucketAssets.duration[i],
        id: bucketAssets.id[i],
        visibility: bucketAssets.visibility[i],
        isFavorite: bucketAssets.isFavorite[i],
        isImage: bucketAssets.isImage[i],
        isTrashed: bucketAssets.isTrashed[i],
        isVideo: !bucketAssets.isImage[i],
        livePhotoVideoId: bucketAssets.livePhotoVideoId[i],
        localDateTime: fromLocalDateTimeToObject(bucketAssets.localDateTime[i]),
        ownerId: bucketAssets.ownerId[i],
        people,
        projectionType: bucketAssets.projectionType[i],
        ratio: bucketAssets.ratio[i],
        stack: bucketAssets.stack?.[i]
          ? {
              id: bucketAssets.stack[i]![0],
              primaryAssetId: bucketAssets.id[i],
              assetCount: Number.parseInt(bucketAssets.stack[i]![1]),
            }
          : null,
        thumbhash: bucketAssets.thumbhash[i],
      };
      this.addTimelineAsset(timelineAsset, addContext);
    }

    for (const group of addContext.existingDateGroups) {
      group.sortAssets(this.#sortOrder);
    }

    if (addContext.newDateGroups.size > 0) {
      this.sortDateGroups();
    }

    addContext.sort(this, this.#sortOrder);

    return addContext.unprocessedAssets;
  }

  addTimelineAsset(timelineAsset: TimelineAsset, addContext: AddContext) {
    const { localDateTime } = timelineAsset;

    const { year, month } = this.yearMonth;
    if (month !== localDateTime.month || year !== localDateTime.year) {
      addContext.unprocessedAssets.push(timelineAsset);
      return;
    }

    let dateGroup = addContext.getDateGroup(localDateTime) || this.findDateGroupByDay(localDateTime.day);
    if (dateGroup) {
      addContext.setDateGroup(dateGroup, localDateTime);
    } else {
      const groupTitle = formatGroupTitle(fromTimelinePlainDate(localDateTime));
      dateGroup = new AssetDateGroup(this, this.dateGroups.length, localDateTime.day, groupTitle);
      this.dateGroups.push(dateGroup);
      addContext.setDateGroup(dateGroup, localDateTime);
      addContext.newDateGroups.add(dateGroup);
    }

    const intersectingAsset = new IntersectingAsset(dateGroup, timelineAsset);
    dateGroup.intersetingAssets.push(intersectingAsset);
    addContext.changedDateGroups.add(dateGroup);
  }

  getRandomDateGroup() {
    const random = Math.floor(Math.random() * this.dateGroups.length);
    return this.dateGroups[random];
  }

  getRandomAsset() {
    return this.getRandomDateGroup()?.getRandomAsset()?.asset;
  }

  /** The svelte key for this view model object */
  get viewId() {
    const { year, month } = this.yearMonth;
    return year + '-' + month;
  }

  set bucketHeight(height: number) {
    const { store, percent } = this;
    const index = store.buckets.indexOf(this);
    const bucketHeightDelta = height - this.#bucketHeight;
    this.#bucketHeight = height;
    const prevBucket = store.buckets[index - 1];
    if (prevBucket) {
      const newTop = prevBucket.#top + prevBucket.#bucketHeight;
      if (this.#top !== newTop) {
        this.#top = newTop;
      }
    }
    for (let cursor = index + 1; cursor < store.buckets.length; cursor++) {
      const bucket = this.store.buckets[cursor];
      const newTop = bucket.#top + bucketHeightDelta;
      if (bucket.#top !== newTop) {
        bucket.#top = newTop;
      }
    }
    if (store.topIntersectingBucket) {
      const currentIndex = store.buckets.indexOf(store.topIntersectingBucket);
      // if the bucket is 'before' the last intersecting bucket in the sliding window
      // then adjust the scroll position by the delta, to compensate for the bucket
      // size adjustment
      if (currentIndex > 0) {
        if (index < currentIndex) {
          store.compensateScrollCallback?.({ delta: bucketHeightDelta });
        } else if (currentIndex == currentIndex && percent > 0) {
          const top = this.top + height * percent;
          store.compensateScrollCallback?.({ top });
        }
      }
    }
  }

  get bucketHeight() {
    return this.#bucketHeight;
  }

  get top(): number {
    return this.#top + this.store.topSectionHeight;
  }

  handleLoadError(error: unknown) {
    const _$t = get(t);
    handleError(error, _$t('errors.failed_to_load_assets'));
  }

  findDateGroupForAsset(asset: TimelineAsset) {
    for (const group of this.dateGroups) {
      if (group.intersetingAssets.some((IntersectingAsset) => IntersectingAsset.id === asset.id)) {
        return group;
      }
    }
  }

  findDateGroupByDay(day: number) {
    return this.dateGroups.find((group) => group.day === day);
  }

  findAssetAbsolutePosition(assetId: string) {
    this.store.clearDeferredLayout(this);
<<<<<<< HEAD
=======

>>>>>>> 911c877e
    for (const group of this.dateGroups) {
      const intersectingAsset = group.intersetingAssets.find((asset) => asset.id === assetId);
      if (intersectingAsset) {
        if (!intersectingAsset.position) {
          console.warn('No position for asset');
          break;
        }
        return this.top + group.top + intersectingAsset.position.top + this.store.headerHeight;
      }
    }
    return -1;
  }

  *assetsIterator(options?: { startDateGroup?: AssetDateGroup; startAsset?: TimelineAsset; direction?: Direction }) {
    const direction = options?.direction ?? 'earlier';
    let { startAsset } = options ?? {};
    const isEarlier = direction === 'earlier';
    let groupIndex = options?.startDateGroup
      ? this.dateGroups.indexOf(options.startDateGroup)
      : isEarlier
        ? 0
        : this.dateGroups.length - 1;

    while (groupIndex >= 0 && groupIndex < this.dateGroups.length) {
      const group = this.dateGroups[groupIndex];
      yield* group.assetsIterator({ startAsset, direction });
      startAsset = undefined;
      groupIndex += isEarlier ? 1 : -1;
    }
  }

  findAssetById(assetDescriptor: AssetDescriptor) {
    return this.assetsIterator().find((asset) => asset.id === assetDescriptor.id);
  }

  findClosest(target: TimelinePlainDateTime) {
    const targetDate = fromTimelinePlainDateTime(target);
    let closest = undefined;
    let smallestDiff = Infinity;
    for (const current of this.assetsIterator()) {
      const currentAssetDate = fromTimelinePlainDateTime(current.localDateTime);
      const diff = Math.abs(targetDate.diff(currentAssetDate).as('milliseconds'));
      if (diff < smallestDiff) {
        smallestDiff = diff;
        closest = current;
      }
    }
    return closest;
  }

  cancel() {
    this.loader?.cancel();
  }
}

const isMismatched = <T>(option: T | undefined, value: T): boolean => (option === undefined ? false : option !== value);

interface AddAsset {
  type: 'add';
  values: TimelineAsset[];
}

interface UpdateAsset {
  type: 'update';
  values: TimelineAsset[];
}

interface DeleteAsset {
  type: 'delete';
  values: string[];
}

interface TrashAssets {
  type: 'trash';
  values: string[];
}
interface UpdateStackAssets {
  type: 'update_stack_assets';
  values: string[];
}

export const photoViewerImgElement = writable<HTMLImageElement | null>(null);

type PendingChange = AddAsset | UpdateAsset | DeleteAsset | TrashAssets | UpdateStackAssets;

export type LiteBucket = {
  bucketHeight: number;
  assetCount: number;
  year: number;
  month: number;
  bucketDateFormattted: string;
};

type AssetStoreLayoutOptions = {
  rowHeight?: number;
  headerHeight?: number;
  gap?: number;
};
<<<<<<< HEAD
=======

>>>>>>> 911c877e
interface UpdateGeometryOptions {
  invalidateHeight: boolean;
  noDefer?: boolean;
}

export class AssetStore {
  // --- public ----
  isInitialized = $state(false);
  buckets: AssetBucket[] = $state([]);
  topSectionHeight = $state(0);
  timelineHeight = $derived(
    this.buckets.reduce((accumulator, b) => accumulator + b.bucketHeight, 0) + this.topSectionHeight,
  );
  count = $derived(this.buckets.reduce((accumulator, b) => accumulator + b.bucketCount, 0));

  // todo - name this better
  albumAssets: Set<string> = new SvelteSet();

  // -- for scrubber only
  scrubberBuckets: LiteBucket[] = $state([]);
  scrubberTimelineHeight: number = $state(0);

  // -- should be private, but used by AssetBucket
  compensateScrollCallback: (({ delta, top }: { delta?: number; top?: number }) => void) | undefined;
  topIntersectingBucket: AssetBucket | undefined = $state();

  visibleWindow = $derived.by(() => ({
    top: this.#scrollTop,
    bottom: this.#scrollTop + this.viewportHeight,
  }));

  initTask = new CancellableTask(
    () => {
      this.isInitialized = true;
      if (this.#options.albumId || this.#options.personId) {
        return;
      }
      this.connect();
    },
    () => {
      this.disconnect();
      this.isInitialized = false;
    },
    () => void 0,
  );

  // --- private
  static #INIT_OPTIONS = {};
  #viewportHeight = $state(0);
  #viewportWidth = $state(0);
  #scrollTop = $state(0);
  #pendingChanges: PendingChange[] = [];
  #unsubscribers: Unsubscriber[] = [];

  #rowHeight = $state(235);
  #headerHeight = $state(48);
  #gap = $state(12);

  #options: AssetStoreOptions = AssetStore.#INIT_OPTIONS;

  #scrolling = $state(false);
  #suspendTransitions = $state(false);
  #resetScrolling = debounce(() => (this.#scrolling = false), 1000);
  #resetSuspendTransitions = debounce(() => (this.suspendTransitions = false), 1000);

  constructor() {}

  setLayoutOptions({ headerHeight = 48, rowHeight = 235, gap = 12 }: AssetStoreLayoutOptions) {
    let changed = false;
    changed ||= this.#setHeaderHeight(headerHeight);
    changed ||= this.#setGap(gap);
    changed ||= this.#setRowHeight(rowHeight);
    if (changed) {
      this.refreshLayout();
    }
  }

  #setHeaderHeight(value: number) {
    if (this.#headerHeight == value) {
      return false;
    }
    this.#headerHeight = value;
    return true;
  }

  get headerHeight() {
    return this.#headerHeight;
  }

  #setGap(value: number) {
    if (this.#gap == value) {
      return false;
    }
    this.#gap = value;
    return true;
  }

  get gap() {
    return this.#gap;
  }

  #setRowHeight(value: number) {
    if (this.#rowHeight == value) {
      return false;
    }
    this.#rowHeight = value;
    return true;
  }

  get rowHeight() {
    return this.#rowHeight;
  }

  set scrolling(value: boolean) {
    this.#scrolling = value;
    if (value) {
      this.suspendTransitions = true;
      this.#resetScrolling();
    }
  }

  get scrolling() {
    return this.#scrolling;
  }

  set suspendTransitions(value: boolean) {
    this.#suspendTransitions = value;
    if (value) {
      this.#resetSuspendTransitions();
    }
  }

  get suspendTransitions() {
    return this.#suspendTransitions;
  }

  set viewportWidth(value: number) {
    const changed = value !== this.#viewportWidth;
    this.#viewportWidth = value;
    this.suspendTransitions = true;
    // side-effect - its ok!
    void this.#updateViewportGeometry(changed);
  }

  get viewportWidth() {
    return this.#viewportWidth;
  }

  set viewportHeight(value: number) {
    this.#viewportHeight = value;
    this.#suspendTransitions = true;
    // side-effect - its ok!
    void this.#updateViewportGeometry(false);
  }

  get viewportHeight() {
    return this.#viewportHeight;
  }

  async *assetsIterator(options?: {
    startBucket?: AssetBucket;
    startDateGroup?: AssetDateGroup;
    startAsset?: TimelineAsset;
    direction?: Direction;
  }) {
    const direction = options?.direction ?? 'earlier';
    let { startDateGroup, startAsset } = options ?? {};
    for (const bucket of this.bucketsIterator({ direction, startBucket: options?.startBucket })) {
      await this.loadBucket(bucket.yearMonth, { cancelable: false });
      yield* bucket.assetsIterator({ startDateGroup, startAsset, direction });
      // after the first bucket, we won't find startDateGroup or startAsset, so clear them
      startDateGroup = startAsset = undefined;
    }
  }

  *bucketsIterator(options?: { direction?: Direction; startBucket?: AssetBucket }) {
    const isEarlier = options?.direction === 'earlier';
    let startIndex = options?.startBucket
      ? this.buckets.indexOf(options.startBucket)
      : isEarlier
        ? 0
        : this.buckets.length - 1;

    while (startIndex >= 0 && startIndex < this.buckets.length) {
      yield this.buckets[startIndex];
      startIndex += isEarlier ? 1 : -1;
    }
  }

  #addPendingChanges(...changes: PendingChange[]) {
    this.#pendingChanges.push(...changes);
    this.#processPendingChanges();
  }

  connect() {
    this.#unsubscribers.push(
      websocketEvents.on('on_upload_success', (asset) =>
        this.#addPendingChanges({ type: 'add', values: [toTimelineAsset(asset)] }),
      ),
      websocketEvents.on('on_asset_trash', (ids) => this.#addPendingChanges({ type: 'trash', values: ids })),
      websocketEvents.on('on_asset_update', (asset) =>
        this.#addPendingChanges({ type: 'update', values: [toTimelineAsset(asset)] }),
      ),
      websocketEvents.on('on_asset_delete', (id: string) => this.#addPendingChanges({ type: 'delete', values: [id] })),
    );
  }

  disconnect() {
    for (const unsubscribe of this.#unsubscribers) {
      unsubscribe();
    }
    this.#unsubscribers = [];
  }

  #getPendingChangeBatches() {
    const batch: {
      add: TimelineAsset[];
      update: TimelineAsset[];
      remove: string[];
    } = {
      add: [],
      update: [],
      remove: [],
    };
    for (const { type, values } of this.#pendingChanges) {
      switch (type) {
        case 'add': {
          batch.add.push(...values);

          break;
        }
        case 'update': {
          batch.update.push(...values);

          break;
        }
        case 'delete':
        case 'trash': {
          batch.remove.push(...values);

          break;
        }
        // No default
      }
    }
    return batch;
  }

  #findBucketForAsset(id: string) {
    for (const bucket of this.buckets) {
      const asset = bucket.findAssetById({ id });
      if (asset) {
        return { bucket, asset };
      }
    }
  }

  #findBucketForDate(targetYearMonth: TimelinePlainYearMonth) {
    for (const bucket of this.buckets) {
      const { year, month } = bucket.yearMonth;
      if (month === targetYearMonth.month && year === targetYearMonth.year) {
        return bucket;
      }
    }
  }

  updateSlidingWindow(scrollTop: number) {
    if (this.#scrollTop !== scrollTop) {
      this.#scrollTop = scrollTop;
      this.updateIntersections();
    }
  }

  updateIntersections() {
    if (!this.isInitialized || this.visibleWindow.bottom === this.visibleWindow.top) {
      return;
    }
    let topIntersectingBucket = undefined;
    for (const bucket of this.buckets) {
      this.#updateIntersection(bucket);
      if (!topIntersectingBucket && bucket.actuallyIntersecting && bucket.isLoaded) {
        topIntersectingBucket = bucket;
      }
    }
    if (this.topIntersectingBucket !== topIntersectingBucket) {
      this.topIntersectingBucket = topIntersectingBucket;
    }
    for (const bucket of this.buckets) {
      if (bucket === this.topIntersectingBucket) {
        this.topIntersectingBucket.percent = clamp(
          (this.visibleWindow.top - this.topIntersectingBucket.top) / this.topIntersectingBucket.bucketHeight,
          0,
          1,
        );
      } else {
        bucket.percent = 0;
      }
    }
  }

  #calculateIntersecting(bucket: AssetBucket, expandTop: number, expandBottom: number) {
    const bucketTop = bucket.top;
    const bucketBottom = bucketTop + bucket.bucketHeight;
    const topWindow = this.visibleWindow.top - expandTop;
    const bottomWindow = this.visibleWindow.bottom + expandBottom;

    // a bucket intersections if
    // 1) bucket's bottom is in the visible range -or-
    // 2) bucket's bottom is in the visible range -or-
    // 3) bucket's top is above visible range and bottom is below visible range
    return (
      (bucketTop >= topWindow && bucketTop < bottomWindow) ||
      (bucketBottom >= topWindow && bucketBottom < bottomWindow) ||
      (bucketTop < topWindow && bucketBottom >= bottomWindow)
    );
  }

  clearDeferredLayout(bucket: AssetBucket) {
    const hasDeferred = bucket.dateGroups.some((group) => group.deferredLayout);
    if (hasDeferred) {
      this.#updateGeometry(bucket, { invalidateHeight: true, noDefer: true });
      for (const group of bucket.dateGroups) {
        group.deferredLayout = false;
      }
    }
  }

  #updateIntersection(bucket: AssetBucket) {
    const actuallyIntersecting = this.#calculateIntersecting(bucket, 0, 0);
    let preIntersecting = false;
    if (!actuallyIntersecting) {
      preIntersecting = this.#calculateIntersecting(bucket, INTERSECTION_EXPAND_TOP, INTERSECTION_EXPAND_BOTTOM);
    }
    bucket.intersecting = actuallyIntersecting || preIntersecting;
    bucket.actuallyIntersecting = actuallyIntersecting;
    if (preIntersecting || actuallyIntersecting) {
      this.clearDeferredLayout(bucket);
    }
  }

  #processPendingChanges = throttle(() => {
    const { add, update, remove } = this.#getPendingChangeBatches();
    if (add.length > 0) {
      this.addAssets(add);
    }
    if (update.length > 0) {
      this.updateAssets(update);
    }
    if (remove.length > 0) {
      this.removeAssets(remove);
    }
    this.#pendingChanges = [];
  }, 2500);

  setCompensateScrollCallback(compensateScrollCallback?: ({ delta, top }: { delta?: number; top?: number }) => void) {
    this.compensateScrollCallback = compensateScrollCallback;
  }

  async #initialiazeTimeBuckets() {
    const timebuckets = await getTimeBuckets({
      ...this.#options,
      key: authManager.key,
    });

    this.buckets = timebuckets.map((bucket) => {
      const date = new Date(bucket.timeBucket);
      return new AssetBucket(
        this,
        { year: date.getUTCFullYear(), month: date.getUTCMonth() + 1 },
        bucket.count,
        this.#options.order,
      );
    });
    this.albumAssets.clear();
    this.#updateViewportGeometry(false);
  }

  /**
   * If the timeline query options change (i.e. albumId, isArchived, isFavorite, etc)
   * call this method to recreate all buckets based on the new options.
   *
   * @param options The query options for time bucket queries.
   */
  async updateOptions(options: AssetStoreOptions) {
    if (options.deferInit) {
      return;
    }
    if (this.#options !== AssetStore.#INIT_OPTIONS && isEqual(this.#options, options)) {
      return;
    }
    await this.initTask.reset();
    await this.#init(options);
    this.#updateViewportGeometry(false);
  }

  async #init(options: AssetStoreOptions) {
    // doing the following outside of the task reduces flickr
    this.isInitialized = false;
    this.buckets = [];
    this.albumAssets.clear();
    await this.initTask.execute(async () => {
      this.#options = options;
      await this.#initialiazeTimeBuckets();
    }, true);
  }

  public destroy() {
    this.disconnect();
    this.isInitialized = false;
  }

  async updateViewport(viewport: Viewport) {
    if (viewport.height === 0 && viewport.width === 0) {
      return;
    }

    if (this.viewportHeight === viewport.height && this.viewportWidth === viewport.width) {
      return;
    }

    // special case updateViewport before or soon after call to updateOptions
    if (!this.initTask.executed) {
      // eslint-disable-next-line unicorn/prefer-ternary
      if (this.initTask.loading) {
        await this.initTask.waitUntilCompletion();
      } else {
        // not executed and not loaded means we should init now, and init will
        // also update geometry so just return after
        await this.#init(this.#options);
      }
    }

    // changing width affects the actual height, and needs to re-layout
    const changedWidth = viewport.width !== this.viewportWidth;
    this.viewportHeight = viewport.height;
    this.viewportWidth = viewport.width;
    this.#updateViewportGeometry(changedWidth);
  }

  #updateViewportGeometry(changedWidth: boolean) {
    if (!this.isInitialized) {
      return;
    }
    if (this.viewportWidth === 0 || this.viewportHeight === 0) {
      return;
    }
    for (const bucket of this.buckets) {
      this.#updateGeometry(bucket, { invalidateHeight: changedWidth });
    }
    this.updateIntersections();
    this.#createScrubBuckets();
  }

  #createScrubBuckets() {
    this.scrubberBuckets = this.buckets.map((bucket) => ({
      assetCount: bucket.bucketCount,
      year: bucket.yearMonth.year,
      month: bucket.yearMonth.month,
      bucketDateFormattted: bucket.bucketDateFormatted,
      bucketHeight: bucket.bucketHeight,
    }));
    this.scrubberTimelineHeight = this.timelineHeight;
  }

  createLayoutOptions() {
    const viewportWidth = this.viewportWidth;

    return {
      spacing: 2,
      heightTolerance: 0.15,
      rowHeight: this.#rowHeight,
      rowWidth: Math.floor(viewportWidth),
    };
  }

  #updateGeometry(bucket: AssetBucket, options: UpdateGeometryOptions) {
    const { invalidateHeight, noDefer = false } = options;
    if (invalidateHeight) {
      bucket.isBucketHeightActual = false;
    }
    if (!bucket.isLoaded) {
      // optimize - if bucket already has data, no need to create estimates
      const viewportWidth = this.viewportWidth;
      if (!bucket.isBucketHeightActual) {
        const unwrappedWidth = (3 / 2) * bucket.bucketCount * this.#rowHeight * (7 / 10);
        const rows = Math.ceil(unwrappedWidth / viewportWidth);
        const height = 51 + Math.max(1, rows) * this.#rowHeight;
        bucket.bucketHeight = height;
      }
      return;
    }
    this.#layoutBucket(bucket, noDefer);
  }

  #layoutBucket(bucket: AssetBucket, noDefer: boolean = false) {
    // these are top offsets, for each row
    let cummulativeHeight = 0;
    // these are left offsets of each group, for each row
    let cummulativeWidth = 0;
    let lastRowHeight = 0;
    let lastRow = 0;

    let dateGroupRow = 0;
    let dateGroupCol = 0;

    const rowSpaceRemaining: number[] = Array.from({ length: bucket.dateGroups.length });
    rowSpaceRemaining.fill(this.viewportWidth, 0, bucket.dateGroups.length);
    const options = this.createLayoutOptions();
    for (const assetGroup of bucket.dateGroups) {
      assetGroup.layout(options, noDefer);
      rowSpaceRemaining[dateGroupRow] -= assetGroup.width - 1;
      if (dateGroupCol > 0) {
        rowSpaceRemaining[dateGroupRow] -= this.gap;
      }
      if (rowSpaceRemaining[dateGroupRow] >= 0) {
        assetGroup.row = dateGroupRow;
        assetGroup.col = dateGroupCol;
        assetGroup.left = cummulativeWidth;
        assetGroup.top = cummulativeHeight;

        dateGroupCol++;

        cummulativeWidth += assetGroup.width + this.gap;
      } else {
        // starting a new row, we need to update the last col of the previous row
        cummulativeWidth = 0;
        dateGroupRow++;
        dateGroupCol = 0;
        assetGroup.row = dateGroupRow;
        assetGroup.col = dateGroupCol;
        assetGroup.left = cummulativeWidth;

        rowSpaceRemaining[dateGroupRow] -= assetGroup.width;
        dateGroupCol++;
        cummulativeHeight += lastRowHeight;
        assetGroup.top = cummulativeHeight;
        cummulativeWidth += assetGroup.width + this.gap;
        lastRow = assetGroup.row - 1;
      }
      lastRowHeight = assetGroup.height + this.headerHeight;
    }
    if (lastRow === 0 || lastRow !== bucket.lastDateGroup?.row) {
      cummulativeHeight += lastRowHeight;
    }

    bucket.bucketHeight = cummulativeHeight;
    bucket.isBucketHeightActual = true;
  }

  async loadBucket(yearMonth: TimelinePlainYearMonth, options?: { cancelable: boolean }): Promise<void> {
    let cancelable = true;
    if (options) {
      cancelable = options.cancelable;
    }
    const bucket = this.getBucketByDate(yearMonth);
    if (!bucket) {
      return;
    }

    if (bucket.loader?.executed) {
      return;
    }

    const result = await bucket.loader?.execute(async (signal: AbortSignal) => {
      if (bucket.getFirstAsset()) {
        // this happens when a bucket was created by an event instead of via a loadBucket call
        // so no need to load the bucket, it already has assets
        return;
      }
      const timeBucket = toISOLocalDateTime(bucket.yearMonth);
      const key = authManager.key;
      const bucketResponse = await getTimeBucket(
        {
          ...this.#options,
          timeBucket,
          key,
        },
        { signal },
      );
      if (bucketResponse) {
        if (this.#options.timelineAlbumId) {
          const albumAssets = await getTimeBucket(
            {
              albumId: this.#options.timelineAlbumId,
              timeBucket,
              key,
            },
            { signal },
          );
          for (const id of albumAssets.id) {
            this.albumAssets.add(id);
          }
        }
        const unprocessedAssets = bucket.addAssets(bucketResponse);
        if (unprocessedAssets.length > 0) {
          console.error(
            `Warning: getTimeBucket API returning assets not in requested month: ${bucket.yearMonth.month}, ${JSON.stringify(
              unprocessedAssets.map((unprocessed) => ({
                id: unprocessed.id,
                localDateTime: unprocessed.localDateTime,
              })),
            )}`,
          );
        }
        this.#layoutBucket(bucket);
      }
    }, cancelable);
    if (result === 'LOADED') {
      this.#updateIntersection(bucket);
    }
  }

  addAssets(assets: TimelineAsset[]) {
    const assetsToUpdate: TimelineAsset[] = [];

    for (const asset of assets) {
      if (this.isExcluded(asset)) {
        continue;
      }
      assetsToUpdate.push(asset);
    }

    const notUpdated = this.updateAssets(assetsToUpdate);
    this.#addAssetsToBuckets([...notUpdated]);
  }

  #addAssetsToBuckets(assets: TimelineAsset[]) {
    if (assets.length === 0) {
      return;
    }

    const addContext = new AddContext();
    const updatedBuckets = new Set<AssetBucket>();
    const bucketCount = this.buckets.length;
    for (const asset of assets) {
      let bucket = this.getBucketByDate(asset.localDateTime);

      if (!bucket) {
        bucket = new AssetBucket(this, asset.localDateTime, 1, this.#options.order);
        this.buckets.push(bucket);
      }

      bucket.addTimelineAsset(asset, addContext);
      updatedBuckets.add(bucket);
    }

    if (this.buckets.length !== bucketCount) {
      this.buckets.sort((a, b) => {
        return a.yearMonth.year === b.yearMonth.year
          ? b.yearMonth.month - a.yearMonth.month
          : b.yearMonth.year - a.yearMonth.year;
      });
    }

    for (const group of addContext.existingDateGroups) {
      group.sortAssets(this.#options.order);
    }

    for (const bucket of addContext.bucketsWithNewDateGroups) {
      bucket.sortDateGroups();
    }

    for (const bucket of addContext.updatedBuckets) {
      bucket.sortDateGroups();
      this.#updateGeometry(bucket, { invalidateHeight: true });
    }
    this.updateIntersections();
  }

  getBucketByDate(targetYearMonth: TimelinePlainYearMonth): AssetBucket | undefined {
    return this.buckets.find(
      (bucket) => bucket.yearMonth.year === targetYearMonth.year && bucket.yearMonth.month === targetYearMonth.month,
    );
  }

  async findBucketForAsset(id: string) {
    await this.initTask.waitUntilCompletion();
    let { bucket } = this.#findBucketForAsset(id) ?? {};
    if (bucket) {
      return bucket;
    }
    const asset = toTimelineAsset(await getAssetInfo({ id, key: authManager.key }));
    if (!asset || this.isExcluded(asset)) {
      return;
    }
    bucket = await this.#loadBucketAtTime(asset.localDateTime, { cancelable: false });
    if (bucket?.findAssetById({ id })) {
      return bucket;
    }
  }

  async #loadBucketAtTime(yearMonth: TimelinePlainYearMonth, options?: { cancelable: boolean }) {
    await this.loadBucket(yearMonth, options);
    return this.getBucketByDate(yearMonth);
  }

  getBucketIndexByAssetId(assetId: string) {
    const bucketInfo = this.#findBucketForAsset(assetId);
    return bucketInfo?.bucket;
  }

  async getRandomBucket() {
    const random = Math.floor(Math.random() * this.buckets.length);
    const bucket = this.buckets[random];
    await this.loadBucket(bucket.yearMonth, { cancelable: false });
    return bucket;
  }

  async getRandomAsset() {
    const bucket = await this.getRandomBucket();
    return bucket?.getRandomAsset();
  }

  // runs op on assets, returns unprocessed
  #runAssetOperation(ids: Set<string>, operation: AssetOperation) {
    if (ids.size === 0) {
      return { processedIds: new Set(), unprocessedIds: ids, changedGeometry: false };
    }

    const changedBuckets = new Set<AssetBucket>();
    let idsToProcess = new Set(ids);
    const idsProcessed = new Set<string>();
    const combinedMoveAssets: { asset: TimelineAsset; yearMonth: TimelinePlainYearMonth }[][] = [];
    for (const bucket of this.buckets) {
      if (idsToProcess.size > 0) {
        const { moveAssets, processedIds, changedGeometry } = bucket.runAssetOperation(idsToProcess, operation);
        if (moveAssets.length > 0) {
          combinedMoveAssets.push(moveAssets);
        }
        idsToProcess = idsToProcess.difference(processedIds);
        for (const id of processedIds) {
          idsProcessed.add(id);
        }
        if (changedGeometry) {
          changedBuckets.add(bucket);
        }
      }
    }
    if (combinedMoveAssets.length > 0) {
      this.#addAssetsToBuckets(combinedMoveAssets.flat().map((a) => a.asset));
    }
    const changedGeometry = changedBuckets.size > 0;
    for (const bucket of changedBuckets) {
      this.#updateGeometry(bucket, { invalidateHeight: true });
    }
    if (changedGeometry) {
      this.updateIntersections();
    }
    return { unprocessedIds: idsToProcess, processedIds: idsProcessed, changedGeometry };
  }

  /**
   * Runs a callback on a list of asset ids. The assets in the AssetStore are reactive -
   * any change to the asset (i.e. changing isFavorite, isArchived, etc) will automatically
   * cause the UI to update with no further actions needed. Changing the date of an asset
   * will automatically move it to another bucket if needed. Removing the asset will remove
   * it from any view that is showing it.
   *
   * @param ids to run the operation on
   * @param operation callback to update the specified asset ids
   */
  updateAssetOperation(ids: string[], operation: AssetOperation) {
    this.#runAssetOperation(new Set(ids), operation);
  }

  updateAssets(assets: TimelineAsset[]) {
    const lookup = new Map<string, TimelineAsset>(assets.map((asset) => [asset.id, asset]));
    const { unprocessedIds } = this.#runAssetOperation(new Set(lookup.keys()), (asset) => {
      updateObject(asset, lookup.get(asset.id));
      return { remove: false };
    });
    return unprocessedIds.values().map((id) => lookup.get(id)!);
  }

  removeAssets(ids: string[]) {
    const { unprocessedIds } = this.#runAssetOperation(new Set(ids), () => {
      return { remove: true };
    });
    return [...unprocessedIds];
  }

  refreshLayout() {
    for (const bucket of this.buckets) {
      this.#updateGeometry(bucket, { invalidateHeight: true });
    }
    this.updateIntersections();
  }

  getFirstAsset(): TimelineAsset | undefined {
    return this.buckets[0]?.getFirstAsset();
  }

  async getLaterAsset(
    assetDescriptor: AssetDescriptor,
    magnitude: 'asset' | 'day' | 'month' | 'year' = 'asset',
  ): Promise<TimelineAsset | undefined> {
    return await this.#getAssetWithOffset(assetDescriptor, magnitude, 'later');
  }

  async getEarlierAsset(
    assetDescriptor: AssetDescriptor,
    magnitude: 'asset' | 'day' | 'month' | 'year' = 'asset',
  ): Promise<TimelineAsset | undefined> {
    return await this.#getAssetWithOffset(assetDescriptor, magnitude, 'earlier');
  }

  async getClosestAssetToDate(dateTime: TimelinePlainDateTime) {
    const bucket = this.#findBucketForDate(dateTime);
    if (!bucket) {
      return;
    }
    await this.loadBucket(dateTime, { cancelable: false });
    const asset = bucket.findClosest(dateTime);
    if (asset) {
      return asset;
    }
    for await (const asset of this.assetsIterator({ startBucket: bucket })) {
      return asset;
    }
  }

  async retrieveRange(start: AssetDescriptor, end: AssetDescriptor) {
    let { asset: startAsset, bucket: startBucket } = this.#findBucketForAsset(start.id) ?? {};
    if (!startBucket || !startAsset) {
      return [];
    }
    let { asset: endAsset, bucket: endBucket } = this.#findBucketForAsset(end.id) ?? {};
    if (!endBucket || !endAsset) {
      return [];
    }
    let direction: Direction = 'earlier';
    if (plainDateTimeCompare(true, startAsset.localDateTime, endAsset.localDateTime) < 0) {
      // swap startAsset, startBucket with endAsset, endBucket
      [startAsset, endAsset] = [endAsset, startAsset];
      [startBucket, endBucket] = [endBucket, startBucket];
      direction = 'earlier';
    }

    const range: TimelineAsset[] = [];
    const startDateGroup = startBucket.findDateGroupForAsset(startAsset);
    for await (const targetAsset of this.assetsIterator({
      startBucket,
      startDateGroup,
      startAsset,
      direction,
    })) {
      range.push(targetAsset);
      if (targetAsset.id === endAsset.id) {
        break;
      }
    }
    return range;
  }

  async #getAssetWithOffset(
    assetDescriptor: AssetDescriptor,
    magnitude: 'asset' | 'day' | 'month' | 'year' = 'asset',
    direction: Direction,
  ): Promise<TimelineAsset | undefined> {
    const { asset, bucket } = this.#findBucketForAsset(assetDescriptor.id) ?? {};
    if (!bucket || !asset) {
      return;
    }

    switch (magnitude) {
      case 'asset': {
        return this.#getAssetByAssetOffset(asset, bucket, direction);
      }
      case 'day': {
        return this.#getAssetByDayOffset(asset, bucket, direction);
      }
      case 'month': {
        return this.#getAssetByMonthOffset(asset, bucket, direction);
      }
      case 'year': {
        return this.#getAssetByYearOffset(asset, bucket, direction);
      }
    }
  }

  async #getAssetByAssetOffset(asset: TimelineAsset, bucket: AssetBucket, direction: Direction) {
    const dateGroup = bucket.findDateGroupForAsset(asset);
    for await (const targetAsset of this.assetsIterator({
      startBucket: bucket,
      startDateGroup: dateGroup,
      startAsset: asset,
      direction,
    })) {
      if (asset.id === targetAsset.id) {
        continue;
      }
      return targetAsset;
    }
  }

  async #getAssetByDayOffset(asset: TimelineAsset, bucket: AssetBucket, direction: Direction) {
    const dateGroup = bucket.findDateGroupForAsset(asset);
    for await (const targetAsset of this.assetsIterator({
      startBucket: bucket,
      startDateGroup: dateGroup,
      startAsset: asset,
      direction,
    })) {
      if (targetAsset.localDateTime.day !== asset.localDateTime.day) {
        return targetAsset;
      }
    }
  }

  // starting at bucket, go to the earlier/later bucket by month, returning the first asset in that bucket
  async #getAssetByMonthOffset(asset: TimelineAsset, bucket: AssetBucket, direction: Direction) {
    for (const targetBucket of this.bucketsIterator({ startBucket: bucket, direction })) {
      if (targetBucket.yearMonth.month !== bucket.yearMonth.month) {
        for await (const targetAsset of this.assetsIterator({ startBucket: targetBucket, direction })) {
          return targetAsset;
        }
      }
    }
  }

  async #getAssetByYearOffset(asset: TimelineAsset, bucket: AssetBucket, direction: Direction) {
    for (const targetBucket of this.bucketsIterator({ startBucket: bucket, direction })) {
      if (targetBucket.yearMonth.year !== bucket.yearMonth.year) {
        for await (const targetAsset of this.assetsIterator({ startBucket: targetBucket, direction })) {
          return targetAsset;
        }
      }
    }
  }

  isExcluded(asset: TimelineAsset) {
    return (
      isMismatched(this.#options.visibility, asset.visibility) ||
      isMismatched(this.#options.isFavorite, asset.isFavorite) ||
      isMismatched(this.#options.isTrashed, asset.isTrashed)
    );
  }
}

export const isSelectingAllAssets = writable(false);<|MERGE_RESOLUTION|>--- conflicted
+++ resolved
@@ -236,6 +236,8 @@
 
   layout(options: CommonLayoutOptions, noDefer: boolean) {
     if (!noDefer && !this.bucket.intersecting) {
+  layout(options: CommonLayoutOptions, noDefer: boolean) {
+    if (!noDefer && !this.bucket.intersecting) {
       this.deferredLayout = true;
       return;
     }
@@ -606,10 +608,6 @@
 
   findAssetAbsolutePosition(assetId: string) {
     this.store.clearDeferredLayout(this);
-<<<<<<< HEAD
-=======
-
->>>>>>> 911c877e
     for (const group of this.dateGroups) {
       const intersectingAsset = group.intersetingAssets.find((asset) => asset.id === assetId);
       if (intersectingAsset) {
@@ -708,10 +706,6 @@
   headerHeight?: number;
   gap?: number;
 };
-<<<<<<< HEAD
-=======
-
->>>>>>> 911c877e
 interface UpdateGeometryOptions {
   invalidateHeight: boolean;
   noDefer?: boolean;
