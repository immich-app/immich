import { authManager } from '$lib/managers/auth-manager.svelte';
import { locale } from '$lib/stores/preferences.store';
import { CancellableTask } from '$lib/utils/cancellable-task';
import {
  getJustifiedLayoutFromAssets,
  getPosition,
  type CommonLayoutOptions,
  type CommonPosition,
} from '$lib/utils/layout-utils';
import { formatDateGroupTitle, toTimelineAsset } from '$lib/utils/timeline-util';
import { TUNABLES } from '$lib/utils/tunables';
import {
  AssetOrder,
  AssetVisibility,
  getAssetInfo,
  getTimeBucket,
  getTimeBuckets,
  TimeBucketSize,
  Visibility,
  type AssetResponseDto,
  type AssetStackResponseDto,
} from '@immich/sdk';
import { clamp, debounce, isEqual, throttle } from 'lodash-es';
import { DateTime } from 'luxon';
import { t } from 'svelte-i18n';
import { SvelteSet } from 'svelte/reactivity';
import { get, writable, type Unsubscriber } from 'svelte/store';
import { handleError } from '../utils/handle-error';
import { websocketEvents } from './websocket';
const {
  TIMELINE: { INTERSECTION_EXPAND_TOP, INTERSECTION_EXPAND_BOTTOM },
} = TUNABLES;

type AssetApiGetTimeBucketsRequest = Parameters<typeof getTimeBuckets>[0];
export type AssetStoreOptions = Omit<AssetApiGetTimeBucketsRequest, 'size'> & {
  timelineAlbumId?: string;
  deferInit?: boolean;
};
type AssetDescriptor = { id: string };

// eslint-disable-next-line @typescript-eslint/no-explicit-any
function updateObject(target: any, source: any): boolean {
  if (!target) {
    return false;
  }
  let updated = false;
  for (const key in source) {
    // eslint-disable-next-line no-prototype-builtins
    if (!source.hasOwnProperty(key)) {
      continue;
    }
    if (typeof target[key] === 'object') {
      updated = updated || updateObject(target[key], source[key]);
    } else {
      // Otherwise, directly copy the value
      if (target[key] !== source[key]) {
        target[key] = source[key];
        updated = true;
      }
    }
  }
  return updated;
}
type Direction = 'forward' | 'backward';

export function assetSnapshot(asset: TimelineAsset): TimelineAsset {
  return $state.snapshot(asset) as TimelineAsset;
}

export function assetsSnapshot(assets: TimelineAsset[]): TimelineAsset[] {
  return assets.map((a) => $state.snapshot(a)) as TimelineAsset[];
}

export type TimelineAsset = {
  id: string;
  ownerId: string;
  ratio: number;
  thumbhash: string | null;
  localDateTime: string;
  visibility: Visibility;
  isFavorite: boolean;
  isTrashed: boolean;
  isVideo: boolean;
  isImage: boolean;
  stack: AssetStackResponseDto | null;
  duration: string | null;
  projectionType: string | null;
  livePhotoVideoId: string | null;
  text: {
    city: string | null;
    country: string | null;
    people: string[];
  };
};
class IntersectingAsset {
  // --- public ---
  readonly #group: AssetDateGroup;

  intersecting = $derived.by(() => {
    if (!this.position) {
      return false;
    }

    const store = this.#group.bucket.store;
    const topWindow = store.visibleWindow.top - store.headerHeight - INTERSECTION_EXPAND_TOP;
    const bottomWindow = store.visibleWindow.bottom + store.headerHeight + INTERSECTION_EXPAND_BOTTOM;
    const positionTop = this.#group.absoluteDateGroupTop + this.position.top;
    const positionBottom = positionTop + this.position.height;

    const intersecting =
      (positionTop >= topWindow && positionTop < bottomWindow) ||
      (positionBottom >= topWindow && positionBottom < bottomWindow) ||
      (positionTop < topWindow && positionBottom >= bottomWindow);
    return intersecting;
  });

  position: CommonPosition | undefined = $state();
<<<<<<< HEAD
  asset: AssetResponseDto = <AssetResponseDto>$state();
=======
  asset: TimelineAsset | undefined = $state();
>>>>>>> 56156b97
  id: string | undefined = $derived(this.asset?.id);

  constructor(group: AssetDateGroup, asset: TimelineAsset) {
    this.#group = group;
    this.asset = asset;
  }
}
type AssetOperation = (asset: TimelineAsset) => { remove: boolean };

type MoveAsset = { asset: TimelineAsset; year: number; month: number };
export class AssetDateGroup {
  // --- public
  readonly bucket: AssetBucket;
  readonly index: number;
  readonly date: DateTime;
  readonly dayOfMonth: number;
  intersetingAssets: IntersectingAsset[] = $state([]);

  height = $state(0);
  width = $state(0);
  intersecting = $derived.by(() => this.intersetingAssets.some((asset) => asset.intersecting));

  // --- private
  top: number = $state(0);
  left: number = $state(0);
  row = $state(0);
  col = $state(0);
  deferredLayout = false;

  constructor(bucket: AssetBucket, index: number, date: DateTime, dayOfMonth: number) {
    this.index = index;
    this.bucket = bucket;
    this.date = date;
    this.dayOfMonth = dayOfMonth;
  }

  sortAssets(sortOrder: AssetOrder = AssetOrder.Desc) {
    this.intersetingAssets.sort((a, b) => {
      const aDate = DateTime.fromISO(a.asset!.localDateTime).toUTC();
      const bDate = DateTime.fromISO(b.asset!.localDateTime).toUTC();

      if (sortOrder === AssetOrder.Asc) {
        return aDate.diff(bDate).milliseconds;
      }

      return bDate.diff(aDate).milliseconds;
    });
  }

  getFirstAsset() {
    return this.intersetingAssets[0]?.asset;
  }
  getRandomAsset() {
    const random = Math.floor(Math.random() * this.intersetingAssets.length);
    return this.intersetingAssets[random];
  }

  getAssets() {
    return this.intersetingAssets.map((intersetingAsset) => intersetingAsset.asset!);
  }

  runAssetOperation(ids: Set<string>, operation: AssetOperation) {
    if (ids.size === 0) {
      return {
        moveAssets: [] as MoveAsset[],
        processedIds: new Set<string>(),
        unprocessedIds: ids,
        changedGeometry: false,
      };
    }
    const unprocessedIds = new Set<string>(ids);
    const processedIds = new Set<string>();
    const moveAssets: MoveAsset[] = [];
    let changedGeometry = false;
    for (const assetId of unprocessedIds) {
      const index = this.intersetingAssets.findIndex((ia) => ia.id == assetId);
      if (index !== -1) {
        const asset = this.intersetingAssets[index].asset!;
        const oldTime = asset.localDateTime;
        let { remove } = operation(asset);
        const newTime = asset.localDateTime;
        if (oldTime !== newTime) {
          const utc = DateTime.fromISO(asset.localDateTime).toUTC().startOf('month');
          const year = utc.get('year');
          const month = utc.get('month');
          if (this.bucket.year !== year || this.bucket.month !== month) {
            remove = true;
            moveAssets.push({ asset, year, month });
          }
        }
        unprocessedIds.delete(assetId);
        processedIds.add(assetId);
        if (remove || this.bucket.store.isExcluded(asset)) {
          this.intersetingAssets.splice(index, 1);
          changedGeometry = true;
        }
      }
    }
    return { moveAssets, processedIds, unprocessedIds, changedGeometry };
  }

  layout(options: CommonLayoutOptions, noDefer: boolean) {
    if (!noDefer && !this.bucket.intersecting) {
      this.deferredLayout = true;
      return;
    }
    const assets = this.intersetingAssets.map((intersetingAsset) => intersetingAsset.asset!);
    const geometry = getJustifiedLayoutFromAssets(assets, options);
    this.width = geometry.containerWidth;
    this.height = assets.length === 0 ? 0 : geometry.containerHeight;
    for (let i = 0; i < this.intersetingAssets.length; i++) {
      const position = getPosition(geometry, i);
      this.intersetingAssets[i].position = position;
    }
  }

  get absoluteDateGroupTop() {
    return this.bucket.top + this.top;
  }

  get groupTitle() {
    return formatDateGroupTitle(this.date);
  }
}

export interface Viewport {
  width: number;
  height: number;
}
export type ViewportXY = Viewport & {
  x: number;
  y: number;
};

class AddContext {
  lookupCache: {
    [dayOfMonth: number]: AssetDateGroup;
  } = {};
  unprocessedAssets: TimelineAsset[] = [];
  changedDateGroups = new Set<AssetDateGroup>();
  newDateGroups = new Set<AssetDateGroup>();
  sort(bucket: AssetBucket, sortOrder: AssetOrder = AssetOrder.Desc) {
    for (const group of this.changedDateGroups) {
      group.sortAssets(sortOrder);
    }
    for (const group of this.newDateGroups) {
      group.sortAssets(sortOrder);
    }
    if (this.newDateGroups.size > 0) {
      bucket.sortDateGroups();
    }
  }
}
export class AssetBucket {
  // --- public ---
  #intersecting: boolean = $state(false);
  actuallyIntersecting: boolean = $state(false);
  isLoaded: boolean = $state(false);
  dateGroups: AssetDateGroup[] = $state([]);
  readonly store: AssetStore;

  // --- private ---
  /**
   * The DOM height of the bucket in pixel
   * This value is first estimated by the number of asset and later is corrected as the user scroll
   * Do not derive this height, it is important for it to be updated at specific times, so that
   * calculateing a delta between estimated and actual (when measured) is correct.
   */
  #bucketHeight: number = $state(0);
  #top: number = $state(0);

  #initialCount: number = 0;
  #sortOrder: AssetOrder = AssetOrder.Desc;
  percent: number = $state(0);
  // --- should be private, but is used by AssetStore ---

  bucketCount: number = $derived(
    this.isLoaded
      ? this.dateGroups.reduce((accumulator, g) => accumulator + g.intersetingAssets.length, 0)
      : this.#initialCount,
  );
  loader: CancellableTask | undefined;
  isBucketHeightActual: boolean = $state(false);

  readonly bucketDateFormatted: string;
  readonly bucketDate: string;
  readonly month: number;
  readonly year: number;

  constructor(store: AssetStore, utcDate: DateTime, initialCount: number, order: AssetOrder = AssetOrder.Desc) {
    this.store = store;
    this.#initialCount = initialCount;
    this.#sortOrder = order;

    const year = utcDate.get('year');
    const month = utcDate.get('month');
    const bucketDateFormatted = utcDate.toJSDate().toLocaleString(get(locale), {
      month: 'short',
      year: 'numeric',
      timeZone: 'UTC',
    });
    this.bucketDate = utcDate.toISO()!.toString();
    this.bucketDateFormatted = bucketDateFormatted;
    this.month = month;
    this.year = year;

    this.loader = new CancellableTask(
      () => {
        this.isLoaded = true;
      },
      () => {
        this.dateGroups = [];
        this.isLoaded = false;
      },
      this.handleLoadError,
    );
  }
  set intersecting(newValue: boolean) {
    const old = this.#intersecting;
    if (old !== newValue) {
      this.#intersecting = newValue;
      if (newValue) {
        void this.store.loadBucket(this.bucketDate);
      } else {
        this.cancel();
      }
    }
  }

  get intersecting() {
    return this.#intersecting;
  }

  get lastDateGroup() {
    return this.dateGroups.at(-1);
  }

  getFirstAsset() {
    return this.dateGroups[0]?.getFirstAsset();
  }

  getAssets() {
    // eslint-disable-next-line unicorn/no-array-reduce
    return this.dateGroups.reduce(
      (accumulator: TimelineAsset[], g: AssetDateGroup) => accumulator.concat(g.getAssets()),
      [],
    );
  }

  containsAssetId(id: string) {
    return this.assets().some((asset) => asset.id == id);
  }

  sortDateGroups() {
    if (this.#sortOrder === AssetOrder.Asc) {
      return this.dateGroups.sort((a, b) => a.date.diff(b.date).milliseconds);
    }

    return this.dateGroups.sort((a, b) => b.date.diff(a.date).milliseconds);
  }

  runAssetOperation(ids: Set<string>, operation: AssetOperation) {
    if (ids.size === 0) {
      return {
        moveAssets: [] as MoveAsset[],
        processedIds: new Set<string>(),
        unprocessedIds: ids,
        changedGeometry: false,
      };
    }
    const { dateGroups } = this;
    let combinedChangedGeometry = false;
    let idsToProcess = new Set(ids);
    const idsProcessed = new Set<string>();
    const combinedMoveAssets: MoveAsset[][] = [];
    let index = dateGroups.length;
    while (index--) {
      if (idsToProcess.size > 0) {
        const group = dateGroups[index];
        const { moveAssets, processedIds, changedGeometry } = group.runAssetOperation(ids, operation);
        if (moveAssets.length > 0) {
          combinedMoveAssets.push(moveAssets);
        }
        idsToProcess = idsToProcess.difference(processedIds);
        for (const id of processedIds) {
          idsProcessed.add(id);
        }
        combinedChangedGeometry = combinedChangedGeometry || changedGeometry;
        if (group.intersetingAssets.length === 0) {
          dateGroups.splice(index, 1);
          combinedChangedGeometry = true;
        }
      }
    }
    return {
      moveAssets: combinedMoveAssets.flat(),
      unprocessedIds: idsToProcess,
      processedIds: idsProcessed,
      changedGeometry: combinedChangedGeometry,
    };
  }

  // note - if the assets are not part of this bucket, they will not be added
  addAssets(bucketResponse: AssetResponseDto[]) {
    const addContext = new AddContext();
    for (const asset of bucketResponse) {
      const timelineAsset = toTimelineAsset(asset);
      this.addTimelineAsset(timelineAsset, addContext);
    }

    addContext.sort(this, this.#sortOrder);
    return addContext.unprocessedAssets;
  }

  addTimelineAsset(timelineAsset: TimelineAsset, addContext: AddContext) {
    const { id, localDateTime } = timelineAsset;
    const date = DateTime.fromISO(localDateTime).toUTC();

    const month = date.get('month');
    const year = date.get('year');

    // If the timeline asset does not belong to the current bucket, mark it as unprocessed
    if (this.month !== month || this.year !== year) {
      addContext.unprocessedAssets.push(timelineAsset);
      return;
    }

    const day = date.get('day');
    let dateGroup: AssetDateGroup | undefined = addContext.lookupCache[day] || this.findDateGroupByDay(day);

    if (dateGroup) {
      // Cache the found date group for future lookups
      addContext.lookupCache[day] = dateGroup;
    } else {
      // Create a new date group if none exists for the given day
      dateGroup = new AssetDateGroup(this, this.dateGroups.length, date, day);
      this.dateGroups.push(dateGroup);
      addContext.lookupCache[day] = dateGroup;
      addContext.newDateGroups.add(dateGroup);
    }

    // Check for duplicate assets in the date group
    if (dateGroup.intersetingAssets.some((a) => a.id === id)) {
      console.error(`Ignoring attempt to add duplicate asset ${id} to ${dateGroup.groupTitle}`);
      return;
    }

    // Add the timeline asset to the date group
    const intersectingAsset = new IntersectingAsset(dateGroup, timelineAsset);
    dateGroup.intersetingAssets.push(intersectingAsset);
    addContext.changedDateGroups.add(dateGroup);
  }

  getRandomDateGroup() {
    const random = Math.floor(Math.random() * this.dateGroups.length);
    return this.dateGroups[random];
  }

  getRandomAsset() {
    return this.getRandomDateGroup()?.getRandomAsset()?.asset;
  }

  /** The svelte key for this view model object */
  get viewId() {
    return this.bucketDate;
  }

  set bucketHeight(height: number) {
    const { store, percent } = this;
    const index = store.buckets.indexOf(this);
    const bucketHeightDelta = height - this.#bucketHeight;
    this.#bucketHeight = height;
    const prevBucket = store.buckets[index - 1];
    if (prevBucket) {
      const newTop = prevBucket.#top + prevBucket.#bucketHeight;
      if (this.#top !== newTop) {
        this.#top = newTop;
      }
    }
    for (let cursor = index + 1; cursor < store.buckets.length; cursor++) {
      const bucket = this.store.buckets[cursor];
      const newTop = bucket.#top + bucketHeightDelta;
      if (bucket.#top !== newTop) {
        bucket.#top = newTop;
      }
    }
    if (store.topIntersectingBucket) {
      const currentIndex = store.buckets.indexOf(store.topIntersectingBucket);
      // if the bucket is 'before' the last intersecting bucket in the sliding window
      // then adjust the scroll position by the delta, to compensate for the bucket
      // size adjustment
      if (currentIndex > 0) {
        if (index < currentIndex) {
          store.compensateScrollCallback?.({ delta: bucketHeightDelta });
        } else if (currentIndex == currentIndex && percent > 0) {
          const top = this.top + height * percent;
          store.compensateScrollCallback?.({ top });
        }
      }
    }
  }
  get bucketHeight() {
    return this.#bucketHeight;
  }

  get top(): number {
    return this.#top + this.store.topSectionHeight;
  }

  handleLoadError(error: unknown) {
    const _$t = get(t);
    handleError(error, _$t('errors.failed_to_load_assets'));
  }

  findDateGroupByDay(dayOfMonth: number) {
    return this.dateGroups.find((group) => group.dayOfMonth === dayOfMonth);
  }

  findAssetAbsolutePosition(assetId: string) {
    this.store.clearDeferredLayout(this);
    for (const group of this.dateGroups) {
      const intersectingAsset = group.intersetingAssets.find((asset) => asset.id === assetId);
      if (intersectingAsset) {
        if (!intersectingAsset.position) {
          console.warn('No position for asset');
          break;
        }
        return this.top + group.top + intersectingAsset.position.top + this.store.headerHeight;
      }
    }
    return -1;
  }

  *assets() {
    for (const group of this.dateGroups) {
      for (const asset of group.intersetingAssets) {
        yield asset.asset;
      }
    }
  }

  findAssetById(assetDescriptor: AssetDescriptor) {
    return this.assets().find((asset) => asset.id === assetDescriptor.id);
  }

  findClosest(target: DateTime) {
    let closest = undefined;
    let smallestDiff = Infinity;
    for (const current of this.assets()) {
      const currentDate = DateTime.fromISO(current.localDateTime).toUTC();
      const diff = Math.abs(target.diff(currentDate).milliseconds);
      if (diff < smallestDiff) {
        smallestDiff = diff;
        closest = current;
      }
    }
    return closest;
  }

  cancel() {
    this.loader?.cancel();
  }
}

const isMismatched = <T>(option: T | undefined, value: T): boolean => (option === undefined ? false : option !== value);

interface AddAsset {
  type: 'add';
  values: TimelineAsset[];
}

interface UpdateAsset {
  type: 'update';
  values: TimelineAsset[];
}

interface DeleteAsset {
  type: 'delete';
  values: string[];
}

interface TrashAssets {
  type: 'trash';
  values: string[];
}
interface UpdateStackAssets {
  type: 'update_stack_assets';
  values: string[];
}

export const photoViewerImgElement = writable<HTMLImageElement | null>(null);

type PendingChange = AddAsset | UpdateAsset | DeleteAsset | TrashAssets | UpdateStackAssets;

export type LiteBucket = {
  bucketHeight: number;
  assetCount: number;
  bucketDate: string;
  bucketDateFormattted: string;
};

type AssetStoreLayoutOptions = {
  rowHeight?: number;
  headerHeight?: number;
  gap?: number;
};
interface UpdateGeometryOptions {
  invalidateHeight: boolean;
  noDefer?: boolean;
}

export class AssetStore {
  // --- public ----
  isInitialized = $state(false);
  buckets: AssetBucket[] = $state([]);
  topSectionHeight = $state(0);
  timelineHeight = $derived(
    this.buckets.reduce((accumulator, b) => accumulator + b.bucketHeight, 0) + this.topSectionHeight,
  );

  // todo - name this better
  albumAssets: Set<string> = new SvelteSet();

  // -- for scrubber only
  scrubberBuckets: LiteBucket[] = $state([]);
  scrubberTimelineHeight: number = $state(0);

  // -- should be private, but used by AssetBucket
  compensateScrollCallback: (({ delta, top }: { delta?: number; top?: number }) => void) | undefined;
  topIntersectingBucket: AssetBucket | undefined = $state();

  visibleWindow = $derived.by(() => ({
    top: this.#scrollTop,
    bottom: this.#scrollTop + this.viewportHeight,
  }));

  initTask = new CancellableTask(
    () => {
      this.isInitialized = true;
      if (this.#options.albumId || this.#options.personId) {
        return;
      }
      this.connect();
    },
    () => {
      this.disconnect();
      this.isInitialized = false;
    },
    () => void 0,
  );

  // --- private
  static #INIT_OPTIONS = {};
  #viewportHeight = $state(0);
  #viewportWidth = $state(0);
  #scrollTop = $state(0);
  #pendingChanges: PendingChange[] = [];
  #unsubscribers: Unsubscriber[] = [];

  #rowHeight = $state(235);
  #headerHeight = $state(48);
  #gap = $state(12);

  #options: AssetStoreOptions = AssetStore.#INIT_OPTIONS;

  #scrolling = $state(false);
  #suspendTransitions = $state(false);
  #resetScrolling = debounce(() => (this.#scrolling = false), 1000);
  #resetSuspendTransitions = debounce(() => (this.suspendTransitions = false), 1000);

  constructor() {}

  setLayoutOptions({ headerHeight = 48, rowHeight = 235, gap = 12 }: AssetStoreLayoutOptions) {
    let changed = false;
    changed ||= this.#setHeaderHeight(headerHeight);
    changed ||= this.#setGap(gap);
    changed ||= this.#setRowHeight(rowHeight);
    if (changed) {
      this.refreshLayout();
    }
  }

  #setHeaderHeight(value: number) {
    if (this.#headerHeight == value) {
      return false;
    }
    this.#headerHeight = value;
    return true;
  }

  get headerHeight() {
    return this.#headerHeight;
  }

  #setGap(value: number) {
    if (this.#gap == value) {
      return false;
    }
    this.#gap = value;
    return true;
  }

  get gap() {
    return this.#gap;
  }

  #setRowHeight(value: number) {
    if (this.#rowHeight == value) {
      return false;
    }
    this.#rowHeight = value;
    return true;
  }

  get rowHeight() {
    return this.#rowHeight;
  }

  set scrolling(value: boolean) {
    this.#scrolling = value;
    if (value) {
      this.suspendTransitions = true;
      this.#resetScrolling();
    }
  }

  get scrolling() {
    return this.#scrolling;
  }

  set suspendTransitions(value: boolean) {
    this.#suspendTransitions = value;
    if (value) {
      this.#resetSuspendTransitions();
    }
  }

  get suspendTransitions() {
    return this.#suspendTransitions;
  }

  set viewportWidth(value: number) {
    const changed = value !== this.#viewportWidth;
    this.#viewportWidth = value;
    this.suspendTransitions = true;
    // side-effect - its ok!
    void this.#updateViewportGeometry(changed);
  }

  get viewportWidth() {
    return this.#viewportWidth;
  }

  set viewportHeight(value: number) {
    this.#viewportHeight = value;
    this.#suspendTransitions = true;
    // side-effect - its ok!
    void this.#updateViewportGeometry(false);
  }

  get viewportHeight() {
    return this.#viewportHeight;
  }

  getAssets() {
    return this.buckets.flatMap((bucket) => bucket.getAssets());
  }

  #addPendingChanges(...changes: PendingChange[]) {
    this.#pendingChanges.push(...changes);
    this.#processPendingChanges();
  }

  connect() {
    this.#unsubscribers.push(
      websocketEvents.on('on_upload_success', (asset) =>
        this.#addPendingChanges({ type: 'add', values: [toTimelineAsset(asset)] }),
      ),
      websocketEvents.on('on_asset_trash', (ids) => this.#addPendingChanges({ type: 'trash', values: ids })),
      websocketEvents.on('on_asset_update', (asset) =>
        this.#addPendingChanges({ type: 'update', values: [toTimelineAsset(asset)] }),
      ),
      websocketEvents.on('on_asset_delete', (id: string) => this.#addPendingChanges({ type: 'delete', values: [id] })),
    );
  }

  disconnect() {
    for (const unsubscribe of this.#unsubscribers) {
      unsubscribe();
    }
    this.#unsubscribers = [];
  }

  #getPendingChangeBatches() {
    const batch: {
      add: TimelineAsset[];
      update: TimelineAsset[];
      remove: string[];
    } = {
      add: [],
      update: [],
      remove: [],
    };
    for (const { type, values } of this.#pendingChanges) {
      switch (type) {
        case 'add': {
          batch.add.push(...values);

          break;
        }
        case 'update': {
          batch.update.push(...values);

          break;
        }
        case 'delete':
        case 'trash': {
          batch.remove.push(...values);

          break;
        }
        // No default
      }
    }
    return batch;
  }

  #findBucketForAsset(id: string) {
    for (const bucket of this.buckets) {
      if (bucket.containsAssetId(id)) {
        return bucket;
      }
    }
  }

  #findBucketForDate(date: DateTime) {
    for (const bucket of this.buckets) {
      const bucketDate = DateTime.fromISO(bucket.bucketDate).toUTC();
      if (bucketDate.hasSame(date, 'month') && bucketDate.hasSame(date, 'year')) {
        return bucket;
      }
    }
  }

  updateSlidingWindow(scrollTop: number) {
    this.#scrollTop = scrollTop;
    this.updateIntersections();
  }

  updateIntersections() {
    if (!this.isInitialized || this.visibleWindow.bottom === this.visibleWindow.top) {
      return;
    }
    let topIntersectingBucket = undefined;
    for (const bucket of this.buckets) {
      this.#updateIntersection(bucket);
      if (!topIntersectingBucket && bucket.actuallyIntersecting && bucket.isLoaded) {
        topIntersectingBucket = bucket;
      }
    }
    if (this.topIntersectingBucket !== topIntersectingBucket) {
      this.topIntersectingBucket = topIntersectingBucket;
    }
    for (const bucket of this.buckets) {
      if (bucket === this.topIntersectingBucket) {
        this.topIntersectingBucket.percent = clamp(
          (this.visibleWindow.top - this.topIntersectingBucket.top) / this.topIntersectingBucket.bucketHeight,
          0,
          1,
        );
      } else {
        bucket.percent = 0;
      }
    }
  }

  #calculateIntersecting(bucket: AssetBucket, expandTop: number, expandBottom: number) {
    const bucketTop = bucket.top;
    const bucketBottom = bucketTop + bucket.bucketHeight;
    const topWindow = this.visibleWindow.top - expandTop;
    const bottomWindow = this.visibleWindow.bottom + expandBottom;

    // a bucket intersections if
    // 1) bucket's bottom is in the visible range -or-
    // 2) bucket's bottom is in the visible range -or-
    // 3) bucket's top is above visible range and bottom is below visible range
    return (
      (bucketTop >= topWindow && bucketTop < bottomWindow) ||
      (bucketBottom >= topWindow && bucketBottom < bottomWindow) ||
      (bucketTop < topWindow && bucketBottom >= bottomWindow)
    );
  }

  clearDeferredLayout(bucket: AssetBucket) {
    const hasDeferred = bucket.dateGroups.some((group) => group.deferredLayout);
    if (hasDeferred) {
      this.#updateGeometry(bucket, { invalidateHeight: true, noDefer: true });
      for (const group of bucket.dateGroups) {
        group.deferredLayout = false;
      }
    }
  }

  #updateIntersection(bucket: AssetBucket) {
    const actuallyIntersecting = this.#calculateIntersecting(bucket, 0, 0);
    let preIntersecting = false;
    if (!actuallyIntersecting) {
      preIntersecting = this.#calculateIntersecting(bucket, INTERSECTION_EXPAND_TOP, INTERSECTION_EXPAND_BOTTOM);
    }
    bucket.intersecting = actuallyIntersecting || preIntersecting;
    bucket.actuallyIntersecting = actuallyIntersecting;
    if (preIntersecting || actuallyIntersecting) {
      this.clearDeferredLayout(bucket);
    }
  }

  #processPendingChanges = throttle(() => {
    const { add, update, remove } = this.#getPendingChangeBatches();
    if (add.length > 0) {
      this.addAssets(add);
    }
    if (update.length > 0) {
      this.updateAssets(update);
    }
    if (remove.length > 0) {
      this.removeAssets(remove);
    }
    this.#pendingChanges = [];
  }, 2500);

  setCompensateScrollCallback(compensateScrollCallback?: ({ delta, top }: { delta?: number; top?: number }) => void) {
    this.compensateScrollCallback = compensateScrollCallback;
  }

  async #initialiazeTimeBuckets() {
    const timebuckets = await getTimeBuckets({
      ...this.#options,
      size: TimeBucketSize.Month,
      key: authManager.key,
    });

    this.buckets = timebuckets.map((bucket) => {
      const utcDate = DateTime.fromISO(bucket.timeBucket).toUTC();
      return new AssetBucket(this, utcDate, bucket.count, this.#options.order);
    });
    this.albumAssets.clear();
    this.#updateViewportGeometry(false);
  }

  /**
   * If the timeline query options change (i.e. albumId, isArchived, isFavorite, etc)
   * call this method to recreate all buckets based on the new options.
   *
   * @param options The query options for time bucket queries.
   */
  async updateOptions(options: AssetStoreOptions) {
    if (options.deferInit) {
      return;
    }
    if (this.#options !== AssetStore.#INIT_OPTIONS && isEqual(this.#options, options)) {
      return;
    }
    await this.initTask.reset();
    await this.#init(options);
    this.#updateViewportGeometry(false);
  }

  async #init(options: AssetStoreOptions) {
    // doing the following outside of the task reduces flickr
    this.isInitialized = false;
    this.buckets = [];
    this.albumAssets.clear();
    await this.initTask.execute(async () => {
      this.#options = options;
      await this.#initialiazeTimeBuckets();
    }, true);
  }
  public destroy() {
    this.disconnect();
    this.isInitialized = false;
  }

  async updateViewport(viewport: Viewport) {
    if (viewport.height === 0 && viewport.width === 0) {
      return;
    }

    if (this.viewportHeight === viewport.height && this.viewportWidth === viewport.width) {
      return;
    }

    // special case updateViewport before or soon after call to updateOptions
    if (!this.initTask.executed) {
      // eslint-disable-next-line unicorn/prefer-ternary
      if (this.initTask.loading) {
        await this.initTask.waitUntilCompletion();
      } else {
        // not executed and not loaded means we should init now, and init will
        // also update geometry so just return after
        await this.#init(this.#options);
      }
    }

    // changing width affects the actual height, and needs to re-layout
    const changedWidth = viewport.width !== this.viewportWidth;
    this.viewportHeight = viewport.height;
    this.viewportWidth = viewport.width;
    this.#updateViewportGeometry(changedWidth);
  }

  #updateViewportGeometry(changedWidth: boolean) {
    if (!this.isInitialized) {
      return;
    }
    if (this.viewportWidth === 0 || this.viewportHeight === 0) {
      return;
    }
    for (const bucket of this.buckets) {
      this.#updateGeometry(bucket, { invalidateHeight: changedWidth });
    }
    this.updateIntersections();
    this.#createScrubBuckets();
  }

  #createScrubBuckets() {
    this.scrubberBuckets = this.buckets.map((bucket) => ({
      assetCount: bucket.bucketCount,
      bucketDate: bucket.bucketDate,
      bucketDateFormattted: bucket.bucketDateFormatted,
      bucketHeight: bucket.bucketHeight,
    }));
    this.scrubberTimelineHeight = this.timelineHeight;
  }

  createLayoutOptions() {
    const viewportWidth = this.viewportWidth;

    return {
      spacing: 2,
      heightTolerance: 0.15,
      rowHeight: this.#rowHeight,
      rowWidth: Math.floor(viewportWidth),
    };
  }

  #updateGeometry(bucket: AssetBucket, options: UpdateGeometryOptions) {
    const { invalidateHeight, noDefer = false } = options;
    if (invalidateHeight) {
      bucket.isBucketHeightActual = false;
    }
    if (!bucket.isLoaded) {
      // optimize - if bucket already has data, no need to create estimates
      const viewportWidth = this.viewportWidth;
      if (!bucket.isBucketHeightActual) {
        const unwrappedWidth = (3 / 2) * bucket.bucketCount * this.#rowHeight * (7 / 10);
        const rows = Math.ceil(unwrappedWidth / viewportWidth);
        const height = 51 + Math.max(1, rows) * this.#rowHeight;
        bucket.bucketHeight = height;
      }
      return;
    }
    this.#layoutBucket(bucket, noDefer);
  }

  #layoutBucket(bucket: AssetBucket, noDefer: boolean = false) {
    // these are top offsets, for each row
    let cummulativeHeight = 0;
    // these are left offsets of each group, for each row
    let cummulativeWidth = 0;
    let lastRowHeight = 0;
    let lastRow = 0;

    let dateGroupRow = 0;
    let dateGroupCol = 0;

    const rowSpaceRemaining: number[] = Array.from({ length: bucket.dateGroups.length });
    rowSpaceRemaining.fill(this.viewportWidth, 0, bucket.dateGroups.length);
    const options = this.createLayoutOptions();
    for (const assetGroup of bucket.dateGroups) {
      assetGroup.layout(options, noDefer);
      rowSpaceRemaining[dateGroupRow] -= assetGroup.width - 1;
      if (dateGroupCol > 0) {
        rowSpaceRemaining[dateGroupRow] -= this.gap;
      }
      if (rowSpaceRemaining[dateGroupRow] >= 0) {
        assetGroup.row = dateGroupRow;
        assetGroup.col = dateGroupCol;
        assetGroup.left = cummulativeWidth;
        assetGroup.top = cummulativeHeight;

        dateGroupCol++;

        cummulativeWidth += assetGroup.width + this.gap;
      } else {
        // starting a new row, we need to update the last col of the previous row
        cummulativeWidth = 0;
        dateGroupRow++;
        dateGroupCol = 0;
        assetGroup.row = dateGroupRow;
        assetGroup.col = dateGroupCol;
        assetGroup.left = cummulativeWidth;

        rowSpaceRemaining[dateGroupRow] -= assetGroup.width;
        dateGroupCol++;
        cummulativeHeight += lastRowHeight;
        assetGroup.top = cummulativeHeight;
        cummulativeWidth += assetGroup.width + this.gap;
        lastRow = assetGroup.row - 1;
      }
      lastRowHeight = assetGroup.height + this.headerHeight;
    }
    if (lastRow === 0 || lastRow !== bucket.lastDateGroup?.row) {
      cummulativeHeight += lastRowHeight;
    }

    bucket.bucketHeight = cummulativeHeight;
    bucket.isBucketHeightActual = true;
  }

  async loadBucket(bucketDate: string, options?: { cancelable: boolean }): Promise<void> {
    let cancelable = true;
    if (options) {
      cancelable = options.cancelable;
    }

    const date = DateTime.fromISO(bucketDate).toUTC();
    const year = date.get('year');
    const month = date.get('month');
    const bucket = this.getBucketByDate(year, month);
    if (!bucket) {
      return;
    }

    if (bucket.loader?.executed) {
      return;
    }

    const result = await bucket.loader?.execute(async (signal: AbortSignal) => {
      if (bucket.getFirstAsset()) {
        // this happens when a bucket was created by an event instead of via a loadBucket call
        // so no need to load the bucket, it already has assets
        return;
      }
      const bucketResponse = await getTimeBucket(
        {
          ...this.#options,
          timeBucket: bucketDate,
          size: TimeBucketSize.Month,
          key: authManager.key,
        },
        { signal },
      );
      if (bucketResponse) {
        if (this.#options.timelineAlbumId) {
          const albumAssets = await getTimeBucket(
            {
              albumId: this.#options.timelineAlbumId,
              timeBucket: bucketDate,
              size: TimeBucketSize.Month,
              key: authManager.key,
            },
            { signal },
          );
          for (const { id } of albumAssets) {
            this.albumAssets.add(id);
          }
        }
        const unprocessed = bucket.addAssets(bucketResponse);
        if (unprocessed.length > 0) {
          console.error(
            `Warning: getTimeBucket API returning assets not in requested month: ${bucket.bucketDate}, ${JSON.stringify(unprocessed.map((a) => ({ id: a.id, localDateTime: a.localDateTime })))}`,
          );
        }
        this.#layoutBucket(bucket);
      }
    }, cancelable);
    if (result === 'LOADED') {
      this.#updateIntersection(bucket);
    }
  }

  addAssets(assets: TimelineAsset[]) {
    const assetsToUpdate: TimelineAsset[] = [];

    for (const asset of assets) {
      if (this.isExcluded(asset)) {
        continue;
      }
      assetsToUpdate.push(asset);
    }

    const notUpdated = this.updateAssets(assetsToUpdate);
    this.#addAssetsToBuckets([...notUpdated]);
  }

  #addAssetsToBuckets(assets: TimelineAsset[]) {
    if (assets.length === 0) {
      return;
    }
    const updatedBuckets = new Set<AssetBucket>();
    const updatedDateGroups = new Set<AssetDateGroup>();

    for (const asset of assets) {
      const utc = DateTime.fromISO(asset.localDateTime).toUTC().startOf('month');
      const year = utc.get('year');
      const month = utc.get('month');
      let bucket = this.getBucketByDate(year, month);

      if (!bucket) {
        bucket = new AssetBucket(this, utc, 1, this.#options.order);
        this.buckets.push(bucket);
      }
      const addContext = new AddContext();
      bucket.addTimelineAsset(asset, addContext);
      addContext.sort(bucket, this.#options.order);
      updatedBuckets.add(bucket);
    }

    this.buckets.sort((a, b) => {
      return a.year === b.year ? b.month - a.month : b.year - a.year;
    });

    for (const dateGroup of updatedDateGroups) {
      dateGroup.sortAssets(this.#options.order);
    }
    for (const bucket of updatedBuckets) {
      bucket.sortDateGroups();
      this.#updateGeometry(bucket, { invalidateHeight: true });
    }
    this.updateIntersections();
  }

  getBucketByDate(year: number, month: number): AssetBucket | undefined {
    return this.buckets.find((bucket) => bucket.year === year && bucket.month === month);
  }

  async findBucketForAsset(id: string) {
    await this.initTask.waitUntilCompletion();
    let bucket = this.#findBucketForAsset(id);
    if (!bucket) {
      const asset = toTimelineAsset(await getAssetInfo({ id, key: authManager.key }));
      if (!asset || this.isExcluded(asset)) {
        return;
      }
      bucket = await this.#loadBucketAtTime(asset.localDateTime, { cancelable: false });
    }

    if (bucket && bucket?.containsAssetId(id)) {
      return bucket;
    }
  }

  async #loadBucketAtTime(localDateTime: string, options?: { cancelable: boolean }) {
    let date = DateTime.fromISO(localDateTime).toUTC();
    // Only support TimeBucketSize.Month
    date = date.set({ day: 1, hour: 0, minute: 0, second: 0, millisecond: 0 });
    const iso = date.toISO()!;
    const year = date.get('year');
    const month = date.get('month');
    await this.loadBucket(iso, options);
    return this.getBucketByDate(year, month);
  }

<<<<<<< HEAD
=======
  async #getBucketInfoForAsset(asset: { id: string; localDateTime: string }, options?: { cancelable: boolean }) {
    const bucketInfo = this.#findBucketForAsset(asset.id);
    if (bucketInfo) {
      return bucketInfo;
    }
    await this.#loadBucketAtTime(asset.localDateTime, options);
    return this.#findBucketForAsset(asset.id);
  }

>>>>>>> 56156b97
  getBucketIndexByAssetId(assetId: string) {
    return this.#findBucketForAsset(assetId);
  }

  async getRandomBucket() {
    const random = Math.floor(Math.random() * this.buckets.length);
    const bucket = this.buckets[random];
    await this.loadBucket(bucket.bucketDate, { cancelable: false });
    return bucket;
  }

  async getRandomAsset() {
    const bucket = await this.getRandomBucket();
    return bucket?.getRandomAsset();
  }

  // runs op on assets, returns unprocessed
  #runAssetOperation(ids: Set<string>, operation: AssetOperation) {
    if (ids.size === 0) {
      return { processedIds: new Set(), unprocessedIds: ids, changedGeometry: false };
    }

    const changedBuckets = new Set<AssetBucket>();
    let idsToProcess = new Set(ids);
    const idsProcessed = new Set<string>();
    const combinedMoveAssets: { asset: TimelineAsset; year: number; month: number }[][] = [];
    for (const bucket of this.buckets) {
      if (idsToProcess.size > 0) {
        const { moveAssets, processedIds, changedGeometry } = bucket.runAssetOperation(idsToProcess, operation);
        if (moveAssets.length > 0) {
          combinedMoveAssets.push(moveAssets);
        }
        idsToProcess = idsToProcess.difference(processedIds);
        for (const id of processedIds) {
          idsProcessed.add(id);
        }
        if (changedGeometry) {
          changedBuckets.add(bucket);
        }
      }
    }
    if (combinedMoveAssets.length > 0) {
      this.#addAssetsToBuckets(combinedMoveAssets.flat().map((a) => a.asset));
    }
    const changedGeometry = changedBuckets.size > 0;
    for (const bucket of changedBuckets) {
      this.#updateGeometry(bucket, { invalidateHeight: true });
    }
    if (changedGeometry) {
      this.updateIntersections();
    }
    return { unprocessedIds: idsToProcess, processedIds: idsProcessed, changedGeometry };
  }

  /**
   * Runs a callback on a list of asset ids. The assets in the AssetStore are reactive -
   * any change to the asset (i.e. changing isFavorite, isArchived, etc) will automatically
   * cause the UI to update with no further actions needed. Changing the date of an asset
   * will automatically move it to another bucket if needed. Removing the asset will remove
   * it from any view that is showing it.
   *
   * @param ids to run the operation on
   * @param operation callback to update the specified asset ids
   */
  updateAssetOperation(ids: string[], operation: AssetOperation) {
    this.#runAssetOperation(new Set(ids), operation);
  }

  updateAssets(assets: TimelineAsset[]) {
    const lookup = new Map<string, TimelineAsset>(assets.map((asset) => [asset.id, asset]));
    const { unprocessedIds } = this.#runAssetOperation(new Set(lookup.keys()), (asset) => {
      updateObject(asset, lookup.get(asset.id));
      return { remove: false };
    });
    return unprocessedIds.values().map((id) => lookup.get(id)!);
  }

  removeAssets(ids: string[]) {
    const { unprocessedIds } = this.#runAssetOperation(new Set(ids), () => {
      return { remove: true };
    });
    return [...unprocessedIds];
  }

  refreshLayout() {
    for (const bucket of this.buckets) {
      this.#updateGeometry(bucket, { invalidateHeight: true });
    }
    this.updateIntersections();
  }

  getFirstAsset(): TimelineAsset | undefined {
    return this.buckets[0]?.getFirstAsset();
  }

<<<<<<< HEAD
  async getLaterAsset(
    assetDescriptor: AssetDescriptor,
    magnitude: 'asset' | 'day' | 'month' | 'year' = 'asset',
  ): Promise<AssetResponseDto | undefined> {
    return this.#getAssetWithOffset(assetDescriptor, magnitude, 'forward');
  }

  async getEarlierAsset(
    assetDescriptor: AssetDescriptor,
    magnitude: 'asset' | 'day' | 'month' | 'year' = 'asset',
  ): Promise<AssetResponseDto | undefined> {
    return this.#getAssetWithOffset(assetDescriptor, magnitude, 'backward');
  }

  async getClosestAssetToDate(date: DateTime) {
    let bucket = this.#findBucketForDate(date);
=======
  async getPreviousAsset(asset: { id: string; localDateTime: string }): Promise<TimelineAsset | undefined> {
    let bucket = await this.#getBucketInfoForAsset(asset);
>>>>>>> 56156b97
    if (!bucket) {
      return;
    }
    await this.loadBucket(bucket.bucketDate, { cancelable: false });
    const asset = bucket.findClosest(date);
    if (asset) {
      return asset;
    }

    const startIndex = this.buckets.indexOf(bucket);
    for (let currentIndex = startIndex + 1; currentIndex < this.buckets.length; currentIndex++) {
      bucket = this.buckets[currentIndex];
      await this.loadBucket(bucket.bucketDate);
      const next = bucket.dateGroups[0]?.intersetingAssets[0]?.asset;
      if (next) {
        return next;
      }
    }
  }

  async #getAssetWithOffset(
    assetDescriptor: AssetDescriptor,
    magnitude: 'asset' | 'day' | 'month' | 'year' = 'asset',
    direction: Direction,
  ): Promise<AssetResponseDto | undefined> {
    const bucket = this.#findBucketForAsset(assetDescriptor.id);
    if (!bucket) {
      return;
    }
    const asset = bucket.findAssetById(assetDescriptor);
    if (!asset) {
      return;
    }
    switch (magnitude) {
      case 'day': {
        return this.#getAssetByDayOffset(asset, bucket, direction);
      }
      case 'month': {
        return this.#getAssetByMonthOffset(asset, bucket, direction);
      }
      case 'year': {
        return this.#getAssetByYearOffset(asset, bucket, direction);
      }
      case 'asset': {
        return this.#getAssetByAssetOffset(asset, bucket, direction);
      }
    }
  }

  async #getAssetByDayOffset(asset: AssetResponseDto, bucket: AssetBucket, direction: Direction) {
    const currentDate = DateTime.fromISO(asset.localDateTime).toUTC();
    const targetDate =
      direction === 'forward'
        ? currentDate.plus({ days: 1 }) // Moving forward in time (previous in UI)
        : currentDate.minus({ days: 1 }); // Moving backward in time (next in UI)

    // If the target day is in the same month/bucket
    if (targetDate.month === currentDate.month && targetDate.year === currentDate.year) {
      const targetDayGroup = bucket.findDateGroupByDay(targetDate.day);
      if (targetDayGroup) {
        return targetDayGroup.intersetingAssets.at(0)?.asset;
      }
    }

    // Need to look through other buckets
    const startIndex = this.buckets.indexOf(bucket);
    const endCondition = (currentIndex: number) =>
      direction === 'forward' ? currentIndex >= 0 : currentIndex < this.buckets.length;
    const increment = direction === 'forward' ? -1 : 1; // -1 for newer buckets, +1 for older buckets

    for (let currentIndex = startIndex + increment; endCondition(currentIndex); currentIndex += increment) {
      const targetBucket = this.buckets[currentIndex];
      await this.loadBucket(targetBucket.bucketDate, { cancelable: false });
      if (targetBucket.dateGroups.length > 0) {
        return targetBucket.dateGroups[0]?.intersetingAssets[0]?.asset;
      }
    }
    return undefined;
  }

<<<<<<< HEAD
  async #getAssetByMonthOffset(asset: AssetResponseDto, bucket: AssetBucket, direction: Direction) {
    const bucketIndex = this.buckets.indexOf(bucket);
    const targetBucketIndex = bucketIndex + (direction === 'forward' ? -1 : 1);
    const targetBucket = this.buckets[targetBucketIndex];

    if (targetBucket) {
      await this.loadBucket(targetBucket.bucketDate, { cancelable: false });
      return targetBucket.dateGroups[0]?.intersetingAssets[0]?.asset;
    }
    return;
  }

  async #getAssetByYearOffset(asset: AssetResponseDto, bucket: AssetBucket, direction: Direction) {
    const currentDate = DateTime.fromISO(asset.localDateTime).toUTC();
    const targetYear = currentDate.get('year') + (direction === 'forward' ? 1 : -1);
    const bucketIndex = this.buckets.indexOf(bucket);

    // Define search range based on direction
    const startIndex = bucketIndex;
    const endCondition = (currentIndex: number) =>
      direction === 'forward' ? currentIndex >= 0 : currentIndex < this.buckets.length - 1;
    const increment = direction === 'forward' ? -1 : 1;

    for (let currentIndex = startIndex; endCondition(currentIndex); currentIndex += increment) {
      const otherBucket = this.buckets[currentIndex];
      const otherBucketYear = DateTime.fromISO(otherBucket.bucketDate).toUTC().get('year');

      const yearCondition =
        direction === 'forward'
          ? otherBucketYear >= targetYear // Looking for newer years
          : otherBucketYear <= targetYear; // Looking for older years

      if (yearCondition) {
        await this.loadBucket(otherBucket.bucketDate, { cancelable: false });
        return otherBucket.dateGroups[0]?.intersetingAssets[0]?.asset;
      }
=======
  async getNextAsset(asset: { id: string; localDateTime: string }): Promise<TimelineAsset | undefined> {
    let bucket = await this.#getBucketInfoForAsset(asset);
    if (!bucket) {
      return;
>>>>>>> 56156b97
    }
    return;
  }

  async #getAssetByAssetOffset(asset: AssetResponseDto, bucket: AssetBucket, direction: Direction) {
    // Find which date group contains this asset
    for (let groupIndex = 0; groupIndex < bucket.dateGroups.length; groupIndex++) {
      const group = bucket.dateGroups[groupIndex];
      const assetIndex = group.intersetingAssets.findIndex((intersectingAsset) => intersectingAsset.id === asset.id);

      if (assetIndex !== -1) {
        // If not at the boundary of the group, return the next/previous asset in this group
        const nextIndex = direction === 'forward' ? assetIndex - 1 : assetIndex + 1;
        if (direction === 'forward' ? assetIndex > 0 : assetIndex < group.intersetingAssets.length - 1) {
          return group.intersetingAssets[nextIndex].asset;
        }

        // If there are more date groups in this bucket, check the next/previous one
        const nextGroupIndex = direction === 'forward' ? groupIndex - 1 : groupIndex + 1;
        if (direction === 'forward' ? groupIndex > 0 : groupIndex < bucket.dateGroups.length - 1) {
          const adjacentGroup = bucket.dateGroups[nextGroupIndex];
          return direction === 'forward'
            ? adjacentGroup.intersetingAssets.at(-1)?.asset
            : adjacentGroup.intersetingAssets[0]?.asset;
        }

        // Otherwise, we need to look in the adjacent bucket
        break;
      }
    }

    // Look through adjacent buckets until we find one with assets
    const startIndex = this.buckets.indexOf(bucket);
    const endCondition = (currentIndex: number) =>
      direction === 'forward' ? currentIndex >= 0 : currentIndex < this.buckets.length;
    const increment = direction === 'forward' ? -1 : 1;

    for (let currentIndex = startIndex + increment; endCondition(currentIndex); currentIndex += increment) {
      const adjacentBucket = this.buckets[currentIndex];
      await this.loadBucket(adjacentBucket.bucketDate);

      if (adjacentBucket.dateGroups.length > 0) {
        return direction === 'forward'
          ? adjacentBucket.lastDateGroup?.intersetingAssets.at(-1)?.asset
          : adjacentBucket.dateGroups[0]?.intersetingAssets[0]?.asset;
      }
    }

    return undefined;
  }

  isExcluded(asset: TimelineAsset) {
    return (
      isMismatched(this.#options.visibility, asset.visibility as unknown as AssetVisibility) ||
      isMismatched(this.#options.isFavorite, asset.isFavorite) ||
      isMismatched(this.#options.isTrashed, asset.isTrashed)
    );
  }
}

export const isSelectingAllAssets = writable(false);<|MERGE_RESOLUTION|>--- conflicted
+++ resolved
@@ -115,11 +115,7 @@
   });
 
   position: CommonPosition | undefined = $state();
-<<<<<<< HEAD
-  asset: AssetResponseDto = <AssetResponseDto>$state();
-=======
-  asset: TimelineAsset | undefined = $state();
->>>>>>> 56156b97
+  asset: TimelineAsset = <TimelineAsset>$state();
   id: string | undefined = $derived(this.asset?.id);
 
   constructor(group: AssetDateGroup, asset: TimelineAsset) {
@@ -1283,18 +1279,6 @@
     return this.getBucketByDate(year, month);
   }
 
-<<<<<<< HEAD
-=======
-  async #getBucketInfoForAsset(asset: { id: string; localDateTime: string }, options?: { cancelable: boolean }) {
-    const bucketInfo = this.#findBucketForAsset(asset.id);
-    if (bucketInfo) {
-      return bucketInfo;
-    }
-    await this.#loadBucketAtTime(asset.localDateTime, options);
-    return this.#findBucketForAsset(asset.id);
-  }
-
->>>>>>> 56156b97
   getBucketIndexByAssetId(assetId: string) {
     return this.#findBucketForAsset(assetId);
   }
@@ -1390,27 +1374,22 @@
     return this.buckets[0]?.getFirstAsset();
   }
 
-<<<<<<< HEAD
   async getLaterAsset(
     assetDescriptor: AssetDescriptor,
     magnitude: 'asset' | 'day' | 'month' | 'year' = 'asset',
-  ): Promise<AssetResponseDto | undefined> {
+  ): Promise<TimelineAsset | undefined> {
     return this.#getAssetWithOffset(assetDescriptor, magnitude, 'forward');
   }
 
   async getEarlierAsset(
     assetDescriptor: AssetDescriptor,
     magnitude: 'asset' | 'day' | 'month' | 'year' = 'asset',
-  ): Promise<AssetResponseDto | undefined> {
+  ): Promise<TimelineAsset | undefined> {
     return this.#getAssetWithOffset(assetDescriptor, magnitude, 'backward');
   }
 
   async getClosestAssetToDate(date: DateTime) {
     let bucket = this.#findBucketForDate(date);
-=======
-  async getPreviousAsset(asset: { id: string; localDateTime: string }): Promise<TimelineAsset | undefined> {
-    let bucket = await this.#getBucketInfoForAsset(asset);
->>>>>>> 56156b97
     if (!bucket) {
       return;
     }
@@ -1435,7 +1414,7 @@
     assetDescriptor: AssetDescriptor,
     magnitude: 'asset' | 'day' | 'month' | 'year' = 'asset',
     direction: Direction,
-  ): Promise<AssetResponseDto | undefined> {
+  ): Promise<TimelineAsset | undefined> {
     const bucket = this.#findBucketForAsset(assetDescriptor.id);
     if (!bucket) {
       return;
@@ -1460,7 +1439,7 @@
     }
   }
 
-  async #getAssetByDayOffset(asset: AssetResponseDto, bucket: AssetBucket, direction: Direction) {
+  async #getAssetByDayOffset(asset: TimelineAsset, bucket: AssetBucket, direction: Direction) {
     const currentDate = DateTime.fromISO(asset.localDateTime).toUTC();
     const targetDate =
       direction === 'forward'
@@ -1491,8 +1470,7 @@
     return undefined;
   }
 
-<<<<<<< HEAD
-  async #getAssetByMonthOffset(asset: AssetResponseDto, bucket: AssetBucket, direction: Direction) {
+  async #getAssetByMonthOffset(asset: TimelineAsset, bucket: AssetBucket, direction: Direction) {
     const bucketIndex = this.buckets.indexOf(bucket);
     const targetBucketIndex = bucketIndex + (direction === 'forward' ? -1 : 1);
     const targetBucket = this.buckets[targetBucketIndex];
@@ -1504,7 +1482,7 @@
     return;
   }
 
-  async #getAssetByYearOffset(asset: AssetResponseDto, bucket: AssetBucket, direction: Direction) {
+  async #getAssetByYearOffset(asset: TimelineAsset, bucket: AssetBucket, direction: Direction) {
     const currentDate = DateTime.fromISO(asset.localDateTime).toUTC();
     const targetYear = currentDate.get('year') + (direction === 'forward' ? 1 : -1);
     const bucketIndex = this.buckets.indexOf(bucket);
@@ -1528,17 +1506,11 @@
         await this.loadBucket(otherBucket.bucketDate, { cancelable: false });
         return otherBucket.dateGroups[0]?.intersetingAssets[0]?.asset;
       }
-=======
-  async getNextAsset(asset: { id: string; localDateTime: string }): Promise<TimelineAsset | undefined> {
-    let bucket = await this.#getBucketInfoForAsset(asset);
-    if (!bucket) {
-      return;
->>>>>>> 56156b97
     }
     return;
   }
 
-  async #getAssetByAssetOffset(asset: AssetResponseDto, bucket: AssetBucket, direction: Direction) {
+  async #getAssetByAssetOffset(asset: TimelineAsset, bucket: AssetBucket, direction: Direction) {
     // Find which date group contains this asset
     for (let groupIndex = 0; groupIndex < bucket.dateGroups.length; groupIndex++) {
       const group = bucket.dateGroups[groupIndex];
