import { page } from '$app/state';
import { AppRoute } from '$lib/constants';
import { authManager } from '$lib/managers/auth-manager.svelte';
<<<<<<< HEAD
import { maintenanceStore } from '$lib/stores/maintenance.store';
=======
import { eventManager } from '$lib/managers/event-manager.svelte';
>>>>>>> 78457d9b
import { notificationManager } from '$lib/stores/notification-manager.svelte';
import type { ReleaseEvent } from '$lib/types';
import { createEventEmitter } from '$lib/utils/eventemitter';
import {
  MaintenanceAction,
  type AssetResponseDto,
  type MaintenanceStatusResponseDto,
  type NotificationDto,
  type ServerVersionResponseDto,
} from '@immich/sdk';
import { io, type Socket } from 'socket.io-client';
import { get, writable } from 'svelte/store';
import { user } from './user.store';

interface AppRestartEvent {
  isMaintenanceMode: boolean;
}

export interface Events {
  on_upload_success: (asset: AssetResponseDto) => void;
  on_user_delete: (id: string) => void;
  on_asset_delete: (assetId: string) => void;
  on_asset_trash: (assetIds: string[]) => void;
  on_asset_update: (asset: AssetResponseDto) => void;
  on_asset_hidden: (assetId: string) => void;
  on_asset_restore: (assetIds: string[]) => void;
  on_asset_stack_update: (assetIds: string[]) => void;
  on_person_thumbnail: (personId: string) => void;
  on_server_version: (serverVersion: ServerVersionResponseDto) => void;
  on_config_update: () => void;
  on_new_release: (event: ReleaseEvent) => void;
  on_session_delete: (sessionId: string) => void;
  on_notification: (notification: NotificationDto) => void;

  AppRestartV1: (event: AppRestartEvent) => void;

  MaintenanceStatusV1: (event: MaintenanceStatusResponseDto) => void;
}

const websocket: Socket<Events> = io({
  path: '/api/socket.io',
  transports: ['websocket'],
  reconnection: true,
  forceNew: true,
  autoConnect: false,
});

export const websocketStore = {
  connected: writable<boolean>(false),
  serverVersion: writable<ServerVersionResponseDto>(),
  serverRestarting: writable<undefined | AppRestartEvent>(),
};

export const websocketEvents = createEventEmitter(websocket);

websocket
  .on('connect', () => websocketStore.connected.set(true))
  .on('disconnect', () => websocketStore.connected.set(false))
  .on('on_server_version', (serverVersion) => websocketStore.serverVersion.set(serverVersion))
  .on('AppRestartV1', (mode) => websocketStore.serverRestarting.set(mode))
<<<<<<< HEAD
  .on('MaintenanceStatusV1', (status) => {
    maintenanceStore.status.set(status);

    if (status.action === MaintenanceAction.End) {
      websocketStore.serverRestarting.set({
        isMaintenanceMode: false,
      });
    }
  })
  .on('on_new_release', (releaseVersion) => websocketStore.release.set(releaseVersion))
=======
  .on('on_new_release', (event) => eventManager.emit('ReleaseEvent', event))
>>>>>>> 78457d9b
  .on('on_session_delete', () => authManager.logout())
  .on('on_user_delete', (id) => eventManager.emit('UserAdminDeleted', { id }))
  .on('on_notification', () => notificationManager.refresh())
  .on('connect_error', (e) => console.log('Websocket Connect Error', e));

export const openWebsocketConnection = () => {
  try {
    if (get(user) || get(websocketStore.serverRestarting) || page.url.pathname.startsWith(AppRoute.MAINTENANCE)) {
      websocket.connect();
    }
  } catch (error) {
    console.log('Cannot connect to websocket', error);
  }
};

export const closeWebsocketConnection = () => {
  websocket.disconnect();
};<|MERGE_RESOLUTION|>--- conflicted
+++ resolved
@@ -1,11 +1,8 @@
 import { page } from '$app/state';
 import { AppRoute } from '$lib/constants';
 import { authManager } from '$lib/managers/auth-manager.svelte';
-<<<<<<< HEAD
+import { eventManager } from '$lib/managers/event-manager.svelte';
 import { maintenanceStore } from '$lib/stores/maintenance.store';
-=======
-import { eventManager } from '$lib/managers/event-manager.svelte';
->>>>>>> 78457d9b
 import { notificationManager } from '$lib/stores/notification-manager.svelte';
 import type { ReleaseEvent } from '$lib/types';
 import { createEventEmitter } from '$lib/utils/eventemitter';
@@ -66,7 +63,6 @@
   .on('disconnect', () => websocketStore.connected.set(false))
   .on('on_server_version', (serverVersion) => websocketStore.serverVersion.set(serverVersion))
   .on('AppRestartV1', (mode) => websocketStore.serverRestarting.set(mode))
-<<<<<<< HEAD
   .on('MaintenanceStatusV1', (status) => {
     maintenanceStore.status.set(status);
 
@@ -76,10 +72,7 @@
       });
     }
   })
-  .on('on_new_release', (releaseVersion) => websocketStore.release.set(releaseVersion))
-=======
   .on('on_new_release', (event) => eventManager.emit('ReleaseEvent', event))
->>>>>>> 78457d9b
   .on('on_session_delete', () => authManager.logout())
   .on('on_user_delete', (id) => eventManager.emit('UserAdminDeleted', { id }))
   .on('on_notification', () => notificationManager.refresh())
