@tailwind base;
@tailwind components;
@tailwind utilities;

@font-face {
	font-family: 'Work Sans';
	src: url('$lib/assets/fonts/WorkSans-VariableFont_wght.ttf') format('truetype-variations');
	font-weight: 1 999;
}

@font-face {
	font-family: 'Snowburst One';
	src: url('$lib/assets/fonts/SnowburstOne-Regular.ttf') format('truetype');
}

:root {
	font-family: 'Work Sans', sans-serif;
}

html {
	height: 100%;
	width: 100%;
}

html::-webkit-scrollbar {
	width: 8px;
}

/* Track */
html::-webkit-scrollbar-track {
	background: #f1f1f1;
	border-radius: 16px;
}

/* Handle */
html::-webkit-scrollbar-thumb {
	background: rgba(85, 86, 87, 0.408);
	border-radius: 16px;
}

/* Handle on hover */
html::-webkit-scrollbar-thumb:hover {
	background: #4250afad;
	border-radius: 16px;
}

body {
	margin: 0;
	color: #5f6368;
}

input:focus-visible {
	outline-offset: 0px !important;
	outline: none !important;
}

@layer utilities {
	.immich-form-input {
		@apply bg-slate-200 p-4 rounded-xl focus:border-immich-primary text-sm dark:bg-gray-600 dark:text-immich-dark-fg disabled:bg-gray-400 dark:disabled:bg-gray-800 disabled:cursor-not-allowed disabled:text-gray-200;
	}

	.immich-form-label {
		@apply font-medium text-gray-500 dark:text-gray-300;
	}

	/* width */
	.immich-scrollbar::-webkit-scrollbar {
		width: 8px;
	}

	/* Track */
	.immich-scrollbar::-webkit-scrollbar-track {
		background: #f1f1f1;
		border-radius: 16px;
	}

	/* Handle */
	.immich-scrollbar::-webkit-scrollbar-thumb {
		background: rgba(85, 86, 87, 0.408);
		border-radius: 16px;
	}

	/* Handle on hover */
	.immich-scrollbar::-webkit-scrollbar-thumb:hover {
		background: #4250afad;
		border-radius: 16px;
	}

	/* Hidden scrollbar */
	/* width */
	.scrollbar-hidden::-webkit-scrollbar {
		display: none;
		scrollbar-width: none;
	}
<<<<<<< HEAD

	.job-play-button {
		@apply h-full flex flex-col place-items-center place-content-center px-8 text-gray-600 transition-all hover:bg-immich-primary hover:text-white dark:text-gray-200 dark:hover:bg-immich-dark-primary text-sm dark:hover:text-black gap-2;
	}
=======
>>>>>>> eb9481b6
}<|MERGE_RESOLUTION|>--- conflicted
+++ resolved
@@ -92,11 +92,4 @@
 		display: none;
 		scrollbar-width: none;
 	}
-<<<<<<< HEAD
-
-	.job-play-button {
-		@apply h-full flex flex-col place-items-center place-content-center px-8 text-gray-600 transition-all hover:bg-immich-primary hover:text-white dark:text-gray-200 dark:hover:bg-immich-dark-primary text-sm dark:hover:text-black gap-2;
-	}
-=======
->>>>>>> eb9481b6
 }