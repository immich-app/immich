/** @type {import('eslint').Linter.Config} */
module.exports = {
  root: true,
  extends: [
    'eslint:recommended',
    'plugin:@typescript-eslint/recommended',
    'plugin:svelte/recommended',
    'plugin:unicorn/recommended',
  ],
  parser: '@typescript-eslint/parser',
  plugins: ['@typescript-eslint'],
  parserOptions: {
    sourceType: 'module',
    ecmaVersion: 2022,
    extraFileExtensions: ['.svelte'],
    tsconfigRootDir: __dirname,
    project: ['./tsconfig.json'],
  },
  env: {
    browser: true,
    es2017: true,
    node: true,
  },
  overrides: [
    {
      files: ['*.svelte'],
      parser: 'svelte-eslint-parser',
      parserOptions: {
        parser: '@typescript-eslint/parser',
      },
    },
  ],
  globals: {
    NodeJS: true,
  },
  rules: {
    '@typescript-eslint/no-unused-vars': [
      'warn',
      {
        // Allow underscore (_) variables
        argsIgnorePattern: '^_$',
        varsIgnorePattern: '^_$',
      },
    ],
    curly: 2,
    'unicorn/no-useless-undefined': 'off',
    'unicorn/prefer-spread': 'off',
    'unicorn/no-null': 'off',
    'unicorn/prevent-abbreviations': 'off',
    'unicorn/no-nested-ternary': 'off',
    'unicorn/consistent-function-scoping': 'off',
    'unicorn/prefer-top-level-await': 'off',
<<<<<<< HEAD
    'unicorn/number-literal-case': 'off',
=======
    'unicorn/import-style': 'off',
>>>>>>> 6fd6a8ba
    // TODO: set recommended-type-checked and remove these rules
    '@typescript-eslint/await-thenable': 'error',
    '@typescript-eslint/no-floating-promises': 'error',
    '@typescript-eslint/no-misused-promises': 'error',
    '@typescript-eslint/require-await': 'error',
  },
};<|MERGE_RESOLUTION|>--- conflicted
+++ resolved
@@ -50,11 +50,7 @@
     'unicorn/no-nested-ternary': 'off',
     'unicorn/consistent-function-scoping': 'off',
     'unicorn/prefer-top-level-await': 'off',
-<<<<<<< HEAD
-    'unicorn/number-literal-case': 'off',
-=======
     'unicorn/import-style': 'off',
->>>>>>> 6fd6a8ba
     // TODO: set recommended-type-checked and remove these rules
     '@typescript-eslint/await-thenable': 'error',
     '@typescript-eslint/no-floating-promises': 'error',
