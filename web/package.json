--- conflicted
+++ resolved
@@ -1,10 +1,6 @@
 {
   "name": "immich-web",
-<<<<<<< HEAD
-  "version": "1.132.0",
-=======
   "version": "1.132.1",
->>>>>>> 6e06f9f5
   "license": "GNU Affero General Public License version 3",
   "type": "module",
   "scripts": {
