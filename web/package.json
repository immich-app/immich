{
  "name": "immich-web",
  "version": "2.3.1",
  "license": "GNU Affero General Public License version 3",
  "type": "module",
  "scripts": {
    "dev": "vite dev --host 0.0.0.0 --port 3000",
    "build": "vite build",
    "build:stats": "BUILD_STATS=true vite build",
    "package": "svelte-kit package",
    "preview": "vite preview",
    "check:svelte": "svelte-check --no-tsconfig --fail-on-warnings",
    "check:typescript": "tsc --noEmit",
    "check:watch": "pnpm run check:svelte --watch",
    "check:code": "pnpm run format && pnpm run lint && pnpm run check:svelte && pnpm run check:typescript",
    "check:all": "pnpm run check:code && pnpm run test:cov",
    "lint": "eslint . --max-warnings 0 --concurrency 4",
    "lint:fix": "pnpm run lint --fix",
    "format": "prettier --check .",
    "format:fix": "prettier --write . && pnpm run format:i18n",
    "format:i18n": "pnpm dlx sort-json ../i18n/*.json",
    "test": "vitest --run",
    "test:cov": "vitest --coverage",
    "test:watch": "vitest dev",
    "prepare": "svelte-kit sync"
  },
  "dependencies": {
    "@formatjs/icu-messageformat-parser": "^2.9.8",
    "@immich/justified-layout-wasm": "^0.4.3",
    "@immich/sdk": "file:../open-api/typescript-sdk",
<<<<<<< HEAD
    "@immich/ui": "^0.47.0",
=======
    "@immich/ui": "^0.49.1",
>>>>>>> 13104d49
    "@mapbox/mapbox-gl-rtl-text": "0.2.3",
    "@mdi/js": "^7.4.47",
    "@photo-sphere-viewer/core": "^5.14.0",
    "@photo-sphere-viewer/equirectangular-video-adapter": "^5.14.0",
    "@photo-sphere-viewer/markers-plugin": "^5.14.0",
    "@photo-sphere-viewer/resolution-plugin": "^5.14.0",
    "@photo-sphere-viewer/settings-plugin": "^5.14.0",
    "@photo-sphere-viewer/video-plugin": "^5.14.0",
    "@types/geojson": "^7946.0.16",
    "@zoom-image/core": "^0.41.0",
    "@zoom-image/svelte": "^0.3.0",
    "async-mutex": "^0.5.0",
    "dom-to-image": "^2.6.0",
    "fabric": "^6.5.4",
    "geo-coordinates-parser": "^1.7.4",
    "geojson": "^0.5.0",
    "handlebars": "^4.7.8",
    "happy-dom": "^20.0.0",
    "intl-messageformat": "^10.7.11",
    "justified-layout": "^4.1.0",
    "lodash-es": "^4.17.21",
    "luxon": "^3.4.4",
    "maplibre-gl": "^5.6.2",
    "pmtiles": "^4.3.0",
    "qrcode": "^1.5.4",
    "simple-icons": "^15.15.0",
    "socket.io-client": "~4.8.0",
    "svelte-gestures": "^5.2.2",
    "svelte-i18n": "^4.0.1",
    "svelte-maplibre": "^1.2.5",
    "svelte-persisted-store": "^0.12.0",
    "tabbable": "^6.2.0",
    "thumbhash": "^0.1.1"
  },
  "devDependencies": {
    "@eslint/js": "^9.36.0",
    "@faker-js/faker": "^10.0.0",
    "@koddsson/eslint-plugin-tscompat": "^0.2.0",
    "@socket.io/component-emitter": "^3.1.0",
    "@sveltejs/adapter-static": "^3.0.8",
    "@sveltejs/enhanced-img": "^0.8.0",
    "@sveltejs/kit": "^2.27.1",
    "@sveltejs/vite-plugin-svelte": "6.2.1",
    "@tailwindcss/vite": "^4.1.7",
    "@testing-library/jest-dom": "^6.4.2",
    "@testing-library/svelte": "^5.2.8",
    "@testing-library/user-event": "^14.5.2",
    "@types/chromecast-caf-sender": "^1.0.11",
    "@types/dom-to-image": "^2.6.7",
    "@types/justified-layout": "^4.1.4",
    "@types/lodash-es": "^4.17.12",
    "@types/luxon": "^3.4.2",
    "@types/qrcode": "^1.5.5",
    "@vitest/coverage-v8": "^3.0.0",
    "dotenv": "^17.0.0",
    "eslint": "^9.36.0",
    "eslint-config-prettier": "^10.1.8",
    "eslint-plugin-compat": "^6.0.2",
    "eslint-plugin-svelte": "^3.12.4",
    "eslint-plugin-unicorn": "^61.0.2",
    "factory.ts": "^1.4.1",
    "globals": "^16.0.0",
    "happy-dom": "^20.0.0",
    "prettier": "^3.4.2",
    "prettier-plugin-organize-imports": "^4.0.0",
    "prettier-plugin-sort-json": "^4.1.1",
    "prettier-plugin-svelte": "^3.3.3",
    "rollup-plugin-visualizer": "^6.0.0",
    "svelte": "5.43.12",
    "svelte-check": "^4.1.5",
    "svelte-eslint-parser": "^1.3.3",
    "tailwindcss": "^4.1.7",
    "typescript": "^5.8.3",
    "typescript-eslint": "^8.45.0",
    "vite": "^7.1.2",
    "vitest": "^3.0.0"
  },
  "volta": {
    "node": "24.11.1"
  }
}<|MERGE_RESOLUTION|>--- conflicted
+++ resolved
@@ -28,11 +28,7 @@
     "@formatjs/icu-messageformat-parser": "^2.9.8",
     "@immich/justified-layout-wasm": "^0.4.3",
     "@immich/sdk": "file:../open-api/typescript-sdk",
-<<<<<<< HEAD
-    "@immich/ui": "^0.47.0",
-=======
     "@immich/ui": "^0.49.1",
->>>>>>> 13104d49
     "@mapbox/mapbox-gl-rtl-text": "0.2.3",
     "@mdi/js": "^7.4.47",
     "@photo-sphere-viewer/core": "^5.14.0",
