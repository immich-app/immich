--- conflicted
+++ resolved
@@ -1,9 +1,6 @@
-<<<<<<< HEAD
-=======
 ## Public sharing
 
 ### Albums
 
 - [ ] Add asset to shared link when new asset is added to shared album
-- [ ] Prevent public user to delete asset from shared album  
->>>>>>> 10789503
+- [ ] Prevent public user to delete asset from shared album  