--- conflicted
+++ resolved
@@ -1,17 +1,14 @@
-package app.alextran.immich
-
-import io.flutter.embedding.android.FlutterActivity
-import io.flutter.embedding.engine.FlutterEngine
-import androidx.annotation.NonNull
-
-class MainActivity : FlutterActivity() {
-    override fun configureFlutterEngine(@NonNull flutterEngine: FlutterEngine) {
-        super.configureFlutterEngine(flutterEngine)
-        flutterEngine.plugins.add(BackgroundServicePlugin())
-<<<<<<< HEAD
-        flutterEngine.plugins.add(HttpSSLOptionsPlugin())
-=======
-        // No need to set up method channel here as it's now handled in the plugin
->>>>>>> 21becbf1
-    }
-}
+package app.alextran.immich
+
+import io.flutter.embedding.android.FlutterActivity
+import io.flutter.embedding.engine.FlutterEngine
+import androidx.annotation.NonNull
+
+class MainActivity : FlutterActivity() {
+    override fun configureFlutterEngine(@NonNull flutterEngine: FlutterEngine) {
+        super.configureFlutterEngine(flutterEngine)
+        flutterEngine.plugins.add(BackgroundServicePlugin())
+        flutterEngine.plugins.add(HttpSSLOptionsPlugin())
+        // No need to set up method channel here as it's now handled in the plugin
+    }
+}