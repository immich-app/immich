--- conflicted
+++ resolved
@@ -35,13 +35,8 @@
       task: 'bundle', 
       build_type: 'Release',
       properties: {
-<<<<<<< HEAD
-        "android.injected.version.code" => 135,
-        "android.injected.version.name" => "1.102.2",
-=======
-        "android.injected.version.code" => 134,
+        "android.injected.version.code" => 136,
         "android.injected.version.name" => "1.102.3",
->>>>>>> a2180a46
       }
     )
     upload_to_play_store(skip_upload_apk: true, skip_upload_images: true, skip_upload_screenshots: true, aab: '../build/app/outputs/bundle/release/app-release.aab')
