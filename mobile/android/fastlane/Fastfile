--- conflicted
+++ resolved
@@ -35,13 +35,8 @@
       task: 'bundle', 
       build_type: 'Release',
       properties: {
-<<<<<<< HEAD
-        "android.injected.version.code" => 194,
-        "android.injected.version.name" => "1.132.0",
-=======
         "android.injected.version.code" => 195,
         "android.injected.version.name" => "1.132.1",
->>>>>>> 6e06f9f5
       }
     )
     upload_to_play_store(skip_upload_apk: true, skip_upload_images: true, skip_upload_screenshots: true, aab: '../build/app/outputs/bundle/release/app-release.aab')
