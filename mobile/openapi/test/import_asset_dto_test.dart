--- conflicted
+++ resolved
@@ -16,19 +16,6 @@
   // final instance = ImportAssetDto();
 
   group('test ImportAssetDto', () {
-<<<<<<< HEAD
-    // String libraryId
-    test('to test the property `libraryId`', () async {
-      // TODO
-    });
-
-    // bool isReadOnly (default value: true)
-    test('to test the property `isReadOnly`', () async {
-      // TODO
-    });
-
-=======
->>>>>>> 1cf33784
     // String assetPath
     test('to test the property `assetPath`', () async {
       // TODO
@@ -69,6 +56,11 @@
       // TODO
     });
 
+    // bool isOffline (default value: false)
+    test('to test the property `isOffline`', () async {
+      // TODO
+    });
+
     // bool isReadOnly (default value: true)
     test('to test the property `isReadOnly`', () async {
       // TODO
@@ -79,13 +71,13 @@
       // TODO
     });
 
-    // String sidecarPath
-    test('to test the property `sidecarPath`', () async {
+    // String libraryId
+    test('to test the property `libraryId`', () async {
       // TODO
     });
 
-    // bool isOffline (default value: false)
-    test('to test the property `isOffline`', () async {
+    // String sidecarPath
+    test('to test the property `sidecarPath`', () async {
       // TODO
     });
 
