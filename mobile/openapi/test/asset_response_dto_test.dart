//
// AUTO-GENERATED FILE, DO NOT MODIFY!
//
// @dart=2.12

// ignore_for_file: unused_element, unused_import
// ignore_for_file: always_put_required_named_parameters_first
// ignore_for_file: constant_identifier_names
// ignore_for_file: lines_longer_than_80_chars

import 'package:openapi/api.dart';
import 'package:test/test.dart';

// tests for AssetResponseDto
void main() {
  // final instance = AssetResponseDto();

  group('test AssetResponseDto', () {
    // base64 encoded sha1 hash
    // String checksum
    test('to test the property `checksum`', () async {
      // TODO
    });

    // String deviceAssetId
    test('to test the property `deviceAssetId`', () async {
      // TODO
    });

    // String deviceId
    test('to test the property `deviceId`', () async {
      // TODO
    });

    // String duration
    test('to test the property `duration`', () async {
      // TODO
    });

    // ExifResponseDto exifInfo
    test('to test the property `exifInfo`', () async {
      // TODO
    });

    // DateTime fileCreatedAt
    test('to test the property `fileCreatedAt`', () async {
      // TODO
    });

    // DateTime fileModifiedAt
    test('to test the property `fileModifiedAt`', () async {
      // TODO
    });

    // String id
    test('to test the property `id`', () async {
      // TODO
    });

    // bool isArchived
    test('to test the property `isArchived`', () async {
      // TODO
    });

    // bool isExternal
    test('to test the property `isExternal`', () async {
      // TODO
    });

    // bool isFavorite
    test('to test the property `isFavorite`', () async {
      // TODO
    });

<<<<<<< HEAD
    // bool isTrashed
    test('to test the property `isTrashed`', () async {
=======
    // bool isOffline
    test('to test the property `isOffline`', () async {
      // TODO
    });

    // bool isReadOnly
    test('to test the property `isReadOnly`', () async {
      // TODO
    });

    // String libraryId
    test('to test the property `libraryId`', () async {
>>>>>>> acdc6641
      // TODO
    });

    // String livePhotoVideoId
    test('to test the property `livePhotoVideoId`', () async {
      // TODO
    });

    // String originalFileName
    test('to test the property `originalFileName`', () async {
      // TODO
    });

    // String originalPath
    test('to test the property `originalPath`', () async {
      // TODO
    });

    // UserResponseDto owner
    test('to test the property `owner`', () async {
      // TODO
    });

    // String ownerId
    test('to test the property `ownerId`', () async {
      // TODO
    });

    // List<PersonResponseDto> people (default value: const [])
    test('to test the property `people`', () async {
      // TODO
    });

    // bool resized
    test('to test the property `resized`', () async {
      // TODO
    });

    // SmartInfoResponseDto smartInfo
    test('to test the property `smartInfo`', () async {
      // TODO
    });

    // List<TagResponseDto> tags (default value: const [])
    test('to test the property `tags`', () async {
      // TODO
    });

    // base64 encoded thumbhash
    // String thumbhash
    test('to test the property `thumbhash`', () async {
      // TODO
    });

    // AssetTypeEnum type
    test('to test the property `type`', () async {
      // TODO
    });

    // DateTime updatedAt
    test('to test the property `updatedAt`', () async {
      // TODO
    });


  });

}<|MERGE_RESOLUTION|>--- conflicted
+++ resolved
@@ -72,10 +72,6 @@
       // TODO
     });
 
-<<<<<<< HEAD
-    // bool isTrashed
-    test('to test the property `isTrashed`', () async {
-=======
     // bool isOffline
     test('to test the property `isOffline`', () async {
       // TODO
@@ -88,7 +84,6 @@
 
     // String libraryId
     test('to test the property `libraryId`', () async {
->>>>>>> acdc6641
       // TODO
     });
 
