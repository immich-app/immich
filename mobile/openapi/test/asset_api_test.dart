//
// AUTO-GENERATED FILE, DO NOT MODIFY!
//
// @dart=2.18

// ignore_for_file: unused_element, unused_import
// ignore_for_file: always_put_required_named_parameters_first
// ignore_for_file: constant_identifier_names
// ignore_for_file: lines_longer_than_80_chars

import 'package:openapi/api.dart';
import 'package:test/test.dart';


/// tests for AssetApi
void main() {
  // final instance = AssetApi();

  group('tests for AssetApi', () {
    // Checks if assets exist by checksums
    //
    //Future<AssetBulkUploadCheckResponseDto> checkBulkUpload(AssetBulkUploadCheckDto assetBulkUploadCheckDto) async
    test('test checkBulkUpload', () async {
      // TODO
    });

    // Checks if multiple assets exist on the server and returns all existing - used by background backup
    //
    //Future<CheckExistingAssetsResponseDto> checkExistingAssets(CheckExistingAssetsDto checkExistingAssetsDto) async
    test('test checkExistingAssets', () async {
      // TODO
    });

    //Future<DuplicateAssetResponse> createAsset(MultipartFile assetData, String deviceAssetId, String deviceId, DateTime fileCreatedAt, DateTime fileModifiedAt, { String key, String xImmichChecksum, String duration, bool isArchived, bool isFavorite, bool isOffline, bool isVisible, String libraryId, MultipartFile sidecarData }) async
    test('test createAsset', () async {
      // TODO
    });

    //Future deleteAssets(AssetBulkDeleteDto assetBulkDeleteDto) async
    test('test deleteAssets', () async {
      // TODO
    });

    // Get all AssetEntity belong to the user
    //
    //Future<List<AssetResponseDto>> getAllAssets({ String ifNoneMatch, bool isArchived, bool isFavorite, int skip, int take, DateTime updatedAfter, DateTime updatedBefore, String userId }) async
    test('test getAllAssets', () async {
      // TODO
    });

    // Get all asset of a device that are in the database, ID only.
    //
    //Future<List<String>> getAllUserAssetsByDeviceId(String deviceId) async
    test('test getAllUserAssetsByDeviceId', () async {
      // TODO
    });

    //Future<AssetResponseDto> getAssetInfo(String id, { String key }) async
    test('test getAssetInfo', () async {
      // TODO
    });

    //Future<AssetStatsResponseDto> getAssetStatistics({ bool isArchived, bool isFavorite, bool isTrashed }) async
    test('test getAssetStatistics', () async {
      // TODO
    });

    // This property was deprecated in v1.106.0
    //
    //Future<MultipartFile> getAssetThumbnail(String id, { ThumbnailFormat format, String key }) async
    test('test getAssetThumbnail', () async {
      // TODO
    });

    //Future<List<MapMarkerResponseDto>> getMapMarkers({ DateTime fileCreatedAfter, DateTime fileCreatedBefore, bool isArchived, bool isFavorite, bool withPartners, bool withSharedAlbums }) async
    test('test getMapMarkers', () async {
      // TODO
    });

    //Future<List<MemoryLaneResponseDto>> getMemoryLane(int day, int month) async
    test('test getMemoryLane', () async {
      // TODO
    });

    //Future<MultipartFile> getOriginalBytes(String id, { bool isThumb, bool isWeb, String key }) async
    test('test getOriginalBytes', () async {
      // TODO
    });

    //Future<List<AssetResponseDto>> getRandom({ num count }) async
    test('test getRandom', () async {
      // TODO
    });

    //Future<MultipartFile> getThumbnailBytes(String id, { ThumbnailFormat format, String key }) async
    test('test getThumbnailBytes', () async {
      // TODO
    });

    //Future<DuplicateAssetResponse> replaceAsset(String id, MultipartFile assetData, String deviceAssetId, String deviceId, DateTime fileCreatedAt, DateTime fileModifiedAt, { String key, String duration }) async
    test('test replaceAsset', () async {
      // TODO
    });

    //Future runAssetJobs(AssetJobsDto assetJobsDto) async
    test('test runAssetJobs', () async {
      // TODO
    });

    // This property was deprecated in v1.106.0
    //
    //Future<MultipartFile> serveFile(String id, { bool isThumb, bool isWeb, String key }) async
    test('test serveFile', () async {
      // TODO
    });

    //Future<AssetResponseDto> updateAsset(String id, UpdateAssetDto updateAssetDto) async
    test('test updateAsset', () async {
      // TODO
    });

    //Future updateAssets(AssetBulkUpdateDto assetBulkUpdateDto) async
    test('test updateAssets', () async {
      // TODO
    });

    //Future updateStackParent(UpdateStackParentDto updateStackParentDto) async
    test('test updateStackParent', () async {
      // TODO
    });

<<<<<<< HEAD
    // This property was deprecated in v1.106.0
    //
    //Future<AssetFileUploadResponseDto> uploadFile(MultipartFile assetData, String deviceAssetId, String deviceId, DateTime fileCreatedAt, DateTime fileModifiedAt, { String key, String xImmichChecksum, String duration, bool isArchived, bool isFavorite, bool isOffline, bool isVisible, String libraryId, MultipartFile livePhotoData, MultipartFile sidecarData }) async
=======
    //Future<AssetFileUploadResponseDto> uploadFile(MultipartFile assetData, String deviceAssetId, String deviceId, DateTime fileCreatedAt, DateTime fileModifiedAt, { String key, String xImmichChecksum, String duration, bool isArchived, bool isFavorite, bool isOffline, bool isVisible, MultipartFile livePhotoData, MultipartFile sidecarData }) async
>>>>>>> 4f838eab
    test('test uploadFile', () async {
      // TODO
    });

  });
}<|MERGE_RESOLUTION|>--- conflicted
+++ resolved
@@ -129,13 +129,9 @@
       // TODO
     });
 
-<<<<<<< HEAD
     // This property was deprecated in v1.106.0
     //
-    //Future<AssetFileUploadResponseDto> uploadFile(MultipartFile assetData, String deviceAssetId, String deviceId, DateTime fileCreatedAt, DateTime fileModifiedAt, { String key, String xImmichChecksum, String duration, bool isArchived, bool isFavorite, bool isOffline, bool isVisible, String libraryId, MultipartFile livePhotoData, MultipartFile sidecarData }) async
-=======
     //Future<AssetFileUploadResponseDto> uploadFile(MultipartFile assetData, String deviceAssetId, String deviceId, DateTime fileCreatedAt, DateTime fileModifiedAt, { String key, String xImmichChecksum, String duration, bool isArchived, bool isFavorite, bool isOffline, bool isVisible, MultipartFile livePhotoData, MultipartFile sidecarData }) async
->>>>>>> 4f838eab
     test('test uploadFile', () async {
       // TODO
     });
