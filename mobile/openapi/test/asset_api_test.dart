--- conflicted
+++ resolved
@@ -131,19 +131,11 @@
       // TODO
     });
 
-<<<<<<< HEAD
     //Future<AssetFileUploadResponseDto> importFile(ImportAssetDto importAssetDto) async
     test('test importFile', () async {
       // TODO
     });
 
-    //Future<SharedLinkResponseDto> removeAssetsFromSharedLink(RemoveAssetsDto removeAssetsDto, { String key }) async
-    test('test removeAssetsFromSharedLink', () async {
-      // TODO
-    });
-
-=======
->>>>>>> de7f66f9
     //Future<List<AssetResponseDto>> searchAsset(SearchAssetDto searchAssetDto) async
     test('test searchAsset', () async {
       // TODO
