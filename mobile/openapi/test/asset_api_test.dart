--- conflicted
+++ resolved
@@ -146,16 +146,12 @@
       // TODO
     });
 
-<<<<<<< HEAD
-    //Future<AssetFileUploadResponseDto> uploadFile(MultipartFile assetData, String deviceAssetId, String deviceId, DateTime fileCreatedAt, DateTime fileModifiedAt, bool isFavorite, { String key, String duration, bool isArchived, bool isOffline, bool isReadOnly, bool isVisible, String libraryId, MultipartFile livePhotoData, MultipartFile sidecarData }) async
-=======
     //Future updateAssets(AssetBulkUpdateDto assetBulkUpdateDto) async
     test('test updateAssets', () async {
       // TODO
     });
 
-    //Future<AssetFileUploadResponseDto> uploadFile(MultipartFile assetData, String deviceAssetId, String deviceId, DateTime fileCreatedAt, DateTime fileModifiedAt, bool isFavorite, { String key, String duration, bool isArchived, bool isReadOnly, bool isVisible, MultipartFile livePhotoData, MultipartFile sidecarData }) async
->>>>>>> 4ee63476
+    //Future<AssetFileUploadResponseDto> uploadFile(MultipartFile assetData, String deviceAssetId, String deviceId, DateTime fileCreatedAt, DateTime fileModifiedAt, bool isFavorite, { String key, String duration, bool isArchived, bool isOffline, bool isReadOnly, bool isVisible, String libraryId, MultipartFile livePhotoData, MultipartFile sidecarData }) async
     test('test uploadFile', () async {
       // TODO
     });
