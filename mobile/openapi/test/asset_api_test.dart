//
// AUTO-GENERATED FILE, DO NOT MODIFY!
//
// @dart=2.12

// ignore_for_file: unused_element, unused_import
// ignore_for_file: always_put_required_named_parameters_first
// ignore_for_file: constant_identifier_names
// ignore_for_file: lines_longer_than_80_chars

import 'package:openapi/api.dart';
import 'package:test/test.dart';


/// tests for AssetApi
void main() {
  // final instance = AssetApi();

  group('tests for AssetApi', () {
    // Checks if assets exist by checksums
    //
    //Future<AssetBulkUploadCheckResponseDto> bulkUploadCheck(AssetBulkUploadCheckDto assetBulkUploadCheckDto) async
    test('test bulkUploadCheck', () async {
      // TODO
    });

    // Check duplicated asset before uploading - for Web upload used
    //
    //Future<CheckDuplicateAssetResponseDto> checkDuplicateAsset(CheckDuplicateAssetDto checkDuplicateAssetDto, { String key }) async
    test('test checkDuplicateAsset', () async {
      // TODO
    });

    // Checks if multiple assets exist on the server and returns all existing - used by background backup
    //
    //Future<CheckExistingAssetsResponseDto> checkExistingAssets(CheckExistingAssetsDto checkExistingAssetsDto) async
    test('test checkExistingAssets', () async {
      // TODO
    });

    //Future<List<DeleteAssetResponseDto>> deleteAsset(DeleteAssetDto deleteAssetDto) async
    test('test deleteAsset', () async {
      // TODO
    });

    //Future<MultipartFile> downloadArchive(AssetIdsDto assetIdsDto, { String key }) async
    test('test downloadArchive', () async {
      // TODO
    });

    //Future<MultipartFile> downloadFile(String id, { String key }) async
    test('test downloadFile', () async {
      // TODO
    });

    // Get all AssetEntity belong to the user
    //
    //Future<List<AssetResponseDto>> getAllAssets({ String userId, bool isFavorite, bool isArchived, bool withoutThumbs, num skip, String ifNoneMatch }) async
    test('test getAllAssets', () async {
      // TODO
    });

    // Get a single asset's information
    //
    //Future<AssetResponseDto> getAssetById(String id, { String key }) async
    test('test getAssetById', () async {
      // TODO
    });

    //Future<List<AssetResponseDto>> getAssetByTimeBucket(GetAssetByTimeBucketDto getAssetByTimeBucketDto) async
    test('test getAssetByTimeBucket', () async {
      // TODO
    });

    //Future<AssetCountByTimeBucketResponseDto> getAssetCountByTimeBucket(GetAssetCountByTimeBucketDto getAssetCountByTimeBucketDto) async
    test('test getAssetCountByTimeBucket', () async {
      // TODO
    });

    //Future<List<String>> getAssetSearchTerms() async
    test('test getAssetSearchTerms', () async {
      // TODO
    });

    //Future<AssetStatsResponseDto> getAssetStats({ bool isArchived, bool isFavorite }) async
    test('test getAssetStats', () async {
      // TODO
    });

    //Future<MultipartFile> getAssetThumbnail(String id, { ThumbnailFormat format, String key }) async
    test('test getAssetThumbnail', () async {
      // TODO
    });

    //Future<List<CuratedLocationsResponseDto>> getCuratedLocations() async
    test('test getCuratedLocations', () async {
      // TODO
    });

    //Future<List<CuratedObjectsResponseDto>> getCuratedObjects() async
    test('test getCuratedObjects', () async {
      // TODO
    });

    //Future<DownloadResponseDto> getDownloadInfo({ List<String> assetIds, String albumId, String userId, num archiveSize, String key }) async
    test('test getDownloadInfo', () async {
      // TODO
    });

    //Future<List<MapMarkerResponseDto>> getMapMarkers({ bool isFavorite, DateTime fileCreatedAfter, DateTime fileCreatedBefore }) async
    test('test getMapMarkers', () async {
      // TODO
    });

    //Future<List<MemoryLaneResponseDto>> getMemoryLane(DateTime timestamp) async
    test('test getMemoryLane', () async {
      // TODO
    });

    // Get all asset of a device that are in the database, ID only.
    //
    //Future<List<String>> getUserAssetsByDeviceId(String deviceId) async
    test('test getUserAssetsByDeviceId', () async {
      // TODO
    });

    //Future<AssetFileUploadResponseDto> importFile(ImportAssetDto importAssetDto) async
    test('test importFile', () async {
      // TODO
    });

    //Future<List<AssetResponseDto>> searchAsset(SearchAssetDto searchAssetDto) async
    test('test searchAsset', () async {
      // TODO
    });

    //Future<MultipartFile> serveFile(String id, { bool isThumb, bool isWeb, String key }) async
    test('test serveFile', () async {
      // TODO
    });

    // Update an asset
    //
    //Future<AssetResponseDto> updateAsset(String id, UpdateAssetDto updateAssetDto) async
    test('test updateAsset', () async {
      // TODO
    });

<<<<<<< HEAD
    //Future<AssetFileUploadResponseDto> uploadFile(MultipartFile assetData, String deviceAssetId, String deviceId, DateTime fileCreatedAt, DateTime fileModifiedAt, bool isFavorite, { String key, String libraryId, MultipartFile livePhotoData, MultipartFile sidecarData, bool isReadOnly, bool isArchived, bool isVisible, String duration, bool isOffline }) async
=======
    //Future<AssetFileUploadResponseDto> uploadFile(MultipartFile assetData, String deviceAssetId, String deviceId, DateTime fileCreatedAt, DateTime fileModifiedAt, bool isFavorite, { String key, String duration, bool isArchived, bool isReadOnly, bool isVisible, MultipartFile livePhotoData, MultipartFile sidecarData }) async
>>>>>>> 1cf33784
    test('test uploadFile', () async {
      // TODO
    });

  });
}<|MERGE_RESOLUTION|>--- conflicted
+++ resolved
@@ -146,11 +146,7 @@
       // TODO
     });
 
-<<<<<<< HEAD
-    //Future<AssetFileUploadResponseDto> uploadFile(MultipartFile assetData, String deviceAssetId, String deviceId, DateTime fileCreatedAt, DateTime fileModifiedAt, bool isFavorite, { String key, String libraryId, MultipartFile livePhotoData, MultipartFile sidecarData, bool isReadOnly, bool isArchived, bool isVisible, String duration, bool isOffline }) async
-=======
-    //Future<AssetFileUploadResponseDto> uploadFile(MultipartFile assetData, String deviceAssetId, String deviceId, DateTime fileCreatedAt, DateTime fileModifiedAt, bool isFavorite, { String key, String duration, bool isArchived, bool isReadOnly, bool isVisible, MultipartFile livePhotoData, MultipartFile sidecarData }) async
->>>>>>> 1cf33784
+    //Future<AssetFileUploadResponseDto> uploadFile(MultipartFile assetData, String deviceAssetId, String deviceId, DateTime fileCreatedAt, DateTime fileModifiedAt, bool isFavorite, { String key, String duration, bool isArchived, bool isOffline, bool isReadOnly, bool isVisible, String libraryId, MultipartFile livePhotoData, MultipartFile sidecarData }) async
     test('test uploadFile', () async {
       // TODO
     });
