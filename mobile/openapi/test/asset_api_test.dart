//
// AUTO-GENERATED FILE, DO NOT MODIFY!
//
// @dart=2.12

// ignore_for_file: unused_element, unused_import
// ignore_for_file: always_put_required_named_parameters_first
// ignore_for_file: constant_identifier_names
// ignore_for_file: lines_longer_than_80_chars

import 'package:openapi/api.dart';
import 'package:test/test.dart';


/// tests for AssetApi
void main() {
  // final instance = AssetApi();

  group('tests for AssetApi', () {
    // Checks if assets exist by checksums
    //
    //Future<AssetBulkUploadCheckResponseDto> checkBulkUpload(AssetBulkUploadCheckDto assetBulkUploadCheckDto) async
    test('test checkBulkUpload', () async {
      // TODO
    });

    // Checks if multiple assets exist on the server and returns all existing - used by background backup
    //
    //Future<CheckExistingAssetsResponseDto> checkExistingAssets(CheckExistingAssetsDto checkExistingAssetsDto) async
    test('test checkExistingAssets', () async {
      // TODO
    });

    //Future deleteAssets(AssetBulkDeleteDto assetBulkDeleteDto) async
    test('test deleteAssets', () async {
      // TODO
    });

    // Get all AssetEntity belong to the user
    //
    //Future<List<AssetResponseDto>> getAllAssets({ String ifNoneMatch, bool isArchived, bool isFavorite, int skip, int take, DateTime updatedAfter, DateTime updatedBefore, String userId }) async
    test('test getAllAssets', () async {
      // TODO
    });

    // Get all asset of a device that are in the database, ID only.
    //
    //Future<List<String>> getAllUserAssetsByDeviceId(String deviceId) async
    test('test getAllUserAssetsByDeviceId', () async {
      // TODO
    });

    //Future<AssetResponseDto> getAssetInfo(String id, { String key }) async
    test('test getAssetInfo', () async {
      // TODO
    });

    //Future<AssetStatsResponseDto> getAssetStatistics({ bool isArchived, bool isFavorite, bool isTrashed }) async
    test('test getAssetStatistics', () async {
      // TODO
    });

    //Future<MultipartFile> getAssetThumbnail(String id, { ThumbnailFormat format, String key }) async
    test('test getAssetThumbnail', () async {
      // TODO
    });

<<<<<<< HEAD
    //Future<List<CuratedLocationsResponseDto>> getCuratedLocations() async
    test('test getCuratedLocations', () async {
      // TODO
    });

    //Future<List<CuratedObjectsResponseDto>> getCuratedObjects() async
    test('test getCuratedObjects', () async {
      // TODO
    });

    //Future<List<MapMarkerResponseDto>> getMapMarkers({ DateTime fileCreatedAfter, DateTime fileCreatedBefore, bool isArchived, bool isFavorite, bool withPartners, bool withSharedAlbums }) async
=======
    //Future<List<MapMarkerResponseDto>> getMapMarkers({ DateTime fileCreatedAfter, DateTime fileCreatedBefore, bool isArchived, bool isFavorite, bool withPartners }) async
>>>>>>> 8743e175
    test('test getMapMarkers', () async {
      // TODO
    });

    //Future<List<MemoryLaneResponseDto>> getMemoryLane(int day, int month) async
    test('test getMemoryLane', () async {
      // TODO
    });

    //Future<List<AssetResponseDto>> getRandom({ num count }) async
    test('test getRandom', () async {
      // TODO
    });

    //Future runAssetJobs(AssetJobsDto assetJobsDto) async
    test('test runAssetJobs', () async {
      // TODO
    });

    //Future<MultipartFile> serveFile(String id, { bool isThumb, bool isWeb, String key }) async
    test('test serveFile', () async {
      // TODO
    });

    //Future<AssetResponseDto> updateAsset(String id, UpdateAssetDto updateAssetDto) async
    test('test updateAsset', () async {
      // TODO
    });

    //Future updateAssets(AssetBulkUpdateDto assetBulkUpdateDto) async
    test('test updateAssets', () async {
      // TODO
    });

    //Future updateStackParent(UpdateStackParentDto updateStackParentDto) async
    test('test updateStackParent', () async {
      // TODO
    });

    //Future<AssetFileUploadResponseDto> uploadFile(MultipartFile assetData, String deviceAssetId, String deviceId, DateTime fileCreatedAt, DateTime fileModifiedAt, { String key, String xImmichChecksum, String duration, bool isArchived, bool isFavorite, bool isOffline, bool isVisible, String libraryId, MultipartFile livePhotoData, MultipartFile sidecarData }) async
    test('test uploadFile', () async {
      // TODO
    });

  });
}<|MERGE_RESOLUTION|>--- conflicted
+++ resolved
@@ -65,21 +65,7 @@
       // TODO
     });
 
-<<<<<<< HEAD
-    //Future<List<CuratedLocationsResponseDto>> getCuratedLocations() async
-    test('test getCuratedLocations', () async {
-      // TODO
-    });
-
-    //Future<List<CuratedObjectsResponseDto>> getCuratedObjects() async
-    test('test getCuratedObjects', () async {
-      // TODO
-    });
-
     //Future<List<MapMarkerResponseDto>> getMapMarkers({ DateTime fileCreatedAfter, DateTime fileCreatedBefore, bool isArchived, bool isFavorite, bool withPartners, bool withSharedAlbums }) async
-=======
-    //Future<List<MapMarkerResponseDto>> getMapMarkers({ DateTime fileCreatedAfter, DateTime fileCreatedBefore, bool isArchived, bool isFavorite, bool withPartners }) async
->>>>>>> 8743e175
     test('test getMapMarkers', () async {
       // TODO
     });
