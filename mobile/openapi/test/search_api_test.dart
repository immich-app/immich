//
// AUTO-GENERATED FILE, DO NOT MODIFY!
//
// @dart=2.12

// ignore_for_file: unused_element, unused_import
// ignore_for_file: always_put_required_named_parameters_first
// ignore_for_file: constant_identifier_names
// ignore_for_file: lines_longer_than_80_chars

import 'package:openapi/api.dart';
import 'package:test/test.dart';


/// tests for SearchApi
void main() {
  // final instance = SearchApi();

  group('tests for SearchApi', () {
    //Future<List<SearchExploreResponseDto>> getExploreData() async
    test('test getExploreData', () async {
      // TODO
    });

<<<<<<< HEAD
    //Future<SearchResponseDto> search({ String q, String query, bool clip, String type, bool recent, bool motion, bool withArchived }) async
=======
    //Future<SearchResponseDto> search({ bool clip, bool motion, String q, String query, bool recent, bool smart, String type, bool withArchived }) async
>>>>>>> ce6dc3b7
    test('test search', () async {
      // TODO
    });

    //Future<List<PersonResponseDto>> searchPerson(String name, { bool withHidden }) async
    test('test searchPerson', () async {
      // TODO
    });

  });
}<|MERGE_RESOLUTION|>--- conflicted
+++ resolved
@@ -22,11 +22,7 @@
       // TODO
     });
 
-<<<<<<< HEAD
-    //Future<SearchResponseDto> search({ String q, String query, bool clip, String type, bool recent, bool motion, bool withArchived }) async
-=======
     //Future<SearchResponseDto> search({ bool clip, bool motion, String q, String query, bool recent, bool smart, String type, bool withArchived }) async
->>>>>>> ce6dc3b7
     test('test search', () async {
       // TODO
     });
