//
// AUTO-GENERATED FILE, DO NOT MODIFY!
//
// @dart=2.12

// ignore_for_file: unused_element, unused_import
// ignore_for_file: always_put_required_named_parameters_first
// ignore_for_file: constant_identifier_names
// ignore_for_file: lines_longer_than_80_chars

import 'package:openapi/api.dart';
import 'package:test/test.dart';

// tests for UpdateAssetDto
void main() {
  // final instance = UpdateAssetDto();

  group('test UpdateAssetDto', () {
    // List<String> tagIds (default value: const [])
    test('to test the property `tagIds`', () async {
      // TODO
    });

    // bool isFavorite
    test('to test the property `isFavorite`', () async {
      // TODO
    });

<<<<<<< HEAD
    // String description
    test('to test the property `description`', () async {
=======
    // bool isArchived
    test('to test the property `isArchived`', () async {
>>>>>>> d314805c
      // TODO
    });


  });

}<|MERGE_RESOLUTION|>--- conflicted
+++ resolved
@@ -26,13 +26,13 @@
       // TODO
     });
 
-<<<<<<< HEAD
+    // bool isArchived
+    test('to test the property `isArchived`', () async {
+      // TODO
+    });
+
     // String description
     test('to test the property `description`', () async {
-=======
-    // bool isArchived
-    test('to test the property `isArchived`', () async {
->>>>>>> d314805c
       // TODO
     });
 
