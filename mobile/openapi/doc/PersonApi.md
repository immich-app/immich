--- conflicted
+++ resolved
@@ -228,7 +228,6 @@
 ### HTTP request headers
 
  - **Content-Type**: Not defined
-<<<<<<< HEAD
  - **Accept**: Not defined
 
 [[Back to top]](#) [[Back to API list]](../README.md#documentation-for-api-endpoints) [[Back to Model list]](../README.md#documentation-for-models) [[Back to README]](../README.md)
@@ -286,9 +285,7 @@
 
  - **Content-Type**: application/json
  - **Accept**: Not defined
-=======
  - **Accept**: application/octet-stream
->>>>>>> d064477a
 
 [[Back to top]](#) [[Back to API list]](../README.md#documentation-for-api-endpoints) [[Back to Model list]](../README.md#documentation-for-models) [[Back to README]](../README.md)
 
