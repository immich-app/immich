--- conflicted
+++ resolved
@@ -1445,13 +1445,7 @@
 [[Back to top]](#) [[Back to API list]](../README.md#documentation-for-api-endpoints) [[Back to Model list]](../README.md#documentation-for-models) [[Back to README]](../README.md)
 
 # **uploadFile**
-<<<<<<< HEAD
-> AssetFileUploadResponseDto uploadFile(assetType, assetData, fileCreatedAt, fileModifiedAt, isFavorite, fileExtension, key, livePhotoData, deviceAssetId, deviceId, isVisible, duration)
-
-
-=======
 > AssetFileUploadResponseDto uploadFile(assetType, assetData, deviceAssetId, deviceId, fileCreatedAt, fileModifiedAt, isFavorite, fileExtension, key, livePhotoData, isArchived, isVisible, duration)
->>>>>>> ab86d0a1
 
 
 
@@ -1476,27 +1470,20 @@
 final api_instance = AssetApi();
 final assetType = ; // AssetTypeEnum | 
 final assetData = BINARY_DATA_HERE; // MultipartFile | 
+final deviceAssetId = deviceAssetId_example; // String | 
+final deviceId = deviceId_example; // String | 
 final fileCreatedAt = fileCreatedAt_example; // String | 
 final fileModifiedAt = fileModifiedAt_example; // String | 
 final isFavorite = true; // bool | 
 final fileExtension = fileExtension_example; // String | 
 final key = key_example; // String | 
 final livePhotoData = BINARY_DATA_HERE; // MultipartFile | 
-<<<<<<< HEAD
-final deviceAssetId = deviceAssetId_example; // String | 
-final deviceId = deviceId_example; // String | 
-=======
 final isArchived = true; // bool | 
->>>>>>> ab86d0a1
 final isVisible = true; // bool | 
 final duration = duration_example; // String | 
 
 try {
-<<<<<<< HEAD
-    final result = api_instance.uploadFile(assetType, assetData, fileCreatedAt, fileModifiedAt, isFavorite, fileExtension, key, livePhotoData, deviceAssetId, deviceId, isVisible, duration);
-=======
     final result = api_instance.uploadFile(assetType, assetData, deviceAssetId, deviceId, fileCreatedAt, fileModifiedAt, isFavorite, fileExtension, key, livePhotoData, isArchived, isVisible, duration);
->>>>>>> ab86d0a1
     print(result);
 } catch (e) {
     print('Exception when calling AssetApi->uploadFile: $e\n');
@@ -1509,18 +1496,15 @@
 ------------- | ------------- | ------------- | -------------
  **assetType** | [**AssetTypeEnum**](AssetTypeEnum.md)|  | 
  **assetData** | **MultipartFile**|  | 
+ **deviceAssetId** | **String**|  | 
+ **deviceId** | **String**|  | 
  **fileCreatedAt** | **String**|  | 
  **fileModifiedAt** | **String**|  | 
  **isFavorite** | **bool**|  | 
  **fileExtension** | **String**|  | 
  **key** | **String**|  | [optional] 
  **livePhotoData** | **MultipartFile**|  | [optional] 
-<<<<<<< HEAD
- **deviceAssetId** | **String**|  | [optional] 
- **deviceId** | **String**|  | [optional] 
-=======
  **isArchived** | **bool**|  | [optional] 
->>>>>>> ab86d0a1
  **isVisible** | **bool**|  | [optional] 
  **duration** | **String**|  | [optional] 
 
