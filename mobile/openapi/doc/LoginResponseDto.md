--- conflicted
+++ resolved
@@ -8,24 +8,13 @@
 ## Properties
 Name | Type | Description | Notes
 ------------ | ------------- | ------------- | -------------
-<<<<<<< HEAD
-**accessToken** | **String** |  | [readonly] 
-**isAdmin** | **bool** |  | [readonly] 
-**name** | **String** |  | [readonly] 
-**profileImagePath** | **String** |  | [readonly] 
-**shouldChangePassword** | **bool** |  | [readonly] 
-**userEmail** | **String** |  | [readonly] 
-**userId** | **String** |  | [readonly] 
-=======
 **accessToken** | **String** |  | 
-**firstName** | **String** |  | 
 **isAdmin** | **bool** |  | 
-**lastName** | **String** |  | 
+**name** | **String** |  | 
 **profileImagePath** | **String** |  | 
 **shouldChangePassword** | **bool** |  | 
 **userEmail** | **String** |  | 
 **userId** | **String** |  | 
->>>>>>> 9c0805c3
 
 [[Back to Model list]](../README.md#documentation-for-models) [[Back to API list]](../README.md#documentation-for-api-endpoints) [[Back to README]](../README.md)
 
