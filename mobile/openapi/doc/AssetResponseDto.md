--- conflicted
+++ resolved
@@ -19,13 +19,9 @@
 **isArchived** | **bool** |  | 
 **isExternal** | **bool** |  | 
 **isFavorite** | **bool** |  | 
-<<<<<<< HEAD
-**isTrashed** | **bool** |  | 
-=======
 **isOffline** | **bool** |  | 
 **isReadOnly** | **bool** |  | 
 **libraryId** | **String** |  | 
->>>>>>> acdc6641
 **livePhotoVideoId** | **String** |  | [optional] 
 **originalFileName** | **String** |  | 
 **originalPath** | **String** |  | 
