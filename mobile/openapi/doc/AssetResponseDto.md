--- conflicted
+++ resolved
@@ -11,21 +11,14 @@
 **checksum** | **String** | base64 encoded sha1 hash | 
 **deviceAssetId** | **String** |  | 
 **deviceId** | **String** |  | 
-<<<<<<< HEAD
-**libraryId** | **String** |  | 
-**originalPath** | **String** |  | 
-**originalFileName** | **String** |  | 
-**resized** | **bool** |  | 
-**thumbhash** | **String** | base64 encoded thumbhash | 
-=======
 **duration** | **String** |  | 
 **exifInfo** | [**ExifResponseDto**](ExifResponseDto.md) |  | [optional] 
->>>>>>> 1cf33784
 **fileCreatedAt** | [**DateTime**](DateTime.md) |  | 
 **fileModifiedAt** | [**DateTime**](DateTime.md) |  | 
 **id** | **String** |  | 
 **isArchived** | **bool** |  | 
 **isFavorite** | **bool** |  | 
+**libraryId** | **String** |  | 
 **livePhotoVideoId** | **String** |  | [optional] 
 **originalFileName** | **String** |  | 
 **originalPath** | **String** |  | 
