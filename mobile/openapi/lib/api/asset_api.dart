//
// AUTO-GENERATED FILE, DO NOT MODIFY!
//
// @dart=2.12

// ignore_for_file: unused_element, unused_import
// ignore_for_file: always_put_required_named_parameters_first
// ignore_for_file: constant_identifier_names
// ignore_for_file: lines_longer_than_80_chars

part of openapi.api;


class AssetApi {
  AssetApi([ApiClient? apiClient]) : apiClient = apiClient ?? defaultApiClient;

  final ApiClient apiClient;

  /// Checks if assets exist by checksums
  ///
  /// Note: This method returns the HTTP [Response].
  ///
  /// Parameters:
  ///
  /// * [AssetBulkUploadCheckDto] assetBulkUploadCheckDto (required):
  Future<Response> bulkUploadCheckWithHttpInfo(AssetBulkUploadCheckDto assetBulkUploadCheckDto,) async {
    // ignore: prefer_const_declarations
    final path = r'/asset/bulk-upload-check';

    // ignore: prefer_final_locals
    Object? postBody = assetBulkUploadCheckDto;

    final queryParams = <QueryParam>[];
    final headerParams = <String, String>{};
    final formParams = <String, String>{};

    const contentTypes = <String>['application/json'];


    return apiClient.invokeAPI(
      path,
      'POST',
      queryParams,
      postBody,
      headerParams,
      formParams,
      contentTypes.isEmpty ? null : contentTypes.first,
    );
  }

  /// Checks if assets exist by checksums
  ///
  /// Parameters:
  ///
  /// * [AssetBulkUploadCheckDto] assetBulkUploadCheckDto (required):
  Future<AssetBulkUploadCheckResponseDto?> bulkUploadCheck(AssetBulkUploadCheckDto assetBulkUploadCheckDto,) async {
    final response = await bulkUploadCheckWithHttpInfo(assetBulkUploadCheckDto,);
    if (response.statusCode >= HttpStatus.badRequest) {
      throw ApiException(response.statusCode, await _decodeBodyBytes(response));
    }
    // When a remote server returns no body with a status of 204, we shall not decode it.
    // At the time of writing this, `dart:convert` will throw an "Unexpected end of input"
    // FormatException when trying to decode an empty string.
    if (response.body.isNotEmpty && response.statusCode != HttpStatus.noContent) {
      return await apiClient.deserializeAsync(await _decodeBodyBytes(response), 'AssetBulkUploadCheckResponseDto',) as AssetBulkUploadCheckResponseDto;
    
    }
    return null;
  }

  /// Check duplicated asset before uploading - for Web upload used
  ///
  /// Note: This method returns the HTTP [Response].
  ///
  /// Parameters:
  ///
  /// * [CheckDuplicateAssetDto] checkDuplicateAssetDto (required):
  ///
  /// * [String] key:
  Future<Response> checkDuplicateAssetWithHttpInfo(CheckDuplicateAssetDto checkDuplicateAssetDto, { String? key, }) async {
    // ignore: prefer_const_declarations
    final path = r'/asset/check';

    // ignore: prefer_final_locals
    Object? postBody = checkDuplicateAssetDto;

    final queryParams = <QueryParam>[];
    final headerParams = <String, String>{};
    final formParams = <String, String>{};

    if (key != null) {
      queryParams.addAll(_queryParams('', 'key', key));
    }

    const contentTypes = <String>['application/json'];


    return apiClient.invokeAPI(
      path,
      'POST',
      queryParams,
      postBody,
      headerParams,
      formParams,
      contentTypes.isEmpty ? null : contentTypes.first,
    );
  }

  /// Check duplicated asset before uploading - for Web upload used
  ///
  /// Parameters:
  ///
  /// * [CheckDuplicateAssetDto] checkDuplicateAssetDto (required):
  ///
  /// * [String] key:
  Future<CheckDuplicateAssetResponseDto?> checkDuplicateAsset(CheckDuplicateAssetDto checkDuplicateAssetDto, { String? key, }) async {
    final response = await checkDuplicateAssetWithHttpInfo(checkDuplicateAssetDto,  key: key, );
    if (response.statusCode >= HttpStatus.badRequest) {
      throw ApiException(response.statusCode, await _decodeBodyBytes(response));
    }
    // When a remote server returns no body with a status of 204, we shall not decode it.
    // At the time of writing this, `dart:convert` will throw an "Unexpected end of input"
    // FormatException when trying to decode an empty string.
    if (response.body.isNotEmpty && response.statusCode != HttpStatus.noContent) {
      return await apiClient.deserializeAsync(await _decodeBodyBytes(response), 'CheckDuplicateAssetResponseDto',) as CheckDuplicateAssetResponseDto;
    
    }
    return null;
  }

  /// Checks if multiple assets exist on the server and returns all existing - used by background backup
  ///
  /// Note: This method returns the HTTP [Response].
  ///
  /// Parameters:
  ///
  /// * [CheckExistingAssetsDto] checkExistingAssetsDto (required):
  Future<Response> checkExistingAssetsWithHttpInfo(CheckExistingAssetsDto checkExistingAssetsDto,) async {
    // ignore: prefer_const_declarations
    final path = r'/asset/exist';

    // ignore: prefer_final_locals
    Object? postBody = checkExistingAssetsDto;

    final queryParams = <QueryParam>[];
    final headerParams = <String, String>{};
    final formParams = <String, String>{};

    const contentTypes = <String>['application/json'];


    return apiClient.invokeAPI(
      path,
      'POST',
      queryParams,
      postBody,
      headerParams,
      formParams,
      contentTypes.isEmpty ? null : contentTypes.first,
    );
  }

  /// Checks if multiple assets exist on the server and returns all existing - used by background backup
  ///
  /// Parameters:
  ///
  /// * [CheckExistingAssetsDto] checkExistingAssetsDto (required):
  Future<CheckExistingAssetsResponseDto?> checkExistingAssets(CheckExistingAssetsDto checkExistingAssetsDto,) async {
    final response = await checkExistingAssetsWithHttpInfo(checkExistingAssetsDto,);
    if (response.statusCode >= HttpStatus.badRequest) {
      throw ApiException(response.statusCode, await _decodeBodyBytes(response));
    }
    // When a remote server returns no body with a status of 204, we shall not decode it.
    // At the time of writing this, `dart:convert` will throw an "Unexpected end of input"
    // FormatException when trying to decode an empty string.
    if (response.body.isNotEmpty && response.statusCode != HttpStatus.noContent) {
      return await apiClient.deserializeAsync(await _decodeBodyBytes(response), 'CheckExistingAssetsResponseDto',) as CheckExistingAssetsResponseDto;
    
    }
    return null;
  }

  /// Performs an HTTP 'DELETE /asset' operation and returns the [Response].
  /// Parameters:
  ///
  /// * [DeleteAssetDto] deleteAssetDto (required):
  Future<Response> deleteAssetWithHttpInfo(DeleteAssetDto deleteAssetDto,) async {
    // ignore: prefer_const_declarations
    final path = r'/asset';

    // ignore: prefer_final_locals
    Object? postBody = deleteAssetDto;

    final queryParams = <QueryParam>[];
    final headerParams = <String, String>{};
    final formParams = <String, String>{};

    const contentTypes = <String>['application/json'];


    return apiClient.invokeAPI(
      path,
      'DELETE',
      queryParams,
      postBody,
      headerParams,
      formParams,
      contentTypes.isEmpty ? null : contentTypes.first,
    );
  }

  /// Parameters:
  ///
  /// * [DeleteAssetDto] deleteAssetDto (required):
  Future<List<DeleteAssetResponseDto>?> deleteAsset(DeleteAssetDto deleteAssetDto,) async {
    final response = await deleteAssetWithHttpInfo(deleteAssetDto,);
    if (response.statusCode >= HttpStatus.badRequest) {
      throw ApiException(response.statusCode, await _decodeBodyBytes(response));
    }
    // When a remote server returns no body with a status of 204, we shall not decode it.
    // At the time of writing this, `dart:convert` will throw an "Unexpected end of input"
    // FormatException when trying to decode an empty string.
    if (response.body.isNotEmpty && response.statusCode != HttpStatus.noContent) {
      final responseBody = await _decodeBodyBytes(response);
      return (await apiClient.deserializeAsync(responseBody, 'List<DeleteAssetResponseDto>') as List)
        .cast<DeleteAssetResponseDto>()
        .toList();

    }
    return null;
  }

  /// Performs an HTTP 'POST /asset/download' operation and returns the [Response].
  /// Parameters:
  ///
  /// * [AssetIdsDto] assetIdsDto (required):
  ///
  /// * [String] key:
  Future<Response> downloadArchiveWithHttpInfo(AssetIdsDto assetIdsDto, { String? key, }) async {
    // ignore: prefer_const_declarations
    final path = r'/asset/download';

    // ignore: prefer_final_locals
    Object? postBody = assetIdsDto;

    final queryParams = <QueryParam>[];
    final headerParams = <String, String>{};
    final formParams = <String, String>{};

    if (key != null) {
      queryParams.addAll(_queryParams('', 'key', key));
    }

    const contentTypes = <String>['application/json'];


    return apiClient.invokeAPI(
      path,
      'POST',
      queryParams,
      postBody,
      headerParams,
      formParams,
      contentTypes.isEmpty ? null : contentTypes.first,
    );
  }

  /// Parameters:
  ///
  /// * [AssetIdsDto] assetIdsDto (required):
  ///
  /// * [String] key:
  Future<MultipartFile?> downloadArchive(AssetIdsDto assetIdsDto, { String? key, }) async {
    final response = await downloadArchiveWithHttpInfo(assetIdsDto,  key: key, );
    if (response.statusCode >= HttpStatus.badRequest) {
      throw ApiException(response.statusCode, await _decodeBodyBytes(response));
    }
    // When a remote server returns no body with a status of 204, we shall not decode it.
    // At the time of writing this, `dart:convert` will throw an "Unexpected end of input"
    // FormatException when trying to decode an empty string.
    if (response.body.isNotEmpty && response.statusCode != HttpStatus.noContent) {
      return await apiClient.deserializeAsync(await _decodeBodyBytes(response), 'MultipartFile',) as MultipartFile;
    
    }
    return null;
  }

  /// Performs an HTTP 'POST /asset/download/{id}' operation and returns the [Response].
  /// Parameters:
  ///
  /// * [String] id (required):
  ///
  /// * [String] key:
  Future<Response> downloadFileWithHttpInfo(String id, { String? key, }) async {
    // ignore: prefer_const_declarations
    final path = r'/asset/download/{id}'
      .replaceAll('{id}', id);

    // ignore: prefer_final_locals
    Object? postBody;

    final queryParams = <QueryParam>[];
    final headerParams = <String, String>{};
    final formParams = <String, String>{};

    if (key != null) {
      queryParams.addAll(_queryParams('', 'key', key));
    }

    const contentTypes = <String>[];


    return apiClient.invokeAPI(
      path,
      'POST',
      queryParams,
      postBody,
      headerParams,
      formParams,
      contentTypes.isEmpty ? null : contentTypes.first,
    );
  }

  /// Parameters:
  ///
  /// * [String] id (required):
  ///
  /// * [String] key:
  Future<MultipartFile?> downloadFile(String id, { String? key, }) async {
    final response = await downloadFileWithHttpInfo(id,  key: key, );
    if (response.statusCode >= HttpStatus.badRequest) {
      throw ApiException(response.statusCode, await _decodeBodyBytes(response));
    }
    // When a remote server returns no body with a status of 204, we shall not decode it.
    // At the time of writing this, `dart:convert` will throw an "Unexpected end of input"
    // FormatException when trying to decode an empty string.
    if (response.body.isNotEmpty && response.statusCode != HttpStatus.noContent) {
      return await apiClient.deserializeAsync(await _decodeBodyBytes(response), 'MultipartFile',) as MultipartFile;
    
    }
    return null;
  }

  /// Get all AssetEntity belong to the user
  ///
  /// Note: This method returns the HTTP [Response].
  ///
  /// Parameters:
  ///
  /// * [String] userId:
  ///
  /// * [bool] isFavorite:
  ///
  /// * [bool] isArchived:
  ///
  /// * [bool] withoutThumbs:
  ///   Include assets without thumbnails
  ///
  /// * [num] skip:
  ///
  /// * [String] ifNoneMatch:
  ///   ETag of data already cached on the client
  Future<Response> getAllAssetsWithHttpInfo({ String? userId, bool? isFavorite, bool? isArchived, bool? withoutThumbs, num? skip, String? ifNoneMatch, }) async {
    // ignore: prefer_const_declarations
    final path = r'/asset';

    // ignore: prefer_final_locals
    Object? postBody;

    final queryParams = <QueryParam>[];
    final headerParams = <String, String>{};
    final formParams = <String, String>{};

    if (userId != null) {
      queryParams.addAll(_queryParams('', 'userId', userId));
    }
    if (isFavorite != null) {
      queryParams.addAll(_queryParams('', 'isFavorite', isFavorite));
    }
    if (isArchived != null) {
      queryParams.addAll(_queryParams('', 'isArchived', isArchived));
    }
    if (withoutThumbs != null) {
      queryParams.addAll(_queryParams('', 'withoutThumbs', withoutThumbs));
    }
    if (skip != null) {
      queryParams.addAll(_queryParams('', 'skip', skip));
    }

    if (ifNoneMatch != null) {
      headerParams[r'if-none-match'] = parameterToString(ifNoneMatch);
    }

    const contentTypes = <String>[];


    return apiClient.invokeAPI(
      path,
      'GET',
      queryParams,
      postBody,
      headerParams,
      formParams,
      contentTypes.isEmpty ? null : contentTypes.first,
    );
  }

  /// Get all AssetEntity belong to the user
  ///
  /// Parameters:
  ///
  /// * [String] userId:
  ///
  /// * [bool] isFavorite:
  ///
  /// * [bool] isArchived:
  ///
  /// * [bool] withoutThumbs:
  ///   Include assets without thumbnails
  ///
  /// * [num] skip:
  ///
  /// * [String] ifNoneMatch:
  ///   ETag of data already cached on the client
  Future<List<AssetResponseDto>?> getAllAssets({ String? userId, bool? isFavorite, bool? isArchived, bool? withoutThumbs, num? skip, String? ifNoneMatch, }) async {
    final response = await getAllAssetsWithHttpInfo( userId: userId, isFavorite: isFavorite, isArchived: isArchived, withoutThumbs: withoutThumbs, skip: skip, ifNoneMatch: ifNoneMatch, );
    if (response.statusCode >= HttpStatus.badRequest) {
      throw ApiException(response.statusCode, await _decodeBodyBytes(response));
    }
    // When a remote server returns no body with a status of 204, we shall not decode it.
    // At the time of writing this, `dart:convert` will throw an "Unexpected end of input"
    // FormatException when trying to decode an empty string.
    if (response.body.isNotEmpty && response.statusCode != HttpStatus.noContent) {
      final responseBody = await _decodeBodyBytes(response);
      return (await apiClient.deserializeAsync(responseBody, 'List<AssetResponseDto>') as List)
        .cast<AssetResponseDto>()
        .toList();

    }
    return null;
  }

  /// Get a single asset's information
  ///
  /// Note: This method returns the HTTP [Response].
  ///
  /// Parameters:
  ///
  /// * [String] id (required):
  ///
  /// * [String] key:
  Future<Response> getAssetByIdWithHttpInfo(String id, { String? key, }) async {
    // ignore: prefer_const_declarations
    final path = r'/asset/assetById/{id}'
      .replaceAll('{id}', id);

    // ignore: prefer_final_locals
    Object? postBody;

    final queryParams = <QueryParam>[];
    final headerParams = <String, String>{};
    final formParams = <String, String>{};

    if (key != null) {
      queryParams.addAll(_queryParams('', 'key', key));
    }

    const contentTypes = <String>[];


    return apiClient.invokeAPI(
      path,
      'GET',
      queryParams,
      postBody,
      headerParams,
      formParams,
      contentTypes.isEmpty ? null : contentTypes.first,
    );
  }

  /// Get a single asset's information
  ///
  /// Parameters:
  ///
  /// * [String] id (required):
  ///
  /// * [String] key:
  Future<AssetResponseDto?> getAssetById(String id, { String? key, }) async {
    final response = await getAssetByIdWithHttpInfo(id,  key: key, );
    if (response.statusCode >= HttpStatus.badRequest) {
      throw ApiException(response.statusCode, await _decodeBodyBytes(response));
    }
    // When a remote server returns no body with a status of 204, we shall not decode it.
    // At the time of writing this, `dart:convert` will throw an "Unexpected end of input"
    // FormatException when trying to decode an empty string.
    if (response.body.isNotEmpty && response.statusCode != HttpStatus.noContent) {
      return await apiClient.deserializeAsync(await _decodeBodyBytes(response), 'AssetResponseDto',) as AssetResponseDto;
    
    }
    return null;
  }

  /// Performs an HTTP 'POST /asset/time-bucket' operation and returns the [Response].
  /// Parameters:
  ///
  /// * [GetAssetByTimeBucketDto] getAssetByTimeBucketDto (required):
  Future<Response> getAssetByTimeBucketWithHttpInfo(GetAssetByTimeBucketDto getAssetByTimeBucketDto,) async {
    // ignore: prefer_const_declarations
    final path = r'/asset/time-bucket';

    // ignore: prefer_final_locals
    Object? postBody = getAssetByTimeBucketDto;

    final queryParams = <QueryParam>[];
    final headerParams = <String, String>{};
    final formParams = <String, String>{};

    const contentTypes = <String>['application/json'];


    return apiClient.invokeAPI(
      path,
      'POST',
      queryParams,
      postBody,
      headerParams,
      formParams,
      contentTypes.isEmpty ? null : contentTypes.first,
    );
  }

  /// Parameters:
  ///
  /// * [GetAssetByTimeBucketDto] getAssetByTimeBucketDto (required):
  Future<List<AssetResponseDto>?> getAssetByTimeBucket(GetAssetByTimeBucketDto getAssetByTimeBucketDto,) async {
    final response = await getAssetByTimeBucketWithHttpInfo(getAssetByTimeBucketDto,);
    if (response.statusCode >= HttpStatus.badRequest) {
      throw ApiException(response.statusCode, await _decodeBodyBytes(response));
    }
    // When a remote server returns no body with a status of 204, we shall not decode it.
    // At the time of writing this, `dart:convert` will throw an "Unexpected end of input"
    // FormatException when trying to decode an empty string.
    if (response.body.isNotEmpty && response.statusCode != HttpStatus.noContent) {
      final responseBody = await _decodeBodyBytes(response);
      return (await apiClient.deserializeAsync(responseBody, 'List<AssetResponseDto>') as List)
        .cast<AssetResponseDto>()
        .toList();

    }
    return null;
  }

  /// Performs an HTTP 'POST /asset/count-by-time-bucket' operation and returns the [Response].
  /// Parameters:
  ///
  /// * [GetAssetCountByTimeBucketDto] getAssetCountByTimeBucketDto (required):
  Future<Response> getAssetCountByTimeBucketWithHttpInfo(GetAssetCountByTimeBucketDto getAssetCountByTimeBucketDto,) async {
    // ignore: prefer_const_declarations
    final path = r'/asset/count-by-time-bucket';

    // ignore: prefer_final_locals
    Object? postBody = getAssetCountByTimeBucketDto;

    final queryParams = <QueryParam>[];
    final headerParams = <String, String>{};
    final formParams = <String, String>{};

    const contentTypes = <String>['application/json'];


    return apiClient.invokeAPI(
      path,
      'POST',
      queryParams,
      postBody,
      headerParams,
      formParams,
      contentTypes.isEmpty ? null : contentTypes.first,
    );
  }

  /// Parameters:
  ///
  /// * [GetAssetCountByTimeBucketDto] getAssetCountByTimeBucketDto (required):
  Future<AssetCountByTimeBucketResponseDto?> getAssetCountByTimeBucket(GetAssetCountByTimeBucketDto getAssetCountByTimeBucketDto,) async {
    final response = await getAssetCountByTimeBucketWithHttpInfo(getAssetCountByTimeBucketDto,);
    if (response.statusCode >= HttpStatus.badRequest) {
      throw ApiException(response.statusCode, await _decodeBodyBytes(response));
    }
    // When a remote server returns no body with a status of 204, we shall not decode it.
    // At the time of writing this, `dart:convert` will throw an "Unexpected end of input"
    // FormatException when trying to decode an empty string.
    if (response.body.isNotEmpty && response.statusCode != HttpStatus.noContent) {
      return await apiClient.deserializeAsync(await _decodeBodyBytes(response), 'AssetCountByTimeBucketResponseDto',) as AssetCountByTimeBucketResponseDto;
    
    }
    return null;
  }

  /// Performs an HTTP 'GET /asset/search-terms' operation and returns the [Response].
  Future<Response> getAssetSearchTermsWithHttpInfo() async {
    // ignore: prefer_const_declarations
    final path = r'/asset/search-terms';

    // ignore: prefer_final_locals
    Object? postBody;

    final queryParams = <QueryParam>[];
    final headerParams = <String, String>{};
    final formParams = <String, String>{};

    const contentTypes = <String>[];


    return apiClient.invokeAPI(
      path,
      'GET',
      queryParams,
      postBody,
      headerParams,
      formParams,
      contentTypes.isEmpty ? null : contentTypes.first,
    );
  }

  Future<List<String>?> getAssetSearchTerms() async {
    final response = await getAssetSearchTermsWithHttpInfo();
    if (response.statusCode >= HttpStatus.badRequest) {
      throw ApiException(response.statusCode, await _decodeBodyBytes(response));
    }
    // When a remote server returns no body with a status of 204, we shall not decode it.
    // At the time of writing this, `dart:convert` will throw an "Unexpected end of input"
    // FormatException when trying to decode an empty string.
    if (response.body.isNotEmpty && response.statusCode != HttpStatus.noContent) {
      final responseBody = await _decodeBodyBytes(response);
      return (await apiClient.deserializeAsync(responseBody, 'List<String>') as List)
        .cast<String>()
        .toList();

    }
    return null;
  }

  /// Performs an HTTP 'GET /asset/statistics' operation and returns the [Response].
  /// Parameters:
  ///
  /// * [bool] isArchived:
  ///
  /// * [bool] isFavorite:
  Future<Response> getAssetStatsWithHttpInfo({ bool? isArchived, bool? isFavorite, }) async {
    // ignore: prefer_const_declarations
    final path = r'/asset/statistics';

    // ignore: prefer_final_locals
    Object? postBody;

    final queryParams = <QueryParam>[];
    final headerParams = <String, String>{};
    final formParams = <String, String>{};

    if (isArchived != null) {
      queryParams.addAll(_queryParams('', 'isArchived', isArchived));
    }
    if (isFavorite != null) {
      queryParams.addAll(_queryParams('', 'isFavorite', isFavorite));
    }

    const contentTypes = <String>[];


    return apiClient.invokeAPI(
      path,
      'GET',
      queryParams,
      postBody,
      headerParams,
      formParams,
      contentTypes.isEmpty ? null : contentTypes.first,
    );
  }

  /// Parameters:
  ///
  /// * [bool] isArchived:
  ///
  /// * [bool] isFavorite:
  Future<AssetStatsResponseDto?> getAssetStats({ bool? isArchived, bool? isFavorite, }) async {
    final response = await getAssetStatsWithHttpInfo( isArchived: isArchived, isFavorite: isFavorite, );
    if (response.statusCode >= HttpStatus.badRequest) {
      throw ApiException(response.statusCode, await _decodeBodyBytes(response));
    }
    // When a remote server returns no body with a status of 204, we shall not decode it.
    // At the time of writing this, `dart:convert` will throw an "Unexpected end of input"
    // FormatException when trying to decode an empty string.
    if (response.body.isNotEmpty && response.statusCode != HttpStatus.noContent) {
      return await apiClient.deserializeAsync(await _decodeBodyBytes(response), 'AssetStatsResponseDto',) as AssetStatsResponseDto;
    
    }
    return null;
  }

  /// Performs an HTTP 'GET /asset/thumbnail/{id}' operation and returns the [Response].
  /// Parameters:
  ///
  /// * [String] id (required):
  ///
  /// * [ThumbnailFormat] format:
  ///
  /// * [String] key:
  Future<Response> getAssetThumbnailWithHttpInfo(String id, { ThumbnailFormat? format, String? key, }) async {
    // ignore: prefer_const_declarations
    final path = r'/asset/thumbnail/{id}'
      .replaceAll('{id}', id);

    // ignore: prefer_final_locals
    Object? postBody;

    final queryParams = <QueryParam>[];
    final headerParams = <String, String>{};
    final formParams = <String, String>{};

    if (format != null) {
      queryParams.addAll(_queryParams('', 'format', format));
    }
    if (key != null) {
      queryParams.addAll(_queryParams('', 'key', key));
    }

    const contentTypes = <String>[];


    return apiClient.invokeAPI(
      path,
      'GET',
      queryParams,
      postBody,
      headerParams,
      formParams,
      contentTypes.isEmpty ? null : contentTypes.first,
    );
  }

  /// Parameters:
  ///
  /// * [String] id (required):
  ///
  /// * [ThumbnailFormat] format:
  ///
  /// * [String] key:
  Future<MultipartFile?> getAssetThumbnail(String id, { ThumbnailFormat? format, String? key, }) async {
    final response = await getAssetThumbnailWithHttpInfo(id,  format: format, key: key, );
    if (response.statusCode >= HttpStatus.badRequest) {
      throw ApiException(response.statusCode, await _decodeBodyBytes(response));
    }
    // When a remote server returns no body with a status of 204, we shall not decode it.
    // At the time of writing this, `dart:convert` will throw an "Unexpected end of input"
    // FormatException when trying to decode an empty string.
    if (response.body.isNotEmpty && response.statusCode != HttpStatus.noContent) {
      return await apiClient.deserializeAsync(await _decodeBodyBytes(response), 'MultipartFile',) as MultipartFile;
    
    }
    return null;
  }

  /// Performs an HTTP 'GET /asset/curated-locations' operation and returns the [Response].
  Future<Response> getCuratedLocationsWithHttpInfo() async {
    // ignore: prefer_const_declarations
    final path = r'/asset/curated-locations';

    // ignore: prefer_final_locals
    Object? postBody;

    final queryParams = <QueryParam>[];
    final headerParams = <String, String>{};
    final formParams = <String, String>{};

    const contentTypes = <String>[];


    return apiClient.invokeAPI(
      path,
      'GET',
      queryParams,
      postBody,
      headerParams,
      formParams,
      contentTypes.isEmpty ? null : contentTypes.first,
    );
  }

  Future<List<CuratedLocationsResponseDto>?> getCuratedLocations() async {
    final response = await getCuratedLocationsWithHttpInfo();
    if (response.statusCode >= HttpStatus.badRequest) {
      throw ApiException(response.statusCode, await _decodeBodyBytes(response));
    }
    // When a remote server returns no body with a status of 204, we shall not decode it.
    // At the time of writing this, `dart:convert` will throw an "Unexpected end of input"
    // FormatException when trying to decode an empty string.
    if (response.body.isNotEmpty && response.statusCode != HttpStatus.noContent) {
      final responseBody = await _decodeBodyBytes(response);
      return (await apiClient.deserializeAsync(responseBody, 'List<CuratedLocationsResponseDto>') as List)
        .cast<CuratedLocationsResponseDto>()
        .toList();

    }
    return null;
  }

  /// Performs an HTTP 'GET /asset/curated-objects' operation and returns the [Response].
  Future<Response> getCuratedObjectsWithHttpInfo() async {
    // ignore: prefer_const_declarations
    final path = r'/asset/curated-objects';

    // ignore: prefer_final_locals
    Object? postBody;

    final queryParams = <QueryParam>[];
    final headerParams = <String, String>{};
    final formParams = <String, String>{};

    const contentTypes = <String>[];


    return apiClient.invokeAPI(
      path,
      'GET',
      queryParams,
      postBody,
      headerParams,
      formParams,
      contentTypes.isEmpty ? null : contentTypes.first,
    );
  }

  Future<List<CuratedObjectsResponseDto>?> getCuratedObjects() async {
    final response = await getCuratedObjectsWithHttpInfo();
    if (response.statusCode >= HttpStatus.badRequest) {
      throw ApiException(response.statusCode, await _decodeBodyBytes(response));
    }
    // When a remote server returns no body with a status of 204, we shall not decode it.
    // At the time of writing this, `dart:convert` will throw an "Unexpected end of input"
    // FormatException when trying to decode an empty string.
    if (response.body.isNotEmpty && response.statusCode != HttpStatus.noContent) {
      final responseBody = await _decodeBodyBytes(response);
      return (await apiClient.deserializeAsync(responseBody, 'List<CuratedObjectsResponseDto>') as List)
        .cast<CuratedObjectsResponseDto>()
        .toList();

    }
    return null;
  }

  /// Performs an HTTP 'GET /asset/download' operation and returns the [Response].
  /// Parameters:
  ///
  /// * [List<String>] assetIds:
  ///
  /// * [String] albumId:
  ///
  /// * [String] userId:
  ///
  /// * [num] archiveSize:
  ///
  /// * [String] key:
  Future<Response> getDownloadInfoWithHttpInfo({ List<String>? assetIds, String? albumId, String? userId, num? archiveSize, String? key, }) async {
    // ignore: prefer_const_declarations
    final path = r'/asset/download';

    // ignore: prefer_final_locals
    Object? postBody;

    final queryParams = <QueryParam>[];
    final headerParams = <String, String>{};
    final formParams = <String, String>{};

    if (assetIds != null) {
      queryParams.addAll(_queryParams('multi', 'assetIds', assetIds));
    }
    if (albumId != null) {
      queryParams.addAll(_queryParams('', 'albumId', albumId));
    }
    if (userId != null) {
      queryParams.addAll(_queryParams('', 'userId', userId));
    }
    if (archiveSize != null) {
      queryParams.addAll(_queryParams('', 'archiveSize', archiveSize));
    }
    if (key != null) {
      queryParams.addAll(_queryParams('', 'key', key));
    }

    const contentTypes = <String>[];


    return apiClient.invokeAPI(
      path,
      'GET',
      queryParams,
      postBody,
      headerParams,
      formParams,
      contentTypes.isEmpty ? null : contentTypes.first,
    );
  }

  /// Parameters:
  ///
  /// * [List<String>] assetIds:
  ///
  /// * [String] albumId:
  ///
  /// * [String] userId:
  ///
  /// * [num] archiveSize:
  ///
  /// * [String] key:
  Future<DownloadResponseDto?> getDownloadInfo({ List<String>? assetIds, String? albumId, String? userId, num? archiveSize, String? key, }) async {
    final response = await getDownloadInfoWithHttpInfo( assetIds: assetIds, albumId: albumId, userId: userId, archiveSize: archiveSize, key: key, );
    if (response.statusCode >= HttpStatus.badRequest) {
      throw ApiException(response.statusCode, await _decodeBodyBytes(response));
    }
    // When a remote server returns no body with a status of 204, we shall not decode it.
    // At the time of writing this, `dart:convert` will throw an "Unexpected end of input"
    // FormatException when trying to decode an empty string.
    if (response.body.isNotEmpty && response.statusCode != HttpStatus.noContent) {
      return await apiClient.deserializeAsync(await _decodeBodyBytes(response), 'DownloadResponseDto',) as DownloadResponseDto;
    
    }
    return null;
  }

  /// Performs an HTTP 'GET /asset/map-marker' operation and returns the [Response].
  /// Parameters:
  ///
  /// * [bool] isFavorite:
  ///
  /// * [DateTime] fileCreatedAfter:
  ///
  /// * [DateTime] fileCreatedBefore:
  Future<Response> getMapMarkersWithHttpInfo({ bool? isFavorite, DateTime? fileCreatedAfter, DateTime? fileCreatedBefore, }) async {
    // ignore: prefer_const_declarations
    final path = r'/asset/map-marker';

    // ignore: prefer_final_locals
    Object? postBody;

    final queryParams = <QueryParam>[];
    final headerParams = <String, String>{};
    final formParams = <String, String>{};

    if (isFavorite != null) {
      queryParams.addAll(_queryParams('', 'isFavorite', isFavorite));
    }
    if (fileCreatedAfter != null) {
      queryParams.addAll(_queryParams('', 'fileCreatedAfter', fileCreatedAfter));
    }
    if (fileCreatedBefore != null) {
      queryParams.addAll(_queryParams('', 'fileCreatedBefore', fileCreatedBefore));
    }

    const contentTypes = <String>[];


    return apiClient.invokeAPI(
      path,
      'GET',
      queryParams,
      postBody,
      headerParams,
      formParams,
      contentTypes.isEmpty ? null : contentTypes.first,
    );
  }

  /// Parameters:
  ///
  /// * [bool] isFavorite:
  ///
  /// * [DateTime] fileCreatedAfter:
  ///
  /// * [DateTime] fileCreatedBefore:
  Future<List<MapMarkerResponseDto>?> getMapMarkers({ bool? isFavorite, DateTime? fileCreatedAfter, DateTime? fileCreatedBefore, }) async {
    final response = await getMapMarkersWithHttpInfo( isFavorite: isFavorite, fileCreatedAfter: fileCreatedAfter, fileCreatedBefore: fileCreatedBefore, );
    if (response.statusCode >= HttpStatus.badRequest) {
      throw ApiException(response.statusCode, await _decodeBodyBytes(response));
    }
    // When a remote server returns no body with a status of 204, we shall not decode it.
    // At the time of writing this, `dart:convert` will throw an "Unexpected end of input"
    // FormatException when trying to decode an empty string.
    if (response.body.isNotEmpty && response.statusCode != HttpStatus.noContent) {
      final responseBody = await _decodeBodyBytes(response);
      return (await apiClient.deserializeAsync(responseBody, 'List<MapMarkerResponseDto>') as List)
        .cast<MapMarkerResponseDto>()
        .toList();

    }
    return null;
  }

  /// Performs an HTTP 'GET /asset/memory-lane' operation and returns the [Response].
  /// Parameters:
  ///
  /// * [DateTime] timestamp (required):
  ///   Get pictures for +24 hours from this time going back x years
  Future<Response> getMemoryLaneWithHttpInfo(DateTime timestamp,) async {
    // ignore: prefer_const_declarations
    final path = r'/asset/memory-lane';

    // ignore: prefer_final_locals
    Object? postBody;

    final queryParams = <QueryParam>[];
    final headerParams = <String, String>{};
    final formParams = <String, String>{};

      queryParams.addAll(_queryParams('', 'timestamp', timestamp));

    const contentTypes = <String>[];


    return apiClient.invokeAPI(
      path,
      'GET',
      queryParams,
      postBody,
      headerParams,
      formParams,
      contentTypes.isEmpty ? null : contentTypes.first,
    );
  }

  /// Parameters:
  ///
  /// * [DateTime] timestamp (required):
  ///   Get pictures for +24 hours from this time going back x years
  Future<List<MemoryLaneResponseDto>?> getMemoryLane(DateTime timestamp,) async {
    final response = await getMemoryLaneWithHttpInfo(timestamp,);
    if (response.statusCode >= HttpStatus.badRequest) {
      throw ApiException(response.statusCode, await _decodeBodyBytes(response));
    }
    // When a remote server returns no body with a status of 204, we shall not decode it.
    // At the time of writing this, `dart:convert` will throw an "Unexpected end of input"
    // FormatException when trying to decode an empty string.
    if (response.body.isNotEmpty && response.statusCode != HttpStatus.noContent) {
      final responseBody = await _decodeBodyBytes(response);
      return (await apiClient.deserializeAsync(responseBody, 'List<MemoryLaneResponseDto>') as List)
        .cast<MemoryLaneResponseDto>()
        .toList();

    }
    return null;
  }

  /// Get all asset of a device that are in the database, ID only.
  ///
  /// Note: This method returns the HTTP [Response].
  ///
  /// Parameters:
  ///
  /// * [String] deviceId (required):
  Future<Response> getUserAssetsByDeviceIdWithHttpInfo(String deviceId,) async {
    // ignore: prefer_const_declarations
    final path = r'/asset/{deviceId}'
      .replaceAll('{deviceId}', deviceId);

    // ignore: prefer_final_locals
    Object? postBody;

    final queryParams = <QueryParam>[];
    final headerParams = <String, String>{};
    final formParams = <String, String>{};

    const contentTypes = <String>[];


    return apiClient.invokeAPI(
      path,
      'GET',
      queryParams,
      postBody,
      headerParams,
      formParams,
      contentTypes.isEmpty ? null : contentTypes.first,
    );
  }

  /// Get all asset of a device that are in the database, ID only.
  ///
  /// Parameters:
  ///
  /// * [String] deviceId (required):
  Future<List<String>?> getUserAssetsByDeviceId(String deviceId,) async {
    final response = await getUserAssetsByDeviceIdWithHttpInfo(deviceId,);
    if (response.statusCode >= HttpStatus.badRequest) {
      throw ApiException(response.statusCode, await _decodeBodyBytes(response));
    }
    // When a remote server returns no body with a status of 204, we shall not decode it.
    // At the time of writing this, `dart:convert` will throw an "Unexpected end of input"
    // FormatException when trying to decode an empty string.
    if (response.body.isNotEmpty && response.statusCode != HttpStatus.noContent) {
      final responseBody = await _decodeBodyBytes(response);
      return (await apiClient.deserializeAsync(responseBody, 'List<String>') as List)
        .cast<String>()
        .toList();

    }
    return null;
  }

  /// Performs an HTTP 'POST /asset/import' operation and returns the [Response].
  /// Parameters:
  ///
  /// * [ImportAssetDto] importAssetDto (required):
  Future<Response> importFileWithHttpInfo(ImportAssetDto importAssetDto,) async {
    // ignore: prefer_const_declarations
    final path = r'/asset/import';

    // ignore: prefer_final_locals
    Object? postBody = importAssetDto;

    final queryParams = <QueryParam>[];
    final headerParams = <String, String>{};
    final formParams = <String, String>{};

    const contentTypes = <String>['application/json'];


    return apiClient.invokeAPI(
      path,
      'POST',
      queryParams,
      postBody,
      headerParams,
      formParams,
      contentTypes.isEmpty ? null : contentTypes.first,
    );
  }

  /// Parameters:
  ///
  /// * [ImportAssetDto] importAssetDto (required):
  Future<AssetFileUploadResponseDto?> importFile(ImportAssetDto importAssetDto,) async {
    final response = await importFileWithHttpInfo(importAssetDto,);
    if (response.statusCode >= HttpStatus.badRequest) {
      throw ApiException(response.statusCode, await _decodeBodyBytes(response));
    }
    // When a remote server returns no body with a status of 204, we shall not decode it.
    // At the time of writing this, `dart:convert` will throw an "Unexpected end of input"
    // FormatException when trying to decode an empty string.
    if (response.body.isNotEmpty && response.statusCode != HttpStatus.noContent) {
      return await apiClient.deserializeAsync(await _decodeBodyBytes(response), 'AssetFileUploadResponseDto',) as AssetFileUploadResponseDto;
    
    }
    return null;
  }

  /// Performs an HTTP 'POST /asset/search' operation and returns the [Response].
  /// Parameters:
  ///
  /// * [SearchAssetDto] searchAssetDto (required):
  Future<Response> searchAssetWithHttpInfo(SearchAssetDto searchAssetDto,) async {
    // ignore: prefer_const_declarations
    final path = r'/asset/search';

    // ignore: prefer_final_locals
    Object? postBody = searchAssetDto;

    final queryParams = <QueryParam>[];
    final headerParams = <String, String>{};
    final formParams = <String, String>{};

    const contentTypes = <String>['application/json'];


    return apiClient.invokeAPI(
      path,
      'POST',
      queryParams,
      postBody,
      headerParams,
      formParams,
      contentTypes.isEmpty ? null : contentTypes.first,
    );
  }

  /// Parameters:
  ///
  /// * [SearchAssetDto] searchAssetDto (required):
  Future<List<AssetResponseDto>?> searchAsset(SearchAssetDto searchAssetDto,) async {
    final response = await searchAssetWithHttpInfo(searchAssetDto,);
    if (response.statusCode >= HttpStatus.badRequest) {
      throw ApiException(response.statusCode, await _decodeBodyBytes(response));
    }
    // When a remote server returns no body with a status of 204, we shall not decode it.
    // At the time of writing this, `dart:convert` will throw an "Unexpected end of input"
    // FormatException when trying to decode an empty string.
    if (response.body.isNotEmpty && response.statusCode != HttpStatus.noContent) {
      final responseBody = await _decodeBodyBytes(response);
      return (await apiClient.deserializeAsync(responseBody, 'List<AssetResponseDto>') as List)
        .cast<AssetResponseDto>()
        .toList();

    }
    return null;
  }

  /// Performs an HTTP 'GET /asset/file/{id}' operation and returns the [Response].
  /// Parameters:
  ///
  /// * [String] id (required):
  ///
  /// * [bool] isThumb:
  ///
  /// * [bool] isWeb:
  ///
  /// * [String] key:
  Future<Response> serveFileWithHttpInfo(String id, { bool? isThumb, bool? isWeb, String? key, }) async {
    // ignore: prefer_const_declarations
    final path = r'/asset/file/{id}'
      .replaceAll('{id}', id);

    // ignore: prefer_final_locals
    Object? postBody;

    final queryParams = <QueryParam>[];
    final headerParams = <String, String>{};
    final formParams = <String, String>{};

    if (isThumb != null) {
      queryParams.addAll(_queryParams('', 'isThumb', isThumb));
    }
    if (isWeb != null) {
      queryParams.addAll(_queryParams('', 'isWeb', isWeb));
    }
    if (key != null) {
      queryParams.addAll(_queryParams('', 'key', key));
    }

    const contentTypes = <String>[];


    return apiClient.invokeAPI(
      path,
      'GET',
      queryParams,
      postBody,
      headerParams,
      formParams,
      contentTypes.isEmpty ? null : contentTypes.first,
    );
  }

  /// Parameters:
  ///
  /// * [String] id (required):
  ///
  /// * [bool] isThumb:
  ///
  /// * [bool] isWeb:
  ///
  /// * [String] key:
  Future<MultipartFile?> serveFile(String id, { bool? isThumb, bool? isWeb, String? key, }) async {
    final response = await serveFileWithHttpInfo(id,  isThumb: isThumb, isWeb: isWeb, key: key, );
    if (response.statusCode >= HttpStatus.badRequest) {
      throw ApiException(response.statusCode, await _decodeBodyBytes(response));
    }
    // When a remote server returns no body with a status of 204, we shall not decode it.
    // At the time of writing this, `dart:convert` will throw an "Unexpected end of input"
    // FormatException when trying to decode an empty string.
    if (response.body.isNotEmpty && response.statusCode != HttpStatus.noContent) {
      return await apiClient.deserializeAsync(await _decodeBodyBytes(response), 'MultipartFile',) as MultipartFile;
    
    }
    return null;
  }

  /// Update an asset
  ///
  /// Note: This method returns the HTTP [Response].
  ///
  /// Parameters:
  ///
  /// * [String] id (required):
  ///
  /// * [UpdateAssetDto] updateAssetDto (required):
  Future<Response> updateAssetWithHttpInfo(String id, UpdateAssetDto updateAssetDto,) async {
    // ignore: prefer_const_declarations
    final path = r'/asset/{id}'
      .replaceAll('{id}', id);

    // ignore: prefer_final_locals
    Object? postBody = updateAssetDto;

    final queryParams = <QueryParam>[];
    final headerParams = <String, String>{};
    final formParams = <String, String>{};

    const contentTypes = <String>['application/json'];


    return apiClient.invokeAPI(
      path,
      'PUT',
      queryParams,
      postBody,
      headerParams,
      formParams,
      contentTypes.isEmpty ? null : contentTypes.first,
    );
  }

  /// Update an asset
  ///
  /// Parameters:
  ///
  /// * [String] id (required):
  ///
  /// * [UpdateAssetDto] updateAssetDto (required):
  Future<AssetResponseDto?> updateAsset(String id, UpdateAssetDto updateAssetDto,) async {
    final response = await updateAssetWithHttpInfo(id, updateAssetDto,);
    if (response.statusCode >= HttpStatus.badRequest) {
      throw ApiException(response.statusCode, await _decodeBodyBytes(response));
    }
    // When a remote server returns no body with a status of 204, we shall not decode it.
    // At the time of writing this, `dart:convert` will throw an "Unexpected end of input"
    // FormatException when trying to decode an empty string.
    if (response.body.isNotEmpty && response.statusCode != HttpStatus.noContent) {
      return await apiClient.deserializeAsync(await _decodeBodyBytes(response), 'AssetResponseDto',) as AssetResponseDto;
    
    }
    return null;
  }

  /// Performs an HTTP 'POST /asset/upload' operation and returns the [Response].
  /// Parameters:
  ///
  /// * [MultipartFile] assetData (required):
  ///
  /// * [String] deviceAssetId (required):
  ///
  /// * [String] deviceId (required):
  ///
  /// * [DateTime] fileCreatedAt (required):
  ///
  /// * [DateTime] fileModifiedAt (required):
  ///
  /// * [bool] isFavorite (required):
  ///
  /// * [String] key:
  ///
<<<<<<< HEAD
  /// * [String] libraryId:
  ///
  /// * [MultipartFile] livePhotoData:
=======
  /// * [String] duration:
>>>>>>> 1cf33784
  ///
  /// * [bool] isArchived:
  ///
  /// * [bool] isReadOnly:
  ///
  /// * [bool] isVisible:
  ///
<<<<<<< HEAD
  /// * [String] duration:
  ///
  /// * [bool] isOffline:
  Future<Response> uploadFileWithHttpInfo(MultipartFile assetData, String deviceAssetId, String deviceId, DateTime fileCreatedAt, DateTime fileModifiedAt, bool isFavorite, { String? key, String? libraryId, MultipartFile? livePhotoData, MultipartFile? sidecarData, bool? isReadOnly, bool? isArchived, bool? isVisible, String? duration, bool? isOffline, }) async {
=======
  /// * [MultipartFile] livePhotoData:
  ///
  /// * [MultipartFile] sidecarData:
  Future<Response> uploadFileWithHttpInfo(MultipartFile assetData, String deviceAssetId, String deviceId, DateTime fileCreatedAt, DateTime fileModifiedAt, bool isFavorite, { String? key, String? duration, bool? isArchived, bool? isReadOnly, bool? isVisible, MultipartFile? livePhotoData, MultipartFile? sidecarData, }) async {
>>>>>>> 1cf33784
    // ignore: prefer_const_declarations
    final path = r'/asset/upload';

    // ignore: prefer_final_locals
    Object? postBody;

    final queryParams = <QueryParam>[];
    final headerParams = <String, String>{};
    final formParams = <String, String>{};

    if (key != null) {
      queryParams.addAll(_queryParams('', 'key', key));
    }

    const contentTypes = <String>['multipart/form-data'];

    bool hasFields = false;
    final mp = MultipartRequest('POST', Uri.parse(path));
    if (libraryId != null) {
      hasFields = true;
      mp.fields[r'libraryId'] = parameterToString(libraryId);
    }
    if (assetData != null) {
      hasFields = true;
      mp.fields[r'assetData'] = assetData.field;
      mp.files.add(assetData);
    }
    if (deviceAssetId != null) {
      hasFields = true;
      mp.fields[r'deviceAssetId'] = parameterToString(deviceAssetId);
    }
    if (deviceId != null) {
      hasFields = true;
      mp.fields[r'deviceId'] = parameterToString(deviceId);
    }
    if (duration != null) {
      hasFields = true;
      mp.fields[r'duration'] = parameterToString(duration);
    }
    if (fileCreatedAt != null) {
      hasFields = true;
      mp.fields[r'fileCreatedAt'] = parameterToString(fileCreatedAt);
    }
    if (fileModifiedAt != null) {
      hasFields = true;
      mp.fields[r'fileModifiedAt'] = parameterToString(fileModifiedAt);
    }
    if (isArchived != null) {
      hasFields = true;
      mp.fields[r'isArchived'] = parameterToString(isArchived);
    }
    if (isFavorite != null) {
      hasFields = true;
      mp.fields[r'isFavorite'] = parameterToString(isFavorite);
    }
    if (isReadOnly != null) {
      hasFields = true;
      mp.fields[r'isReadOnly'] = parameterToString(isReadOnly);
    }
    if (isVisible != null) {
      hasFields = true;
      mp.fields[r'isVisible'] = parameterToString(isVisible);
    }
    if (livePhotoData != null) {
      hasFields = true;
      mp.fields[r'livePhotoData'] = livePhotoData.field;
      mp.files.add(livePhotoData);
    }
    if (sidecarData != null) {
      hasFields = true;
      mp.fields[r'sidecarData'] = sidecarData.field;
      mp.files.add(sidecarData);
    }
    if (isOffline != null) {
      hasFields = true;
      mp.fields[r'isOffline'] = parameterToString(isOffline);
    }
    if (hasFields) {
      postBody = mp;
    }

    return apiClient.invokeAPI(
      path,
      'POST',
      queryParams,
      postBody,
      headerParams,
      formParams,
      contentTypes.isEmpty ? null : contentTypes.first,
    );
  }

  /// Parameters:
  ///
  /// * [MultipartFile] assetData (required):
  ///
  /// * [String] deviceAssetId (required):
  ///
  /// * [String] deviceId (required):
  ///
  /// * [DateTime] fileCreatedAt (required):
  ///
  /// * [DateTime] fileModifiedAt (required):
  ///
  /// * [bool] isFavorite (required):
  ///
  /// * [String] key:
  ///
<<<<<<< HEAD
  /// * [String] libraryId:
  ///
  /// * [MultipartFile] livePhotoData:
=======
  /// * [String] duration:
>>>>>>> 1cf33784
  ///
  /// * [bool] isArchived:
  ///
  /// * [bool] isReadOnly:
  ///
  /// * [bool] isVisible:
  ///
<<<<<<< HEAD
  /// * [String] duration:
  ///
  /// * [bool] isOffline:
  Future<AssetFileUploadResponseDto?> uploadFile(MultipartFile assetData, String deviceAssetId, String deviceId, DateTime fileCreatedAt, DateTime fileModifiedAt, bool isFavorite, { String? key, String? libraryId, MultipartFile? livePhotoData, MultipartFile? sidecarData, bool? isReadOnly, bool? isArchived, bool? isVisible, String? duration, bool? isOffline, }) async {
    final response = await uploadFileWithHttpInfo(assetData, deviceAssetId, deviceId, fileCreatedAt, fileModifiedAt, isFavorite,  key: key, libraryId: libraryId, livePhotoData: livePhotoData, sidecarData: sidecarData, isReadOnly: isReadOnly, isArchived: isArchived, isVisible: isVisible, duration: duration, isOffline: isOffline, );
=======
  /// * [MultipartFile] livePhotoData:
  ///
  /// * [MultipartFile] sidecarData:
  Future<AssetFileUploadResponseDto?> uploadFile(MultipartFile assetData, String deviceAssetId, String deviceId, DateTime fileCreatedAt, DateTime fileModifiedAt, bool isFavorite, { String? key, String? duration, bool? isArchived, bool? isReadOnly, bool? isVisible, MultipartFile? livePhotoData, MultipartFile? sidecarData, }) async {
    final response = await uploadFileWithHttpInfo(assetData, deviceAssetId, deviceId, fileCreatedAt, fileModifiedAt, isFavorite,  key: key, duration: duration, isArchived: isArchived, isReadOnly: isReadOnly, isVisible: isVisible, livePhotoData: livePhotoData, sidecarData: sidecarData, );
>>>>>>> 1cf33784
    if (response.statusCode >= HttpStatus.badRequest) {
      throw ApiException(response.statusCode, await _decodeBodyBytes(response));
    }
    // When a remote server returns no body with a status of 204, we shall not decode it.
    // At the time of writing this, `dart:convert` will throw an "Unexpected end of input"
    // FormatException when trying to decode an empty string.
    if (response.body.isNotEmpty && response.statusCode != HttpStatus.noContent) {
      return await apiClient.deserializeAsync(await _decodeBodyBytes(response), 'AssetFileUploadResponseDto',) as AssetFileUploadResponseDto;
    
    }
    return null;
  }
}<|MERGE_RESOLUTION|>--- conflicted
+++ resolved
@@ -1349,31 +1349,22 @@
   ///
   /// * [String] key:
   ///
-<<<<<<< HEAD
+  /// * [String] duration:
+  ///
+  /// * [bool] isArchived:
+  ///
+  /// * [bool] isOffline:
+  ///
+  /// * [bool] isReadOnly:
+  ///
+  /// * [bool] isVisible:
+  ///
   /// * [String] libraryId:
   ///
   /// * [MultipartFile] livePhotoData:
-=======
-  /// * [String] duration:
->>>>>>> 1cf33784
-  ///
-  /// * [bool] isArchived:
-  ///
-  /// * [bool] isReadOnly:
-  ///
-  /// * [bool] isVisible:
-  ///
-<<<<<<< HEAD
-  /// * [String] duration:
-  ///
-  /// * [bool] isOffline:
-  Future<Response> uploadFileWithHttpInfo(MultipartFile assetData, String deviceAssetId, String deviceId, DateTime fileCreatedAt, DateTime fileModifiedAt, bool isFavorite, { String? key, String? libraryId, MultipartFile? livePhotoData, MultipartFile? sidecarData, bool? isReadOnly, bool? isArchived, bool? isVisible, String? duration, bool? isOffline, }) async {
-=======
-  /// * [MultipartFile] livePhotoData:
   ///
   /// * [MultipartFile] sidecarData:
-  Future<Response> uploadFileWithHttpInfo(MultipartFile assetData, String deviceAssetId, String deviceId, DateTime fileCreatedAt, DateTime fileModifiedAt, bool isFavorite, { String? key, String? duration, bool? isArchived, bool? isReadOnly, bool? isVisible, MultipartFile? livePhotoData, MultipartFile? sidecarData, }) async {
->>>>>>> 1cf33784
+  Future<Response> uploadFileWithHttpInfo(MultipartFile assetData, String deviceAssetId, String deviceId, DateTime fileCreatedAt, DateTime fileModifiedAt, bool isFavorite, { String? key, String? duration, bool? isArchived, bool? isOffline, bool? isReadOnly, bool? isVisible, String? libraryId, MultipartFile? livePhotoData, MultipartFile? sidecarData, }) async {
     // ignore: prefer_const_declarations
     final path = r'/asset/upload';
 
@@ -1392,10 +1383,6 @@
 
     bool hasFields = false;
     final mp = MultipartRequest('POST', Uri.parse(path));
-    if (libraryId != null) {
-      hasFields = true;
-      mp.fields[r'libraryId'] = parameterToString(libraryId);
-    }
     if (assetData != null) {
       hasFields = true;
       mp.fields[r'assetData'] = assetData.field;
@@ -1429,6 +1416,10 @@
       hasFields = true;
       mp.fields[r'isFavorite'] = parameterToString(isFavorite);
     }
+    if (isOffline != null) {
+      hasFields = true;
+      mp.fields[r'isOffline'] = parameterToString(isOffline);
+    }
     if (isReadOnly != null) {
       hasFields = true;
       mp.fields[r'isReadOnly'] = parameterToString(isReadOnly);
@@ -1436,6 +1427,10 @@
     if (isVisible != null) {
       hasFields = true;
       mp.fields[r'isVisible'] = parameterToString(isVisible);
+    }
+    if (libraryId != null) {
+      hasFields = true;
+      mp.fields[r'libraryId'] = parameterToString(libraryId);
     }
     if (livePhotoData != null) {
       hasFields = true;
@@ -1447,10 +1442,6 @@
       mp.fields[r'sidecarData'] = sidecarData.field;
       mp.files.add(sidecarData);
     }
-    if (isOffline != null) {
-      hasFields = true;
-      mp.fields[r'isOffline'] = parameterToString(isOffline);
-    }
     if (hasFields) {
       postBody = mp;
     }
@@ -1482,33 +1473,23 @@
   ///
   /// * [String] key:
   ///
-<<<<<<< HEAD
+  /// * [String] duration:
+  ///
+  /// * [bool] isArchived:
+  ///
+  /// * [bool] isOffline:
+  ///
+  /// * [bool] isReadOnly:
+  ///
+  /// * [bool] isVisible:
+  ///
   /// * [String] libraryId:
   ///
   /// * [MultipartFile] livePhotoData:
-=======
-  /// * [String] duration:
->>>>>>> 1cf33784
-  ///
-  /// * [bool] isArchived:
-  ///
-  /// * [bool] isReadOnly:
-  ///
-  /// * [bool] isVisible:
-  ///
-<<<<<<< HEAD
-  /// * [String] duration:
-  ///
-  /// * [bool] isOffline:
-  Future<AssetFileUploadResponseDto?> uploadFile(MultipartFile assetData, String deviceAssetId, String deviceId, DateTime fileCreatedAt, DateTime fileModifiedAt, bool isFavorite, { String? key, String? libraryId, MultipartFile? livePhotoData, MultipartFile? sidecarData, bool? isReadOnly, bool? isArchived, bool? isVisible, String? duration, bool? isOffline, }) async {
-    final response = await uploadFileWithHttpInfo(assetData, deviceAssetId, deviceId, fileCreatedAt, fileModifiedAt, isFavorite,  key: key, libraryId: libraryId, livePhotoData: livePhotoData, sidecarData: sidecarData, isReadOnly: isReadOnly, isArchived: isArchived, isVisible: isVisible, duration: duration, isOffline: isOffline, );
-=======
-  /// * [MultipartFile] livePhotoData:
   ///
   /// * [MultipartFile] sidecarData:
-  Future<AssetFileUploadResponseDto?> uploadFile(MultipartFile assetData, String deviceAssetId, String deviceId, DateTime fileCreatedAt, DateTime fileModifiedAt, bool isFavorite, { String? key, String? duration, bool? isArchived, bool? isReadOnly, bool? isVisible, MultipartFile? livePhotoData, MultipartFile? sidecarData, }) async {
-    final response = await uploadFileWithHttpInfo(assetData, deviceAssetId, deviceId, fileCreatedAt, fileModifiedAt, isFavorite,  key: key, duration: duration, isArchived: isArchived, isReadOnly: isReadOnly, isVisible: isVisible, livePhotoData: livePhotoData, sidecarData: sidecarData, );
->>>>>>> 1cf33784
+  Future<AssetFileUploadResponseDto?> uploadFile(MultipartFile assetData, String deviceAssetId, String deviceId, DateTime fileCreatedAt, DateTime fileModifiedAt, bool isFavorite, { String? key, String? duration, bool? isArchived, bool? isOffline, bool? isReadOnly, bool? isVisible, String? libraryId, MultipartFile? livePhotoData, MultipartFile? sidecarData, }) async {
+    final response = await uploadFileWithHttpInfo(assetData, deviceAssetId, deviceId, fileCreatedAt, fileModifiedAt, isFavorite,  key: key, duration: duration, isArchived: isArchived, isOffline: isOffline, isReadOnly: isReadOnly, isVisible: isVisible, libraryId: libraryId, livePhotoData: livePhotoData, sidecarData: sidecarData, );
     if (response.statusCode >= HttpStatus.badRequest) {
       throw ApiException(response.statusCode, await _decodeBodyBytes(response));
     }
