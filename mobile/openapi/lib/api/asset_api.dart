//
// AUTO-GENERATED FILE, DO NOT MODIFY!
//
// @dart=2.12

// ignore_for_file: unused_element, unused_import
// ignore_for_file: always_put_required_named_parameters_first
// ignore_for_file: constant_identifier_names
// ignore_for_file: lines_longer_than_80_chars

part of openapi.api;


class AssetApi {
  AssetApi([ApiClient? apiClient]) : apiClient = apiClient ?? defaultApiClient;

  final ApiClient apiClient;

  /// Checks if assets exist by checksums
  ///
  /// Note: This method returns the HTTP [Response].
  ///
  /// Parameters:
  ///
  /// * [AssetBulkUploadCheckDto] assetBulkUploadCheckDto (required):
  Future<Response> bulkUploadCheckWithHttpInfo(AssetBulkUploadCheckDto assetBulkUploadCheckDto,) async {
    // ignore: prefer_const_declarations
    final path = r'/asset/bulk-upload-check';

    // ignore: prefer_final_locals
    Object? postBody = assetBulkUploadCheckDto;

    final queryParams = <QueryParam>[];
    final headerParams = <String, String>{};
    final formParams = <String, String>{};

    const contentTypes = <String>['application/json'];


    return apiClient.invokeAPI(
      path,
      'POST',
      queryParams,
      postBody,
      headerParams,
      formParams,
      contentTypes.isEmpty ? null : contentTypes.first,
    );
  }

  /// Checks if assets exist by checksums
  ///
  /// Parameters:
  ///
  /// * [AssetBulkUploadCheckDto] assetBulkUploadCheckDto (required):
  Future<AssetBulkUploadCheckResponseDto?> bulkUploadCheck(AssetBulkUploadCheckDto assetBulkUploadCheckDto,) async {
    final response = await bulkUploadCheckWithHttpInfo(assetBulkUploadCheckDto,);
    if (response.statusCode >= HttpStatus.badRequest) {
      throw ApiException(response.statusCode, await _decodeBodyBytes(response));
    }
    // When a remote server returns no body with a status of 204, we shall not decode it.
    // At the time of writing this, `dart:convert` will throw an "Unexpected end of input"
    // FormatException when trying to decode an empty string.
    if (response.body.isNotEmpty && response.statusCode != HttpStatus.noContent) {
      return await apiClient.deserializeAsync(await _decodeBodyBytes(response), 'AssetBulkUploadCheckResponseDto',) as AssetBulkUploadCheckResponseDto;
    
    }
    return null;
  }

  /// Check duplicated asset before uploading - for Web upload used
  ///
  /// Note: This method returns the HTTP [Response].
  ///
  /// Parameters:
  ///
  /// * [CheckDuplicateAssetDto] checkDuplicateAssetDto (required):
  ///
  /// * [String] key:
  Future<Response> checkDuplicateAssetWithHttpInfo(CheckDuplicateAssetDto checkDuplicateAssetDto, { String? key, }) async {
    // ignore: prefer_const_declarations
    final path = r'/asset/check';

    // ignore: prefer_final_locals
    Object? postBody = checkDuplicateAssetDto;

    final queryParams = <QueryParam>[];
    final headerParams = <String, String>{};
    final formParams = <String, String>{};

    if (key != null) {
      queryParams.addAll(_queryParams('', 'key', key));
    }

    const contentTypes = <String>['application/json'];


    return apiClient.invokeAPI(
      path,
      'POST',
      queryParams,
      postBody,
      headerParams,
      formParams,
      contentTypes.isEmpty ? null : contentTypes.first,
    );
  }

  /// Check duplicated asset before uploading - for Web upload used
  ///
  /// Parameters:
  ///
  /// * [CheckDuplicateAssetDto] checkDuplicateAssetDto (required):
  ///
  /// * [String] key:
  Future<CheckDuplicateAssetResponseDto?> checkDuplicateAsset(CheckDuplicateAssetDto checkDuplicateAssetDto, { String? key, }) async {
    final response = await checkDuplicateAssetWithHttpInfo(checkDuplicateAssetDto,  key: key, );
    if (response.statusCode >= HttpStatus.badRequest) {
      throw ApiException(response.statusCode, await _decodeBodyBytes(response));
    }
    // When a remote server returns no body with a status of 204, we shall not decode it.
    // At the time of writing this, `dart:convert` will throw an "Unexpected end of input"
    // FormatException when trying to decode an empty string.
    if (response.body.isNotEmpty && response.statusCode != HttpStatus.noContent) {
      return await apiClient.deserializeAsync(await _decodeBodyBytes(response), 'CheckDuplicateAssetResponseDto',) as CheckDuplicateAssetResponseDto;
    
    }
    return null;
  }

  /// Checks if multiple assets exist on the server and returns all existing - used by background backup
  ///
  /// Note: This method returns the HTTP [Response].
  ///
  /// Parameters:
  ///
  /// * [CheckExistingAssetsDto] checkExistingAssetsDto (required):
  Future<Response> checkExistingAssetsWithHttpInfo(CheckExistingAssetsDto checkExistingAssetsDto,) async {
    // ignore: prefer_const_declarations
    final path = r'/asset/exist';

    // ignore: prefer_final_locals
    Object? postBody = checkExistingAssetsDto;

    final queryParams = <QueryParam>[];
    final headerParams = <String, String>{};
    final formParams = <String, String>{};

    const contentTypes = <String>['application/json'];


    return apiClient.invokeAPI(
      path,
      'POST',
      queryParams,
      postBody,
      headerParams,
      formParams,
      contentTypes.isEmpty ? null : contentTypes.first,
    );
  }

  /// Checks if multiple assets exist on the server and returns all existing - used by background backup
  ///
  /// Parameters:
  ///
  /// * [CheckExistingAssetsDto] checkExistingAssetsDto (required):
  Future<CheckExistingAssetsResponseDto?> checkExistingAssets(CheckExistingAssetsDto checkExistingAssetsDto,) async {
    final response = await checkExistingAssetsWithHttpInfo(checkExistingAssetsDto,);
    if (response.statusCode >= HttpStatus.badRequest) {
      throw ApiException(response.statusCode, await _decodeBodyBytes(response));
    }
    // When a remote server returns no body with a status of 204, we shall not decode it.
    // At the time of writing this, `dart:convert` will throw an "Unexpected end of input"
    // FormatException when trying to decode an empty string.
    if (response.body.isNotEmpty && response.statusCode != HttpStatus.noContent) {
      return await apiClient.deserializeAsync(await _decodeBodyBytes(response), 'CheckExistingAssetsResponseDto',) as CheckExistingAssetsResponseDto;
    
    }
    return null;
  }

  /// Performs an HTTP 'DELETE /asset' operation and returns the [Response].
  /// Parameters:
  ///
  /// * [DeleteAssetDto] deleteAssetDto (required):
  Future<Response> deleteAssetWithHttpInfo(DeleteAssetDto deleteAssetDto,) async {
    // ignore: prefer_const_declarations
    final path = r'/asset';

    // ignore: prefer_final_locals
    Object? postBody = deleteAssetDto;

    final queryParams = <QueryParam>[];
    final headerParams = <String, String>{};
    final formParams = <String, String>{};

    const contentTypes = <String>['application/json'];


    return apiClient.invokeAPI(
      path,
      'DELETE',
      queryParams,
      postBody,
      headerParams,
      formParams,
      contentTypes.isEmpty ? null : contentTypes.first,
    );
  }

  /// Parameters:
  ///
  /// * [DeleteAssetDto] deleteAssetDto (required):
  Future<List<DeleteAssetResponseDto>?> deleteAsset(DeleteAssetDto deleteAssetDto,) async {
    final response = await deleteAssetWithHttpInfo(deleteAssetDto,);
    if (response.statusCode >= HttpStatus.badRequest) {
      throw ApiException(response.statusCode, await _decodeBodyBytes(response));
    }
    // When a remote server returns no body with a status of 204, we shall not decode it.
    // At the time of writing this, `dart:convert` will throw an "Unexpected end of input"
    // FormatException when trying to decode an empty string.
    if (response.body.isNotEmpty && response.statusCode != HttpStatus.noContent) {
      final responseBody = await _decodeBodyBytes(response);
      return (await apiClient.deserializeAsync(responseBody, 'List<DeleteAssetResponseDto>') as List)
        .cast<DeleteAssetResponseDto>()
        .toList();

    }
    return null;
  }

  /// Performs an HTTP 'POST /asset/download' operation and returns the [Response].
  /// Parameters:
  ///
  /// * [AssetIdsDto] assetIdsDto (required):
  ///
  /// * [String] key:
  Future<Response> downloadArchiveWithHttpInfo(AssetIdsDto assetIdsDto, { String? key, }) async {
    // ignore: prefer_const_declarations
    final path = r'/asset/download';

    // ignore: prefer_final_locals
    Object? postBody = assetIdsDto;

    final queryParams = <QueryParam>[];
    final headerParams = <String, String>{};
    final formParams = <String, String>{};

    if (key != null) {
      queryParams.addAll(_queryParams('', 'key', key));
    }

    const contentTypes = <String>['application/json'];


    return apiClient.invokeAPI(
      path,
      'POST',
      queryParams,
      postBody,
      headerParams,
      formParams,
      contentTypes.isEmpty ? null : contentTypes.first,
    );
  }

  /// Parameters:
  ///
  /// * [AssetIdsDto] assetIdsDto (required):
  ///
  /// * [String] key:
  Future<MultipartFile?> downloadArchive(AssetIdsDto assetIdsDto, { String? key, }) async {
    final response = await downloadArchiveWithHttpInfo(assetIdsDto,  key: key, );
    if (response.statusCode >= HttpStatus.badRequest) {
      throw ApiException(response.statusCode, await _decodeBodyBytes(response));
    }
    // When a remote server returns no body with a status of 204, we shall not decode it.
    // At the time of writing this, `dart:convert` will throw an "Unexpected end of input"
    // FormatException when trying to decode an empty string.
    if (response.body.isNotEmpty && response.statusCode != HttpStatus.noContent) {
      return await apiClient.deserializeAsync(await _decodeBodyBytes(response), 'MultipartFile',) as MultipartFile;
    
    }
    return null;
  }

  /// Performs an HTTP 'POST /asset/download/{id}' operation and returns the [Response].
  /// Parameters:
  ///
  /// * [String] id (required):
  ///
  /// * [String] key:
  Future<Response> downloadFileWithHttpInfo(String id, { String? key, }) async {
    // ignore: prefer_const_declarations
    final path = r'/asset/download/{id}'
      .replaceAll('{id}', id);

    // ignore: prefer_final_locals
    Object? postBody;

    final queryParams = <QueryParam>[];
    final headerParams = <String, String>{};
    final formParams = <String, String>{};

    if (key != null) {
      queryParams.addAll(_queryParams('', 'key', key));
    }

    const contentTypes = <String>[];


    return apiClient.invokeAPI(
      path,
      'POST',
      queryParams,
      postBody,
      headerParams,
      formParams,
      contentTypes.isEmpty ? null : contentTypes.first,
    );
  }

  /// Parameters:
  ///
  /// * [String] id (required):
  ///
  /// * [String] key:
  Future<MultipartFile?> downloadFile(String id, { String? key, }) async {
    final response = await downloadFileWithHttpInfo(id,  key: key, );
    if (response.statusCode >= HttpStatus.badRequest) {
      throw ApiException(response.statusCode, await _decodeBodyBytes(response));
    }
    // When a remote server returns no body with a status of 204, we shall not decode it.
    // At the time of writing this, `dart:convert` will throw an "Unexpected end of input"
    // FormatException when trying to decode an empty string.
    if (response.body.isNotEmpty && response.statusCode != HttpStatus.noContent) {
      return await apiClient.deserializeAsync(await _decodeBodyBytes(response), 'MultipartFile',) as MultipartFile;
    
    }
    return null;
  }

  /// Get all AssetEntity belong to the user
  ///
  /// Note: This method returns the HTTP [Response].
  ///
  /// Parameters:
  ///
  /// * [String] userId:
  ///
  /// * [bool] isFavorite:
  ///
  /// * [bool] isArchived:
  ///
  /// * [bool] withoutThumbs:
  ///   Include assets without thumbnails
  ///
  /// * [num] skip:
  ///
  /// * [String] ifNoneMatch:
  ///   ETag of data already cached on the client
  Future<Response> getAllAssetsWithHttpInfo({ String? userId, bool? isFavorite, bool? isArchived, bool? withoutThumbs, num? skip, String? ifNoneMatch, }) async {
    // ignore: prefer_const_declarations
    final path = r'/asset';

    // ignore: prefer_final_locals
    Object? postBody;

    final queryParams = <QueryParam>[];
    final headerParams = <String, String>{};
    final formParams = <String, String>{};

    if (userId != null) {
      queryParams.addAll(_queryParams('', 'userId', userId));
    }
    if (isFavorite != null) {
      queryParams.addAll(_queryParams('', 'isFavorite', isFavorite));
    }
    if (isArchived != null) {
      queryParams.addAll(_queryParams('', 'isArchived', isArchived));
    }
    if (withoutThumbs != null) {
      queryParams.addAll(_queryParams('', 'withoutThumbs', withoutThumbs));
    }
    if (skip != null) {
      queryParams.addAll(_queryParams('', 'skip', skip));
    }

    if (ifNoneMatch != null) {
      headerParams[r'if-none-match'] = parameterToString(ifNoneMatch);
    }

    const contentTypes = <String>[];


    return apiClient.invokeAPI(
      path,
      'GET',
      queryParams,
      postBody,
      headerParams,
      formParams,
      contentTypes.isEmpty ? null : contentTypes.first,
    );
  }

  /// Get all AssetEntity belong to the user
  ///
  /// Parameters:
  ///
  /// * [String] userId:
  ///
  /// * [bool] isFavorite:
  ///
  /// * [bool] isArchived:
  ///
  /// * [bool] withoutThumbs:
  ///   Include assets without thumbnails
  ///
  /// * [num] skip:
  ///
  /// * [String] ifNoneMatch:
  ///   ETag of data already cached on the client
  Future<List<AssetResponseDto>?> getAllAssets({ String? userId, bool? isFavorite, bool? isArchived, bool? withoutThumbs, num? skip, String? ifNoneMatch, }) async {
    final response = await getAllAssetsWithHttpInfo( userId: userId, isFavorite: isFavorite, isArchived: isArchived, withoutThumbs: withoutThumbs, skip: skip, ifNoneMatch: ifNoneMatch, );
    if (response.statusCode >= HttpStatus.badRequest) {
      throw ApiException(response.statusCode, await _decodeBodyBytes(response));
    }
    // When a remote server returns no body with a status of 204, we shall not decode it.
    // At the time of writing this, `dart:convert` will throw an "Unexpected end of input"
    // FormatException when trying to decode an empty string.
    if (response.body.isNotEmpty && response.statusCode != HttpStatus.noContent) {
      final responseBody = await _decodeBodyBytes(response);
      return (await apiClient.deserializeAsync(responseBody, 'List<AssetResponseDto>') as List)
        .cast<AssetResponseDto>()
        .toList();

    }
    return null;
  }

  /// Performs an HTTP 'GET /asset/stat/archive' operation and returns the [Response].
  Future<Response> getArchivedAssetCountByUserIdWithHttpInfo() async {
    // ignore: prefer_const_declarations
    final path = r'/asset/stat/archive';

    // ignore: prefer_final_locals
    Object? postBody;

    final queryParams = <QueryParam>[];
    final headerParams = <String, String>{};
    final formParams = <String, String>{};

    const contentTypes = <String>[];


    return apiClient.invokeAPI(
      path,
      'GET',
      queryParams,
      postBody,
      headerParams,
      formParams,
      contentTypes.isEmpty ? null : contentTypes.first,
    );
  }

  Future<AssetCountByUserIdResponseDto?> getArchivedAssetCountByUserId() async {
    final response = await getArchivedAssetCountByUserIdWithHttpInfo();
    if (response.statusCode >= HttpStatus.badRequest) {
      throw ApiException(response.statusCode, await _decodeBodyBytes(response));
    }
    // When a remote server returns no body with a status of 204, we shall not decode it.
    // At the time of writing this, `dart:convert` will throw an "Unexpected end of input"
    // FormatException when trying to decode an empty string.
    if (response.body.isNotEmpty && response.statusCode != HttpStatus.noContent) {
      return await apiClient.deserializeAsync(await _decodeBodyBytes(response), 'AssetCountByUserIdResponseDto',) as AssetCountByUserIdResponseDto;
    
    }
    return null;
  }

  /// Get a single asset's information
  ///
  /// Note: This method returns the HTTP [Response].
  ///
  /// Parameters:
  ///
  /// * [String] id (required):
  ///
  /// * [String] key:
  Future<Response> getAssetByIdWithHttpInfo(String id, { String? key, }) async {
    // ignore: prefer_const_declarations
    final path = r'/asset/assetById/{id}'
      .replaceAll('{id}', id);

    // ignore: prefer_final_locals
    Object? postBody;

    final queryParams = <QueryParam>[];
    final headerParams = <String, String>{};
    final formParams = <String, String>{};

    if (key != null) {
      queryParams.addAll(_queryParams('', 'key', key));
    }

    const contentTypes = <String>[];


    return apiClient.invokeAPI(
      path,
      'GET',
      queryParams,
      postBody,
      headerParams,
      formParams,
      contentTypes.isEmpty ? null : contentTypes.first,
    );
  }

  /// Get a single asset's information
  ///
  /// Parameters:
  ///
  /// * [String] id (required):
  ///
  /// * [String] key:
  Future<AssetResponseDto?> getAssetById(String id, { String? key, }) async {
    final response = await getAssetByIdWithHttpInfo(id,  key: key, );
    if (response.statusCode >= HttpStatus.badRequest) {
      throw ApiException(response.statusCode, await _decodeBodyBytes(response));
    }
    // When a remote server returns no body with a status of 204, we shall not decode it.
    // At the time of writing this, `dart:convert` will throw an "Unexpected end of input"
    // FormatException when trying to decode an empty string.
    if (response.body.isNotEmpty && response.statusCode != HttpStatus.noContent) {
      return await apiClient.deserializeAsync(await _decodeBodyBytes(response), 'AssetResponseDto',) as AssetResponseDto;
    
    }
    return null;
  }

  /// Performs an HTTP 'POST /asset/time-bucket' operation and returns the [Response].
  /// Parameters:
  ///
  /// * [GetAssetByTimeBucketDto] getAssetByTimeBucketDto (required):
  Future<Response> getAssetByTimeBucketWithHttpInfo(GetAssetByTimeBucketDto getAssetByTimeBucketDto,) async {
    // ignore: prefer_const_declarations
    final path = r'/asset/time-bucket';

    // ignore: prefer_final_locals
    Object? postBody = getAssetByTimeBucketDto;

    final queryParams = <QueryParam>[];
    final headerParams = <String, String>{};
    final formParams = <String, String>{};

    const contentTypes = <String>['application/json'];


    return apiClient.invokeAPI(
      path,
      'POST',
      queryParams,
      postBody,
      headerParams,
      formParams,
      contentTypes.isEmpty ? null : contentTypes.first,
    );
  }

  /// Parameters:
  ///
  /// * [GetAssetByTimeBucketDto] getAssetByTimeBucketDto (required):
  Future<List<AssetResponseDto>?> getAssetByTimeBucket(GetAssetByTimeBucketDto getAssetByTimeBucketDto,) async {
    final response = await getAssetByTimeBucketWithHttpInfo(getAssetByTimeBucketDto,);
    if (response.statusCode >= HttpStatus.badRequest) {
      throw ApiException(response.statusCode, await _decodeBodyBytes(response));
    }
    // When a remote server returns no body with a status of 204, we shall not decode it.
    // At the time of writing this, `dart:convert` will throw an "Unexpected end of input"
    // FormatException when trying to decode an empty string.
    if (response.body.isNotEmpty && response.statusCode != HttpStatus.noContent) {
      final responseBody = await _decodeBodyBytes(response);
      return (await apiClient.deserializeAsync(responseBody, 'List<AssetResponseDto>') as List)
        .cast<AssetResponseDto>()
        .toList();

    }
    return null;
  }

  /// Performs an HTTP 'POST /asset/count-by-time-bucket' operation and returns the [Response].
  /// Parameters:
  ///
  /// * [GetAssetCountByTimeBucketDto] getAssetCountByTimeBucketDto (required):
  Future<Response> getAssetCountByTimeBucketWithHttpInfo(GetAssetCountByTimeBucketDto getAssetCountByTimeBucketDto,) async {
    // ignore: prefer_const_declarations
    final path = r'/asset/count-by-time-bucket';

    // ignore: prefer_final_locals
    Object? postBody = getAssetCountByTimeBucketDto;

    final queryParams = <QueryParam>[];
    final headerParams = <String, String>{};
    final formParams = <String, String>{};

    const contentTypes = <String>['application/json'];


    return apiClient.invokeAPI(
      path,
      'POST',
      queryParams,
      postBody,
      headerParams,
      formParams,
      contentTypes.isEmpty ? null : contentTypes.first,
    );
  }

  /// Parameters:
  ///
  /// * [GetAssetCountByTimeBucketDto] getAssetCountByTimeBucketDto (required):
  Future<AssetCountByTimeBucketResponseDto?> getAssetCountByTimeBucket(GetAssetCountByTimeBucketDto getAssetCountByTimeBucketDto,) async {
    final response = await getAssetCountByTimeBucketWithHttpInfo(getAssetCountByTimeBucketDto,);
    if (response.statusCode >= HttpStatus.badRequest) {
      throw ApiException(response.statusCode, await _decodeBodyBytes(response));
    }
    // When a remote server returns no body with a status of 204, we shall not decode it.
    // At the time of writing this, `dart:convert` will throw an "Unexpected end of input"
    // FormatException when trying to decode an empty string.
    if (response.body.isNotEmpty && response.statusCode != HttpStatus.noContent) {
      return await apiClient.deserializeAsync(await _decodeBodyBytes(response), 'AssetCountByTimeBucketResponseDto',) as AssetCountByTimeBucketResponseDto;
    
    }
    return null;
  }

  /// Performs an HTTP 'GET /asset/count-by-user-id' operation and returns the [Response].
  Future<Response> getAssetCountByUserIdWithHttpInfo() async {
    // ignore: prefer_const_declarations
    final path = r'/asset/count-by-user-id';

    // ignore: prefer_final_locals
    Object? postBody;

    final queryParams = <QueryParam>[];
    final headerParams = <String, String>{};
    final formParams = <String, String>{};

    const contentTypes = <String>[];


    return apiClient.invokeAPI(
      path,
      'GET',
      queryParams,
      postBody,
      headerParams,
      formParams,
      contentTypes.isEmpty ? null : contentTypes.first,
    );
  }

  Future<AssetCountByUserIdResponseDto?> getAssetCountByUserId() async {
    final response = await getAssetCountByUserIdWithHttpInfo();
    if (response.statusCode >= HttpStatus.badRequest) {
      throw ApiException(response.statusCode, await _decodeBodyBytes(response));
    }
    // When a remote server returns no body with a status of 204, we shall not decode it.
    // At the time of writing this, `dart:convert` will throw an "Unexpected end of input"
    // FormatException when trying to decode an empty string.
    if (response.body.isNotEmpty && response.statusCode != HttpStatus.noContent) {
      return await apiClient.deserializeAsync(await _decodeBodyBytes(response), 'AssetCountByUserIdResponseDto',) as AssetCountByUserIdResponseDto;
    
    }
    return null;
  }

  /// Performs an HTTP 'GET /asset/search-terms' operation and returns the [Response].
  Future<Response> getAssetSearchTermsWithHttpInfo() async {
    // ignore: prefer_const_declarations
    final path = r'/asset/search-terms';

    // ignore: prefer_final_locals
    Object? postBody;

    final queryParams = <QueryParam>[];
    final headerParams = <String, String>{};
    final formParams = <String, String>{};

    const contentTypes = <String>[];


    return apiClient.invokeAPI(
      path,
      'GET',
      queryParams,
      postBody,
      headerParams,
      formParams,
      contentTypes.isEmpty ? null : contentTypes.first,
    );
  }

  Future<List<String>?> getAssetSearchTerms() async {
    final response = await getAssetSearchTermsWithHttpInfo();
    if (response.statusCode >= HttpStatus.badRequest) {
      throw ApiException(response.statusCode, await _decodeBodyBytes(response));
    }
    // When a remote server returns no body with a status of 204, we shall not decode it.
    // At the time of writing this, `dart:convert` will throw an "Unexpected end of input"
    // FormatException when trying to decode an empty string.
    if (response.body.isNotEmpty && response.statusCode != HttpStatus.noContent) {
      final responseBody = await _decodeBodyBytes(response);
      return (await apiClient.deserializeAsync(responseBody, 'List<String>') as List)
        .cast<String>()
        .toList();

    }
    return null;
  }

  /// Performs an HTTP 'GET /asset/thumbnail/{id}' operation and returns the [Response].
  /// Parameters:
  ///
  /// * [String] id (required):
  ///
  /// * [ThumbnailFormat] format:
  ///
  /// * [String] key:
  Future<Response> getAssetThumbnailWithHttpInfo(String id, { ThumbnailFormat? format, String? key, }) async {
    // ignore: prefer_const_declarations
    final path = r'/asset/thumbnail/{id}'
      .replaceAll('{id}', id);

    // ignore: prefer_final_locals
    Object? postBody;

    final queryParams = <QueryParam>[];
    final headerParams = <String, String>{};
    final formParams = <String, String>{};

    if (format != null) {
      queryParams.addAll(_queryParams('', 'format', format));
    }
    if (key != null) {
      queryParams.addAll(_queryParams('', 'key', key));
    }

    const contentTypes = <String>[];


    return apiClient.invokeAPI(
      path,
      'GET',
      queryParams,
      postBody,
      headerParams,
      formParams,
      contentTypes.isEmpty ? null : contentTypes.first,
    );
  }

  /// Parameters:
  ///
  /// * [String] id (required):
  ///
  /// * [ThumbnailFormat] format:
  ///
  /// * [String] key:
  Future<MultipartFile?> getAssetThumbnail(String id, { ThumbnailFormat? format, String? key, }) async {
    final response = await getAssetThumbnailWithHttpInfo(id,  format: format, key: key, );
    if (response.statusCode >= HttpStatus.badRequest) {
      throw ApiException(response.statusCode, await _decodeBodyBytes(response));
    }
    // When a remote server returns no body with a status of 204, we shall not decode it.
    // At the time of writing this, `dart:convert` will throw an "Unexpected end of input"
    // FormatException when trying to decode an empty string.
    if (response.body.isNotEmpty && response.statusCode != HttpStatus.noContent) {
      return await apiClient.deserializeAsync(await _decodeBodyBytes(response), 'MultipartFile',) as MultipartFile;
    
    }
    return null;
  }

  /// Performs an HTTP 'GET /asset/curated-locations' operation and returns the [Response].
  Future<Response> getCuratedLocationsWithHttpInfo() async {
    // ignore: prefer_const_declarations
    final path = r'/asset/curated-locations';

    // ignore: prefer_final_locals
    Object? postBody;

    final queryParams = <QueryParam>[];
    final headerParams = <String, String>{};
    final formParams = <String, String>{};

    const contentTypes = <String>[];


    return apiClient.invokeAPI(
      path,
      'GET',
      queryParams,
      postBody,
      headerParams,
      formParams,
      contentTypes.isEmpty ? null : contentTypes.first,
    );
  }

  Future<List<CuratedLocationsResponseDto>?> getCuratedLocations() async {
    final response = await getCuratedLocationsWithHttpInfo();
    if (response.statusCode >= HttpStatus.badRequest) {
      throw ApiException(response.statusCode, await _decodeBodyBytes(response));
    }
    // When a remote server returns no body with a status of 204, we shall not decode it.
    // At the time of writing this, `dart:convert` will throw an "Unexpected end of input"
    // FormatException when trying to decode an empty string.
    if (response.body.isNotEmpty && response.statusCode != HttpStatus.noContent) {
      final responseBody = await _decodeBodyBytes(response);
      return (await apiClient.deserializeAsync(responseBody, 'List<CuratedLocationsResponseDto>') as List)
        .cast<CuratedLocationsResponseDto>()
        .toList();

    }
    return null;
  }

  /// Performs an HTTP 'GET /asset/curated-objects' operation and returns the [Response].
  Future<Response> getCuratedObjectsWithHttpInfo() async {
    // ignore: prefer_const_declarations
    final path = r'/asset/curated-objects';

    // ignore: prefer_final_locals
    Object? postBody;

    final queryParams = <QueryParam>[];
    final headerParams = <String, String>{};
    final formParams = <String, String>{};

    const contentTypes = <String>[];


    return apiClient.invokeAPI(
      path,
      'GET',
      queryParams,
      postBody,
      headerParams,
      formParams,
      contentTypes.isEmpty ? null : contentTypes.first,
    );
  }

  Future<List<CuratedObjectsResponseDto>?> getCuratedObjects() async {
    final response = await getCuratedObjectsWithHttpInfo();
    if (response.statusCode >= HttpStatus.badRequest) {
      throw ApiException(response.statusCode, await _decodeBodyBytes(response));
    }
    // When a remote server returns no body with a status of 204, we shall not decode it.
    // At the time of writing this, `dart:convert` will throw an "Unexpected end of input"
    // FormatException when trying to decode an empty string.
    if (response.body.isNotEmpty && response.statusCode != HttpStatus.noContent) {
      final responseBody = await _decodeBodyBytes(response);
      return (await apiClient.deserializeAsync(responseBody, 'List<CuratedObjectsResponseDto>') as List)
        .cast<CuratedObjectsResponseDto>()
        .toList();

    }
    return null;
  }

  /// Performs an HTTP 'GET /asset/download' operation and returns the [Response].
  /// Parameters:
  ///
  /// * [List<String>] assetIds:
  ///
  /// * [String] albumId:
  ///
  /// * [String] userId:
  ///
  /// * [num] archiveSize:
  ///
  /// * [String] key:
  Future<Response> getDownloadInfoWithHttpInfo({ List<String>? assetIds, String? albumId, String? userId, num? archiveSize, String? key, }) async {
    // ignore: prefer_const_declarations
    final path = r'/asset/download';

    // ignore: prefer_final_locals
    Object? postBody;

    final queryParams = <QueryParam>[];
    final headerParams = <String, String>{};
    final formParams = <String, String>{};

    if (assetIds != null) {
      queryParams.addAll(_queryParams('multi', 'assetIds', assetIds));
    }
    if (albumId != null) {
      queryParams.addAll(_queryParams('', 'albumId', albumId));
    }
    if (userId != null) {
      queryParams.addAll(_queryParams('', 'userId', userId));
    }
    if (archiveSize != null) {
      queryParams.addAll(_queryParams('', 'archiveSize', archiveSize));
    }
    if (key != null) {
      queryParams.addAll(_queryParams('', 'key', key));
    }

    const contentTypes = <String>[];


    return apiClient.invokeAPI(
      path,
      'GET',
      queryParams,
      postBody,
      headerParams,
      formParams,
      contentTypes.isEmpty ? null : contentTypes.first,
    );
  }

  /// Parameters:
  ///
  /// * [List<String>] assetIds:
  ///
  /// * [String] albumId:
  ///
  /// * [String] userId:
  ///
  /// * [num] archiveSize:
  ///
  /// * [String] key:
  Future<DownloadResponseDto?> getDownloadInfo({ List<String>? assetIds, String? albumId, String? userId, num? archiveSize, String? key, }) async {
    final response = await getDownloadInfoWithHttpInfo( assetIds: assetIds, albumId: albumId, userId: userId, archiveSize: archiveSize, key: key, );
    if (response.statusCode >= HttpStatus.badRequest) {
      throw ApiException(response.statusCode, await _decodeBodyBytes(response));
    }
    // When a remote server returns no body with a status of 204, we shall not decode it.
    // At the time of writing this, `dart:convert` will throw an "Unexpected end of input"
    // FormatException when trying to decode an empty string.
    if (response.body.isNotEmpty && response.statusCode != HttpStatus.noContent) {
      return await apiClient.deserializeAsync(await _decodeBodyBytes(response), 'DownloadResponseDto',) as DownloadResponseDto;
    
    }
    return null;
  }

  /// Performs an HTTP 'GET /asset/map-marker' operation and returns the [Response].
  /// Parameters:
  ///
  /// * [bool] isFavorite:
  ///
  /// * [DateTime] fileCreatedAfter:
  ///
  /// * [DateTime] fileCreatedBefore:
  Future<Response> getMapMarkersWithHttpInfo({ bool? isFavorite, DateTime? fileCreatedAfter, DateTime? fileCreatedBefore, }) async {
    // ignore: prefer_const_declarations
    final path = r'/asset/map-marker';

    // ignore: prefer_final_locals
    Object? postBody;

    final queryParams = <QueryParam>[];
    final headerParams = <String, String>{};
    final formParams = <String, String>{};

    if (isFavorite != null) {
      queryParams.addAll(_queryParams('', 'isFavorite', isFavorite));
    }
    if (fileCreatedAfter != null) {
      queryParams.addAll(_queryParams('', 'fileCreatedAfter', fileCreatedAfter));
    }
    if (fileCreatedBefore != null) {
      queryParams.addAll(_queryParams('', 'fileCreatedBefore', fileCreatedBefore));
    }

    const contentTypes = <String>[];


    return apiClient.invokeAPI(
      path,
      'GET',
      queryParams,
      postBody,
      headerParams,
      formParams,
      contentTypes.isEmpty ? null : contentTypes.first,
    );
  }

  /// Parameters:
  ///
  /// * [bool] isFavorite:
  ///
  /// * [DateTime] fileCreatedAfter:
  ///
  /// * [DateTime] fileCreatedBefore:
  Future<List<MapMarkerResponseDto>?> getMapMarkers({ bool? isFavorite, DateTime? fileCreatedAfter, DateTime? fileCreatedBefore, }) async {
    final response = await getMapMarkersWithHttpInfo( isFavorite: isFavorite, fileCreatedAfter: fileCreatedAfter, fileCreatedBefore: fileCreatedBefore, );
    if (response.statusCode >= HttpStatus.badRequest) {
      throw ApiException(response.statusCode, await _decodeBodyBytes(response));
    }
    // When a remote server returns no body with a status of 204, we shall not decode it.
    // At the time of writing this, `dart:convert` will throw an "Unexpected end of input"
    // FormatException when trying to decode an empty string.
    if (response.body.isNotEmpty && response.statusCode != HttpStatus.noContent) {
      final responseBody = await _decodeBodyBytes(response);
      return (await apiClient.deserializeAsync(responseBody, 'List<MapMarkerResponseDto>') as List)
        .cast<MapMarkerResponseDto>()
        .toList();

    }
    return null;
  }

  /// Performs an HTTP 'GET /asset/memory-lane' operation and returns the [Response].
  /// Parameters:
  ///
  /// * [DateTime] timestamp (required):
  ///   Get pictures for +24 hours from this time going back x years
  Future<Response> getMemoryLaneWithHttpInfo(DateTime timestamp,) async {
    // ignore: prefer_const_declarations
    final path = r'/asset/memory-lane';

    // ignore: prefer_final_locals
    Object? postBody;

    final queryParams = <QueryParam>[];
    final headerParams = <String, String>{};
    final formParams = <String, String>{};

      queryParams.addAll(_queryParams('', 'timestamp', timestamp));

    const contentTypes = <String>[];


    return apiClient.invokeAPI(
      path,
      'GET',
      queryParams,
      postBody,
      headerParams,
      formParams,
      contentTypes.isEmpty ? null : contentTypes.first,
    );
  }

  /// Parameters:
  ///
  /// * [DateTime] timestamp (required):
  ///   Get pictures for +24 hours from this time going back x years
  Future<List<MemoryLaneResponseDto>?> getMemoryLane(DateTime timestamp,) async {
    final response = await getMemoryLaneWithHttpInfo(timestamp,);
    if (response.statusCode >= HttpStatus.badRequest) {
      throw ApiException(response.statusCode, await _decodeBodyBytes(response));
    }
    // When a remote server returns no body with a status of 204, we shall not decode it.
    // At the time of writing this, `dart:convert` will throw an "Unexpected end of input"
    // FormatException when trying to decode an empty string.
    if (response.body.isNotEmpty && response.statusCode != HttpStatus.noContent) {
      final responseBody = await _decodeBodyBytes(response);
      return (await apiClient.deserializeAsync(responseBody, 'List<MemoryLaneResponseDto>') as List)
        .cast<MemoryLaneResponseDto>()
        .toList();

    }
    return null;
  }

  /// Get all asset of a device that are in the database, ID only.
  ///
  /// Note: This method returns the HTTP [Response].
  ///
  /// Parameters:
  ///
  /// * [String] deviceId (required):
  Future<Response> getUserAssetsByDeviceIdWithHttpInfo(String deviceId,) async {
    // ignore: prefer_const_declarations
    final path = r'/asset/{deviceId}'
      .replaceAll('{deviceId}', deviceId);

    // ignore: prefer_final_locals
    Object? postBody;

    final queryParams = <QueryParam>[];
    final headerParams = <String, String>{};
    final formParams = <String, String>{};

    const contentTypes = <String>[];


    return apiClient.invokeAPI(
      path,
      'GET',
      queryParams,
      postBody,
      headerParams,
      formParams,
      contentTypes.isEmpty ? null : contentTypes.first,
    );
  }

  /// Get all asset of a device that are in the database, ID only.
  ///
  /// Parameters:
  ///
  /// * [String] deviceId (required):
  Future<List<String>?> getUserAssetsByDeviceId(String deviceId,) async {
    final response = await getUserAssetsByDeviceIdWithHttpInfo(deviceId,);
    if (response.statusCode >= HttpStatus.badRequest) {
      throw ApiException(response.statusCode, await _decodeBodyBytes(response));
    }
    // When a remote server returns no body with a status of 204, we shall not decode it.
    // At the time of writing this, `dart:convert` will throw an "Unexpected end of input"
    // FormatException when trying to decode an empty string.
    if (response.body.isNotEmpty && response.statusCode != HttpStatus.noContent) {
      final responseBody = await _decodeBodyBytes(response);
      return (await apiClient.deserializeAsync(responseBody, 'List<String>') as List)
        .cast<String>()
        .toList();

    }
    return null;
  }

  /// Performs an HTTP 'POST /asset/import' operation and returns the [Response].
  /// Parameters:
  ///
  /// * [ImportAssetDto] importAssetDto (required):
  Future<Response> importFileWithHttpInfo(ImportAssetDto importAssetDto,) async {
    // ignore: prefer_const_declarations
    final path = r'/asset/import';

    // ignore: prefer_final_locals
    Object? postBody = importAssetDto;

    final queryParams = <QueryParam>[];
    final headerParams = <String, String>{};
    final formParams = <String, String>{};

    const contentTypes = <String>['application/json'];


    return apiClient.invokeAPI(
      path,
      'POST',
      queryParams,
      postBody,
      headerParams,
      formParams,
      contentTypes.isEmpty ? null : contentTypes.first,
    );
  }

  /// Parameters:
  ///
  /// * [ImportAssetDto] importAssetDto (required):
  Future<AssetFileUploadResponseDto?> importFile(ImportAssetDto importAssetDto,) async {
    final response = await importFileWithHttpInfo(importAssetDto,);
    if (response.statusCode >= HttpStatus.badRequest) {
      throw ApiException(response.statusCode, await _decodeBodyBytes(response));
    }
    // When a remote server returns no body with a status of 204, we shall not decode it.
    // At the time of writing this, `dart:convert` will throw an "Unexpected end of input"
    // FormatException when trying to decode an empty string.
    if (response.body.isNotEmpty && response.statusCode != HttpStatus.noContent) {
      return await apiClient.deserializeAsync(await _decodeBodyBytes(response), 'AssetFileUploadResponseDto',) as AssetFileUploadResponseDto;
    
    }
    return null;
  }

  /// Performs an HTTP 'POST /asset/search' operation and returns the [Response].
  /// Parameters:
  ///
  /// * [SearchAssetDto] searchAssetDto (required):
  Future<Response> searchAssetWithHttpInfo(SearchAssetDto searchAssetDto,) async {
    // ignore: prefer_const_declarations
    final path = r'/asset/search';

    // ignore: prefer_final_locals
    Object? postBody = searchAssetDto;

    final queryParams = <QueryParam>[];
    final headerParams = <String, String>{};
    final formParams = <String, String>{};

    const contentTypes = <String>['application/json'];


    return apiClient.invokeAPI(
      path,
      'POST',
      queryParams,
      postBody,
      headerParams,
      formParams,
      contentTypes.isEmpty ? null : contentTypes.first,
    );
  }

  /// Parameters:
  ///
  /// * [SearchAssetDto] searchAssetDto (required):
  Future<List<AssetResponseDto>?> searchAsset(SearchAssetDto searchAssetDto,) async {
    final response = await searchAssetWithHttpInfo(searchAssetDto,);
    if (response.statusCode >= HttpStatus.badRequest) {
      throw ApiException(response.statusCode, await _decodeBodyBytes(response));
    }
    // When a remote server returns no body with a status of 204, we shall not decode it.
    // At the time of writing this, `dart:convert` will throw an "Unexpected end of input"
    // FormatException when trying to decode an empty string.
    if (response.body.isNotEmpty && response.statusCode != HttpStatus.noContent) {
      final responseBody = await _decodeBodyBytes(response);
      return (await apiClient.deserializeAsync(responseBody, 'List<AssetResponseDto>') as List)
        .cast<AssetResponseDto>()
        .toList();

    }
    return null;
  }

  /// Performs an HTTP 'GET /asset/file/{id}' operation and returns the [Response].
  /// Parameters:
  ///
  /// * [String] id (required):
  ///
  /// * [bool] isThumb:
  ///
  /// * [bool] isWeb:
  ///
  /// * [String] key:
  Future<Response> serveFileWithHttpInfo(String id, { bool? isThumb, bool? isWeb, String? key, }) async {
    // ignore: prefer_const_declarations
    final path = r'/asset/file/{id}'
      .replaceAll('{id}', id);

    // ignore: prefer_final_locals
    Object? postBody;

    final queryParams = <QueryParam>[];
    final headerParams = <String, String>{};
    final formParams = <String, String>{};

    if (isThumb != null) {
      queryParams.addAll(_queryParams('', 'isThumb', isThumb));
    }
    if (isWeb != null) {
      queryParams.addAll(_queryParams('', 'isWeb', isWeb));
    }
    if (key != null) {
      queryParams.addAll(_queryParams('', 'key', key));
    }

    const contentTypes = <String>[];


    return apiClient.invokeAPI(
      path,
      'GET',
      queryParams,
      postBody,
      headerParams,
      formParams,
      contentTypes.isEmpty ? null : contentTypes.first,
    );
  }

  /// Parameters:
  ///
  /// * [String] id (required):
  ///
  /// * [bool] isThumb:
  ///
  /// * [bool] isWeb:
  ///
  /// * [String] key:
  Future<MultipartFile?> serveFile(String id, { bool? isThumb, bool? isWeb, String? key, }) async {
    final response = await serveFileWithHttpInfo(id,  isThumb: isThumb, isWeb: isWeb, key: key, );
    if (response.statusCode >= HttpStatus.badRequest) {
      throw ApiException(response.statusCode, await _decodeBodyBytes(response));
    }
    // When a remote server returns no body with a status of 204, we shall not decode it.
    // At the time of writing this, `dart:convert` will throw an "Unexpected end of input"
    // FormatException when trying to decode an empty string.
    if (response.body.isNotEmpty && response.statusCode != HttpStatus.noContent) {
      return await apiClient.deserializeAsync(await _decodeBodyBytes(response), 'MultipartFile',) as MultipartFile;
    
    }
    return null;
  }

  /// Update an asset
  ///
  /// Note: This method returns the HTTP [Response].
  ///
  /// Parameters:
  ///
  /// * [String] id (required):
  ///
  /// * [UpdateAssetDto] updateAssetDto (required):
  Future<Response> updateAssetWithHttpInfo(String id, UpdateAssetDto updateAssetDto,) async {
    // ignore: prefer_const_declarations
    final path = r'/asset/{id}'
      .replaceAll('{id}', id);

    // ignore: prefer_final_locals
    Object? postBody = updateAssetDto;

    final queryParams = <QueryParam>[];
    final headerParams = <String, String>{};
    final formParams = <String, String>{};

    const contentTypes = <String>['application/json'];


    return apiClient.invokeAPI(
      path,
      'PUT',
      queryParams,
      postBody,
      headerParams,
      formParams,
      contentTypes.isEmpty ? null : contentTypes.first,
    );
  }

  /// Update an asset
  ///
  /// Parameters:
  ///
  /// * [String] id (required):
  ///
  /// * [UpdateAssetDto] updateAssetDto (required):
  Future<AssetResponseDto?> updateAsset(String id, UpdateAssetDto updateAssetDto,) async {
    final response = await updateAssetWithHttpInfo(id, updateAssetDto,);
    if (response.statusCode >= HttpStatus.badRequest) {
      throw ApiException(response.statusCode, await _decodeBodyBytes(response));
    }
    // When a remote server returns no body with a status of 204, we shall not decode it.
    // At the time of writing this, `dart:convert` will throw an "Unexpected end of input"
    // FormatException when trying to decode an empty string.
    if (response.body.isNotEmpty && response.statusCode != HttpStatus.noContent) {
      return await apiClient.deserializeAsync(await _decodeBodyBytes(response), 'AssetResponseDto',) as AssetResponseDto;
    
    }
    return null;
  }

  /// Performs an HTTP 'POST /asset/upload' operation and returns the [Response].
  /// Parameters:
  ///
  /// * [MultipartFile] assetData (required):
  ///
  /// * [String] deviceAssetId (required):
  ///
  /// * [String] deviceId (required):
  ///
  /// * [DateTime] fileCreatedAt (required):
  ///
  /// * [DateTime] fileModifiedAt (required):
  ///
  /// * [bool] isFavorite (required):
  ///
  /// * [String] key:
  ///
  /// * [String] libraryId:
  ///
  /// * [MultipartFile] livePhotoData:
  ///
  /// * [MultipartFile] sidecarData:
  ///
  /// * [bool] isReadOnly:
  ///
  /// * [bool] isArchived:
  ///
  /// * [bool] isVisible:
  ///
  /// * [String] duration:
<<<<<<< HEAD
  ///
  /// * [bool] isOffline:
  Future<Response> uploadFileWithHttpInfo(AssetTypeEnum assetType, MultipartFile assetData, String fileExtension, String deviceAssetId, String deviceId, DateTime fileCreatedAt, DateTime fileModifiedAt, bool isFavorite, { String? key, String? libraryId, MultipartFile? livePhotoData, MultipartFile? sidecarData, bool? isReadOnly, bool? isArchived, bool? isVisible, String? duration, bool? isOffline, }) async {
=======
  Future<Response> uploadFileWithHttpInfo(MultipartFile assetData, String deviceAssetId, String deviceId, DateTime fileCreatedAt, DateTime fileModifiedAt, bool isFavorite, { String? key, MultipartFile? livePhotoData, MultipartFile? sidecarData, bool? isReadOnly, bool? isArchived, bool? isVisible, String? duration, }) async {
>>>>>>> b71d7e33
    // ignore: prefer_const_declarations
    final path = r'/asset/upload';

    // ignore: prefer_final_locals
    Object? postBody;

    final queryParams = <QueryParam>[];
    final headerParams = <String, String>{};
    final formParams = <String, String>{};

    if (key != null) {
      queryParams.addAll(_queryParams('', 'key', key));
    }

    const contentTypes = <String>['multipart/form-data'];

    bool hasFields = false;
    final mp = MultipartRequest('POST', Uri.parse(path));
<<<<<<< HEAD
    if (assetType != null) {
      hasFields = true;
      mp.fields[r'assetType'] = parameterToString(assetType);
    }
    if (libraryId != null) {
      hasFields = true;
      mp.fields[r'libraryId'] = parameterToString(libraryId);
    }
=======
>>>>>>> b71d7e33
    if (assetData != null) {
      hasFields = true;
      mp.fields[r'assetData'] = assetData.field;
      mp.files.add(assetData);
    }
    if (livePhotoData != null) {
      hasFields = true;
      mp.fields[r'livePhotoData'] = livePhotoData.field;
      mp.files.add(livePhotoData);
    }
    if (sidecarData != null) {
      hasFields = true;
      mp.fields[r'sidecarData'] = sidecarData.field;
      mp.files.add(sidecarData);
    }
    if (isReadOnly != null) {
      hasFields = true;
      mp.fields[r'isReadOnly'] = parameterToString(isReadOnly);
    }
    if (deviceAssetId != null) {
      hasFields = true;
      mp.fields[r'deviceAssetId'] = parameterToString(deviceAssetId);
    }
    if (deviceId != null) {
      hasFields = true;
      mp.fields[r'deviceId'] = parameterToString(deviceId);
    }
    if (fileCreatedAt != null) {
      hasFields = true;
      mp.fields[r'fileCreatedAt'] = parameterToString(fileCreatedAt);
    }
    if (fileModifiedAt != null) {
      hasFields = true;
      mp.fields[r'fileModifiedAt'] = parameterToString(fileModifiedAt);
    }
    if (isFavorite != null) {
      hasFields = true;
      mp.fields[r'isFavorite'] = parameterToString(isFavorite);
    }
    if (isArchived != null) {
      hasFields = true;
      mp.fields[r'isArchived'] = parameterToString(isArchived);
    }
    if (isVisible != null) {
      hasFields = true;
      mp.fields[r'isVisible'] = parameterToString(isVisible);
    }
    if (duration != null) {
      hasFields = true;
      mp.fields[r'duration'] = parameterToString(duration);
    }
    if (isOffline != null) {
      hasFields = true;
      mp.fields[r'isOffline'] = parameterToString(isOffline);
    }
    if (hasFields) {
      postBody = mp;
    }

    return apiClient.invokeAPI(
      path,
      'POST',
      queryParams,
      postBody,
      headerParams,
      formParams,
      contentTypes.isEmpty ? null : contentTypes.first,
    );
  }

  /// Parameters:
  ///
  /// * [MultipartFile] assetData (required):
  ///
  /// * [String] deviceAssetId (required):
  ///
  /// * [String] deviceId (required):
  ///
  /// * [DateTime] fileCreatedAt (required):
  ///
  /// * [DateTime] fileModifiedAt (required):
  ///
  /// * [bool] isFavorite (required):
  ///
  /// * [String] key:
  ///
  /// * [String] libraryId:
  ///
  /// * [MultipartFile] livePhotoData:
  ///
  /// * [MultipartFile] sidecarData:
  ///
  /// * [bool] isReadOnly:
  ///
  /// * [bool] isArchived:
  ///
  /// * [bool] isVisible:
  ///
  /// * [String] duration:
<<<<<<< HEAD
  ///
  /// * [bool] isOffline:
  Future<AssetFileUploadResponseDto?> uploadFile(AssetTypeEnum assetType, MultipartFile assetData, String fileExtension, String deviceAssetId, String deviceId, DateTime fileCreatedAt, DateTime fileModifiedAt, bool isFavorite, { String? key, String? libraryId, MultipartFile? livePhotoData, MultipartFile? sidecarData, bool? isReadOnly, bool? isArchived, bool? isVisible, String? duration, bool? isOffline, }) async {
    final response = await uploadFileWithHttpInfo(assetType, assetData, fileExtension, deviceAssetId, deviceId, fileCreatedAt, fileModifiedAt, isFavorite,  key: key, libraryId: libraryId, livePhotoData: livePhotoData, sidecarData: sidecarData, isReadOnly: isReadOnly, isArchived: isArchived, isVisible: isVisible, duration: duration, isOffline: isOffline, );
=======
  Future<AssetFileUploadResponseDto?> uploadFile(MultipartFile assetData, String deviceAssetId, String deviceId, DateTime fileCreatedAt, DateTime fileModifiedAt, bool isFavorite, { String? key, MultipartFile? livePhotoData, MultipartFile? sidecarData, bool? isReadOnly, bool? isArchived, bool? isVisible, String? duration, }) async {
    final response = await uploadFileWithHttpInfo(assetData, deviceAssetId, deviceId, fileCreatedAt, fileModifiedAt, isFavorite,  key: key, livePhotoData: livePhotoData, sidecarData: sidecarData, isReadOnly: isReadOnly, isArchived: isArchived, isVisible: isVisible, duration: duration, );
>>>>>>> b71d7e33
    if (response.statusCode >= HttpStatus.badRequest) {
      throw ApiException(response.statusCode, await _decodeBodyBytes(response));
    }
    // When a remote server returns no body with a status of 204, we shall not decode it.
    // At the time of writing this, `dart:convert` will throw an "Unexpected end of input"
    // FormatException when trying to decode an empty string.
    if (response.body.isNotEmpty && response.statusCode != HttpStatus.noContent) {
      return await apiClient.deserializeAsync(await _decodeBodyBytes(response), 'AssetFileUploadResponseDto',) as AssetFileUploadResponseDto;
    
    }
    return null;
  }
}<|MERGE_RESOLUTION|>--- conflicted
+++ resolved
@@ -1373,7 +1373,7 @@
   ///
   /// * [String] key:
   ///
-  /// * [String] libraryId:
+  /// * [AssetTypeEnum] assetType:
   ///
   /// * [MultipartFile] livePhotoData:
   ///
@@ -1386,13 +1386,9 @@
   /// * [bool] isVisible:
   ///
   /// * [String] duration:
-<<<<<<< HEAD
   ///
   /// * [bool] isOffline:
-  Future<Response> uploadFileWithHttpInfo(AssetTypeEnum assetType, MultipartFile assetData, String fileExtension, String deviceAssetId, String deviceId, DateTime fileCreatedAt, DateTime fileModifiedAt, bool isFavorite, { String? key, String? libraryId, MultipartFile? livePhotoData, MultipartFile? sidecarData, bool? isReadOnly, bool? isArchived, bool? isVisible, String? duration, bool? isOffline, }) async {
-=======
-  Future<Response> uploadFileWithHttpInfo(MultipartFile assetData, String deviceAssetId, String deviceId, DateTime fileCreatedAt, DateTime fileModifiedAt, bool isFavorite, { String? key, MultipartFile? livePhotoData, MultipartFile? sidecarData, bool? isReadOnly, bool? isArchived, bool? isVisible, String? duration, }) async {
->>>>>>> b71d7e33
+  Future<Response> uploadFileWithHttpInfo(MultipartFile assetData, String deviceAssetId, String deviceId, DateTime fileCreatedAt, DateTime fileModifiedAt, bool isFavorite, { String? key, AssetTypeEnum? assetType, MultipartFile? livePhotoData, MultipartFile? sidecarData, bool? isReadOnly, bool? isArchived, bool? isVisible, String? duration, bool? isOffline, }) async {
     // ignore: prefer_const_declarations
     final path = r'/asset/upload';
 
@@ -1411,17 +1407,10 @@
 
     bool hasFields = false;
     final mp = MultipartRequest('POST', Uri.parse(path));
-<<<<<<< HEAD
     if (assetType != null) {
       hasFields = true;
       mp.fields[r'assetType'] = parameterToString(assetType);
     }
-    if (libraryId != null) {
-      hasFields = true;
-      mp.fields[r'libraryId'] = parameterToString(libraryId);
-    }
-=======
->>>>>>> b71d7e33
     if (assetData != null) {
       hasFields = true;
       mp.fields[r'assetData'] = assetData.field;
@@ -1508,7 +1497,7 @@
   ///
   /// * [String] key:
   ///
-  /// * [String] libraryId:
+  /// * [AssetTypeEnum] assetType:
   ///
   /// * [MultipartFile] livePhotoData:
   ///
@@ -1521,15 +1510,10 @@
   /// * [bool] isVisible:
   ///
   /// * [String] duration:
-<<<<<<< HEAD
   ///
   /// * [bool] isOffline:
-  Future<AssetFileUploadResponseDto?> uploadFile(AssetTypeEnum assetType, MultipartFile assetData, String fileExtension, String deviceAssetId, String deviceId, DateTime fileCreatedAt, DateTime fileModifiedAt, bool isFavorite, { String? key, String? libraryId, MultipartFile? livePhotoData, MultipartFile? sidecarData, bool? isReadOnly, bool? isArchived, bool? isVisible, String? duration, bool? isOffline, }) async {
-    final response = await uploadFileWithHttpInfo(assetType, assetData, fileExtension, deviceAssetId, deviceId, fileCreatedAt, fileModifiedAt, isFavorite,  key: key, libraryId: libraryId, livePhotoData: livePhotoData, sidecarData: sidecarData, isReadOnly: isReadOnly, isArchived: isArchived, isVisible: isVisible, duration: duration, isOffline: isOffline, );
-=======
-  Future<AssetFileUploadResponseDto?> uploadFile(MultipartFile assetData, String deviceAssetId, String deviceId, DateTime fileCreatedAt, DateTime fileModifiedAt, bool isFavorite, { String? key, MultipartFile? livePhotoData, MultipartFile? sidecarData, bool? isReadOnly, bool? isArchived, bool? isVisible, String? duration, }) async {
-    final response = await uploadFileWithHttpInfo(assetData, deviceAssetId, deviceId, fileCreatedAt, fileModifiedAt, isFavorite,  key: key, livePhotoData: livePhotoData, sidecarData: sidecarData, isReadOnly: isReadOnly, isArchived: isArchived, isVisible: isVisible, duration: duration, );
->>>>>>> b71d7e33
+  Future<AssetFileUploadResponseDto?> uploadFile(MultipartFile assetData, String deviceAssetId, String deviceId, DateTime fileCreatedAt, DateTime fileModifiedAt, bool isFavorite, { String? key, AssetTypeEnum? assetType, MultipartFile? livePhotoData, MultipartFile? sidecarData, bool? isReadOnly, bool? isArchived, bool? isVisible, String? duration, bool? isOffline, }) async {
+    final response = await uploadFileWithHttpInfo(assetData, deviceAssetId, deviceId, fileCreatedAt, fileModifiedAt, isFavorite,  key: key, assetType: assetType, livePhotoData: livePhotoData, sidecarData: sidecarData, isReadOnly: isReadOnly, isArchived: isArchived, isVisible: isVisible, duration: duration, isOffline: isOffline, );
     if (response.statusCode >= HttpStatus.badRequest) {
       throw ApiException(response.statusCode, await _decodeBodyBytes(response));
     }
