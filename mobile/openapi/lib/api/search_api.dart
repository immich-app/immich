--- conflicted
+++ resolved
@@ -63,34 +63,23 @@
   /// Performs an HTTP 'GET /search' operation and returns the [Response].
   /// Parameters:
   ///
-<<<<<<< HEAD
-=======
   /// * [bool] clip:
   ///   @deprecated
   ///
   /// * [bool] motion:
   ///
->>>>>>> ce6dc3b7
   /// * [String] q:
   ///
   /// * [String] query:
   ///
-  /// * [bool] clip:
+  /// * [bool] recent:
   ///
   /// * [bool] smart:
   ///
   /// * [String] type:
   ///
-  /// * [bool] recent:
-  ///
-  /// * [bool] motion:
-  ///
   /// * [bool] withArchived:
-<<<<<<< HEAD
-  Future<Response> searchWithHttpInfo({ String? q, String? query, bool? clip, String? type, bool? recent, bool? motion, bool? withArchived, }) async {
-=======
   Future<Response> searchWithHttpInfo({ bool? clip, bool? motion, String? q, String? query, bool? recent, bool? smart, String? type, bool? withArchived, }) async {
->>>>>>> ce6dc3b7
     // ignore: prefer_const_declarations
     final path = r'/search';
 
@@ -101,26 +90,26 @@
     final headerParams = <String, String>{};
     final formParams = <String, String>{};
 
+    if (clip != null) {
+      queryParams.addAll(_queryParams('', 'clip', clip));
+    }
+    if (motion != null) {
+      queryParams.addAll(_queryParams('', 'motion', motion));
+    }
     if (q != null) {
       queryParams.addAll(_queryParams('', 'q', q));
     }
     if (query != null) {
       queryParams.addAll(_queryParams('', 'query', query));
     }
-    if (clip != null) {
-      queryParams.addAll(_queryParams('', 'clip', clip));
+    if (recent != null) {
+      queryParams.addAll(_queryParams('', 'recent', recent));
     }
     if (smart != null) {
       queryParams.addAll(_queryParams('', 'smart', smart));
     }
     if (type != null) {
       queryParams.addAll(_queryParams('', 'type', type));
-    }
-    if (recent != null) {
-      queryParams.addAll(_queryParams('', 'recent', recent));
-    }
-    if (motion != null) {
-      queryParams.addAll(_queryParams('', 'motion', motion));
     }
     if (withArchived != null) {
       queryParams.addAll(_queryParams('', 'withArchived', withArchived));
@@ -142,36 +131,24 @@
 
   /// Parameters:
   ///
-<<<<<<< HEAD
-=======
   /// * [bool] clip:
   ///   @deprecated
   ///
   /// * [bool] motion:
   ///
->>>>>>> ce6dc3b7
   /// * [String] q:
   ///
   /// * [String] query:
   ///
-  /// * [bool] clip:
+  /// * [bool] recent:
   ///
   /// * [bool] smart:
   ///
   /// * [String] type:
   ///
-  /// * [bool] recent:
-  ///
-  /// * [bool] motion:
-  ///
   /// * [bool] withArchived:
-<<<<<<< HEAD
-  Future<SearchResponseDto?> search({ String? q, String? query, bool? clip, String? type, bool? recent, bool? motion, bool? withArchived, }) async {
-    final response = await searchWithHttpInfo( q: q, query: query, clip: clip, type: type, recent: recent, motion: motion, withArchived: withArchived, );
-=======
   Future<SearchResponseDto?> search({ bool? clip, bool? motion, String? q, String? query, bool? recent, bool? smart, String? type, bool? withArchived, }) async {
     final response = await searchWithHttpInfo( clip: clip, motion: motion, q: q, query: query, recent: recent, smart: smart, type: type, withArchived: withArchived, );
->>>>>>> ce6dc3b7
     if (response.statusCode >= HttpStatus.badRequest) {
       throw ApiException(response.statusCode, await _decodeBodyBytes(response));
     }
