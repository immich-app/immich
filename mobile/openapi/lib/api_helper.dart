//
// AUTO-GENERATED FILE, DO NOT MODIFY!
//
// @dart=2.18

// ignore_for_file: unused_element, unused_import
// ignore_for_file: always_put_required_named_parameters_first
// ignore_for_file: constant_identifier_names
// ignore_for_file: lines_longer_than_80_chars

part of openapi.api;

class QueryParam {
  const QueryParam(this.name, this.value);

  final String name;
  final String value;

  @override
  String toString() => '${Uri.encodeQueryComponent(name)}=${Uri.encodeQueryComponent(value)}';
}

// Ported from the Java version.
Iterable<QueryParam> _queryParams(String collectionFormat, String name, dynamic value,) {
  // Assertions to run in debug mode only.
  assert(name.isNotEmpty, 'Parameter cannot be an empty string.');

  final params = <QueryParam>[];

  if (value is List) {
    if (collectionFormat == 'multi') {
      return value.map((dynamic v) => QueryParam(name, parameterToString(v)),);
    }

    // Default collection format is 'csv'.
    if (collectionFormat.isEmpty) {
      collectionFormat = 'csv'; // ignore: parameter_assignments
    }

    final delimiter = _delimiters[collectionFormat] ?? ',';

    params.add(QueryParam(name, value.map<dynamic>(parameterToString).join(delimiter),));
  } else if (value != null) {
    params.add(QueryParam(name, parameterToString(value)));
  }

  return params;
}

/// Format the given parameter object into a [String].
String parameterToString(dynamic value) {
  if (value == null) {
    return '';
  }
  if (value is DateTime) {
    return value.toUtc().toIso8601String();
  }
  if (value is AlbumUserRole) {
    return AlbumUserRoleTypeTransformer().encode(value).toString();
  }
  if (value is AssetJobName) {
    return AssetJobNameTypeTransformer().encode(value).toString();
  }
  if (value is AssetMediaSize) {
    return AssetMediaSizeTypeTransformer().encode(value).toString();
  }
  if (value is AssetMediaStatus) {
    return AssetMediaStatusTypeTransformer().encode(value).toString();
  }
  if (value is AssetMetadataKey) {
    return AssetMetadataKeyTypeTransformer().encode(value).toString();
  }
  if (value is AssetOrder) {
    return AssetOrderTypeTransformer().encode(value).toString();
  }
  if (value is AssetTypeEnum) {
    return AssetTypeEnumTypeTransformer().encode(value).toString();
  }
  if (value is AssetVisibility) {
    return AssetVisibilityTypeTransformer().encode(value).toString();
  }
  if (value is AudioCodec) {
    return AudioCodecTypeTransformer().encode(value).toString();
  }
  if (value is BulkIdErrorReason) {
    return BulkIdErrorReasonTypeTransformer().encode(value).toString();
  }
  if (value is CQMode) {
    return CQModeTypeTransformer().encode(value).toString();
  }
  if (value is Colorspace) {
    return ColorspaceTypeTransformer().encode(value).toString();
  }
  if (value is ImageFormat) {
    return ImageFormatTypeTransformer().encode(value).toString();
  }
  if (value is LogLevel) {
    return LogLevelTypeTransformer().encode(value).toString();
  }
  if (value is ManualJobName) {
    return ManualJobNameTypeTransformer().encode(value).toString();
  }
  if (value is MemorySearchOrder) {
    return MemorySearchOrderTypeTransformer().encode(value).toString();
  }
  if (value is MemoryType) {
    return MemoryTypeTypeTransformer().encode(value).toString();
  }
  if (value is NotificationLevel) {
    return NotificationLevelTypeTransformer().encode(value).toString();
  }
  if (value is NotificationType) {
    return NotificationTypeTypeTransformer().encode(value).toString();
  }
  if (value is OAuthTokenEndpointAuthMethod) {
    return OAuthTokenEndpointAuthMethodTypeTransformer().encode(value).toString();
  }
  if (value is PartnerDirection) {
    return PartnerDirectionTypeTransformer().encode(value).toString();
  }
  if (value is Permission) {
    return PermissionTypeTransformer().encode(value).toString();
  }
<<<<<<< HEAD
  if (value is PluginContext) {
    return PluginContextTypeTransformer().encode(value).toString();
  }
  if (value is PluginTriggerType) {
    return PluginTriggerTypeTypeTransformer().encode(value).toString();
=======
  if (value is QueueCommand) {
    return QueueCommandTypeTransformer().encode(value).toString();
  }
  if (value is QueueName) {
    return QueueNameTypeTransformer().encode(value).toString();
>>>>>>> d784d431
  }
  if (value is ReactionLevel) {
    return ReactionLevelTypeTransformer().encode(value).toString();
  }
  if (value is ReactionType) {
    return ReactionTypeTypeTransformer().encode(value).toString();
  }
  if (value is SearchSuggestionType) {
    return SearchSuggestionTypeTypeTransformer().encode(value).toString();
  }
  if (value is SharedLinkType) {
    return SharedLinkTypeTypeTransformer().encode(value).toString();
  }
  if (value is SourceType) {
    return SourceTypeTypeTransformer().encode(value).toString();
  }
  if (value is SyncEntityType) {
    return SyncEntityTypeTypeTransformer().encode(value).toString();
  }
  if (value is SyncRequestType) {
    return SyncRequestTypeTypeTransformer().encode(value).toString();
  }
  if (value is ToneMapping) {
    return ToneMappingTypeTransformer().encode(value).toString();
  }
  if (value is TranscodeHWAccel) {
    return TranscodeHWAccelTypeTransformer().encode(value).toString();
  }
  if (value is TranscodePolicy) {
    return TranscodePolicyTypeTransformer().encode(value).toString();
  }
  if (value is UserAvatarColor) {
    return UserAvatarColorTypeTransformer().encode(value).toString();
  }
  if (value is UserMetadataKey) {
    return UserMetadataKeyTypeTransformer().encode(value).toString();
  }
  if (value is UserStatus) {
    return UserStatusTypeTransformer().encode(value).toString();
  }
  if (value is VideoCodec) {
    return VideoCodecTypeTransformer().encode(value).toString();
  }
  if (value is VideoContainer) {
    return VideoContainerTypeTransformer().encode(value).toString();
  }
  return value.toString();
}

/// Returns the decoded body as UTF-8 if the given headers indicate an 'application/json'
/// content type. Otherwise, returns the decoded body as decoded by dart:http package.
Future<String> _decodeBodyBytes(Response response) async {
  final contentType = response.headers['content-type'];
  return contentType != null && contentType.toLowerCase().startsWith('application/json')
    ? response.bodyBytes.isEmpty ? '' : utf8.decode(response.bodyBytes)
    : response.body;
}

/// Returns a valid [T] value found at the specified Map [key], null otherwise.
T? mapValueOfType<T>(dynamic map, String key) {
  final dynamic value = map is Map ? map[key] : null;
  return value is T ? value : null;
}

/// Returns a valid Map<K, V> found at the specified Map [key], null otherwise.
Map<K, V>? mapCastOfType<K, V>(dynamic map, String key) {
  final dynamic value = map is Map ? map[key] : null;
  return value is Map ? value.cast<K, V>() : null;
}

/// Returns a valid [DateTime] found at the specified Map [key], null otherwise.
DateTime? mapDateTime(dynamic map, String key, [String? pattern]) {
  final dynamic value = map is Map ? map[key] : null;
  if (value != null) {
    int? millis;
    if (value is int) {
      millis = value;
    } else if (value is String) {
      if (_isEpochMarker(pattern)) {
        millis = int.tryParse(value);
      } else {
        return DateTime.tryParse(value);
      }
    }
    if (millis != null) {
      return DateTime.fromMillisecondsSinceEpoch(millis, isUtc: true);
    }
  }
  return null;
}<|MERGE_RESOLUTION|>--- conflicted
+++ resolved
@@ -121,19 +121,17 @@
   if (value is Permission) {
     return PermissionTypeTransformer().encode(value).toString();
   }
-<<<<<<< HEAD
   if (value is PluginContext) {
     return PluginContextTypeTransformer().encode(value).toString();
   }
   if (value is PluginTriggerType) {
     return PluginTriggerTypeTypeTransformer().encode(value).toString();
-=======
+  }
   if (value is QueueCommand) {
     return QueueCommandTypeTransformer().encode(value).toString();
   }
   if (value is QueueName) {
     return QueueNameTypeTransformer().encode(value).toString();
->>>>>>> d784d431
   }
   if (value is ReactionLevel) {
     return ReactionLevelTypeTransformer().encode(value).toString();
