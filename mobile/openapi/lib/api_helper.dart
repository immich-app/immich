--- conflicted
+++ resolved
@@ -79,13 +79,11 @@
   if (value is JobName) {
     return JobNameTypeTransformer().encode(value).toString();
   }
-<<<<<<< HEAD
   if (value is LibraryType) {
     return LibraryTypeTypeTransformer().encode(value).toString();
-=======
+  }
   if (value is ModelType) {
     return ModelTypeTypeTransformer().encode(value).toString();
->>>>>>> 343d89c0
   }
   if (value is SharedLinkType) {
     return SharedLinkTypeTypeTransformer().encode(value).toString();
