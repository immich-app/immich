--- conflicted
+++ resolved
@@ -22,29 +22,24 @@
   int total;
 
   @override
-  bool operator ==(Object other) => identical(this, other) || other is PeopleResponseDto &&
-<<<<<<< HEAD
-     other.people == people &&
-     other.total == total;
-=======
-    _deepEquality.equals(other.people, people) &&
-    other.total == total &&
-    other.visible == visible;
->>>>>>> 70aeb82c
+  bool operator ==(Object other) =>
+      identical(this, other) ||
+      other is PeopleResponseDto &&
+          other.people == people &&
+          other.total == total;
 
   @override
   int get hashCode =>
-    // ignore: unnecessary_parenthesis
-    (people.hashCode) +
-    (total.hashCode);
+      // ignore: unnecessary_parenthesis
+      (people.hashCode) + (total.hashCode);
 
   @override
   String toString() => 'PeopleResponseDto[people=$people, total=$total]';
 
   Map<String, dynamic> toJson() {
     final json = <String, dynamic>{};
-      json[r'people'] = this.people;
-      json[r'total'] = this.total;
+    json[r'people'] = this.people;
+    json[r'total'] = this.total;
     return json;
   }
 
@@ -63,7 +58,10 @@
     return null;
   }
 
-  static List<PeopleResponseDto> listFromJson(dynamic json, {bool growable = false,}) {
+  static List<PeopleResponseDto> listFromJson(
+    dynamic json, {
+    bool growable = false,
+  }) {
     final result = <PeopleResponseDto>[];
     if (json is List && json.isNotEmpty) {
       for (final row in json) {
@@ -91,13 +89,19 @@
   }
 
   // maps a json object with a list of PeopleResponseDto-objects as value to a dart map
-  static Map<String, List<PeopleResponseDto>> mapListFromJson(dynamic json, {bool growable = false,}) {
+  static Map<String, List<PeopleResponseDto>> mapListFromJson(
+    dynamic json, {
+    bool growable = false,
+  }) {
     final map = <String, List<PeopleResponseDto>>{};
     if (json is Map && json.isNotEmpty) {
       // ignore: parameter_assignments
       json = json.cast<String, dynamic>();
       for (final entry in json.entries) {
-        map[entry.key] = PeopleResponseDto.listFromJson(entry.value, growable: growable,);
+        map[entry.key] = PeopleResponseDto.listFromJson(
+          entry.value,
+          growable: growable,
+        );
       }
     }
     return map;
@@ -108,4 +112,4 @@
     'people',
     'total',
   };
-}
+}