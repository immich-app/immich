--- conflicted
+++ resolved
@@ -46,20 +46,12 @@
   String toString() => 'SystemConfigDto[ffmpeg=$ffmpeg, oauth=$oauth, passwordLogin=$passwordLogin, storageTemplate=$storageTemplate]';
 
   Map<String, dynamic> toJson() {
-<<<<<<< HEAD
     final json = <String, dynamic>{};
       json[r'ffmpeg'] = this.ffmpeg;
       json[r'oauth'] = this.oauth;
+      json[r'passwordLogin'] = this.passwordLogin;
       json[r'storageTemplate'] = this.storageTemplate;
     return json;
-=======
-    final _json = <String, dynamic>{};
-      _json[r'ffmpeg'] = ffmpeg;
-      _json[r'oauth'] = oauth;
-      _json[r'passwordLogin'] = passwordLogin;
-      _json[r'storageTemplate'] = storageTemplate;
-    return _json;
->>>>>>> bd838a71
   }
 
   /// Returns a new [SystemConfigDto] instance and imports its values from
