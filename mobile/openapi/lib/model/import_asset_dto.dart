--- conflicted
+++ resolved
@@ -13,11 +13,6 @@
 class ImportAssetDto {
   /// Returns a new [ImportAssetDto] instance.
   ImportAssetDto({
-<<<<<<< HEAD
-    required this.libraryId,
-    this.isReadOnly = true,
-=======
->>>>>>> 1cf33784
     required this.assetPath,
     required this.deviceAssetId,
     required this.deviceId,
@@ -26,22 +21,13 @@
     required this.fileModifiedAt,
     this.isArchived,
     required this.isFavorite,
+    this.isOffline = false,
     this.isReadOnly = true,
     this.isVisible,
-<<<<<<< HEAD
-    this.duration,
-    this.isOffline = false,
-  });
-
-  String libraryId;
-
-  bool isReadOnly;
-
-=======
+    required this.libraryId,
     this.sidecarPath,
   });
 
->>>>>>> 1cf33784
   String assetPath;
 
   String deviceAssetId;
@@ -70,6 +56,8 @@
 
   bool isFavorite;
 
+  bool isOffline;
+
   bool isReadOnly;
 
   ///
@@ -80,6 +68,8 @@
   ///
   bool? isVisible;
 
+  String libraryId;
+
   ///
   /// Please note: This property should have been non-nullable! Since the specification file
   /// does not include a default value (using the "default:" property), however, the generated
@@ -87,16 +77,9 @@
   /// Consider adding a "default:" property in the specification file to hide this note.
   ///
   String? sidecarPath;
-
-  bool isOffline;
 
   @override
   bool operator ==(Object other) => identical(this, other) || other is ImportAssetDto &&
-<<<<<<< HEAD
-     other.libraryId == libraryId &&
-     other.isReadOnly == isReadOnly &&
-=======
->>>>>>> 1cf33784
      other.assetPath == assetPath &&
      other.deviceAssetId == deviceAssetId &&
      other.deviceId == deviceId &&
@@ -105,23 +88,15 @@
      other.fileModifiedAt == fileModifiedAt &&
      other.isArchived == isArchived &&
      other.isFavorite == isFavorite &&
+     other.isOffline == isOffline &&
      other.isReadOnly == isReadOnly &&
      other.isVisible == isVisible &&
-<<<<<<< HEAD
-     other.duration == duration &&
-     other.isOffline == isOffline;
-=======
+     other.libraryId == libraryId &&
      other.sidecarPath == sidecarPath;
->>>>>>> 1cf33784
 
   @override
   int get hashCode =>
     // ignore: unnecessary_parenthesis
-<<<<<<< HEAD
-    (libraryId.hashCode) +
-    (isReadOnly.hashCode) +
-=======
->>>>>>> 1cf33784
     (assetPath.hashCode) +
     (deviceAssetId.hashCode) +
     (deviceId.hashCode) +
@@ -130,28 +105,17 @@
     (fileModifiedAt.hashCode) +
     (isArchived == null ? 0 : isArchived!.hashCode) +
     (isFavorite.hashCode) +
+    (isOffline.hashCode) +
     (isReadOnly.hashCode) +
     (isVisible == null ? 0 : isVisible!.hashCode) +
-<<<<<<< HEAD
-    (duration == null ? 0 : duration!.hashCode) +
-    (isOffline.hashCode);
+    (libraryId.hashCode) +
+    (sidecarPath == null ? 0 : sidecarPath!.hashCode);
 
   @override
-  String toString() => 'ImportAssetDto[libraryId=$libraryId, isReadOnly=$isReadOnly, assetPath=$assetPath, sidecarPath=$sidecarPath, deviceAssetId=$deviceAssetId, deviceId=$deviceId, fileCreatedAt=$fileCreatedAt, fileModifiedAt=$fileModifiedAt, isFavorite=$isFavorite, isArchived=$isArchived, isVisible=$isVisible, duration=$duration, isOffline=$isOffline]';
+  String toString() => 'ImportAssetDto[assetPath=$assetPath, deviceAssetId=$deviceAssetId, deviceId=$deviceId, duration=$duration, fileCreatedAt=$fileCreatedAt, fileModifiedAt=$fileModifiedAt, isArchived=$isArchived, isFavorite=$isFavorite, isOffline=$isOffline, isReadOnly=$isReadOnly, isVisible=$isVisible, libraryId=$libraryId, sidecarPath=$sidecarPath]';
 
   Map<String, dynamic> toJson() {
     final json = <String, dynamic>{};
-      json[r'libraryId'] = this.libraryId;
-      json[r'isReadOnly'] = this.isReadOnly;
-=======
-    (sidecarPath == null ? 0 : sidecarPath!.hashCode);
-
-  @override
-  String toString() => 'ImportAssetDto[assetPath=$assetPath, deviceAssetId=$deviceAssetId, deviceId=$deviceId, duration=$duration, fileCreatedAt=$fileCreatedAt, fileModifiedAt=$fileModifiedAt, isArchived=$isArchived, isFavorite=$isFavorite, isReadOnly=$isReadOnly, isVisible=$isVisible, sidecarPath=$sidecarPath]';
-
-  Map<String, dynamic> toJson() {
-    final json = <String, dynamic>{};
->>>>>>> 1cf33784
       json[r'assetPath'] = this.assetPath;
       json[r'deviceAssetId'] = this.deviceAssetId;
       json[r'deviceId'] = this.deviceId;
@@ -168,18 +132,19 @@
     //  json[r'isArchived'] = null;
     }
       json[r'isFavorite'] = this.isFavorite;
+      json[r'isOffline'] = this.isOffline;
       json[r'isReadOnly'] = this.isReadOnly;
     if (this.isVisible != null) {
       json[r'isVisible'] = this.isVisible;
     } else {
     //  json[r'isVisible'] = null;
     }
+      json[r'libraryId'] = this.libraryId;
     if (this.sidecarPath != null) {
       json[r'sidecarPath'] = this.sidecarPath;
     } else {
     //  json[r'sidecarPath'] = null;
     }
-      json[r'isOffline'] = this.isOffline;
     return json;
   }
 
@@ -191,11 +156,6 @@
       final json = value.cast<String, dynamic>();
 
       return ImportAssetDto(
-<<<<<<< HEAD
-        libraryId: mapValueOfType<String>(json, r'libraryId')!,
-        isReadOnly: mapValueOfType<bool>(json, r'isReadOnly') ?? true,
-=======
->>>>>>> 1cf33784
         assetPath: mapValueOfType<String>(json, r'assetPath')!,
         deviceAssetId: mapValueOfType<String>(json, r'deviceAssetId')!,
         deviceId: mapValueOfType<String>(json, r'deviceId')!,
@@ -204,14 +164,11 @@
         fileModifiedAt: mapDateTime(json, r'fileModifiedAt', r'')!,
         isArchived: mapValueOfType<bool>(json, r'isArchived'),
         isFavorite: mapValueOfType<bool>(json, r'isFavorite')!,
+        isOffline: mapValueOfType<bool>(json, r'isOffline') ?? false,
         isReadOnly: mapValueOfType<bool>(json, r'isReadOnly') ?? true,
         isVisible: mapValueOfType<bool>(json, r'isVisible'),
-<<<<<<< HEAD
-        duration: mapValueOfType<String>(json, r'duration'),
-        isOffline: mapValueOfType<bool>(json, r'isOffline') ?? false,
-=======
+        libraryId: mapValueOfType<String>(json, r'libraryId')!,
         sidecarPath: mapValueOfType<String>(json, r'sidecarPath'),
->>>>>>> 1cf33784
       );
     }
     return null;
@@ -259,12 +216,12 @@
 
   /// The list of required keys that must be present in a JSON.
   static const requiredKeys = <String>{
-    'libraryId',
     'assetPath',
     'deviceAssetId',
     'deviceId',
     'fileCreatedAt',
     'fileModifiedAt',
     'isFavorite',
+    'libraryId',
   };
 }
