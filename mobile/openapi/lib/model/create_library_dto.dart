//
// AUTO-GENERATED FILE, DO NOT MODIFY!
//
// @dart=2.12

// ignore_for_file: unused_element, unused_import
// ignore_for_file: always_put_required_named_parameters_first
// ignore_for_file: constant_identifier_names
// ignore_for_file: lines_longer_than_80_chars

part of openapi.api;

class CreateLibraryDto {
  /// Returns a new [CreateLibraryDto] instance.
  CreateLibraryDto({
    this.exclusionPatterns = const [],
    this.importPaths = const [],
    this.isVisible,
    this.isWatched,
    this.name,
    required this.type,
  });

  List<String> exclusionPatterns;

  List<String> importPaths;

  ///
  /// Please note: This property should have been non-nullable! Since the specification file
  /// does not include a default value (using the "default:" property), however, the generated
  /// source code must fall back to having a nullable type.
  /// Consider adding a "default:" property in the specification file to hide this note.
  ///
  bool? isVisible;

  ///
  /// Please note: This property should have been non-nullable! Since the specification file
  /// does not include a default value (using the "default:" property), however, the generated
  /// source code must fall back to having a nullable type.
  /// Consider adding a "default:" property in the specification file to hide this note.
  ///
  bool? isWatched;

  ///
  /// Please note: This property should have been non-nullable! Since the specification file
  /// does not include a default value (using the "default:" property), however, the generated
  /// source code must fall back to having a nullable type.
  /// Consider adding a "default:" property in the specification file to hide this note.
  ///
  String? name;

  LibraryType type;

  @override
  bool operator ==(Object other) => identical(this, other) || other is CreateLibraryDto &&
<<<<<<< HEAD
     other.exclusionPatterns == exclusionPatterns &&
     other.importPaths == importPaths &&
     other.isVisible == isVisible &&
     other.isWatched == isWatched &&
     other.name == name &&
     other.type == type;
=======
    _deepEquality.equals(other.exclusionPatterns, exclusionPatterns) &&
    _deepEquality.equals(other.importPaths, importPaths) &&
    other.isVisible == isVisible &&
    other.name == name &&
    other.type == type;
>>>>>>> 96b78855

  @override
  int get hashCode =>
    // ignore: unnecessary_parenthesis
    (exclusionPatterns.hashCode) +
    (importPaths.hashCode) +
    (isVisible == null ? 0 : isVisible!.hashCode) +
    (isWatched == null ? 0 : isWatched!.hashCode) +
    (name == null ? 0 : name!.hashCode) +
    (type.hashCode);

  @override
  String toString() => 'CreateLibraryDto[exclusionPatterns=$exclusionPatterns, importPaths=$importPaths, isVisible=$isVisible, isWatched=$isWatched, name=$name, type=$type]';

  Map<String, dynamic> toJson() {
    final json = <String, dynamic>{};
      json[r'exclusionPatterns'] = this.exclusionPatterns;
      json[r'importPaths'] = this.importPaths;
    if (this.isVisible != null) {
      json[r'isVisible'] = this.isVisible;
    } else {
    //  json[r'isVisible'] = null;
    }
    if (this.isWatched != null) {
      json[r'isWatched'] = this.isWatched;
    } else {
    //  json[r'isWatched'] = null;
    }
    if (this.name != null) {
      json[r'name'] = this.name;
    } else {
    //  json[r'name'] = null;
    }
      json[r'type'] = this.type;
    return json;
  }

  /// Returns a new [CreateLibraryDto] instance and imports its values from
  /// [value] if it's a [Map], null otherwise.
  // ignore: prefer_constructors_over_static_methods
  static CreateLibraryDto? fromJson(dynamic value) {
    if (value is Map) {
      final json = value.cast<String, dynamic>();

      return CreateLibraryDto(
        exclusionPatterns: json[r'exclusionPatterns'] is Iterable
            ? (json[r'exclusionPatterns'] as Iterable).cast<String>().toList(growable: false)
            : const [],
        importPaths: json[r'importPaths'] is Iterable
            ? (json[r'importPaths'] as Iterable).cast<String>().toList(growable: false)
            : const [],
        isVisible: mapValueOfType<bool>(json, r'isVisible'),
        isWatched: mapValueOfType<bool>(json, r'isWatched'),
        name: mapValueOfType<String>(json, r'name'),
        type: LibraryType.fromJson(json[r'type'])!,
      );
    }
    return null;
  }

  static List<CreateLibraryDto> listFromJson(dynamic json, {bool growable = false,}) {
    final result = <CreateLibraryDto>[];
    if (json is List && json.isNotEmpty) {
      for (final row in json) {
        final value = CreateLibraryDto.fromJson(row);
        if (value != null) {
          result.add(value);
        }
      }
    }
    return result.toList(growable: growable);
  }

  static Map<String, CreateLibraryDto> mapFromJson(dynamic json) {
    final map = <String, CreateLibraryDto>{};
    if (json is Map && json.isNotEmpty) {
      json = json.cast<String, dynamic>(); // ignore: parameter_assignments
      for (final entry in json.entries) {
        final value = CreateLibraryDto.fromJson(entry.value);
        if (value != null) {
          map[entry.key] = value;
        }
      }
    }
    return map;
  }

  // maps a json object with a list of CreateLibraryDto-objects as value to a dart map
  static Map<String, List<CreateLibraryDto>> mapListFromJson(dynamic json, {bool growable = false,}) {
    final map = <String, List<CreateLibraryDto>>{};
    if (json is Map && json.isNotEmpty) {
      // ignore: parameter_assignments
      json = json.cast<String, dynamic>();
      for (final entry in json.entries) {
        map[entry.key] = CreateLibraryDto.listFromJson(entry.value, growable: growable,);
      }
    }
    return map;
  }

  /// The list of required keys that must be present in a JSON.
  static const requiredKeys = <String>{
    'type',
  };
}
<|MERGE_RESOLUTION|>--- conflicted
+++ resolved
@@ -53,20 +53,12 @@
 
   @override
   bool operator ==(Object other) => identical(this, other) || other is CreateLibraryDto &&
-<<<<<<< HEAD
-     other.exclusionPatterns == exclusionPatterns &&
-     other.importPaths == importPaths &&
-     other.isVisible == isVisible &&
-     other.isWatched == isWatched &&
-     other.name == name &&
-     other.type == type;
-=======
     _deepEquality.equals(other.exclusionPatterns, exclusionPatterns) &&
     _deepEquality.equals(other.importPaths, importPaths) &&
     other.isVisible == isVisible &&
+    other.isWatched == isWatched &&
     other.name == name &&
     other.type == type;
->>>>>>> 96b78855
 
   @override
   int get hashCode =>
