--- conflicted
+++ resolved
@@ -23,12 +23,8 @@
 
   @override
   bool operator ==(Object other) => identical(this, other) || other is SystemConfigLibraryDto &&
-<<<<<<< HEAD
-     other.scan == scan &&
-     other.watch == watch;
-=======
-    other.scan == scan;
->>>>>>> 96b78855
+    other.scan == scan &&
+    other.watch == watch;
 
   @override
   int get hashCode =>
