--- conflicted
+++ resolved
@@ -15,11 +15,8 @@
   UpdateAssetDto({
     this.tagIds = const [],
     this.isFavorite,
-<<<<<<< HEAD
+    this.isArchived,
     this.description,
-=======
-    this.isArchived,
->>>>>>> d314805c
   });
 
   List<String> tagIds;
@@ -38,38 +35,33 @@
   /// source code must fall back to having a nullable type.
   /// Consider adding a "default:" property in the specification file to hide this note.
   ///
-<<<<<<< HEAD
+  bool? isArchived;
+
+  ///
+  /// Please note: This property should have been non-nullable! Since the specification file
+  /// does not include a default value (using the "default:" property), however, the generated
+  /// source code must fall back to having a nullable type.
+  /// Consider adding a "default:" property in the specification file to hide this note.
+  ///
   String? description;
-=======
-  bool? isArchived;
->>>>>>> d314805c
 
   @override
   bool operator ==(Object other) => identical(this, other) || other is UpdateAssetDto &&
      other.tagIds == tagIds &&
      other.isFavorite == isFavorite &&
-<<<<<<< HEAD
+     other.isArchived == isArchived &&
      other.description == description;
-=======
-     other.isArchived == isArchived;
->>>>>>> d314805c
 
   @override
   int get hashCode =>
     // ignore: unnecessary_parenthesis
     (tagIds.hashCode) +
     (isFavorite == null ? 0 : isFavorite!.hashCode) +
-<<<<<<< HEAD
+    (isArchived == null ? 0 : isArchived!.hashCode) +
     (description == null ? 0 : description!.hashCode);
 
   @override
-  String toString() => 'UpdateAssetDto[tagIds=$tagIds, isFavorite=$isFavorite, description=$description]';
-=======
-    (isArchived == null ? 0 : isArchived!.hashCode);
-
-  @override
-  String toString() => 'UpdateAssetDto[tagIds=$tagIds, isFavorite=$isFavorite, isArchived=$isArchived]';
->>>>>>> d314805c
+  String toString() => 'UpdateAssetDto[tagIds=$tagIds, isFavorite=$isFavorite, isArchived=$isArchived, description=$description]';
 
   Map<String, dynamic> toJson() {
     final json = <String, dynamic>{};
@@ -79,17 +71,15 @@
     } else {
       // json[r'isFavorite'] = null;
     }
-<<<<<<< HEAD
+    if (this.isArchived != null) {
+      json[r'isArchived'] = this.isArchived;
+    } else {
+      // json[r'isArchived'] = null;
+    }
     if (this.description != null) {
       json[r'description'] = this.description;
     } else {
       // json[r'description'] = null;
-=======
-    if (this.isArchived != null) {
-      json[r'isArchived'] = this.isArchived;
-    } else {
-      // json[r'isArchived'] = null;
->>>>>>> d314805c
     }
     return json;
   }
@@ -117,11 +107,8 @@
             ? (json[r'tagIds'] as List).cast<String>()
             : const [],
         isFavorite: mapValueOfType<bool>(json, r'isFavorite'),
-<<<<<<< HEAD
+        isArchived: mapValueOfType<bool>(json, r'isArchived'),
         description: mapValueOfType<String>(json, r'description'),
-=======
-        isArchived: mapValueOfType<bool>(json, r'isArchived'),
->>>>>>> d314805c
       );
     }
     return null;
