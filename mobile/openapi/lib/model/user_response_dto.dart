--- conflicted
+++ resolved
@@ -18,7 +18,6 @@
     required this.firstName,
     required this.lastName,
     required this.storageLabel,
-    required this.externalPath,
     required this.profileImagePath,
     required this.shouldChangePassword,
     required this.isAdmin,
@@ -38,8 +37,6 @@
 
   String? storageLabel;
 
-  String? externalPath;
-
   String profileImagePath;
 
   bool shouldChangePassword;
@@ -55,22 +52,19 @@
   String oauthId;
 
   @override
-<<<<<<< HEAD
-  bool operator ==(Object other) =>
-      identical(this, other) ||
-      other is UserResponseDto &&
-          other.id == id &&
-          other.email == email &&
-          other.firstName == firstName &&
-          other.lastName == lastName &&
-          other.storageLabel == storageLabel &&
-          other.profileImagePath == profileImagePath &&
-          other.shouldChangePassword == shouldChangePassword &&
-          other.isAdmin == isAdmin &&
-          other.createdAt == createdAt &&
-          other.deletedAt == deletedAt &&
-          other.updatedAt == updatedAt &&
-          other.oauthId == oauthId;
+  bool operator ==(Object other) => identical(this, other) || other is UserResponseDto &&
+     other.id == id &&
+     other.email == email &&
+     other.firstName == firstName &&
+     other.lastName == lastName &&
+     other.storageLabel == storageLabel &&
+     other.profileImagePath == profileImagePath &&
+     other.shouldChangePassword == shouldChangePassword &&
+     other.isAdmin == isAdmin &&
+     other.createdAt == createdAt &&
+     other.deletedAt == deletedAt &&
+     other.updatedAt == updatedAt &&
+     other.oauthId == oauthId;
 
   @override
   int get hashCode =>
@@ -91,42 +85,6 @@
   @override
   String toString() =>
       'UserResponseDto[id=$id, email=$email, firstName=$firstName, lastName=$lastName, storageLabel=$storageLabel, profileImagePath=$profileImagePath, shouldChangePassword=$shouldChangePassword, isAdmin=$isAdmin, createdAt=$createdAt, deletedAt=$deletedAt, updatedAt=$updatedAt, oauthId=$oauthId]';
-=======
-  bool operator ==(Object other) => identical(this, other) || other is UserResponseDto &&
-     other.id == id &&
-     other.email == email &&
-     other.firstName == firstName &&
-     other.lastName == lastName &&
-     other.storageLabel == storageLabel &&
-     other.externalPath == externalPath &&
-     other.profileImagePath == profileImagePath &&
-     other.shouldChangePassword == shouldChangePassword &&
-     other.isAdmin == isAdmin &&
-     other.createdAt == createdAt &&
-     other.deletedAt == deletedAt &&
-     other.updatedAt == updatedAt &&
-     other.oauthId == oauthId;
-
-  @override
-  int get hashCode =>
-    // ignore: unnecessary_parenthesis
-    (id.hashCode) +
-    (email.hashCode) +
-    (firstName.hashCode) +
-    (lastName.hashCode) +
-    (storageLabel == null ? 0 : storageLabel!.hashCode) +
-    (externalPath == null ? 0 : externalPath!.hashCode) +
-    (profileImagePath.hashCode) +
-    (shouldChangePassword.hashCode) +
-    (isAdmin.hashCode) +
-    (createdAt.hashCode) +
-    (deletedAt == null ? 0 : deletedAt!.hashCode) +
-    (updatedAt.hashCode) +
-    (oauthId.hashCode);
-
-  @override
-  String toString() => 'UserResponseDto[id=$id, email=$email, firstName=$firstName, lastName=$lastName, storageLabel=$storageLabel, externalPath=$externalPath, profileImagePath=$profileImagePath, shouldChangePassword=$shouldChangePassword, isAdmin=$isAdmin, createdAt=$createdAt, deletedAt=$deletedAt, updatedAt=$updatedAt, oauthId=$oauthId]';
->>>>>>> 3e2f335a
 
   Map<String, dynamic> toJson() {
     final json = <String, dynamic>{};
@@ -139,22 +97,10 @@
     } else {
       // json[r'storageLabel'] = null;
     }
-<<<<<<< HEAD
     json[r'profileImagePath'] = this.profileImagePath;
     json[r'shouldChangePassword'] = this.shouldChangePassword;
     json[r'isAdmin'] = this.isAdmin;
     json[r'createdAt'] = this.createdAt.toUtc().toIso8601String();
-=======
-    if (this.externalPath != null) {
-      json[r'externalPath'] = this.externalPath;
-    } else {
-      // json[r'externalPath'] = null;
-    }
-      json[r'profileImagePath'] = this.profileImagePath;
-      json[r'shouldChangePassword'] = this.shouldChangePassword;
-      json[r'isAdmin'] = this.isAdmin;
-      json[r'createdAt'] = this.createdAt.toUtc().toIso8601String();
->>>>>>> 3e2f335a
     if (this.deletedAt != null) {
       json[r'deletedAt'] = this.deletedAt!.toUtc().toIso8601String();
     } else {
@@ -189,7 +135,6 @@
         firstName: mapValueOfType<String>(json, r'firstName')!,
         lastName: mapValueOfType<String>(json, r'lastName')!,
         storageLabel: mapValueOfType<String>(json, r'storageLabel'),
-        externalPath: mapValueOfType<String>(json, r'externalPath'),
         profileImagePath: mapValueOfType<String>(json, r'profileImagePath')!,
         shouldChangePassword:
             mapValueOfType<bool>(json, r'shouldChangePassword')!,
@@ -259,7 +204,6 @@
     'firstName',
     'lastName',
     'storageLabel',
-    'externalPath',
     'profileImagePath',
     'shouldChangePassword',
     'isAdmin',
