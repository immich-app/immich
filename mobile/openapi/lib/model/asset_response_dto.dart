--- conflicted
+++ resolved
@@ -16,21 +16,14 @@
     required this.checksum,
     required this.deviceAssetId,
     required this.deviceId,
-<<<<<<< HEAD
-    required this.libraryId,
-    required this.originalPath,
-    required this.originalFileName,
-    required this.resized,
-    required this.thumbhash,
-=======
     required this.duration,
     this.exifInfo,
->>>>>>> 1cf33784
     required this.fileCreatedAt,
     required this.fileModifiedAt,
     required this.id,
     required this.isArchived,
     required this.isFavorite,
+    required this.libraryId,
     this.livePhotoVideoId,
     required this.originalFileName,
     required this.originalPath,
@@ -51,17 +44,7 @@
 
   String deviceId;
 
-<<<<<<< HEAD
-  String libraryId;
-
-  String originalPath;
-
-  String originalFileName;
-
-  bool resized;
-=======
   String duration;
->>>>>>> 1cf33784
 
   ///
   /// Please note: This property should have been non-nullable! Since the specification file
@@ -80,6 +63,8 @@
   bool isArchived;
 
   bool isFavorite;
+
+  String libraryId;
 
   String? livePhotoVideoId;
 
@@ -115,21 +100,14 @@
      other.checksum == checksum &&
      other.deviceAssetId == deviceAssetId &&
      other.deviceId == deviceId &&
-<<<<<<< HEAD
-     other.libraryId == libraryId &&
-     other.originalPath == originalPath &&
-     other.originalFileName == originalFileName &&
-     other.resized == resized &&
-     other.thumbhash == thumbhash &&
-=======
      other.duration == duration &&
      other.exifInfo == exifInfo &&
->>>>>>> 1cf33784
      other.fileCreatedAt == fileCreatedAt &&
      other.fileModifiedAt == fileModifiedAt &&
      other.id == id &&
      other.isArchived == isArchived &&
      other.isFavorite == isFavorite &&
+     other.libraryId == libraryId &&
      other.livePhotoVideoId == livePhotoVideoId &&
      other.originalFileName == originalFileName &&
      other.originalPath == originalPath &&
@@ -148,21 +126,14 @@
     (checksum.hashCode) +
     (deviceAssetId.hashCode) +
     (deviceId.hashCode) +
-<<<<<<< HEAD
-    (libraryId.hashCode) +
-    (originalPath.hashCode) +
-    (originalFileName.hashCode) +
-    (resized.hashCode) +
-    (thumbhash == null ? 0 : thumbhash!.hashCode) +
-=======
     (duration.hashCode) +
     (exifInfo == null ? 0 : exifInfo!.hashCode) +
->>>>>>> 1cf33784
     (fileCreatedAt.hashCode) +
     (fileModifiedAt.hashCode) +
     (id.hashCode) +
     (isArchived.hashCode) +
     (isFavorite.hashCode) +
+    (libraryId.hashCode) +
     (livePhotoVideoId == null ? 0 : livePhotoVideoId!.hashCode) +
     (originalFileName.hashCode) +
     (originalPath.hashCode) +
@@ -176,29 +147,16 @@
     (updatedAt.hashCode);
 
   @override
-<<<<<<< HEAD
-  String toString() => 'AssetResponseDto[type=$type, id=$id, deviceAssetId=$deviceAssetId, ownerId=$ownerId, deviceId=$deviceId, libraryId=$libraryId, originalPath=$originalPath, originalFileName=$originalFileName, resized=$resized, thumbhash=$thumbhash, fileCreatedAt=$fileCreatedAt, fileModifiedAt=$fileModifiedAt, updatedAt=$updatedAt, isFavorite=$isFavorite, isArchived=$isArchived, duration=$duration, exifInfo=$exifInfo, smartInfo=$smartInfo, livePhotoVideoId=$livePhotoVideoId, tags=$tags, people=$people, checksum=$checksum]';
-=======
-  String toString() => 'AssetResponseDto[checksum=$checksum, deviceAssetId=$deviceAssetId, deviceId=$deviceId, duration=$duration, exifInfo=$exifInfo, fileCreatedAt=$fileCreatedAt, fileModifiedAt=$fileModifiedAt, id=$id, isArchived=$isArchived, isFavorite=$isFavorite, livePhotoVideoId=$livePhotoVideoId, originalFileName=$originalFileName, originalPath=$originalPath, ownerId=$ownerId, people=$people, resized=$resized, smartInfo=$smartInfo, tags=$tags, thumbhash=$thumbhash, type=$type, updatedAt=$updatedAt]';
->>>>>>> 1cf33784
+  String toString() => 'AssetResponseDto[checksum=$checksum, deviceAssetId=$deviceAssetId, deviceId=$deviceId, duration=$duration, exifInfo=$exifInfo, fileCreatedAt=$fileCreatedAt, fileModifiedAt=$fileModifiedAt, id=$id, isArchived=$isArchived, isFavorite=$isFavorite, libraryId=$libraryId, livePhotoVideoId=$livePhotoVideoId, originalFileName=$originalFileName, originalPath=$originalPath, ownerId=$ownerId, people=$people, resized=$resized, smartInfo=$smartInfo, tags=$tags, thumbhash=$thumbhash, type=$type, updatedAt=$updatedAt]';
 
   Map<String, dynamic> toJson() {
     final json = <String, dynamic>{};
       json[r'checksum'] = this.checksum;
       json[r'deviceAssetId'] = this.deviceAssetId;
       json[r'deviceId'] = this.deviceId;
-<<<<<<< HEAD
-      json[r'libraryId'] = this.libraryId;
-      json[r'originalPath'] = this.originalPath;
-      json[r'originalFileName'] = this.originalFileName;
-      json[r'resized'] = this.resized;
-    if (this.thumbhash != null) {
-      json[r'thumbhash'] = this.thumbhash;
-=======
       json[r'duration'] = this.duration;
     if (this.exifInfo != null) {
       json[r'exifInfo'] = this.exifInfo;
->>>>>>> 1cf33784
     } else {
     //  json[r'exifInfo'] = null;
     }
@@ -207,6 +165,7 @@
       json[r'id'] = this.id;
       json[r'isArchived'] = this.isArchived;
       json[r'isFavorite'] = this.isFavorite;
+      json[r'libraryId'] = this.libraryId;
     if (this.livePhotoVideoId != null) {
       json[r'livePhotoVideoId'] = this.livePhotoVideoId;
     } else {
@@ -244,21 +203,14 @@
         checksum: mapValueOfType<String>(json, r'checksum')!,
         deviceAssetId: mapValueOfType<String>(json, r'deviceAssetId')!,
         deviceId: mapValueOfType<String>(json, r'deviceId')!,
-<<<<<<< HEAD
-        libraryId: mapValueOfType<String>(json, r'libraryId')!,
-        originalPath: mapValueOfType<String>(json, r'originalPath')!,
-        originalFileName: mapValueOfType<String>(json, r'originalFileName')!,
-        resized: mapValueOfType<bool>(json, r'resized')!,
-        thumbhash: mapValueOfType<String>(json, r'thumbhash'),
-=======
         duration: mapValueOfType<String>(json, r'duration')!,
         exifInfo: ExifResponseDto.fromJson(json[r'exifInfo']),
->>>>>>> 1cf33784
         fileCreatedAt: mapDateTime(json, r'fileCreatedAt', r'')!,
         fileModifiedAt: mapDateTime(json, r'fileModifiedAt', r'')!,
         id: mapValueOfType<String>(json, r'id')!,
         isArchived: mapValueOfType<bool>(json, r'isArchived')!,
         isFavorite: mapValueOfType<bool>(json, r'isFavorite')!,
+        libraryId: mapValueOfType<String>(json, r'libraryId')!,
         livePhotoVideoId: mapValueOfType<String>(json, r'livePhotoVideoId'),
         originalFileName: mapValueOfType<String>(json, r'originalFileName')!,
         originalPath: mapValueOfType<String>(json, r'originalPath')!,
@@ -320,17 +272,13 @@
     'checksum',
     'deviceAssetId',
     'deviceId',
-<<<<<<< HEAD
-    'libraryId',
-    'originalPath',
-=======
     'duration',
     'fileCreatedAt',
     'fileModifiedAt',
     'id',
     'isArchived',
     'isFavorite',
->>>>>>> 1cf33784
+    'libraryId',
     'originalFileName',
     'originalPath',
     'ownerId',
