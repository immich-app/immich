--- conflicted
+++ resolved
@@ -24,13 +24,9 @@
     required this.isArchived,
     required this.isExternal,
     required this.isFavorite,
-<<<<<<< HEAD
-    required this.isTrashed,
-=======
     required this.isOffline,
     required this.isReadOnly,
     required this.libraryId,
->>>>>>> acdc6641
     this.livePhotoVideoId,
     required this.originalFileName,
     required this.originalPath,
@@ -74,15 +70,11 @@
 
   bool isFavorite;
 
-<<<<<<< HEAD
-  bool isTrashed;
-=======
   bool isOffline;
 
   bool isReadOnly;
 
   String libraryId;
->>>>>>> acdc6641
 
   String? livePhotoVideoId;
 
@@ -134,13 +126,9 @@
      other.isArchived == isArchived &&
      other.isExternal == isExternal &&
      other.isFavorite == isFavorite &&
-<<<<<<< HEAD
-     other.isTrashed == isTrashed &&
-=======
      other.isOffline == isOffline &&
      other.isReadOnly == isReadOnly &&
      other.libraryId == libraryId &&
->>>>>>> acdc6641
      other.livePhotoVideoId == livePhotoVideoId &&
      other.originalFileName == originalFileName &&
      other.originalPath == originalPath &&
@@ -168,13 +156,9 @@
     (isArchived.hashCode) +
     (isExternal.hashCode) +
     (isFavorite.hashCode) +
-<<<<<<< HEAD
-    (isTrashed.hashCode) +
-=======
     (isOffline.hashCode) +
     (isReadOnly.hashCode) +
     (libraryId.hashCode) +
->>>>>>> acdc6641
     (livePhotoVideoId == null ? 0 : livePhotoVideoId!.hashCode) +
     (originalFileName.hashCode) +
     (originalPath.hashCode) +
@@ -189,11 +173,7 @@
     (updatedAt.hashCode);
 
   @override
-<<<<<<< HEAD
-  String toString() => 'AssetResponseDto[checksum=$checksum, deviceAssetId=$deviceAssetId, deviceId=$deviceId, duration=$duration, exifInfo=$exifInfo, fileCreatedAt=$fileCreatedAt, fileModifiedAt=$fileModifiedAt, id=$id, isArchived=$isArchived, isFavorite=$isFavorite, isTrashed=$isTrashed, livePhotoVideoId=$livePhotoVideoId, originalFileName=$originalFileName, originalPath=$originalPath, owner=$owner, ownerId=$ownerId, people=$people, resized=$resized, smartInfo=$smartInfo, tags=$tags, thumbhash=$thumbhash, type=$type, updatedAt=$updatedAt]';
-=======
   String toString() => 'AssetResponseDto[checksum=$checksum, deviceAssetId=$deviceAssetId, deviceId=$deviceId, duration=$duration, exifInfo=$exifInfo, fileCreatedAt=$fileCreatedAt, fileModifiedAt=$fileModifiedAt, id=$id, isArchived=$isArchived, isExternal=$isExternal, isFavorite=$isFavorite, isOffline=$isOffline, isReadOnly=$isReadOnly, libraryId=$libraryId, livePhotoVideoId=$livePhotoVideoId, originalFileName=$originalFileName, originalPath=$originalPath, owner=$owner, ownerId=$ownerId, people=$people, resized=$resized, smartInfo=$smartInfo, tags=$tags, thumbhash=$thumbhash, type=$type, updatedAt=$updatedAt]';
->>>>>>> acdc6641
 
   Map<String, dynamic> toJson() {
     final json = <String, dynamic>{};
@@ -212,13 +192,9 @@
       json[r'isArchived'] = this.isArchived;
       json[r'isExternal'] = this.isExternal;
       json[r'isFavorite'] = this.isFavorite;
-<<<<<<< HEAD
-      json[r'isTrashed'] = this.isTrashed;
-=======
       json[r'isOffline'] = this.isOffline;
       json[r'isReadOnly'] = this.isReadOnly;
       json[r'libraryId'] = this.libraryId;
->>>>>>> acdc6641
     if (this.livePhotoVideoId != null) {
       json[r'livePhotoVideoId'] = this.livePhotoVideoId;
     } else {
@@ -269,13 +245,9 @@
         isArchived: mapValueOfType<bool>(json, r'isArchived')!,
         isExternal: mapValueOfType<bool>(json, r'isExternal')!,
         isFavorite: mapValueOfType<bool>(json, r'isFavorite')!,
-<<<<<<< HEAD
-        isTrashed: mapValueOfType<bool>(json, r'isTrashed')!,
-=======
         isOffline: mapValueOfType<bool>(json, r'isOffline')!,
         isReadOnly: mapValueOfType<bool>(json, r'isReadOnly')!,
         libraryId: mapValueOfType<String>(json, r'libraryId')!,
->>>>>>> acdc6641
         livePhotoVideoId: mapValueOfType<String>(json, r'livePhotoVideoId'),
         originalFileName: mapValueOfType<String>(json, r'originalFileName')!,
         originalPath: mapValueOfType<String>(json, r'originalPath')!,
@@ -345,13 +317,9 @@
     'isArchived',
     'isExternal',
     'isFavorite',
-<<<<<<< HEAD
-    'isTrashed',
-=======
     'isOffline',
     'isReadOnly',
     'libraryId',
->>>>>>> acdc6641
     'originalFileName',
     'originalPath',
     'ownerId',
