--- conflicted
+++ resolved
@@ -241,12 +241,8 @@
         exifInfo: ExifResponseDto.fromJson(json[r'exifInfo']),
         smartInfo: SmartInfoResponseDto.fromJson(json[r'smartInfo']),
         livePhotoVideoId: mapValueOfType<String>(json, r'livePhotoVideoId'),
-<<<<<<< HEAD
-        tags: TagResponseDto.listFromJson(json[r'tags']) ?? const [],
+        tags: TagResponseDto.listFromJson(json[r'tags']),
         people: PersonResponseDto.listFromJson(json[r'people']) ?? const [],
-=======
-        tags: TagResponseDto.listFromJson(json[r'tags']),
->>>>>>> 65daf342
       );
     }
     return null;
