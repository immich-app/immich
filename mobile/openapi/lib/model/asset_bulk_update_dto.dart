//
// AUTO-GENERATED FILE, DO NOT MODIFY!
//
// @dart=2.18

// ignore_for_file: unused_element, unused_import
// ignore_for_file: always_put_required_named_parameters_first
// ignore_for_file: constant_identifier_names
// ignore_for_file: lines_longer_than_80_chars

part of openapi.api;

class AssetBulkUpdateDto {
  /// Returns a new [AssetBulkUpdateDto] instance.
  AssetBulkUpdateDto({
    this.dateTimeOriginal,
<<<<<<< HEAD
    this.dateTimeRelative,
=======
    this.description,
>>>>>>> 0bbe70e6
    this.duplicateId,
    this.ids = const [],
    this.isFavorite,
    this.latitude,
    this.longitude,
    this.rating,
    this.visibility,
  });

  ///
  /// Please note: This property should have been non-nullable! Since the specification file
  /// does not include a default value (using the "default:" property), however, the generated
  /// source code must fall back to having a nullable type.
  /// Consider adding a "default:" property in the specification file to hide this note.
  ///
  String? dateTimeOriginal;

  ///
  /// Please note: This property should have been non-nullable! Since the specification file
  /// does not include a default value (using the "default:" property), however, the generated
  /// source code must fall back to having a nullable type.
  /// Consider adding a "default:" property in the specification file to hide this note.
  ///
<<<<<<< HEAD
  num? dateTimeRelative;
=======
  String? description;
>>>>>>> 0bbe70e6

  String? duplicateId;

  List<String> ids;

  ///
  /// Please note: This property should have been non-nullable! Since the specification file
  /// does not include a default value (using the "default:" property), however, the generated
  /// source code must fall back to having a nullable type.
  /// Consider adding a "default:" property in the specification file to hide this note.
  ///
  bool? isFavorite;

  ///
  /// Please note: This property should have been non-nullable! Since the specification file
  /// does not include a default value (using the "default:" property), however, the generated
  /// source code must fall back to having a nullable type.
  /// Consider adding a "default:" property in the specification file to hide this note.
  ///
  num? latitude;

  ///
  /// Please note: This property should have been non-nullable! Since the specification file
  /// does not include a default value (using the "default:" property), however, the generated
  /// source code must fall back to having a nullable type.
  /// Consider adding a "default:" property in the specification file to hide this note.
  ///
  num? longitude;

  /// Minimum value: -1
  /// Maximum value: 5
  ///
  /// Please note: This property should have been non-nullable! Since the specification file
  /// does not include a default value (using the "default:" property), however, the generated
  /// source code must fall back to having a nullable type.
  /// Consider adding a "default:" property in the specification file to hide this note.
  ///
  num? rating;

  ///
  /// Please note: This property should have been non-nullable! Since the specification file
  /// does not include a default value (using the "default:" property), however, the generated
  /// source code must fall back to having a nullable type.
  /// Consider adding a "default:" property in the specification file to hide this note.
  ///
  AssetVisibility? visibility;

  @override
  bool operator ==(Object other) => identical(this, other) || other is AssetBulkUpdateDto &&
    other.dateTimeOriginal == dateTimeOriginal &&
<<<<<<< HEAD
    other.dateTimeRelative == dateTimeRelative &&
=======
    other.description == description &&
>>>>>>> 0bbe70e6
    other.duplicateId == duplicateId &&
    _deepEquality.equals(other.ids, ids) &&
    other.isFavorite == isFavorite &&
    other.latitude == latitude &&
    other.longitude == longitude &&
    other.rating == rating &&
    other.visibility == visibility;

  @override
  int get hashCode =>
    // ignore: unnecessary_parenthesis
    (dateTimeOriginal == null ? 0 : dateTimeOriginal!.hashCode) +
<<<<<<< HEAD
    (dateTimeRelative == null ? 0 : dateTimeRelative!.hashCode) +
=======
    (description == null ? 0 : description!.hashCode) +
>>>>>>> 0bbe70e6
    (duplicateId == null ? 0 : duplicateId!.hashCode) +
    (ids.hashCode) +
    (isFavorite == null ? 0 : isFavorite!.hashCode) +
    (latitude == null ? 0 : latitude!.hashCode) +
    (longitude == null ? 0 : longitude!.hashCode) +
    (rating == null ? 0 : rating!.hashCode) +
    (visibility == null ? 0 : visibility!.hashCode);

  @override
<<<<<<< HEAD
  String toString() => 'AssetBulkUpdateDto[dateTimeOriginal=$dateTimeOriginal, dateTimeRelative=$dateTimeRelative, duplicateId=$duplicateId, ids=$ids, isFavorite=$isFavorite, latitude=$latitude, longitude=$longitude, rating=$rating, visibility=$visibility]';
=======
  String toString() => 'AssetBulkUpdateDto[dateTimeOriginal=$dateTimeOriginal, description=$description, duplicateId=$duplicateId, ids=$ids, isFavorite=$isFavorite, latitude=$latitude, longitude=$longitude, rating=$rating, visibility=$visibility]';
>>>>>>> 0bbe70e6

  Map<String, dynamic> toJson() {
    final json = <String, dynamic>{};
    if (this.dateTimeOriginal != null) {
      json[r'dateTimeOriginal'] = this.dateTimeOriginal;
    } else {
    //  json[r'dateTimeOriginal'] = null;
    }
<<<<<<< HEAD
    if (this.dateTimeRelative != null) {
      json[r'dateTimeRelative'] = this.dateTimeRelative;
    } else {
    //  json[r'dateTimeRelative'] = null;
=======
    if (this.description != null) {
      json[r'description'] = this.description;
    } else {
    //  json[r'description'] = null;
>>>>>>> 0bbe70e6
    }
    if (this.duplicateId != null) {
      json[r'duplicateId'] = this.duplicateId;
    } else {
    //  json[r'duplicateId'] = null;
    }
      json[r'ids'] = this.ids;
    if (this.isFavorite != null) {
      json[r'isFavorite'] = this.isFavorite;
    } else {
    //  json[r'isFavorite'] = null;
    }
    if (this.latitude != null) {
      json[r'latitude'] = this.latitude;
    } else {
    //  json[r'latitude'] = null;
    }
    if (this.longitude != null) {
      json[r'longitude'] = this.longitude;
    } else {
    //  json[r'longitude'] = null;
    }
    if (this.rating != null) {
      json[r'rating'] = this.rating;
    } else {
    //  json[r'rating'] = null;
    }
    if (this.visibility != null) {
      json[r'visibility'] = this.visibility;
    } else {
    //  json[r'visibility'] = null;
    }
    return json;
  }

  /// Returns a new [AssetBulkUpdateDto] instance and imports its values from
  /// [value] if it's a [Map], null otherwise.
  // ignore: prefer_constructors_over_static_methods
  static AssetBulkUpdateDto? fromJson(dynamic value) {
    upgradeDto(value, "AssetBulkUpdateDto");
    if (value is Map) {
      final json = value.cast<String, dynamic>();

      return AssetBulkUpdateDto(
        dateTimeOriginal: mapValueOfType<String>(json, r'dateTimeOriginal'),
<<<<<<< HEAD
        dateTimeRelative: num.parse('${json[r'dateTimeRelative']}'),
=======
        description: mapValueOfType<String>(json, r'description'),
>>>>>>> 0bbe70e6
        duplicateId: mapValueOfType<String>(json, r'duplicateId'),
        ids: json[r'ids'] is Iterable
            ? (json[r'ids'] as Iterable).cast<String>().toList(growable: false)
            : const [],
        isFavorite: mapValueOfType<bool>(json, r'isFavorite'),
        latitude: num.parse('${json[r'latitude']}'),
        longitude: num.parse('${json[r'longitude']}'),
        rating: num.parse('${json[r'rating']}'),
        visibility: AssetVisibility.fromJson(json[r'visibility']),
      );
    }
    return null;
  }

  static List<AssetBulkUpdateDto> listFromJson(dynamic json, {bool growable = false,}) {
    final result = <AssetBulkUpdateDto>[];
    if (json is List && json.isNotEmpty) {
      for (final row in json) {
        final value = AssetBulkUpdateDto.fromJson(row);
        if (value != null) {
          result.add(value);
        }
      }
    }
    return result.toList(growable: growable);
  }

  static Map<String, AssetBulkUpdateDto> mapFromJson(dynamic json) {
    final map = <String, AssetBulkUpdateDto>{};
    if (json is Map && json.isNotEmpty) {
      json = json.cast<String, dynamic>(); // ignore: parameter_assignments
      for (final entry in json.entries) {
        final value = AssetBulkUpdateDto.fromJson(entry.value);
        if (value != null) {
          map[entry.key] = value;
        }
      }
    }
    return map;
  }

  // maps a json object with a list of AssetBulkUpdateDto-objects as value to a dart map
  static Map<String, List<AssetBulkUpdateDto>> mapListFromJson(dynamic json, {bool growable = false,}) {
    final map = <String, List<AssetBulkUpdateDto>>{};
    if (json is Map && json.isNotEmpty) {
      // ignore: parameter_assignments
      json = json.cast<String, dynamic>();
      for (final entry in json.entries) {
        map[entry.key] = AssetBulkUpdateDto.listFromJson(entry.value, growable: growable,);
      }
    }
    return map;
  }

  /// The list of required keys that must be present in a JSON.
  static const requiredKeys = <String>{
    'ids',
  };
}
<|MERGE_RESOLUTION|>--- conflicted
+++ resolved
@@ -14,11 +14,8 @@
   /// Returns a new [AssetBulkUpdateDto] instance.
   AssetBulkUpdateDto({
     this.dateTimeOriginal,
-<<<<<<< HEAD
     this.dateTimeRelative,
-=======
     this.description,
->>>>>>> 0bbe70e6
     this.duplicateId,
     this.ids = const [],
     this.isFavorite,
@@ -42,11 +39,15 @@
   /// source code must fall back to having a nullable type.
   /// Consider adding a "default:" property in the specification file to hide this note.
   ///
-<<<<<<< HEAD
   num? dateTimeRelative;
-=======
+
+  ///
+  /// Please note: This property should have been non-nullable! Since the specification file
+  /// does not include a default value (using the "default:" property), however, the generated
+  /// source code must fall back to having a nullable type.
+  /// Consider adding a "default:" property in the specification file to hide this note.
+  ///
   String? description;
->>>>>>> 0bbe70e6
 
   String? duplicateId;
 
@@ -97,11 +98,8 @@
   @override
   bool operator ==(Object other) => identical(this, other) || other is AssetBulkUpdateDto &&
     other.dateTimeOriginal == dateTimeOriginal &&
-<<<<<<< HEAD
     other.dateTimeRelative == dateTimeRelative &&
-=======
     other.description == description &&
->>>>>>> 0bbe70e6
     other.duplicateId == duplicateId &&
     _deepEquality.equals(other.ids, ids) &&
     other.isFavorite == isFavorite &&
@@ -114,11 +112,8 @@
   int get hashCode =>
     // ignore: unnecessary_parenthesis
     (dateTimeOriginal == null ? 0 : dateTimeOriginal!.hashCode) +
-<<<<<<< HEAD
     (dateTimeRelative == null ? 0 : dateTimeRelative!.hashCode) +
-=======
     (description == null ? 0 : description!.hashCode) +
->>>>>>> 0bbe70e6
     (duplicateId == null ? 0 : duplicateId!.hashCode) +
     (ids.hashCode) +
     (isFavorite == null ? 0 : isFavorite!.hashCode) +
@@ -128,11 +123,7 @@
     (visibility == null ? 0 : visibility!.hashCode);
 
   @override
-<<<<<<< HEAD
-  String toString() => 'AssetBulkUpdateDto[dateTimeOriginal=$dateTimeOriginal, dateTimeRelative=$dateTimeRelative, duplicateId=$duplicateId, ids=$ids, isFavorite=$isFavorite, latitude=$latitude, longitude=$longitude, rating=$rating, visibility=$visibility]';
-=======
-  String toString() => 'AssetBulkUpdateDto[dateTimeOriginal=$dateTimeOriginal, description=$description, duplicateId=$duplicateId, ids=$ids, isFavorite=$isFavorite, latitude=$latitude, longitude=$longitude, rating=$rating, visibility=$visibility]';
->>>>>>> 0bbe70e6
+  String toString() => 'AssetBulkUpdateDto[dateTimeOriginal=$dateTimeOriginal, dateTimeRelative=$dateTimeRelative, description=$description, duplicateId=$duplicateId, ids=$ids, isFavorite=$isFavorite, latitude=$latitude, longitude=$longitude, rating=$rating, visibility=$visibility]';
 
   Map<String, dynamic> toJson() {
     final json = <String, dynamic>{};
@@ -141,17 +132,15 @@
     } else {
     //  json[r'dateTimeOriginal'] = null;
     }
-<<<<<<< HEAD
     if (this.dateTimeRelative != null) {
       json[r'dateTimeRelative'] = this.dateTimeRelative;
     } else {
     //  json[r'dateTimeRelative'] = null;
-=======
+    }
     if (this.description != null) {
       json[r'description'] = this.description;
     } else {
     //  json[r'description'] = null;
->>>>>>> 0bbe70e6
     }
     if (this.duplicateId != null) {
       json[r'duplicateId'] = this.duplicateId;
@@ -197,11 +186,8 @@
 
       return AssetBulkUpdateDto(
         dateTimeOriginal: mapValueOfType<String>(json, r'dateTimeOriginal'),
-<<<<<<< HEAD
         dateTimeRelative: num.parse('${json[r'dateTimeRelative']}'),
-=======
         description: mapValueOfType<String>(json, r'description'),
->>>>>>> 0bbe70e6
         duplicateId: mapValueOfType<String>(json, r'duplicateId'),
         ids: json[r'ids'] is Iterable
             ? (json[r'ids'] as Iterable).cast<String>().toList(growable: false)
