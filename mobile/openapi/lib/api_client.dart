--- conflicted
+++ resolved
@@ -557,19 +557,14 @@
           return TagCreateDto.fromJson(value);
         case 'TagResponseDto':
           return TagResponseDto.fromJson(value);
-<<<<<<< HEAD
-        case 'TagTypeEnum':
-          return TagTypeEnumTypeTransformer().decode(value);
+        case 'TagUpdateDto':
+          return TagUpdateDto.fromJson(value);
+        case 'TagUpsertDto':
+          return TagUpsertDto.fromJson(value);
         case 'TagsResponse':
           return TagsResponse.fromJson(value);
         case 'TagsUpdate':
           return TagsUpdate.fromJson(value);
-=======
-        case 'TagUpdateDto':
-          return TagUpdateDto.fromJson(value);
-        case 'TagUpsertDto':
-          return TagUpsertDto.fromJson(value);
->>>>>>> d08a20bd
         case 'TimeBucketResponseDto':
           return TimeBucketResponseDto.fromJson(value);
         case 'TimeBucketSize':
