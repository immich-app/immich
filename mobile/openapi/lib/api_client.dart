--- conflicted
+++ resolved
@@ -319,13 +319,8 @@
           return PersonUpdateDto.fromJson(value);
         case 'QueueStatusDto':
           return QueueStatusDto.fromJson(value);
-<<<<<<< HEAD
-        case 'RemoveAssetsDto':
-          return RemoveAssetsDto.fromJson(value);
         case 'ScanLibraryDto':
           return ScanLibraryDto.fromJson(value);
-=======
->>>>>>> 1cf33784
         case 'SearchAlbumResponseDto':
           return SearchAlbumResponseDto.fromJson(value);
         case 'SearchAssetDto':
