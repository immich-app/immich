--- conflicted
+++ resolved
@@ -491,17 +491,14 @@
           return SmartInfoResponseDto.fromJson(value);
         case 'SmartSearchDto':
           return SmartSearchDto.fromJson(value);
-<<<<<<< HEAD
         case 'SourceType':
           return SourceTypeTypeTransformer().decode(value);
-=======
         case 'StackCreateDto':
           return StackCreateDto.fromJson(value);
         case 'StackResponseDto':
           return StackResponseDto.fromJson(value);
         case 'StackUpdateDto':
           return StackUpdateDto.fromJson(value);
->>>>>>> e457d8d6
         case 'SystemConfigDto':
           return SystemConfigDto.fromJson(value);
         case 'SystemConfigFFmpegDto':
