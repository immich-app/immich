--- conflicted
+++ resolved
@@ -79,13 +79,8 @@
         - lib/widgets/asset_grid/asset_grid_data_structure.dart
         - test/**.dart
         # refactor the remaining providers
-<<<<<<< HEAD
-        - lib/providers/{db,partner,user}.provider.dart
+        - lib/providers/{db,user}.provider.dart
         - lib/providers/backup/backup.provider.dart
-=======
-        - lib/providers/{asset,authentication,db,user}.provider.dart
-        - lib/providers/{asset_viewer/render_list,backup/backup,search/all_motion_photos,search/recently_added_asset}.provider.dart
->>>>>>> 57932125
 
     - import_rule_openapi:
       message: openapi must only be used through ApiRepositories
