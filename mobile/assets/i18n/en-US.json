--- conflicted
+++ resolved
@@ -387,12 +387,9 @@
   "setting_image_viewer_original_title": "Load original image",
   "setting_image_viewer_preview_subtitle": "Enable to load a medium-resolution image. Disable to either directly load the original or only use the thumbnail.",
   "setting_image_viewer_preview_title": "Load preview image",
-<<<<<<< HEAD
   "setting_image_viewer_title": "Images",
-=======
   "setting_languages_apply": "Apply",
   "setting_languages_title": "Languages",
->>>>>>> 4b622e6c
   "setting_notifications_notify_failures_grace_period": "Notify background backup failures: {}",
   "setting_notifications_notify_hours": "{} hours",
   "setting_notifications_notify_immediately": "immediately",
