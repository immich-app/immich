// !$*UTF8*$!
{
	archiveVersion = 1;
	classes = {
	};
	objectVersion = 54;
	objects = {

/* Begin PBXBuildFile section */
		1498D2341E8E89220040F4C2 /* GeneratedPluginRegistrant.m in Sources */ = {isa = PBXBuildFile; fileRef = 1498D2331E8E89220040F4C2 /* GeneratedPluginRegistrant.m */; };
		3B3967161E833CAA004F5970 /* AppFrameworkInfo.plist in Resources */ = {isa = PBXBuildFile; fileRef = 3B3967151E833CAA004F5970 /* AppFrameworkInfo.plist */; };
		65F32F31299BD2F800CE9261 /* BackgroundServicePlugin.swift in Sources */ = {isa = PBXBuildFile; fileRef = 65F32F30299BD2F800CE9261 /* BackgroundServicePlugin.swift */; };
		65F32F33299D349D00CE9261 /* BackgroundSyncWorker.swift in Sources */ = {isa = PBXBuildFile; fileRef = 65F32F32299D349D00CE9261 /* BackgroundSyncWorker.swift */; };
		74858FAF1ED2DC5600515810 /* AppDelegate.swift in Sources */ = {isa = PBXBuildFile; fileRef = 74858FAE1ED2DC5600515810 /* AppDelegate.swift */; };
		97C146FC1CF9000F007C117D /* Main.storyboard in Resources */ = {isa = PBXBuildFile; fileRef = 97C146FA1CF9000F007C117D /* Main.storyboard */; };
		97C146FE1CF9000F007C117D /* Assets.xcassets in Resources */ = {isa = PBXBuildFile; fileRef = 97C146FD1CF9000F007C117D /* Assets.xcassets */; };
		97C147011CF9000F007C117D /* LaunchScreen.storyboard in Resources */ = {isa = PBXBuildFile; fileRef = 97C146FF1CF9000F007C117D /* LaunchScreen.storyboard */; };
		D218389C4A4C4693F141F7D1 /* Pods_Runner.framework in Frameworks */ = {isa = PBXBuildFile; fileRef = 886774DBDDE6B35BF2B4F2CD /* Pods_Runner.framework */; };
/* End PBXBuildFile section */

/* Begin PBXCopyFilesBuildPhase section */
		9705A1C41CF9048500538489 /* Embed Frameworks */ = {
			isa = PBXCopyFilesBuildPhase;
			buildActionMask = 2147483647;
			dstPath = "";
			dstSubfolderSpec = 10;
			files = (
			);
			name = "Embed Frameworks";
			runOnlyForDeploymentPostprocessing = 0;
		};
/* End PBXCopyFilesBuildPhase section */

/* Begin PBXFileReference section */
		1498D2321E8E86230040F4C2 /* GeneratedPluginRegistrant.h */ = {isa = PBXFileReference; lastKnownFileType = sourcecode.c.h; path = GeneratedPluginRegistrant.h; sourceTree = "<group>"; };
		1498D2331E8E89220040F4C2 /* GeneratedPluginRegistrant.m */ = {isa = PBXFileReference; fileEncoding = 4; lastKnownFileType = sourcecode.c.objc; path = GeneratedPluginRegistrant.m; sourceTree = "<group>"; };
		2E3441B73560D0F6FD25E04F /* Pods-Runner.debug.xcconfig */ = {isa = PBXFileReference; includeInIndex = 1; lastKnownFileType = text.xcconfig; name = "Pods-Runner.debug.xcconfig"; path = "Target Support Files/Pods-Runner/Pods-Runner.debug.xcconfig"; sourceTree = "<group>"; };
		3B3967151E833CAA004F5970 /* AppFrameworkInfo.plist */ = {isa = PBXFileReference; fileEncoding = 4; lastKnownFileType = text.plist.xml; name = AppFrameworkInfo.plist; path = Flutter/AppFrameworkInfo.plist; sourceTree = "<group>"; };
		65F32F30299BD2F800CE9261 /* BackgroundServicePlugin.swift */ = {isa = PBXFileReference; lastKnownFileType = sourcecode.swift; path = BackgroundServicePlugin.swift; sourceTree = "<group>"; };
		65F32F32299D349D00CE9261 /* BackgroundSyncWorker.swift */ = {isa = PBXFileReference; fileEncoding = 4; lastKnownFileType = sourcecode.swift; path = BackgroundSyncWorker.swift; sourceTree = "<group>"; };
		74858FAD1ED2DC5600515810 /* Runner-Bridging-Header.h */ = {isa = PBXFileReference; lastKnownFileType = sourcecode.c.h; path = "Runner-Bridging-Header.h"; sourceTree = "<group>"; };
		74858FAE1ED2DC5600515810 /* AppDelegate.swift */ = {isa = PBXFileReference; fileEncoding = 4; lastKnownFileType = sourcecode.swift; path = AppDelegate.swift; sourceTree = "<group>"; };
		7AFA3C8E1D35360C0083082E /* Release.xcconfig */ = {isa = PBXFileReference; lastKnownFileType = text.xcconfig; name = Release.xcconfig; path = Flutter/Release.xcconfig; sourceTree = "<group>"; };
		886774DBDDE6B35BF2B4F2CD /* Pods_Runner.framework */ = {isa = PBXFileReference; explicitFileType = wrapper.framework; includeInIndex = 0; path = Pods_Runner.framework; sourceTree = BUILT_PRODUCTS_DIR; };
		9740EEB21CF90195004384FC /* Debug.xcconfig */ = {isa = PBXFileReference; fileEncoding = 4; lastKnownFileType = text.xcconfig; name = Debug.xcconfig; path = Flutter/Debug.xcconfig; sourceTree = "<group>"; };
		9740EEB31CF90195004384FC /* Generated.xcconfig */ = {isa = PBXFileReference; fileEncoding = 4; lastKnownFileType = text.xcconfig; name = Generated.xcconfig; path = Flutter/Generated.xcconfig; sourceTree = "<group>"; };
		97C146EE1CF9000F007C117D /* Immich-Debug.app */ = {isa = PBXFileReference; explicitFileType = wrapper.application; includeInIndex = 0; path = "Immich-Debug.app"; sourceTree = BUILT_PRODUCTS_DIR; };
		97C146FB1CF9000F007C117D /* Base */ = {isa = PBXFileReference; lastKnownFileType = file.storyboard; name = Base; path = Base.lproj/Main.storyboard; sourceTree = "<group>"; };
		97C146FD1CF9000F007C117D /* Assets.xcassets */ = {isa = PBXFileReference; lastKnownFileType = folder.assetcatalog; path = Assets.xcassets; sourceTree = "<group>"; };
		97C147001CF9000F007C117D /* Base */ = {isa = PBXFileReference; lastKnownFileType = file.storyboard; name = Base; path = Base.lproj/LaunchScreen.storyboard; sourceTree = "<group>"; };
		97C147021CF9000F007C117D /* Info.plist */ = {isa = PBXFileReference; lastKnownFileType = text.plist.xml; path = Info.plist; sourceTree = "<group>"; };
		E0E99CDC17B3EB7FA8BA2332 /* Pods-Runner.release.xcconfig */ = {isa = PBXFileReference; includeInIndex = 1; lastKnownFileType = text.xcconfig; name = "Pods-Runner.release.xcconfig"; path = "Target Support Files/Pods-Runner/Pods-Runner.release.xcconfig"; sourceTree = "<group>"; };
		F7101BB0391A314774615E89 /* Pods-Runner.profile.xcconfig */ = {isa = PBXFileReference; includeInIndex = 1; lastKnownFileType = text.xcconfig; name = "Pods-Runner.profile.xcconfig"; path = "Target Support Files/Pods-Runner/Pods-Runner.profile.xcconfig"; sourceTree = "<group>"; };
		FAC7416727DB9F5500C668D8 /* RunnerProfile.entitlements */ = {isa = PBXFileReference; lastKnownFileType = text.plist.entitlements; path = RunnerProfile.entitlements; sourceTree = "<group>"; };
/* End PBXFileReference section */

/* Begin PBXFrameworksBuildPhase section */
		97C146EB1CF9000F007C117D /* Frameworks */ = {
			isa = PBXFrameworksBuildPhase;
			buildActionMask = 2147483647;
			files = (
				D218389C4A4C4693F141F7D1 /* Pods_Runner.framework in Frameworks */,
			);
			runOnlyForDeploymentPostprocessing = 0;
		};
/* End PBXFrameworksBuildPhase section */

/* Begin PBXGroup section */
		0FB772A5B9601143383626CA /* Pods */ = {
			isa = PBXGroup;
			children = (
				2E3441B73560D0F6FD25E04F /* Pods-Runner.debug.xcconfig */,
				E0E99CDC17B3EB7FA8BA2332 /* Pods-Runner.release.xcconfig */,
				F7101BB0391A314774615E89 /* Pods-Runner.profile.xcconfig */,
			);
			path = Pods;
			sourceTree = "<group>";
		};
		1754452DD81DA6620E279E51 /* Frameworks */ = {
			isa = PBXGroup;
			children = (
				886774DBDDE6B35BF2B4F2CD /* Pods_Runner.framework */,
			);
			name = Frameworks;
			sourceTree = "<group>";
		};
		65DD438629917FAD0047FFA8 /* BackgroundSync */ = {
			isa = PBXGroup;
			children = (
				65F32F32299D349D00CE9261 /* BackgroundSyncWorker.swift */,
				65F32F30299BD2F800CE9261 /* BackgroundServicePlugin.swift */,
			);
			path = BackgroundSync;
			sourceTree = "<group>";
		};
		9740EEB11CF90186004384FC /* Flutter */ = {
			isa = PBXGroup;
			children = (
				3B3967151E833CAA004F5970 /* AppFrameworkInfo.plist */,
				9740EEB21CF90195004384FC /* Debug.xcconfig */,
				7AFA3C8E1D35360C0083082E /* Release.xcconfig */,
				9740EEB31CF90195004384FC /* Generated.xcconfig */,
			);
			name = Flutter;
			sourceTree = "<group>";
		};
		97C146E51CF9000F007C117D = {
			isa = PBXGroup;
			children = (
				9740EEB11CF90186004384FC /* Flutter */,
				97C146F01CF9000F007C117D /* Runner */,
				97C146EF1CF9000F007C117D /* Products */,
				0FB772A5B9601143383626CA /* Pods */,
				1754452DD81DA6620E279E51 /* Frameworks */,
			);
			sourceTree = "<group>";
		};
		97C146EF1CF9000F007C117D /* Products */ = {
			isa = PBXGroup;
			children = (
				97C146EE1CF9000F007C117D /* Immich-Debug.app */,
			);
			name = Products;
			sourceTree = "<group>";
		};
		97C146F01CF9000F007C117D /* Runner */ = {
			isa = PBXGroup;
			children = (
				65DD438629917FAD0047FFA8 /* BackgroundSync */,
				FAC7416727DB9F5500C668D8 /* RunnerProfile.entitlements */,
				97C146FA1CF9000F007C117D /* Main.storyboard */,
				97C146FD1CF9000F007C117D /* Assets.xcassets */,
				97C146FF1CF9000F007C117D /* LaunchScreen.storyboard */,
				97C147021CF9000F007C117D /* Info.plist */,
				1498D2321E8E86230040F4C2 /* GeneratedPluginRegistrant.h */,
				1498D2331E8E89220040F4C2 /* GeneratedPluginRegistrant.m */,
				74858FAE1ED2DC5600515810 /* AppDelegate.swift */,
				74858FAD1ED2DC5600515810 /* Runner-Bridging-Header.h */,
			);
			path = Runner;
			sourceTree = "<group>";
		};
/* End PBXGroup section */

/* Begin PBXNativeTarget section */
		97C146ED1CF9000F007C117D /* Runner */ = {
			isa = PBXNativeTarget;
			buildConfigurationList = 97C147051CF9000F007C117D /* Build configuration list for PBXNativeTarget "Runner" */;
			buildPhases = (
				4044AF030EF7D8721844FFBA /* [CP] Check Pods Manifest.lock */,
				9740EEB61CF901F6004384FC /* Run Script */,
				97C146EA1CF9000F007C117D /* Sources */,
				97C146EB1CF9000F007C117D /* Frameworks */,
				97C146EC1CF9000F007C117D /* Resources */,
				9705A1C41CF9048500538489 /* Embed Frameworks */,
				3B06AD1E1E4923F5004D2608 /* Thin Binary */,
				D218A34AEE62BC1EF119F5B0 /* [CP] Embed Pods Frameworks */,
			);
			buildRules = (
			);
			dependencies = (
			);
			name = Runner;
			productName = Runner;
			productReference = 97C146EE1CF9000F007C117D /* Immich-Debug.app */;
			productType = "com.apple.product-type.application";
		};
/* End PBXNativeTarget section */

/* Begin PBXProject section */
		97C146E61CF9000F007C117D /* Project object */ = {
			isa = PBXProject;
			attributes = {
				BuildIndependentTargetsInParallel = YES;
				LastUpgradeCheck = 1510;
				ORGANIZATIONNAME = "";
				TargetAttributes = {
					97C146ED1CF9000F007C117D = {
						CreatedOnToolsVersion = 7.3.1;
						LastSwiftMigration = 1100;
					};
				};
			};
			buildConfigurationList = 97C146E91CF9000F007C117D /* Build configuration list for PBXProject "Runner" */;
			compatibilityVersion = "Xcode 9.3";
			developmentRegion = en;
			hasScannedForEncodings = 0;
			knownRegions = (
				en,
				Base,
			);
			mainGroup = 97C146E51CF9000F007C117D;
			productRefGroup = 97C146EF1CF9000F007C117D /* Products */;
			projectDirPath = "";
			projectRoot = "";
			targets = (
				97C146ED1CF9000F007C117D /* Runner */,
			);
		};
/* End PBXProject section */

/* Begin PBXResourcesBuildPhase section */
		97C146EC1CF9000F007C117D /* Resources */ = {
			isa = PBXResourcesBuildPhase;
			buildActionMask = 2147483647;
			files = (
				97C147011CF9000F007C117D /* LaunchScreen.storyboard in Resources */,
				3B3967161E833CAA004F5970 /* AppFrameworkInfo.plist in Resources */,
				97C146FE1CF9000F007C117D /* Assets.xcassets in Resources */,
				97C146FC1CF9000F007C117D /* Main.storyboard in Resources */,
			);
			runOnlyForDeploymentPostprocessing = 0;
		};
/* End PBXResourcesBuildPhase section */

/* Begin PBXShellScriptBuildPhase section */
		3B06AD1E1E4923F5004D2608 /* Thin Binary */ = {
			isa = PBXShellScriptBuildPhase;
			alwaysOutOfDate = 1;
			buildActionMask = 2147483647;
			files = (
			);
			inputPaths = (
				"${TARGET_BUILD_DIR}/${INFOPLIST_PATH}",
			);
			name = "Thin Binary";
			outputPaths = (
			);
			runOnlyForDeploymentPostprocessing = 0;
			shellPath = /bin/sh;
			shellScript = "/bin/sh \"$FLUTTER_ROOT/packages/flutter_tools/bin/xcode_backend.sh\" embed_and_thin";
		};
		4044AF030EF7D8721844FFBA /* [CP] Check Pods Manifest.lock */ = {
			isa = PBXShellScriptBuildPhase;
			buildActionMask = 2147483647;
			files = (
			);
			inputFileListPaths = (
			);
			inputPaths = (
				"${PODS_PODFILE_DIR_PATH}/Podfile.lock",
				"${PODS_ROOT}/Manifest.lock",
			);
			name = "[CP] Check Pods Manifest.lock";
			outputFileListPaths = (
			);
			outputPaths = (
				"$(DERIVED_FILE_DIR)/Pods-Runner-checkManifestLockResult.txt",
			);
			runOnlyForDeploymentPostprocessing = 0;
			shellPath = /bin/sh;
			shellScript = "diff \"${PODS_PODFILE_DIR_PATH}/Podfile.lock\" \"${PODS_ROOT}/Manifest.lock\" > /dev/null\nif [ $? != 0 ] ; then\n    # print error to STDERR\n    echo \"error: The sandbox is not in sync with the Podfile.lock. Run 'pod install' or update your CocoaPods installation.\" >&2\n    exit 1\nfi\n# This output is used by Xcode 'outputs' to avoid re-running this script phase.\necho \"SUCCESS\" > \"${SCRIPT_OUTPUT_FILE_0}\"\n";
			showEnvVarsInLog = 0;
		};
		9740EEB61CF901F6004384FC /* Run Script */ = {
			isa = PBXShellScriptBuildPhase;
			alwaysOutOfDate = 1;
			buildActionMask = 2147483647;
			files = (
			);
			inputPaths = (
			);
			name = "Run Script";
			outputPaths = (
			);
			runOnlyForDeploymentPostprocessing = 0;
			shellPath = /bin/sh;
			shellScript = "/bin/sh \"$FLUTTER_ROOT/packages/flutter_tools/bin/xcode_backend.sh\" build\n";
		};
		D218A34AEE62BC1EF119F5B0 /* [CP] Embed Pods Frameworks */ = {
			isa = PBXShellScriptBuildPhase;
			buildActionMask = 2147483647;
			files = (
			);
			inputFileListPaths = (
				"${PODS_ROOT}/Target Support Files/Pods-Runner/Pods-Runner-frameworks-${CONFIGURATION}-input-files.xcfilelist",
			);
			name = "[CP] Embed Pods Frameworks";
			outputFileListPaths = (
				"${PODS_ROOT}/Target Support Files/Pods-Runner/Pods-Runner-frameworks-${CONFIGURATION}-output-files.xcfilelist",
			);
			runOnlyForDeploymentPostprocessing = 0;
			shellPath = /bin/sh;
			shellScript = "\"${PODS_ROOT}/Target Support Files/Pods-Runner/Pods-Runner-frameworks.sh\"\n";
			showEnvVarsInLog = 0;
		};
/* End PBXShellScriptBuildPhase section */

/* Begin PBXSourcesBuildPhase section */
		97C146EA1CF9000F007C117D /* Sources */ = {
			isa = PBXSourcesBuildPhase;
			buildActionMask = 2147483647;
			files = (
				65F32F31299BD2F800CE9261 /* BackgroundServicePlugin.swift in Sources */,
				74858FAF1ED2DC5600515810 /* AppDelegate.swift in Sources */,
				1498D2341E8E89220040F4C2 /* GeneratedPluginRegistrant.m in Sources */,
				65F32F33299D349D00CE9261 /* BackgroundSyncWorker.swift in Sources */,
			);
			runOnlyForDeploymentPostprocessing = 0;
		};
/* End PBXSourcesBuildPhase section */

/* Begin PBXVariantGroup section */
		97C146FA1CF9000F007C117D /* Main.storyboard */ = {
			isa = PBXVariantGroup;
			children = (
				97C146FB1CF9000F007C117D /* Base */,
			);
			name = Main.storyboard;
			sourceTree = "<group>";
		};
		97C146FF1CF9000F007C117D /* LaunchScreen.storyboard */ = {
			isa = PBXVariantGroup;
			children = (
				97C147001CF9000F007C117D /* Base */,
			);
			name = LaunchScreen.storyboard;
			sourceTree = "<group>";
		};
/* End PBXVariantGroup section */

/* Begin XCBuildConfiguration section */
		249021D3217E4FDB00AE95B9 /* Profile */ = {
			isa = XCBuildConfiguration;
			buildSettings = {
				ALWAYS_SEARCH_USER_PATHS = NO;
				ASSETCATALOG_COMPILER_GENERATE_SWIFT_ASSET_SYMBOL_EXTENSIONS = YES;
				CLANG_ANALYZER_NONNULL = YES;
				CLANG_CXX_LANGUAGE_STANDARD = "gnu++0x";
				CLANG_CXX_LIBRARY = "libc++";
				CLANG_ENABLE_MODULES = YES;
				CLANG_ENABLE_OBJC_ARC = YES;
				CLANG_WARN_BLOCK_CAPTURE_AUTORELEASING = YES;
				CLANG_WARN_BOOL_CONVERSION = YES;
				CLANG_WARN_COMMA = YES;
				CLANG_WARN_CONSTANT_CONVERSION = YES;
				CLANG_WARN_DEPRECATED_OBJC_IMPLEMENTATIONS = YES;
				CLANG_WARN_DIRECT_OBJC_ISA_USAGE = YES_ERROR;
				CLANG_WARN_EMPTY_BODY = YES;
				CLANG_WARN_ENUM_CONVERSION = YES;
				CLANG_WARN_INFINITE_RECURSION = YES;
				CLANG_WARN_INT_CONVERSION = YES;
				CLANG_WARN_NON_LITERAL_NULL_CONVERSION = YES;
				CLANG_WARN_OBJC_IMPLICIT_RETAIN_SELF = YES;
				CLANG_WARN_OBJC_LITERAL_CONVERSION = YES;
				CLANG_WARN_OBJC_ROOT_CLASS = YES_ERROR;
				CLANG_WARN_QUOTED_INCLUDE_IN_FRAMEWORK_HEADER = YES;
				CLANG_WARN_RANGE_LOOP_ANALYSIS = YES;
				CLANG_WARN_STRICT_PROTOTYPES = YES;
				CLANG_WARN_SUSPICIOUS_MOVE = YES;
				CLANG_WARN_UNREACHABLE_CODE = YES;
				CLANG_WARN__DUPLICATE_METHOD_MATCH = YES;
				"CODE_SIGN_IDENTITY[sdk=iphoneos*]" = "iPhone Developer";
				COPY_PHASE_STRIP = NO;
				DEBUG_INFORMATION_FORMAT = "dwarf-with-dsym";
				ENABLE_NS_ASSERTIONS = NO;
				ENABLE_STRICT_OBJC_MSGSEND = YES;
				ENABLE_USER_SCRIPT_SANDBOXING = NO;
				GCC_C_LANGUAGE_STANDARD = gnu99;
				GCC_NO_COMMON_BLOCKS = YES;
				GCC_WARN_64_TO_32_BIT_CONVERSION = YES;
				GCC_WARN_ABOUT_RETURN_TYPE = YES_ERROR;
				GCC_WARN_UNDECLARED_SELECTOR = YES;
				GCC_WARN_UNINITIALIZED_AUTOS = YES_AGGRESSIVE;
				GCC_WARN_UNUSED_FUNCTION = YES;
				GCC_WARN_UNUSED_VARIABLE = YES;
				IPHONEOS_DEPLOYMENT_TARGET = 13.0;
				MTL_ENABLE_DEBUG_INFO = NO;
				NEW_SETTING = "";
				SDKROOT = iphoneos;
				SUPPORTED_PLATFORMS = iphoneos;
				TARGETED_DEVICE_FAMILY = "1,2";
				VALIDATE_PRODUCT = YES;
			};
			name = Profile;
		};
		249021D4217E4FDB00AE95B9 /* Profile */ = {
			isa = XCBuildConfiguration;
			baseConfigurationReference = 7AFA3C8E1D35360C0083082E /* Release.xcconfig */;
			buildSettings = {
				ASSETCATALOG_COMPILER_APPICON_NAME = AppIcon;
				CLANG_ENABLE_MODULES = YES;
				CODE_SIGN_ENTITLEMENTS = Runner/RunnerProfile.entitlements;
				CODE_SIGN_IDENTITY = "Apple Development";
				CODE_SIGN_STYLE = Automatic;
<<<<<<< HEAD
				CURRENT_PROJECT_VERSION = 162;
=======
				CURRENT_PROJECT_VERSION = 165;
>>>>>>> 85ab916e
				DEVELOPMENT_TEAM = 2F67MQ8R79;
				ENABLE_BITCODE = NO;
				INFOPLIST_FILE = Runner/Info.plist;
				IPHONEOS_DEPLOYMENT_TARGET = 13.0;
				LD_RUNPATH_SEARCH_PATHS = (
					"$(inherited)",
					"@executable_path/Frameworks",
				);
				MARKETING_VERSION = 1.107.0;
				PRODUCT_BUNDLE_IDENTIFIER = app.alextran.immich.profile;
				PRODUCT_NAME = "Immich-Profile";
				PROVISIONING_PROFILE_SPECIFIER = "";
				SWIFT_OBJC_BRIDGING_HEADER = "Runner/Runner-Bridging-Header.h";
				SWIFT_VERSION = 5.0;
				VERSIONING_SYSTEM = "apple-generic";
			};
			name = Profile;
		};
		97C147031CF9000F007C117D /* Debug */ = {
			isa = XCBuildConfiguration;
			buildSettings = {
				ALWAYS_SEARCH_USER_PATHS = NO;
				ASSETCATALOG_COMPILER_GENERATE_SWIFT_ASSET_SYMBOL_EXTENSIONS = AppIcon;
				CLANG_ANALYZER_NONNULL = YES;
				CLANG_CXX_LANGUAGE_STANDARD = "gnu++0x";
				CLANG_CXX_LIBRARY = "libc++";
				CLANG_ENABLE_MODULES = YES;
				CLANG_ENABLE_OBJC_ARC = YES;
				CLANG_WARN_BLOCK_CAPTURE_AUTORELEASING = YES;
				CLANG_WARN_BOOL_CONVERSION = YES;
				CLANG_WARN_COMMA = YES;
				CLANG_WARN_CONSTANT_CONVERSION = YES;
				CLANG_WARN_DEPRECATED_OBJC_IMPLEMENTATIONS = YES;
				CLANG_WARN_DIRECT_OBJC_ISA_USAGE = YES_ERROR;
				CLANG_WARN_EMPTY_BODY = YES;
				CLANG_WARN_ENUM_CONVERSION = YES;
				CLANG_WARN_INFINITE_RECURSION = YES;
				CLANG_WARN_INT_CONVERSION = YES;
				CLANG_WARN_NON_LITERAL_NULL_CONVERSION = YES;
				CLANG_WARN_OBJC_IMPLICIT_RETAIN_SELF = YES;
				CLANG_WARN_OBJC_LITERAL_CONVERSION = YES;
				CLANG_WARN_OBJC_ROOT_CLASS = YES_ERROR;
				CLANG_WARN_QUOTED_INCLUDE_IN_FRAMEWORK_HEADER = YES;
				CLANG_WARN_RANGE_LOOP_ANALYSIS = YES;
				CLANG_WARN_STRICT_PROTOTYPES = YES;
				CLANG_WARN_SUSPICIOUS_MOVE = YES;
				CLANG_WARN_UNREACHABLE_CODE = YES;
				CLANG_WARN__DUPLICATE_METHOD_MATCH = YES;
				"CODE_SIGN_IDENTITY[sdk=iphoneos*]" = "iPhone Developer";
				COPY_PHASE_STRIP = NO;
				DEBUG_INFORMATION_FORMAT = dwarf;
				ENABLE_STRICT_OBJC_MSGSEND = YES;
				ENABLE_TESTABILITY = YES;
				ENABLE_USER_SCRIPT_SANDBOXING = NO;
				GCC_C_LANGUAGE_STANDARD = gnu99;
				GCC_DYNAMIC_NO_PIC = NO;
				GCC_NO_COMMON_BLOCKS = YES;
				GCC_OPTIMIZATION_LEVEL = 0;
				GCC_PREPROCESSOR_DEFINITIONS = (
					"DEBUG=1",
					"$(inherited)",
				);
				GCC_WARN_64_TO_32_BIT_CONVERSION = YES;
				GCC_WARN_ABOUT_RETURN_TYPE = YES_ERROR;
				GCC_WARN_UNDECLARED_SELECTOR = YES;
				GCC_WARN_UNINITIALIZED_AUTOS = YES_AGGRESSIVE;
				GCC_WARN_UNUSED_FUNCTION = YES;
				GCC_WARN_UNUSED_VARIABLE = YES;
				IPHONEOS_DEPLOYMENT_TARGET = 13.0;
				MTL_ENABLE_DEBUG_INFO = YES;
				NEW_SETTING = "";
				ONLY_ACTIVE_ARCH = YES;
				SDKROOT = iphoneos;
				TARGETED_DEVICE_FAMILY = "1,2";
			};
			name = Debug;
		};
		97C147041CF9000F007C117D /* Release */ = {
			isa = XCBuildConfiguration;
			buildSettings = {
				ALWAYS_SEARCH_USER_PATHS = NO;
				ASSETCATALOG_COMPILER_GENERATE_SWIFT_ASSET_SYMBOL_EXTENSIONS = AppIcon;
				CLANG_ANALYZER_NONNULL = YES;
				CLANG_CXX_LANGUAGE_STANDARD = "gnu++0x";
				CLANG_CXX_LIBRARY = "libc++";
				CLANG_ENABLE_MODULES = YES;
				CLANG_ENABLE_OBJC_ARC = YES;
				CLANG_WARN_BLOCK_CAPTURE_AUTORELEASING = YES;
				CLANG_WARN_BOOL_CONVERSION = YES;
				CLANG_WARN_COMMA = YES;
				CLANG_WARN_CONSTANT_CONVERSION = YES;
				CLANG_WARN_DEPRECATED_OBJC_IMPLEMENTATIONS = YES;
				CLANG_WARN_DIRECT_OBJC_ISA_USAGE = YES_ERROR;
				CLANG_WARN_EMPTY_BODY = YES;
				CLANG_WARN_ENUM_CONVERSION = YES;
				CLANG_WARN_INFINITE_RECURSION = YES;
				CLANG_WARN_INT_CONVERSION = YES;
				CLANG_WARN_NON_LITERAL_NULL_CONVERSION = YES;
				CLANG_WARN_OBJC_IMPLICIT_RETAIN_SELF = YES;
				CLANG_WARN_OBJC_LITERAL_CONVERSION = YES;
				CLANG_WARN_OBJC_ROOT_CLASS = YES_ERROR;
				CLANG_WARN_QUOTED_INCLUDE_IN_FRAMEWORK_HEADER = YES;
				CLANG_WARN_RANGE_LOOP_ANALYSIS = YES;
				CLANG_WARN_STRICT_PROTOTYPES = YES;
				CLANG_WARN_SUSPICIOUS_MOVE = YES;
				CLANG_WARN_UNREACHABLE_CODE = YES;
				CLANG_WARN__DUPLICATE_METHOD_MATCH = YES;
				"CODE_SIGN_IDENTITY[sdk=iphoneos*]" = "iPhone Developer";
				COPY_PHASE_STRIP = NO;
				DEBUG_INFORMATION_FORMAT = "dwarf-with-dsym";
				ENABLE_NS_ASSERTIONS = NO;
				ENABLE_STRICT_OBJC_MSGSEND = YES;
				ENABLE_USER_SCRIPT_SANDBOXING = NO;
				GCC_C_LANGUAGE_STANDARD = gnu99;
				GCC_NO_COMMON_BLOCKS = YES;
				GCC_WARN_64_TO_32_BIT_CONVERSION = YES;
				GCC_WARN_ABOUT_RETURN_TYPE = YES_ERROR;
				GCC_WARN_UNDECLARED_SELECTOR = YES;
				GCC_WARN_UNINITIALIZED_AUTOS = YES_AGGRESSIVE;
				GCC_WARN_UNUSED_FUNCTION = YES;
				GCC_WARN_UNUSED_VARIABLE = YES;
				IPHONEOS_DEPLOYMENT_TARGET = 13.0;
				MTL_ENABLE_DEBUG_INFO = NO;
				NEW_SETTING = "";
				SDKROOT = iphoneos;
				SUPPORTED_PLATFORMS = iphoneos;
				SWIFT_COMPILATION_MODE = wholemodule;
				SWIFT_OPTIMIZATION_LEVEL = "-O";
				TARGETED_DEVICE_FAMILY = "1,2";
				VALIDATE_PRODUCT = YES;
			};
			name = Release;
		};
		97C147061CF9000F007C117D /* Debug */ = {
			isa = XCBuildConfiguration;
			baseConfigurationReference = 9740EEB21CF90195004384FC /* Debug.xcconfig */;
			buildSettings = {
				ASSETCATALOG_COMPILER_APPICON_NAME = AppIcon;
				CLANG_ENABLE_MODULES = YES;
				CODE_SIGN_IDENTITY = "Apple Development";
				CODE_SIGN_STYLE = Automatic;
<<<<<<< HEAD
				CURRENT_PROJECT_VERSION = 162;
=======
				CURRENT_PROJECT_VERSION = 165;
>>>>>>> 85ab916e
				DEVELOPMENT_TEAM = 2F67MQ8R79;
				ENABLE_BITCODE = NO;
				INFOPLIST_FILE = Runner/Info.plist;
				IPHONEOS_DEPLOYMENT_TARGET = 13.0;
				LD_RUNPATH_SEARCH_PATHS = (
					"$(inherited)",
					"@executable_path/Frameworks",
				);
				MARKETING_VERSION = 1.107.0;
				PRODUCT_BUNDLE_IDENTIFIER = app.alextran.immich.debug;
				PRODUCT_NAME = "Immich-Debug";
				PROVISIONING_PROFILE_SPECIFIER = "";
				SWIFT_OBJC_BRIDGING_HEADER = "Runner/Runner-Bridging-Header.h";
				SWIFT_OPTIMIZATION_LEVEL = "-Onone";
				SWIFT_VERSION = 5.0;
				VERSIONING_SYSTEM = "apple-generic";
			};
			name = Debug;
		};
		97C147071CF9000F007C117D /* Release */ = {
			isa = XCBuildConfiguration;
			baseConfigurationReference = 7AFA3C8E1D35360C0083082E /* Release.xcconfig */;
			buildSettings = {
				ASSETCATALOG_COMPILER_APPICON_NAME = AppIcon;
				CLANG_ENABLE_MODULES = YES;
				CODE_SIGN_IDENTITY = "Apple Development";
				CODE_SIGN_STYLE = Automatic;
<<<<<<< HEAD
				CURRENT_PROJECT_VERSION = 162;
=======
				CURRENT_PROJECT_VERSION = 165;
>>>>>>> 85ab916e
				DEVELOPMENT_TEAM = 2F67MQ8R79;
				ENABLE_BITCODE = NO;
				INFOPLIST_FILE = Runner/Info.plist;
				IPHONEOS_DEPLOYMENT_TARGET = 13.0;
				LD_RUNPATH_SEARCH_PATHS = (
					"$(inherited)",
					"@executable_path/Frameworks",
				);
				MARKETING_VERSION = 1.107.0;
				PRODUCT_BUNDLE_IDENTIFIER = app.alextran.immich;
				PRODUCT_NAME = Immich;
				PROVISIONING_PROFILE_SPECIFIER = "";
				SWIFT_OBJC_BRIDGING_HEADER = "Runner/Runner-Bridging-Header.h";
				SWIFT_VERSION = 5.0;
				VERSIONING_SYSTEM = "apple-generic";
			};
			name = Release;
		};
/* End XCBuildConfiguration section */

/* Begin XCConfigurationList section */
		97C146E91CF9000F007C117D /* Build configuration list for PBXProject "Runner" */ = {
			isa = XCConfigurationList;
			buildConfigurations = (
				97C147031CF9000F007C117D /* Debug */,
				97C147041CF9000F007C117D /* Release */,
				249021D3217E4FDB00AE95B9 /* Profile */,
			);
			defaultConfigurationIsVisible = 0;
			defaultConfigurationName = Release;
		};
		97C147051CF9000F007C117D /* Build configuration list for PBXNativeTarget "Runner" */ = {
			isa = XCConfigurationList;
			buildConfigurations = (
				97C147061CF9000F007C117D /* Debug */,
				97C147071CF9000F007C117D /* Release */,
				249021D4217E4FDB00AE95B9 /* Profile */,
			);
			defaultConfigurationIsVisible = 0;
			defaultConfigurationName = Release;
		};
/* End XCConfigurationList section */
	};
	rootObject = 97C146E61CF9000F007C117D /* Project object */;
}<|MERGE_RESOLUTION|>--- conflicted
+++ resolved
@@ -383,11 +383,7 @@
 				CODE_SIGN_ENTITLEMENTS = Runner/RunnerProfile.entitlements;
 				CODE_SIGN_IDENTITY = "Apple Development";
 				CODE_SIGN_STYLE = Automatic;
-<<<<<<< HEAD
-				CURRENT_PROJECT_VERSION = 162;
-=======
 				CURRENT_PROJECT_VERSION = 165;
->>>>>>> 85ab916e
 				DEVELOPMENT_TEAM = 2F67MQ8R79;
 				ENABLE_BITCODE = NO;
 				INFOPLIST_FILE = Runner/Info.plist;
@@ -529,11 +525,7 @@
 				CLANG_ENABLE_MODULES = YES;
 				CODE_SIGN_IDENTITY = "Apple Development";
 				CODE_SIGN_STYLE = Automatic;
-<<<<<<< HEAD
-				CURRENT_PROJECT_VERSION = 162;
-=======
 				CURRENT_PROJECT_VERSION = 165;
->>>>>>> 85ab916e
 				DEVELOPMENT_TEAM = 2F67MQ8R79;
 				ENABLE_BITCODE = NO;
 				INFOPLIST_FILE = Runner/Info.plist;
@@ -561,11 +553,7 @@
 				CLANG_ENABLE_MODULES = YES;
 				CODE_SIGN_IDENTITY = "Apple Development";
 				CODE_SIGN_STYLE = Automatic;
-<<<<<<< HEAD
-				CURRENT_PROJECT_VERSION = 162;
-=======
 				CURRENT_PROJECT_VERSION = 165;
->>>>>>> 85ab916e
 				DEVELOPMENT_TEAM = 2F67MQ8R79;
 				ENABLE_BITCODE = NO;
 				INFOPLIST_FILE = Runner/Info.plist;
