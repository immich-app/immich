--- conflicted
+++ resolved
@@ -548,11 +548,7 @@
 				DEVELOPMENT_TEAM = 2F67MQ8R79;
 				ENABLE_BITCODE = NO;
 				INFOPLIST_FILE = Runner/Info.plist;
-<<<<<<< HEAD
-				IPHONEOS_DEPLOYMENT_TARGET = 15.6;
-=======
 				IPHONEOS_DEPLOYMENT_TARGET = 14.0;
->>>>>>> b054e9dc
 				LD_RUNPATH_SEARCH_PATHS = (
 					"$(inherited)",
 					"@executable_path/Frameworks",
@@ -696,11 +692,7 @@
 				DEVELOPMENT_TEAM = 2F67MQ8R79;
 				ENABLE_BITCODE = NO;
 				INFOPLIST_FILE = Runner/Info.plist;
-<<<<<<< HEAD
-				IPHONEOS_DEPLOYMENT_TARGET = 15.6;
-=======
 				IPHONEOS_DEPLOYMENT_TARGET = 14.0;
->>>>>>> b054e9dc
 				LD_RUNPATH_SEARCH_PATHS = (
 					"$(inherited)",
 					"@executable_path/Frameworks",
@@ -730,11 +722,7 @@
 				DEVELOPMENT_TEAM = 2F67MQ8R79;
 				ENABLE_BITCODE = NO;
 				INFOPLIST_FILE = Runner/Info.plist;
-<<<<<<< HEAD
-				IPHONEOS_DEPLOYMENT_TARGET = 15.6;
-=======
 				IPHONEOS_DEPLOYMENT_TARGET = 14.0;
->>>>>>> b054e9dc
 				LD_RUNPATH_SEARCH_PATHS = (
 					"$(inherited)",
 					"@executable_path/Frameworks",
