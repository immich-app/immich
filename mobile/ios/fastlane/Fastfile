--- conflicted
+++ resolved
@@ -19,11 +19,7 @@
   desc "iOS Release"
   lane :release do
     increment_version_number(
-<<<<<<< HEAD
-      version_number: "1.132.0"
-=======
       version_number: "1.132.1"
->>>>>>> 6e06f9f5
     )
     increment_build_number(
       build_number: latest_testflight_build_number + 1,
