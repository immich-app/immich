--- conflicted
+++ resolved
@@ -19,28 +19,23 @@
 
 class NativeSyncApiImpl: ImmichPlugin, NativeSyncApi, FlutterPlugin {
   static let name = "NativeSyncApi"
-  
+
   static func register(with registrar: any FlutterPluginRegistrar) {
     let instance = NativeSyncApiImpl()
     NativeSyncApiSetup.setUp(binaryMessenger: registrar.messenger(), api: instance)
     registrar.publish(instance)
   }
-  
+
   func detachFromEngine(for registrar: any FlutterPluginRegistrar) {
     super.detachFromEngine()
   }
-  
+
   private let defaults: UserDefaults
   private let changeTokenKey = "immich:changeToken"
   private let albumTypes: [PHAssetCollectionType] = [.album, .smartAlbum]
   private let recoveredAlbumSubType = 1000000219
-<<<<<<< HEAD
-
-  private var hashTask: Task<Void, Error>?
-=======
-  
+
   private var hashTask: Task<Void?, Error>?
->>>>>>> 4d41fa08
   private static let hashCancelledCode = "HASH_CANCELLED"
   private static let hashCancelled = Result<[HashResult], Error>.failure(PigeonError(code: hashCancelledCode, message: "Hashing cancelled", details: nil))
 
@@ -315,13 +310,8 @@
         for missing in missingAssetIds {
           results.append(HashResult(assetId: missing, error: "Asset not found in library", hash: nil))
         }
-<<<<<<< HEAD
-
-        completion(.success(results))
-=======
-        
+
         return self?.completeWhenActive(for: completion, with: .success(results))
->>>>>>> 4d41fa08
       }
     }
   }
