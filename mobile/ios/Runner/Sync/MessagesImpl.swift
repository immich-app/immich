import Photos
import CryptoKit

struct AssetWrapper: Hashable, Equatable {
  let asset: PlatformAsset

  init(with asset: PlatformAsset) {
    self.asset = asset
  }

  func hash(into hasher: inout Hasher) {
    hasher.combine(self.asset.id)
  }

  static func == (lhs: AssetWrapper, rhs: AssetWrapper) -> Bool {
    return lhs.asset.id == rhs.asset.id
  }
}

class NativeSyncApiImpl: ImmichPlugin, NativeSyncApi, FlutterPlugin {
  static let name = "NativeSyncApi"

  static func register(with registrar: any FlutterPluginRegistrar) {
    let instance = NativeSyncApiImpl()
    NativeSyncApiSetup.setUp(binaryMessenger: registrar.messenger(), api: instance)
    registrar.publish(instance)
  }

  func detachFromEngine(for registrar: any FlutterPluginRegistrar) {
    super.detachFromEngine()
  }

  private let defaults: UserDefaults
  private let changeTokenKey = "immich:changeToken"
  private let albumTypes: [PHAssetCollectionType] = [.album, .smartAlbum]
  private let recoveredAlbumSubType = 1000000219

  private var hashTask: Task<Void?, Error>?
  private static let hashCancelledCode = "HASH_CANCELLED"
  private static let hashCancelled = Result<[HashResult], Error>.failure(PigeonError(code: hashCancelledCode, message: "Hashing cancelled", details: nil))


  init(with defaults: UserDefaults = .standard) {
    self.defaults = defaults
  }

  @available(iOS 16, *)
  private func getChangeToken() -> PHPersistentChangeToken? {
    guard let data = defaults.data(forKey: changeTokenKey) else {
      return nil
    }
    return try? NSKeyedUnarchiver.unarchivedObject(ofClass: PHPersistentChangeToken.self, from: data)
  }

  @available(iOS 16, *)
  private func saveChangeToken(token: PHPersistentChangeToken) -> Void {
    guard let data = try? NSKeyedArchiver.archivedData(withRootObject: token, requiringSecureCoding: true) else {
      return
    }
    defaults.set(data, forKey: changeTokenKey)
  }

  func clearSyncCheckpoint() -> Void {
    defaults.removeObject(forKey: changeTokenKey)
  }

  func checkpointSync() {
    guard #available(iOS 16, *) else {
      return
    }
    saveChangeToken(token: PHPhotoLibrary.shared().currentChangeToken)
  }

  func shouldFullSync() -> Bool {
    guard #available(iOS 16, *),
          PHPhotoLibrary.authorizationStatus(for: .readWrite) == .authorized,
          let storedToken = getChangeToken() else {
      // When we do not have access to photo library, older iOS version or No token available, fallback to full sync
      return true
    }

    guard let _ = try? PHPhotoLibrary.shared().fetchPersistentChanges(since: storedToken) else {
      // Cannot fetch persistent changes
      return true
    }

    return false
  }

  func getAlbums() throws -> [PlatformAlbum] {
    var albums: [PlatformAlbum] = []

    albumTypes.forEach { type in
      let collections = PHAssetCollection.fetchAssetCollections(with: type, subtype: .any, options: nil)
      for i in 0..<collections.count {
        let album = collections.object(at: i)

        // Ignore recovered album
        if(album.assetCollectionSubtype.rawValue == self.recoveredAlbumSubType) {
          continue;
        }

        let options = PHFetchOptions()
        options.sortDescriptors = [NSSortDescriptor(key: "modificationDate", ascending: false)]
        options.includeHiddenAssets = false
        
        let assets = getAssetsFromAlbum(in: album, options: options)
        
        let isCloud = album.assetCollectionSubtype == .albumCloudShared || album.assetCollectionSubtype == .albumMyPhotoStream

        var domainAlbum = PlatformAlbum(
          id: album.localIdentifier,
          name: album.localizedTitle!,
          updatedAt: nil,
          isCloud: isCloud,
          assetCount: Int64(assets.count)
        )

        if let firstAsset = assets.firstObject {
          domainAlbum.updatedAt = firstAsset.modificationDate.map { Int64($0.timeIntervalSince1970) }
        }

        albums.append(domainAlbum)
      }
    }
    return albums.sorted { $0.id < $1.id }
  }

  func getMediaChanges() throws -> SyncDelta {
    guard #available(iOS 16, *) else {
      throw PigeonError(code: "UNSUPPORTED_OS", message: "This feature requires iOS 16 or later.", details: nil)
    }

    guard PHPhotoLibrary.authorizationStatus(for: .readWrite) == .authorized else {
      throw PigeonError(code: "NO_AUTH", message: "No photo library access", details: nil)
    }

    guard let storedToken = getChangeToken() else {
      // No token exists, definitely need a full sync
      print("MediaManager::getMediaChanges: No token found")
      throw PigeonError(code: "NO_TOKEN", message: "No stored change token", details: nil)
    }

    let currentToken = PHPhotoLibrary.shared().currentChangeToken
    if storedToken == currentToken {
      return SyncDelta(hasChanges: false, updates: [], deletes: [], assetAlbums: [:])
    }

    do {
      let changes = try PHPhotoLibrary.shared().fetchPersistentChanges(since: storedToken)

      var updatedAssets: Set<AssetWrapper> = []
      var deletedAssets: Set<String> = []

      for change in changes {
        guard let details = try? change.changeDetails(for: PHObjectType.asset) else { continue }

        let updated = details.updatedLocalIdentifiers.union(details.insertedLocalIdentifiers)
        deletedAssets.formUnion(details.deletedLocalIdentifiers)

        if (updated.isEmpty) { continue }

        let options = PHFetchOptions()
        options.includeHiddenAssets = false
        let result = PHAsset.fetchAssets(withLocalIdentifiers: Array(updated), options: options)
        for i in 0..<result.count {
          let asset = result.object(at: i)

          // Asset wrapper only uses the id for comparison. Multiple change can contain the same asset, skip duplicate changes
          let predicate = PlatformAsset(
            id: asset.localIdentifier,
            name: "",
            type: 0,
            durationInSeconds: 0,
            orientation: 0,
            isFavorite: false
          )
          if (updatedAssets.contains(AssetWrapper(with: predicate))) {
            continue
          }

          let domainAsset = AssetWrapper(with: asset.toPlatformAsset())
          updatedAssets.insert(domainAsset)
        }
      }

      let updates = Array(updatedAssets.map { $0.asset })
      return SyncDelta(hasChanges: true, updates: updates, deletes: Array(deletedAssets), assetAlbums: buildAssetAlbumsMap(assets: updates))
    }
  }


  private func buildAssetAlbumsMap(assets: Array<PlatformAsset>) -> [String: [String]] {
    guard !assets.isEmpty else {
      return [:]
    }

    var albumAssets: [String: [String]] = [:]

    for type in albumTypes {
      let collections = PHAssetCollection.fetchAssetCollections(with: type, subtype: .any, options: nil)
      collections.enumerateObjects { (album, _, _) in
        let options = PHFetchOptions()
        options.predicate = NSPredicate(format: "localIdentifier IN %@", assets.map(\.id))
        options.includeHiddenAssets = false
        let result = self.getAssetsFromAlbum(in: album, options: options)
        result.enumerateObjects { (asset, _, _) in
          albumAssets[asset.localIdentifier, default: []].append(album.localIdentifier)
        }
      }
    }
    return albumAssets
  }

  func getAssetIdsForAlbum(albumId: String) throws -> [String] {
    let collections = PHAssetCollection.fetchAssetCollections(withLocalIdentifiers: [albumId], options: nil)
    guard let album = collections.firstObject else {
      return []
    }

    var ids: [String] = []
    let options = PHFetchOptions()
    options.includeHiddenAssets = false
    let assets = getAssetsFromAlbum(in: album, options: options)
    assets.enumerateObjects { (asset, _, _) in
      ids.append(asset.localIdentifier)
    }
    return ids
  }

  func getAssetsCountSince(albumId: String, timestamp: Int64) throws -> Int64 {
    let collections = PHAssetCollection.fetchAssetCollections(withLocalIdentifiers: [albumId], options: nil)
    guard let album = collections.firstObject else {
      return 0
    }

    let date = NSDate(timeIntervalSince1970: TimeInterval(timestamp))
    let options = PHFetchOptions()
    options.predicate = NSPredicate(format: "creationDate > %@ OR modificationDate > %@", date, date)
    options.includeHiddenAssets = false
    let assets = getAssetsFromAlbum(in: album, options: options)
    return Int64(assets.count)
  }

  func getAssetsForAlbum(albumId: String, updatedTimeCond: Int64?) throws -> [PlatformAsset] {
    let collections = PHAssetCollection.fetchAssetCollections(withLocalIdentifiers: [albumId], options: nil)
    guard let album = collections.firstObject else {
      return []
    }

    let options = PHFetchOptions()
    options.includeHiddenAssets = false
    if(updatedTimeCond != nil) {
      let date = NSDate(timeIntervalSince1970: TimeInterval(updatedTimeCond!))
      options.predicate = NSPredicate(format: "creationDate > %@ OR modificationDate > %@", date, date)
    }
<<<<<<< HEAD

    let result = PHAsset.fetchAssets(in: album, options: options)
=======
    
    let result = getAssetsFromAlbum(in: album, options: options)
>>>>>>> 9d639607
    if(result.count == 0) {
      return []
    }

    var assets: [PlatformAsset] = []
    result.enumerateObjects { (asset, _, _) in
      assets.append(asset.toPlatformAsset())
    }
    return assets
  }

  func hashAssets(assetIds: [String], allowNetworkAccess: Bool, completion: @escaping (Result<[HashResult], Error>) -> Void) {
    if let prevTask = hashTask {
      prevTask.cancel()
      hashTask = nil
    }
    hashTask = Task { [weak self] in
      var missingAssetIds = Set(assetIds)
      var assets = [PHAsset]()
      assets.reserveCapacity(assetIds.count)
      PHAsset.fetchAssets(withLocalIdentifiers: assetIds, options: nil).enumerateObjects { (asset, _, stop) in
        if Task.isCancelled {
          stop.pointee = true
          return
        }
        missingAssetIds.remove(asset.localIdentifier)
        assets.append(asset)
      }

      if Task.isCancelled {
        return self?.completeWhenActive(for: completion, with: Self.hashCancelled)
      }

      await withTaskGroup(of: HashResult?.self) { taskGroup in
        var results = [HashResult]()
        results.reserveCapacity(assets.count)
        for asset in assets {
          if Task.isCancelled {
            return self?.completeWhenActive(for: completion, with: Self.hashCancelled)
          }
          taskGroup.addTask {
            guard let self = self else { return nil }
            return await self.hashAsset(asset, allowNetworkAccess: allowNetworkAccess)
          }
        }

        for await result in taskGroup {
          guard let result = result else {
            return self?.completeWhenActive(for: completion, with: Self.hashCancelled)
          }
          results.append(result)
        }

        for missing in missingAssetIds {
          results.append(HashResult(assetId: missing, error: "Asset not found in library", hash: nil))
        }

        return self?.completeWhenActive(for: completion, with: .success(results))
      }
    }
  }

  func cancelHashing() {
    hashTask?.cancel()
    hashTask = nil
  }

  private func hashAsset(_ asset: PHAsset, allowNetworkAccess: Bool) async -> HashResult? {
    class RequestRef {
      var id: PHAssetResourceDataRequestID?
    }
    let requestRef = RequestRef()
    return await withTaskCancellationHandler(operation: {
      if Task.isCancelled {
        return nil
      }

      guard let resource = asset.getResource() else {
        return HashResult(assetId: asset.localIdentifier, error: "Cannot get asset resource", hash: nil)
      }

      if Task.isCancelled {
        return nil
      }

      let options = PHAssetResourceRequestOptions()
      options.isNetworkAccessAllowed = allowNetworkAccess

      return await withCheckedContinuation { continuation in
        var hasher = Insecure.SHA1()

        requestRef.id = PHAssetResourceManager.default().requestData(
          for: resource,
          options: options,
          dataReceivedHandler: { data in
            hasher.update(data: data)
          },
          completionHandler: { error in
            let result: HashResult? = switch (error) {
            case let e as PHPhotosError where e.code == .userCancelled: nil
            case let .some(e): HashResult(
              assetId: asset.localIdentifier,
              error: "Failed to hash asset: \(e.localizedDescription)",
              hash: nil
            )
            case .none:
              HashResult(
                assetId: asset.localIdentifier,
                error: nil,
                hash: Data(hasher.finalize()).base64EncodedString()
              )
            }
            continuation.resume(returning: result)
          }
        )
      }
    }, onCancel: {
      guard let requestId = requestRef.id else { return }
      PHAssetResourceManager.default().cancelDataRequest(requestId)
    })
  }
<<<<<<< HEAD

  func getTrashedAssets() throws -> [String: [PlatformAsset]] {
    throw PigeonError(code: "UNSUPPORTED_OS", message: "This feature not supported on iOS.", details: nil)
  }

=======
  
  private func getAssetsFromAlbum(in album: PHAssetCollection, options: PHFetchOptions) -> PHFetchResult<PHAsset> {
    // Ensure to actually getting all assets for the Recents album
    if (album.assetCollectionSubtype == .smartAlbumUserLibrary) {
      return PHAsset.fetchAssets(with: options)
    } else {
      return PHAsset.fetchAssets(in: album, options: options)
    }
  }
>>>>>>> 9d639607
}<|MERGE_RESOLUTION|>--- conflicted
+++ resolved
@@ -103,9 +103,9 @@
         let options = PHFetchOptions()
         options.sortDescriptors = [NSSortDescriptor(key: "modificationDate", ascending: false)]
         options.includeHiddenAssets = false
-        
+
         let assets = getAssetsFromAlbum(in: album, options: options)
-        
+
         let isCloud = album.assetCollectionSubtype == .albumCloudShared || album.assetCollectionSubtype == .albumMyPhotoStream
 
         var domainAlbum = PlatformAlbum(
@@ -254,13 +254,8 @@
       let date = NSDate(timeIntervalSince1970: TimeInterval(updatedTimeCond!))
       options.predicate = NSPredicate(format: "creationDate > %@ OR modificationDate > %@", date, date)
     }
-<<<<<<< HEAD
-
-    let result = PHAsset.fetchAssets(in: album, options: options)
-=======
-    
+
     let result = getAssetsFromAlbum(in: album, options: options)
->>>>>>> 9d639607
     if(result.count == 0) {
       return []
     }
@@ -382,14 +377,12 @@
       PHAssetResourceManager.default().cancelDataRequest(requestId)
     })
   }
-<<<<<<< HEAD
 
   func getTrashedAssets() throws -> [String: [PlatformAsset]] {
     throw PigeonError(code: "UNSUPPORTED_OS", message: "This feature not supported on iOS.", details: nil)
   }
 
-=======
-  
+
   private func getAssetsFromAlbum(in album: PHAssetCollection, options: PHFetchOptions) -> PHFetchResult<PHAsset> {
     // Ensure to actually getting all assets for the Recents album
     if (album.assetCollectionSubtype == .smartAlbumUserLibrary) {
@@ -398,5 +391,4 @@
       return PHAsset.fetchAssets(in: album, options: options)
     }
   }
->>>>>>> 9d639607
 }