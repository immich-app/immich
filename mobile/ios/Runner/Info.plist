<?xml version="1.0" encoding="UTF-8"?>
<!DOCTYPE plist PUBLIC "-//Apple//DTD PLIST 1.0//EN" "http://www.apple.com/DTDs/PropertyList-1.0.dtd">
<plist version="1.0">
<<<<<<< HEAD
	<dict>
		<key>AppGroupId</key>
		<string>$(CUSTOM_GROUP_ID)</string>
		<key>BGTaskSchedulerPermittedIdentifiers</key>
		<array>
			<string>app.alextran.immich.backgroundFetch</string>
			<string>app.alextran.immich.backgroundProcessing</string>
		</array>
		<key>CADisableMinimumFrameDurationOnPhone</key>
		<true/>
		<key>CFBundleDevelopmentRegion</key>
		<string>$(DEVELOPMENT_LANGUAGE)</string>
		<key>CFBundleDisplayName</key>
		<string>${PRODUCT_NAME}</string>
		<key>CFBundleDocumentTypes</key>
		<array>
			<dict>
				<key>CFBundleTypeName</key>
				<string>ShareHandler</string>
				<key>LSHandlerRank</key>
				<string>Alternate</string>
				<key>LSItemContentTypes</key>
				<array>
					<string>public.file-url</string>
					<string>public.image</string>
					<string>public.text</string>
					<string>public.movie</string>
					<string>public.url</string>
					<string>public.data</string>
				</array>
			</dict>
		</array>
		<key>CFBundleExecutable</key>
		<string>$(EXECUTABLE_NAME)</string>
		<key>CFBundleIdentifier</key>
		<string>$(PRODUCT_BUNDLE_IDENTIFIER)</string>
		<key>CFBundleInfoDictionaryVersion</key>
		<string>6.0</string>
		<key>CFBundleLocalizations</key>
		<array>
			<string>en</string>
			<string>ar</string>
			<string>ca</string>
			<string>cs</string>
			<string>da</string>
			<string>de</string>
			<string>es</string>
			<string>fi</string>
			<string>fr</string>
			<string>he</string>
			<string>hi</string>
			<string>hu</string>
			<string>it</string>
			<string>ja</string>
			<string>ko</string>
			<string>lv</string>
			<string>mn</string>
			<string>nb</string>
			<string>nl</string>
			<string>pl</string>
			<string>pt</string>
			<string>ro</string>
			<string>ru</string>
			<string>sk</string>
			<string>sl</string>
			<string>sr</string>
			<string>sv</string>
			<string>th</string>
			<string>uk</string>
			<string>vi</string>
			<string>zh</string>
		</array>
		<key>CFBundleName</key>
		<string>immich_mobile</string>
		<key>CFBundlePackageType</key>
		<string>APPL</string>
		<key>CFBundleShortVersionString</key>
		<string>1.137.2</string>
		<key>CFBundleSignature</key>
		<string>????</string>
		<key>CFBundleURLTypes</key>
		<array>
			<dict>
				<key>CFBundleTypeRole</key>
				<string>Editor</string>
				<key>CFBundleURLName</key>
				<string>Share Extension</string>
				<key>CFBundleURLSchemes</key>
				<array>
					<string>ShareMedia-$(PRODUCT_BUNDLE_IDENTIFIER)</string>
				</array>
			</dict>
			<dict>
				<key>CFBundleTypeRole</key>
				<string>Editor</string>
				<key>CFBundleURLName</key>
				<string>Deep Link</string>
				<key>CFBundleURLSchemes</key>
				<array>
					<string>immich</string>
				</array>
			</dict>
		</array>
		<key>CFBundleVersion</key>
		<string>213</string>
		<key>FLTEnableImpeller</key>
		<true/>
		<key>ITSAppUsesNonExemptEncryption</key>
		<false/>
		<key>LSApplicationQueriesSchemes</key>
		<array>
			<string>https</string>
		</array>
		<key>LSRequiresIPhoneOS</key>
		<true/>
		<key>LSSupportsOpeningDocumentsInPlace</key>
		<string>No</string>
		<key>MGLMapboxMetricsEnabledSettingShownInApp</key>
		<true/>
		<key>NSAppTransportSecurity</key>
		<dict>
			<key>NSAllowsArbitraryLoads</key>
			<true/>
		</dict>
		<key>NSBonjourServices</key>
		<array>
			<string>_googlecast._tcp</string>
			<string>_CC1AD845._googlecast._tcp</string>
		</array>
		<key>NSCameraUsageDescription</key>
		<string>We need to access the camera to let you take beautiful video using this app</string>
		<key>NSFaceIDUsageDescription</key>
		<string>We need to use FaceID to allow access to your locked folder</string>
		<key>NSLocationAlwaysAndWhenInUseUsageDescription</key>
		<string>We require this permission to access the local WiFi name for background upload mechanism</string>
		<key>NSLocationUsageDescription</key>
		<string>We require this permission to access the local WiFi name</string>
		<key>NSLocationWhenInUseUsageDescription</key>
		<string>We require this permission to access the local WiFi name</string>
		<key>NSMicrophoneUsageDescription</key>
		<string>We need to access the microphone to let you take beautiful video using this app</string>
		<key>NSPhotoLibraryAddUsageDescription</key>
		<string>We need to manage backup your photos album</string>
		<key>NSPhotoLibraryUsageDescription</key>
		<string>We need to manage backup your photos album</string>
		<key>NSUserActivityTypes</key>
		<array>
			<string>INSendMessageIntent</string>
		</array>
		<key>UIApplicationSupportsIndirectInputEvents</key>
		<true/>
		<key>UIBackgroundModes</key>
		<array>
			<string>fetch</string>
			<string>processing</string>
		</array>
		<key>UILaunchStoryboardName</key>
		<string>LaunchScreen</string>
		<key>UIMainStoryboardFile</key>
		<string>Main</string>
		<key>UIStatusBarHidden</key>
		<false/>
		<key>UISupportedInterfaceOrientations</key>
		<array>
			<string>UIInterfaceOrientationPortrait</string>
			<string>UIInterfaceOrientationLandscapeLeft</string>
			<string>UIInterfaceOrientationLandscapeRight</string>
		</array>
		<key>UISupportedInterfaceOrientations~ipad</key>
		<array>
			<string>UIInterfaceOrientationPortrait</string>
			<string>UIInterfaceOrientationPortraitUpsideDown</string>
			<string>UIInterfaceOrientationLandscapeLeft</string>
			<string>UIInterfaceOrientationLandscapeRight</string>
		</array>
		<key>UIViewControllerBasedStatusBarAppearance</key>
		<true/>
		<key>io.flutter.embedded_views_preview</key>
		<true/>
		<key>NSLocalNetworkUsageDescription</key>
		<string>We need local network permission to connect to the local server using IP address and allow the casting feature to work</string>
	</dict>
=======
  <dict>
    <key>AppGroupId</key>
    <string>$(CUSTOM_GROUP_ID)</string>
    <key>BGTaskSchedulerPermittedIdentifiers</key>
    <array>
      <string>app.alextran.immich.backgroundFetch</string>
      <string>app.alextran.immich.backgroundProcessing</string>
    </array>
    <key>CADisableMinimumFrameDurationOnPhone</key>
    <true />
    <key>CFBundleDevelopmentRegion</key>
    <string>$(DEVELOPMENT_LANGUAGE)</string>
    <key>CFBundleDisplayName</key>
    <string>${PRODUCT_NAME}</string>
    <key>CFBundleDocumentTypes</key>
    <array>
      <dict>
        <key>CFBundleTypeName</key>
        <string>ShareHandler</string>
        <key>LSHandlerRank</key>
        <string>Alternate</string>
        <key>LSItemContentTypes</key>
        <array>
          <string>public.file-url</string>
          <string>public.image</string>
          <string>public.text</string>
          <string>public.movie</string>
          <string>public.url</string>
          <string>public.data</string>
        </array>
      </dict>
    </array>
    <key>CFBundleExecutable</key>
    <string>$(EXECUTABLE_NAME)</string>
    <key>CFBundleIdentifier</key>
    <string>$(PRODUCT_BUNDLE_IDENTIFIER)</string>
    <key>CFBundleInfoDictionaryVersion</key>
    <string>6.0</string>
    <key>CFBundleLocalizations</key>
    <array>
      <string>en</string>
      <string>ar</string>
      <string>ca</string>
      <string>cs</string>
      <string>da</string>
      <string>de</string>
      <string>es</string>
      <string>fi</string>
      <string>fr</string>
      <string>he</string>
      <string>hi</string>
      <string>hu</string>
      <string>it</string>
      <string>ja</string>
      <string>ko</string>
      <string>lv</string>
      <string>mn</string>
      <string>nb</string>
      <string>nl</string>
      <string>pl</string>
      <string>pt</string>
      <string>ro</string>
      <string>ru</string>
      <string>sk</string>
      <string>sl</string>
      <string>sr</string>
      <string>sv</string>
      <string>th</string>
      <string>uk</string>
      <string>vi</string>
      <string>zh</string>
    </array>
    <key>CFBundleName</key>
    <string>immich_mobile</string>
    <key>CFBundlePackageType</key>
    <string>APPL</string>
    <key>CFBundleShortVersionString</key>
    <string>1.139.2</string>
    <key>CFBundleSignature</key>
    <string>????</string>
    <key>CFBundleURLTypes</key>
    <array>
      <dict>
        <key>CFBundleTypeRole</key>
        <string>Editor</string>
        <key>CFBundleURLName</key>
        <string>Share Extension</string>
        <key>CFBundleURLSchemes</key>
        <array>
          <string>ShareMedia-$(PRODUCT_BUNDLE_IDENTIFIER)</string>
        </array>
      </dict>
      <dict>
        <key>CFBundleTypeRole</key>
        <string>Editor</string>
        <key>CFBundleURLName</key>
        <string>Deep Link</string>
        <key>CFBundleURLSchemes</key>
        <array>
          <string>immich</string>
        </array>
      </dict>
    </array>
    <key>CFBundleVersion</key>
    <string>216</string>
    <key>FLTEnableImpeller</key>
    <true />
    <key>ITSAppUsesNonExemptEncryption</key>
    <false />
    <key>LSApplicationQueriesSchemes</key>
    <array>
      <string>https</string>
    </array>
    <key>LSRequiresIPhoneOS</key>
    <true />
    <key>LSSupportsOpeningDocumentsInPlace</key>
    <string>No</string>
    <key>MGLMapboxMetricsEnabledSettingShownInApp</key>
    <true />
    <key>NSAppTransportSecurity</key>
    <dict>
      <key>NSAllowsArbitraryLoads</key>
      <true />
    </dict>
    <key>NSBonjourServices</key>
    <array>
      <string>_googlecast._tcp</string>
      <string>_CC1AD845._googlecast._tcp</string>
    </array>
    <key>NSCameraUsageDescription</key>
    <string>We need to access the camera to let you take beautiful video using this app</string>
    <key>NSFaceIDUsageDescription</key>
    <string>We need to use FaceID to allow access to your locked folder</string>
    <key>NSLocationAlwaysAndWhenInUseUsageDescription</key>
    <string>We require this permission to access the local WiFi name for background upload mechanism</string>
    <key>NSLocationUsageDescription</key>
    <string>We require this permission to access the local WiFi name</string>
    <key>NSLocationWhenInUseUsageDescription</key>
    <string>We require this permission to access the local WiFi name</string>
    <key>NSMicrophoneUsageDescription</key>
    <string>We need to access the microphone to let you take beautiful video using this app</string>
    <key>NSPhotoLibraryAddUsageDescription</key>
    <string>We need to manage backup your photos album</string>
    <key>NSPhotoLibraryUsageDescription</key>
    <string>We need to manage backup your photos album</string>
    <key>NSUserActivityTypes</key>
    <array>
      <string>INSendMessageIntent</string>
    </array>
    <key>UIApplicationSupportsIndirectInputEvents</key>
    <true />
    <key>UIBackgroundModes</key>
    <array>
      <string>fetch</string>
      <string>processing</string>
    </array>
    <key>UILaunchStoryboardName</key>
    <string>LaunchScreen</string>
    <key>UIMainStoryboardFile</key>
    <string>Main</string>
    <key>UIStatusBarHidden</key>
    <false />
    <key>UISupportedInterfaceOrientations</key>
    <array>
      <string>UIInterfaceOrientationPortrait</string>
      <string>UIInterfaceOrientationLandscapeLeft</string>
      <string>UIInterfaceOrientationLandscapeRight</string>
    </array>
    <key>UISupportedInterfaceOrientations~ipad</key>
    <array>
      <string>UIInterfaceOrientationPortrait</string>
      <string>UIInterfaceOrientationPortraitUpsideDown</string>
      <string>UIInterfaceOrientationLandscapeLeft</string>
      <string>UIInterfaceOrientationLandscapeRight</string>
    </array>
    <key>UIViewControllerBasedStatusBarAppearance</key>
    <true />
    <key>io.flutter.embedded_views_preview</key>
    <true />
    <key>NSLocalNetworkUsageDescription</key>
    <string>We need local network permission to connect to the local server using IP address and
      allow the casting feature to work</string>
  </dict>
>>>>>>> f8b41ea8
</plist><|MERGE_RESOLUTION|>--- conflicted
+++ resolved
@@ -1,190 +1,6 @@
 <?xml version="1.0" encoding="UTF-8"?>
 <!DOCTYPE plist PUBLIC "-//Apple//DTD PLIST 1.0//EN" "http://www.apple.com/DTDs/PropertyList-1.0.dtd">
 <plist version="1.0">
-<<<<<<< HEAD
-	<dict>
-		<key>AppGroupId</key>
-		<string>$(CUSTOM_GROUP_ID)</string>
-		<key>BGTaskSchedulerPermittedIdentifiers</key>
-		<array>
-			<string>app.alextran.immich.backgroundFetch</string>
-			<string>app.alextran.immich.backgroundProcessing</string>
-		</array>
-		<key>CADisableMinimumFrameDurationOnPhone</key>
-		<true/>
-		<key>CFBundleDevelopmentRegion</key>
-		<string>$(DEVELOPMENT_LANGUAGE)</string>
-		<key>CFBundleDisplayName</key>
-		<string>${PRODUCT_NAME}</string>
-		<key>CFBundleDocumentTypes</key>
-		<array>
-			<dict>
-				<key>CFBundleTypeName</key>
-				<string>ShareHandler</string>
-				<key>LSHandlerRank</key>
-				<string>Alternate</string>
-				<key>LSItemContentTypes</key>
-				<array>
-					<string>public.file-url</string>
-					<string>public.image</string>
-					<string>public.text</string>
-					<string>public.movie</string>
-					<string>public.url</string>
-					<string>public.data</string>
-				</array>
-			</dict>
-		</array>
-		<key>CFBundleExecutable</key>
-		<string>$(EXECUTABLE_NAME)</string>
-		<key>CFBundleIdentifier</key>
-		<string>$(PRODUCT_BUNDLE_IDENTIFIER)</string>
-		<key>CFBundleInfoDictionaryVersion</key>
-		<string>6.0</string>
-		<key>CFBundleLocalizations</key>
-		<array>
-			<string>en</string>
-			<string>ar</string>
-			<string>ca</string>
-			<string>cs</string>
-			<string>da</string>
-			<string>de</string>
-			<string>es</string>
-			<string>fi</string>
-			<string>fr</string>
-			<string>he</string>
-			<string>hi</string>
-			<string>hu</string>
-			<string>it</string>
-			<string>ja</string>
-			<string>ko</string>
-			<string>lv</string>
-			<string>mn</string>
-			<string>nb</string>
-			<string>nl</string>
-			<string>pl</string>
-			<string>pt</string>
-			<string>ro</string>
-			<string>ru</string>
-			<string>sk</string>
-			<string>sl</string>
-			<string>sr</string>
-			<string>sv</string>
-			<string>th</string>
-			<string>uk</string>
-			<string>vi</string>
-			<string>zh</string>
-		</array>
-		<key>CFBundleName</key>
-		<string>immich_mobile</string>
-		<key>CFBundlePackageType</key>
-		<string>APPL</string>
-		<key>CFBundleShortVersionString</key>
-		<string>1.137.2</string>
-		<key>CFBundleSignature</key>
-		<string>????</string>
-		<key>CFBundleURLTypes</key>
-		<array>
-			<dict>
-				<key>CFBundleTypeRole</key>
-				<string>Editor</string>
-				<key>CFBundleURLName</key>
-				<string>Share Extension</string>
-				<key>CFBundleURLSchemes</key>
-				<array>
-					<string>ShareMedia-$(PRODUCT_BUNDLE_IDENTIFIER)</string>
-				</array>
-			</dict>
-			<dict>
-				<key>CFBundleTypeRole</key>
-				<string>Editor</string>
-				<key>CFBundleURLName</key>
-				<string>Deep Link</string>
-				<key>CFBundleURLSchemes</key>
-				<array>
-					<string>immich</string>
-				</array>
-			</dict>
-		</array>
-		<key>CFBundleVersion</key>
-		<string>213</string>
-		<key>FLTEnableImpeller</key>
-		<true/>
-		<key>ITSAppUsesNonExemptEncryption</key>
-		<false/>
-		<key>LSApplicationQueriesSchemes</key>
-		<array>
-			<string>https</string>
-		</array>
-		<key>LSRequiresIPhoneOS</key>
-		<true/>
-		<key>LSSupportsOpeningDocumentsInPlace</key>
-		<string>No</string>
-		<key>MGLMapboxMetricsEnabledSettingShownInApp</key>
-		<true/>
-		<key>NSAppTransportSecurity</key>
-		<dict>
-			<key>NSAllowsArbitraryLoads</key>
-			<true/>
-		</dict>
-		<key>NSBonjourServices</key>
-		<array>
-			<string>_googlecast._tcp</string>
-			<string>_CC1AD845._googlecast._tcp</string>
-		</array>
-		<key>NSCameraUsageDescription</key>
-		<string>We need to access the camera to let you take beautiful video using this app</string>
-		<key>NSFaceIDUsageDescription</key>
-		<string>We need to use FaceID to allow access to your locked folder</string>
-		<key>NSLocationAlwaysAndWhenInUseUsageDescription</key>
-		<string>We require this permission to access the local WiFi name for background upload mechanism</string>
-		<key>NSLocationUsageDescription</key>
-		<string>We require this permission to access the local WiFi name</string>
-		<key>NSLocationWhenInUseUsageDescription</key>
-		<string>We require this permission to access the local WiFi name</string>
-		<key>NSMicrophoneUsageDescription</key>
-		<string>We need to access the microphone to let you take beautiful video using this app</string>
-		<key>NSPhotoLibraryAddUsageDescription</key>
-		<string>We need to manage backup your photos album</string>
-		<key>NSPhotoLibraryUsageDescription</key>
-		<string>We need to manage backup your photos album</string>
-		<key>NSUserActivityTypes</key>
-		<array>
-			<string>INSendMessageIntent</string>
-		</array>
-		<key>UIApplicationSupportsIndirectInputEvents</key>
-		<true/>
-		<key>UIBackgroundModes</key>
-		<array>
-			<string>fetch</string>
-			<string>processing</string>
-		</array>
-		<key>UILaunchStoryboardName</key>
-		<string>LaunchScreen</string>
-		<key>UIMainStoryboardFile</key>
-		<string>Main</string>
-		<key>UIStatusBarHidden</key>
-		<false/>
-		<key>UISupportedInterfaceOrientations</key>
-		<array>
-			<string>UIInterfaceOrientationPortrait</string>
-			<string>UIInterfaceOrientationLandscapeLeft</string>
-			<string>UIInterfaceOrientationLandscapeRight</string>
-		</array>
-		<key>UISupportedInterfaceOrientations~ipad</key>
-		<array>
-			<string>UIInterfaceOrientationPortrait</string>
-			<string>UIInterfaceOrientationPortraitUpsideDown</string>
-			<string>UIInterfaceOrientationLandscapeLeft</string>
-			<string>UIInterfaceOrientationLandscapeRight</string>
-		</array>
-		<key>UIViewControllerBasedStatusBarAppearance</key>
-		<true/>
-		<key>io.flutter.embedded_views_preview</key>
-		<true/>
-		<key>NSLocalNetworkUsageDescription</key>
-		<string>We need local network permission to connect to the local server using IP address and allow the casting feature to work</string>
-	</dict>
-=======
   <dict>
     <key>AppGroupId</key>
     <string>$(CUSTOM_GROUP_ID)</string>
@@ -368,5 +184,4 @@
     <string>We need local network permission to connect to the local server using IP address and
       allow the casting feature to work</string>
   </dict>
->>>>>>> f8b41ea8
 </plist>