--- conflicted
+++ resolved
@@ -58,7 +58,7 @@
       <string>UIInterfaceOrientationPortrait</string>
       <string>UIInterfaceOrientationLandscapeLeft</string>
       <string>UIInterfaceOrientationLandscapeRight</string>
-  </array>
+    </array>
     <key>UISupportedInterfaceOrientations~ipad</key>
     <array>
       <string>UIInterfaceOrientationPortrait</string>
@@ -76,7 +76,6 @@
     <false />
     <key>CADisableMinimumFrameDurationOnPhone</key>
     <true />
-<<<<<<< HEAD
     <key>CFBundleURLTypes</key>
     <array>
       <dict>
@@ -87,13 +86,10 @@
           <string>app.alextran.immich</string>
         </array>
       </dict>
-=======
-
-
+    </array>
     <key>LSApplicationQueriesSchemes</key>
     <array>
       <string>https</string>
->>>>>>> 360c1d9a
     </array>
   </dict>
 </plist>