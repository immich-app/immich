--- conflicted
+++ resolved
@@ -65,11 +65,9 @@
   - maplibre_gl (0.0.1):
     - Flutter
     - MapLibre (= 5.14.0-pre3)
-<<<<<<< HEAD
   - network_info_plus (0.0.1):
-=======
+    - Flutter
   - native_video_player (1.0.0):
->>>>>>> 3c38851d
     - Flutter
   - package_info_plus (0.4.5):
     - Flutter
@@ -118,11 +116,8 @@
   - integration_test (from `.symlinks/plugins/integration_test/ios`)
   - isar_flutter_libs (from `.symlinks/plugins/isar_flutter_libs/ios`)
   - maplibre_gl (from `.symlinks/plugins/maplibre_gl/ios`)
-<<<<<<< HEAD
   - network_info_plus (from `.symlinks/plugins/network_info_plus/ios`)
-=======
   - native_video_player (from `.symlinks/plugins/native_video_player/ios`)
->>>>>>> 3c38851d
   - package_info_plus (from `.symlinks/plugins/package_info_plus/ios`)
   - path_provider_foundation (from `.symlinks/plugins/path_provider_foundation/darwin`)
   - path_provider_ios (from `.symlinks/plugins/path_provider_ios/ios`)
@@ -175,13 +170,10 @@
     :path: ".symlinks/plugins/isar_flutter_libs/ios"
   maplibre_gl:
     :path: ".symlinks/plugins/maplibre_gl/ios"
-<<<<<<< HEAD
   network_info_plus:
     :path: ".symlinks/plugins/network_info_plus/ios"
-=======
   native_video_player:
     :path: ".symlinks/plugins/native_video_player/ios"
->>>>>>> 3c38851d
   package_info_plus:
     :path: ".symlinks/plugins/package_info_plus/ios"
   path_provider_foundation:
@@ -222,13 +214,9 @@
   isar_flutter_libs: fdf730ca925d05687f36d7f1d355e482529ed097
   MapLibre: 620fc933c1d6029b33738c905c1490d024e5d4ef
   maplibre_gl: a2efec727dd340e4c65e26d2b03b584f14881fd9
-<<<<<<< HEAD
   network_info_plus: 6613d9d7cdeb0e6f366ed4dbe4b3c51c52d567a9
-  package_info_plus: 58f0028419748fad15bf008b270aaa8e54380b1c
-=======
   native_video_player: d12af78a1a4a8cf09775a5177d5b392def6fd23c
   package_info_plus: c0502532a26c7662a62a356cebe2692ec5fe4ec4
->>>>>>> 3c38851d
   path_provider_foundation: 2b6b4c569c0fb62ec74538f866245ac84301af46
   path_provider_ios: 14f3d2fd28c4fdb42f44e0f751d12861c43cee02
   permission_handler_apple: 9878588469a2b0d0fc1e048d9f43605f92e6cec2
