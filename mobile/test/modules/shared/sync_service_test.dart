import 'package:flutter/widgets.dart';
import 'package:flutter_test/flutter_test.dart';
import 'package:immich_mobile/domain/interfaces/user.interface.dart';
import 'package:immich_mobile/domain/models/store.model.dart';
import 'package:immich_mobile/domain/models/user.model.dart';
import 'package:immich_mobile/domain/services/log.service.dart';
import 'package:immich_mobile/domain/services/store.service.dart';
import 'package:immich_mobile/entities/asset.entity.dart';
import 'package:immich_mobile/entities/etag.entity.dart';
import 'package:immich_mobile/entities/store.entity.dart';
import 'package:immich_mobile/infrastructure/repositories/log.repository.dart';
import 'package:immich_mobile/infrastructure/repositories/store.repository.dart';
import 'package:immich_mobile/interfaces/asset.interface.dart';
import 'package:immich_mobile/interfaces/partner_api.interface.dart';
import 'package:immich_mobile/services/sync.service.dart';
import 'package:mocktail/mocktail.dart';

import '../../infrastructure/repository.mock.dart';
import '../../repository.mocks.dart';
import '../../service.mocks.dart';
import '../../test_utils.dart';

void main() {
  int assetIdCounter = 0;
  Asset makeAsset({
    required String checksum,
    String? localId,
    String? remoteId,
    int ownerId = 590700560494856554, // hash of "1"
  }) {
    final DateTime date = DateTime(2000);
    return Asset(
      id: assetIdCounter++,
      checksum: checksum,
      localId: localId,
      remoteId: remoteId,
      ownerId: ownerId,
      fileCreatedAt: date,
      fileModifiedAt: date,
      updatedAt: date,
      durationInSeconds: 0,
      type: AssetType.image,
      fileName: localId ?? remoteId ?? "",
      isFavorite: false,
      isArchived: false,
      isTrashed: false,
    );
  }

  group('Test SyncService grouped', () {
    final MockHashService hs = MockHashService();
    final MockEntityService entityService = MockEntityService();
    final MockAlbumRepository albumRepository = MockAlbumRepository();
    final MockAssetRepository assetRepository = MockAssetRepository();
    final MockExifInfoRepository exifInfoRepository = MockExifInfoRepository();
    final MockUserRepository userRepository = MockUserRepository();
    final MockETagRepository eTagRepository = MockETagRepository();
    final MockAlbumMediaRepository albumMediaRepository =
        MockAlbumMediaRepository();
    final MockAlbumApiRepository albumApiRepository = MockAlbumApiRepository();
<<<<<<< HEAD

    final MockAppSettingService appSettingService = MockAppSettingService();
    final MockLocalFilesManagerRepository localFilesManagerRepository =
        MockLocalFilesManagerRepository();

    final owner = User(
      id: "1",
=======
    final MockPartnerApiRepository partnerApiRepository =
        MockPartnerApiRepository();
    final MockUserApiRepository userApiRepository = MockUserApiRepository();
>>>>>>> b778a86c
    final MockPartnerRepository partnerRepository = MockPartnerRepository();

    final owner = UserDto(
      uid: "1",
      updatedAt: DateTime.now(),
      email: "a@b.c",
      name: "first last",
      isAdmin: false,
    );
    late SyncService s;
    setUpAll(() async {
      WidgetsFlutterBinding.ensureInitialized();
      final db = await TestUtils.initIsar();

      db.writeTxnSync(() => db.clearSync());
      await StoreService.init(storeRepository: IsarStoreRepository(db));
      await Store.put(StoreKey.currentUser, owner);
      await LogService.init(
        logRepository: IsarLogRepository(db),
        storeRepository: IsarStoreRepository(db),
      );
    });
    final List<Asset> initialAssets = [
      makeAsset(checksum: "a", remoteId: "0-1"),
      makeAsset(checksum: "b", remoteId: "2-1"),
      makeAsset(checksum: "c", localId: "1", remoteId: "1-1"),
      makeAsset(checksum: "d", localId: "2"),
      makeAsset(checksum: "e", localId: "3"),
    ];
    setUp(() {
      s = SyncService(
        hs,
        entityService,
        albumMediaRepository,
        albumApiRepository,
        albumRepository,
        assetRepository,
        exifInfoRepository,
        partnerRepository,
        userRepository,
        StoreService.I,
        eTagRepository,
<<<<<<< HEAD
        appSettingService,
        localFilesManagerRepository,
=======
        partnerApiRepository,
        userApiRepository,
>>>>>>> b778a86c
      );
      when(() => eTagRepository.get(owner.id))
          .thenAnswer((_) async => ETag(id: owner.uid, time: DateTime.now()));
      when(() => eTagRepository.deleteByIds(["1"])).thenAnswer((_) async {});
      when(() => eTagRepository.upsertAll(any())).thenAnswer((_) async {});
      when(() => partnerRepository.getSharedWith()).thenAnswer((_) async => []);
      when(() => userRepository.getAll(sortBy: SortUserBy.id))
          .thenAnswer((_) async => [owner]);
      when(() => userRepository.getAll()).thenAnswer((_) async => [owner]);
      when(
        () => assetRepository.getAll(
          ownerId: owner.id,
          sortBy: AssetSort.checksum,
        ),
      ).thenAnswer((_) async => initialAssets);
      when(() => assetRepository.getAllByOwnerIdChecksum(any(), any()))
          .thenAnswer((_) async => [initialAssets[3], null, null]);
      when(() => assetRepository.updateAll(any())).thenAnswer((_) async => []);
      when(() => assetRepository.deleteByIds(any())).thenAnswer((_) async {});
      when(() => exifInfoRepository.updateAll(any()))
          .thenAnswer((_) async => []);
      when(() => assetRepository.transaction<void>(any())).thenAnswer(
        (call) => (call.positionalArguments.first as Function).call(),
      );
      when(() => assetRepository.transaction<Null>(any())).thenAnswer(
        (call) => (call.positionalArguments.first as Function).call(),
      );
      when(() => userApiRepository.getAll()).thenAnswer((_) async => [owner]);
      registerFallbackValue(Direction.sharedByMe);
      when(() => partnerApiRepository.getAll(any()))
          .thenAnswer((_) async => []);
    });
    test('test inserting existing assets', () async {
      final List<Asset> remoteAssets = [
        makeAsset(checksum: "a", remoteId: "0-1"),
        makeAsset(checksum: "b", remoteId: "2-1"),
        makeAsset(checksum: "c", remoteId: "1-1"),
      ];
      final bool c1 = await s.syncRemoteAssetsToDb(
        users: [owner],
        getChangedAssets: _failDiff,
        loadAssets: (u, d) => remoteAssets,
      );
      expect(c1, isFalse);
      verifyNever(() => assetRepository.updateAll(any()));
    });

    test('test inserting new assets', () async {
      final List<Asset> remoteAssets = [
        makeAsset(checksum: "a", remoteId: "0-1"),
        makeAsset(checksum: "b", remoteId: "2-1"),
        makeAsset(checksum: "c", remoteId: "1-1"),
        makeAsset(checksum: "d", remoteId: "1-2"),
        makeAsset(checksum: "f", remoteId: "1-4"),
        makeAsset(checksum: "g", remoteId: "3-1"),
      ];
      final bool c1 = await s.syncRemoteAssetsToDb(
        users: [owner],
        getChangedAssets: _failDiff,
        loadAssets: (u, d) => remoteAssets,
      );
      expect(c1, isTrue);
      final updatedAsset = initialAssets[3].updatedCopy(remoteAssets[3]);
      verify(
        () => assetRepository
            .updateAll([remoteAssets[4], remoteAssets[5], updatedAsset]),
      );
    });

    test('test syncing duplicate assets', () async {
      final List<Asset> remoteAssets = [
        makeAsset(checksum: "a", remoteId: "0-1"),
        makeAsset(checksum: "b", remoteId: "1-1"),
        makeAsset(checksum: "c", remoteId: "2-1"),
        makeAsset(checksum: "h", remoteId: "2-1b"),
        makeAsset(checksum: "i", remoteId: "2-1c"),
        makeAsset(checksum: "j", remoteId: "2-1d"),
      ];
      final bool c1 = await s.syncRemoteAssetsToDb(
        users: [owner],
        getChangedAssets: _failDiff,
        loadAssets: (u, d) => remoteAssets,
      );
      expect(c1, isTrue);
      when(
        () => assetRepository.getAll(
          ownerId: owner.id,
          sortBy: AssetSort.checksum,
        ),
      ).thenAnswer((_) async => remoteAssets);
      final bool c2 = await s.syncRemoteAssetsToDb(
        users: [owner],
        getChangedAssets: _failDiff,
        loadAssets: (u, d) => remoteAssets,
      );
      expect(c2, isFalse);
      final currentState = [...remoteAssets];
      when(
        () => assetRepository.getAll(
          ownerId: owner.id,
          sortBy: AssetSort.checksum,
        ),
      ).thenAnswer((_) async => currentState);
      remoteAssets.removeAt(4);
      final bool c3 = await s.syncRemoteAssetsToDb(
        users: [owner],
        getChangedAssets: _failDiff,
        loadAssets: (u, d) => remoteAssets,
      );
      expect(c3, isTrue);
      remoteAssets.add(makeAsset(checksum: "k", remoteId: "2-1e"));
      remoteAssets.add(makeAsset(checksum: "l", remoteId: "2-2"));
      final bool c4 = await s.syncRemoteAssetsToDb(
        users: [owner],
        getChangedAssets: _failDiff,
        loadAssets: (u, d) => remoteAssets,
      );
      expect(c4, isTrue);
    });

    test('test efficient sync', () async {
      when(
        () => assetRepository.deleteAllByRemoteId(
          [initialAssets[1].remoteId!, initialAssets[2].remoteId!],
          state: AssetState.remote,
        ),
      ).thenAnswer((_) async {});
      when(
        () => assetRepository
            .getAllByRemoteId(["2-1", "1-1"], state: AssetState.merged),
      ).thenAnswer((_) async => [initialAssets[2]]);
      when(() => assetRepository.getAllByOwnerIdChecksum(any(), any()))
          .thenAnswer((_) async => [initialAssets[0], null, null]); //afg
      final List<Asset> toUpsert = [
        makeAsset(checksum: "a", remoteId: "0-1"), // changed
        makeAsset(checksum: "f", remoteId: "0-2"), // new
        makeAsset(checksum: "g", remoteId: "0-3"), // new
      ];
      toUpsert[0].isFavorite = true;
      final List<String> toDelete = ["2-1", "1-1"];
      final expected = [...toUpsert];
      expected[0].id = initialAssets[0].id;
      final bool c = await s.syncRemoteAssetsToDb(
        users: [owner],
        getChangedAssets: (user, since) async => (toUpsert, toDelete),
        loadAssets: (user, date) => throw Exception(),
      );
      expect(c, isTrue);
      verify(() => assetRepository.updateAll(expected));
    });
  });
}

Future<(List<Asset>?, List<String>?)> _failDiff(
  List<UserDto> user,
  DateTime time,
) =>
    Future.value((null, null));<|MERGE_RESOLUTION|>--- conflicted
+++ resolved
@@ -58,19 +58,15 @@
     final MockAlbumMediaRepository albumMediaRepository =
         MockAlbumMediaRepository();
     final MockAlbumApiRepository albumApiRepository = MockAlbumApiRepository();
-<<<<<<< HEAD
-
     final MockAppSettingService appSettingService = MockAppSettingService();
     final MockLocalFilesManagerRepository localFilesManagerRepository =
         MockLocalFilesManagerRepository();
 
     final owner = User(
       id: "1",
-=======
     final MockPartnerApiRepository partnerApiRepository =
         MockPartnerApiRepository();
     final MockUserApiRepository userApiRepository = MockUserApiRepository();
->>>>>>> b778a86c
     final MockPartnerRepository partnerRepository = MockPartnerRepository();
 
     final owner = UserDto(
@@ -113,13 +109,10 @@
         userRepository,
         StoreService.I,
         eTagRepository,
-<<<<<<< HEAD
         appSettingService,
         localFilesManagerRepository,
-=======
         partnerApiRepository,
         userApiRepository,
->>>>>>> b778a86c
       );
       when(() => eTagRepository.get(owner.id))
           .thenAnswer((_) async => ETag(id: owner.uid, time: DateTime.now()));
