import 'package:flutter/widgets.dart';
import 'package:flutter_test/flutter_test.dart';
import 'package:immich_mobile/domain/interfaces/user.interface.dart';
import 'package:immich_mobile/domain/models/store.model.dart';
import 'package:immich_mobile/domain/models/user.model.dart';
import 'package:immich_mobile/domain/services/log.service.dart';
import 'package:immich_mobile/domain/services/store.service.dart';
import 'package:immich_mobile/entities/asset.entity.dart';
import 'package:immich_mobile/entities/etag.entity.dart';
import 'package:immich_mobile/entities/store.entity.dart';
import 'package:immich_mobile/infrastructure/repositories/log.repository.dart';
import 'package:immich_mobile/infrastructure/repositories/store.repository.dart';
import 'package:immich_mobile/interfaces/asset.interface.dart';
import 'package:immich_mobile/services/sync.service.dart';
import 'package:mocktail/mocktail.dart';

import '../../repository.mocks.dart';
import '../../service.mocks.dart';
import '../../test_utils.dart';

void main() {
  int assetIdCounter = 0;
  Asset makeAsset({
    required String checksum,
    String? localId,
    String? remoteId,
    int ownerId = 590700560494856554, // hash of "1"
  }) {
    final DateTime date = DateTime(2000);
    return Asset(
      id: assetIdCounter++,
      checksum: checksum,
      localId: localId,
      remoteId: remoteId,
      ownerId: ownerId,
      fileCreatedAt: date,
      fileModifiedAt: date,
      updatedAt: date,
      durationInSeconds: 0,
      type: AssetType.image,
      fileName: localId ?? remoteId ?? "",
      isFavorite: false,
      isArchived: false,
      isTrashed: false,
    );
  }

  group('Test SyncService grouped', () {
    final MockHashService hs = MockHashService();
    final MockEntityService entityService = MockEntityService();
    final MockAlbumRepository albumRepository = MockAlbumRepository();
    final MockAssetRepository assetRepository = MockAssetRepository();
    final MockExifInfoRepository exifInfoRepository = MockExifInfoRepository();
    final MockUserRepository userRepository = MockUserRepository();
    final MockETagRepository eTagRepository = MockETagRepository();
    final MockAlbumMediaRepository albumMediaRepository =
        MockAlbumMediaRepository();
    final MockAlbumApiRepository albumApiRepository = MockAlbumApiRepository();
<<<<<<< HEAD
    final MockAppSettingService appSettingService = MockAppSettingService();
    final MockLocalFilesManagerRepository localFilesManagerRepository =
        MockLocalFilesManagerRepository();

    final owner = User(
      id: "1",
=======
    final MockPartnerRepository partnerRepository = MockPartnerRepository();

    final owner = UserDto(
      uid: "1",
>>>>>>> 52d90a82
      updatedAt: DateTime.now(),
      email: "a@b.c",
      name: "first last",
      isAdmin: false,
    );
    late SyncService s;
    setUpAll(() async {
      WidgetsFlutterBinding.ensureInitialized();
      final db = await TestUtils.initIsar();

      db.writeTxnSync(() => db.clearSync());
      await StoreService.init(storeRepository: IsarStoreRepository(db));
      await Store.put(StoreKey.currentUser, owner);
      await LogService.init(
        logRepository: IsarLogRepository(db),
        storeRepository: IsarStoreRepository(db),
      );
    });
    final List<Asset> initialAssets = [
      makeAsset(checksum: "a", remoteId: "0-1"),
      makeAsset(checksum: "b", remoteId: "2-1"),
      makeAsset(checksum: "c", localId: "1", remoteId: "1-1"),
      makeAsset(checksum: "d", localId: "2"),
      makeAsset(checksum: "e", localId: "3"),
    ];
    setUp(() {
      s = SyncService(
        hs,
        entityService,
        albumMediaRepository,
        albumApiRepository,
        albumRepository,
        assetRepository,
        exifInfoRepository,
        partnerRepository,
        userRepository,
        StoreService.I,
        eTagRepository,
        appSettingService,
        localFilesManagerRepository,
      );
      when(() => eTagRepository.get(owner.id))
          .thenAnswer((_) async => ETag(id: owner.uid, time: DateTime.now()));
      when(() => eTagRepository.deleteByIds(["1"])).thenAnswer((_) async {});
      when(() => eTagRepository.upsertAll(any())).thenAnswer((_) async {});
      when(() => partnerRepository.getSharedWith()).thenAnswer((_) async => []);
      when(() => userRepository.getAll(sortBy: SortUserBy.id))
          .thenAnswer((_) async => [owner]);
      when(() => userRepository.getAll()).thenAnswer((_) async => [owner]);
      when(
        () => assetRepository.getAll(
          ownerId: owner.id,
          sortBy: AssetSort.checksum,
        ),
      ).thenAnswer((_) async => initialAssets);
      when(() => assetRepository.getAllByOwnerIdChecksum(any(), any()))
          .thenAnswer((_) async => [initialAssets[3], null, null]);
      when(() => assetRepository.updateAll(any())).thenAnswer((_) async => []);
      when(() => assetRepository.deleteByIds(any())).thenAnswer((_) async {});
      when(() => exifInfoRepository.updateAll(any()))
          .thenAnswer((_) async => []);
      when(() => assetRepository.transaction<void>(any())).thenAnswer(
        (call) => (call.positionalArguments.first as Function).call(),
      );
      when(() => assetRepository.transaction<Null>(any())).thenAnswer(
        (call) => (call.positionalArguments.first as Function).call(),
      );
    });
    test('test inserting existing assets', () async {
      final List<Asset> remoteAssets = [
        makeAsset(checksum: "a", remoteId: "0-1"),
        makeAsset(checksum: "b", remoteId: "2-1"),
        makeAsset(checksum: "c", remoteId: "1-1"),
      ];
      final bool c1 = await s.syncRemoteAssetsToDb(
        users: [owner],
        getChangedAssets: _failDiff,
        loadAssets: (u, d) => remoteAssets,
        refreshUsers: () => [owner],
      );
      expect(c1, isFalse);
      verifyNever(() => assetRepository.updateAll(any()));
    });

    test('test inserting new assets', () async {
      final List<Asset> remoteAssets = [
        makeAsset(checksum: "a", remoteId: "0-1"),
        makeAsset(checksum: "b", remoteId: "2-1"),
        makeAsset(checksum: "c", remoteId: "1-1"),
        makeAsset(checksum: "d", remoteId: "1-2"),
        makeAsset(checksum: "f", remoteId: "1-4"),
        makeAsset(checksum: "g", remoteId: "3-1"),
      ];
      final bool c1 = await s.syncRemoteAssetsToDb(
        users: [owner],
        getChangedAssets: _failDiff,
        loadAssets: (u, d) => remoteAssets,
        refreshUsers: () => [owner],
      );
      expect(c1, isTrue);
      final updatedAsset = initialAssets[3].updatedCopy(remoteAssets[3]);
      verify(
        () => assetRepository
            .updateAll([remoteAssets[4], remoteAssets[5], updatedAsset]),
      );
    });

    test('test syncing duplicate assets', () async {
      final List<Asset> remoteAssets = [
        makeAsset(checksum: "a", remoteId: "0-1"),
        makeAsset(checksum: "b", remoteId: "1-1"),
        makeAsset(checksum: "c", remoteId: "2-1"),
        makeAsset(checksum: "h", remoteId: "2-1b"),
        makeAsset(checksum: "i", remoteId: "2-1c"),
        makeAsset(checksum: "j", remoteId: "2-1d"),
      ];
      final bool c1 = await s.syncRemoteAssetsToDb(
        users: [owner],
        getChangedAssets: _failDiff,
        loadAssets: (u, d) => remoteAssets,
        refreshUsers: () => [owner],
      );
      expect(c1, isTrue);
      when(
        () => assetRepository.getAll(
          ownerId: owner.id,
          sortBy: AssetSort.checksum,
        ),
      ).thenAnswer((_) async => remoteAssets);
      final bool c2 = await s.syncRemoteAssetsToDb(
        users: [owner],
        getChangedAssets: _failDiff,
        loadAssets: (u, d) => remoteAssets,
        refreshUsers: () => [owner],
      );
      expect(c2, isFalse);
      final currentState = [...remoteAssets];
      when(
        () => assetRepository.getAll(
          ownerId: owner.id,
          sortBy: AssetSort.checksum,
        ),
      ).thenAnswer((_) async => currentState);
      remoteAssets.removeAt(4);
      final bool c3 = await s.syncRemoteAssetsToDb(
        users: [owner],
        getChangedAssets: _failDiff,
        loadAssets: (u, d) => remoteAssets,
        refreshUsers: () => [owner],
      );
      expect(c3, isTrue);
      remoteAssets.add(makeAsset(checksum: "k", remoteId: "2-1e"));
      remoteAssets.add(makeAsset(checksum: "l", remoteId: "2-2"));
      final bool c4 = await s.syncRemoteAssetsToDb(
        users: [owner],
        getChangedAssets: _failDiff,
        loadAssets: (u, d) => remoteAssets,
        refreshUsers: () => [owner],
      );
      expect(c4, isTrue);
    });

    test('test efficient sync', () async {
      when(
        () => assetRepository.deleteAllByRemoteId(
          [initialAssets[1].remoteId!, initialAssets[2].remoteId!],
          state: AssetState.remote,
        ),
      ).thenAnswer((_) async {});
      when(
        () => assetRepository
            .getAllByRemoteId(["2-1", "1-1"], state: AssetState.merged),
      ).thenAnswer((_) async => [initialAssets[2]]);
      when(() => assetRepository.getAllByOwnerIdChecksum(any(), any()))
          .thenAnswer((_) async => [initialAssets[0], null, null]); //afg
      final List<Asset> toUpsert = [
        makeAsset(checksum: "a", remoteId: "0-1"), // changed
        makeAsset(checksum: "f", remoteId: "0-2"), // new
        makeAsset(checksum: "g", remoteId: "0-3"), // new
      ];
      toUpsert[0].isFavorite = true;
      final List<String> toDelete = ["2-1", "1-1"];
      final expected = [...toUpsert];
      expected[0].id = initialAssets[0].id;
      final bool c = await s.syncRemoteAssetsToDb(
        users: [owner],
        getChangedAssets: (user, since) async => (toUpsert, toDelete),
        loadAssets: (user, date) => throw Exception(),
        refreshUsers: () => throw Exception(),
      );
      expect(c, isTrue);
      verify(() => assetRepository.updateAll(expected));
    });
  });
}

Future<(List<Asset>?, List<String>?)> _failDiff(
  List<UserDto> user,
  DateTime time,
) =>
    Future.value((null, null));<|MERGE_RESOLUTION|>--- conflicted
+++ resolved
@@ -56,19 +56,17 @@
     final MockAlbumMediaRepository albumMediaRepository =
         MockAlbumMediaRepository();
     final MockAlbumApiRepository albumApiRepository = MockAlbumApiRepository();
-<<<<<<< HEAD
+
     final MockAppSettingService appSettingService = MockAppSettingService();
     final MockLocalFilesManagerRepository localFilesManagerRepository =
         MockLocalFilesManagerRepository();
 
     final owner = User(
       id: "1",
-=======
     final MockPartnerRepository partnerRepository = MockPartnerRepository();
 
     final owner = UserDto(
       uid: "1",
->>>>>>> 52d90a82
       updatedAt: DateTime.now(),
       email: "a@b.c",
       name: "first last",
