import 'package:flutter/widgets.dart';
import 'package:flutter_test/flutter_test.dart';
import 'package:immich_mobile/domain/services/store.service.dart';
import 'package:immich_mobile/infrastructure/repositories/store.repository.dart';
import 'package:immich_mobile/models/auth/auxilary_endpoint.model.dart';
import 'package:immich_mobile/services/app_settings.service.dart';
import 'package:immich_mobile/services/auth.service.dart';
import 'package:isar/isar.dart';
import 'package:mocktail/mocktail.dart';
import 'package:openapi/api.dart';

import '../domain/service.mock.dart';
import '../repository.mocks.dart';
import '../service.mocks.dart';
import '../test_utils.dart';

void main() {
  late AuthService sut;
  late MockAuthApiRepository authApiRepository;
  late MockAuthRepository authRepository;
  late MockApiService apiService;
  late MockNetworkService networkService;
  late MockBackgroundSyncManager backgroundSyncManager;
  late MockUploadService uploadService;
  late MockAppSettingService appSettingsService;
  late Isar db;

  setUp(() async {
    authApiRepository = MockAuthApiRepository();
    authRepository = MockAuthRepository();
    apiService = MockApiService();
    networkService = MockNetworkService();
    backgroundSyncManager = MockBackgroundSyncManager();
    uploadService = MockUploadService();
    appSettingsService = MockAppSettingService();

    sut = AuthService(
      authApiRepository,
      authRepository,
      apiService,
      networkService,
      backgroundSyncManager,
      appSettingsService,
    );

    registerFallbackValue(Uri());
  });

  setUpAll(() async {
    db = await TestUtils.initIsar();
    db.writeTxnSync(() => db.clearSync());
    await StoreService.init(storeRepository: IsarStoreRepository(db));
  });

  group('validateServerUrl', () {
    setUpAll(() async {
      WidgetsFlutterBinding.ensureInitialized();
      final db = await TestUtils.initIsar();
      db.writeTxnSync(() => db.clearSync());
      await StoreService.init(storeRepository: IsarStoreRepository(db));
    });

    test('Should resolve HTTP endpoint', () async {
      const testUrl = 'http://ip:2283';
      const resolvedUrl = 'http://ip:2283/api';

      when(() => apiService.resolveAndSetEndpoint(testUrl)).thenAnswer((_) async => resolvedUrl);
      when(() => apiService.setDeviceInfoHeader()).thenAnswer((_) async => {});

      final result = await sut.validateServerUrl(testUrl);

      expect(result, resolvedUrl);

      verify(() => apiService.resolveAndSetEndpoint(testUrl)).called(1);
      verify(() => apiService.setDeviceInfoHeader()).called(1);
    });

    test('Should resolve HTTPS endpoint', () async {
      const testUrl = 'https://immich.domain.com';
      const resolvedUrl = 'https://immich.domain.com/api';

      when(() => apiService.resolveAndSetEndpoint(testUrl)).thenAnswer((_) async => resolvedUrl);
      when(() => apiService.setDeviceInfoHeader()).thenAnswer((_) async => {});

      final result = await sut.validateServerUrl(testUrl);

      expect(result, resolvedUrl);

      verify(() => apiService.resolveAndSetEndpoint(testUrl)).called(1);
      verify(() => apiService.setDeviceInfoHeader()).called(1);
    });

    test('Should throw error on invalid URL', () async {
      const testUrl = 'invalid-url';

      when(() => apiService.resolveAndSetEndpoint(testUrl)).thenThrow(Exception('Invalid URL'));

      expect(
        () async => await sut.validateServerUrl(testUrl),
        throwsA(isA<Exception>()),
      );

      verify(() => apiService.resolveAndSetEndpoint(testUrl)).called(1);
      verifyNever(() => apiService.setDeviceInfoHeader());
    });

    test('Should throw error on unreachable server', () async {
      const testUrl = 'https://unreachable.server';

      when(() => apiService.resolveAndSetEndpoint(testUrl)).thenThrow(Exception('Server is not reachable'));

      expect(
        () async => await sut.validateServerUrl(testUrl),
        throwsA(isA<Exception>()),
      );

      verify(() => apiService.resolveAndSetEndpoint(testUrl)).called(1);
      verifyNever(() => apiService.setDeviceInfoHeader());
    });
  });

  group('logout', () {
    test('Should logout user', () async {
      when(() => authApiRepository.logout()).thenAnswer((_) async => {});
      when(() => backgroundSyncManager.cancel()).thenAnswer((_) async => {});
<<<<<<< HEAD
      when(() => authRepository.clearLocalData())
          .thenAnswer((_) => Future.value(null));
      when(() => uploadService.cancelBackup())
          .thenAnswer((_) => Future.value(1));
      when(
        () => appSettingsService.setSetting(
          AppSettingsEnum.enableBackup,
          false,
        ),
      ).thenAnswer((_) => Future.value(null));
=======
      when(() => authRepository.clearLocalData()).thenAnswer((_) => Future.value(null));

>>>>>>> edefed56
      await sut.logout();

      verify(() => authApiRepository.logout()).called(1);
      verify(() => backgroundSyncManager.cancel()).called(1);
      verify(() => authRepository.clearLocalData()).called(1);
    });

    test('Should clear local data even on server error', () async {
      when(() => authApiRepository.logout()).thenThrow(Exception('Server error'));
      when(() => backgroundSyncManager.cancel()).thenAnswer((_) async => {});
<<<<<<< HEAD
      when(() => authRepository.clearLocalData())
          .thenAnswer((_) => Future.value(null));
      when(() => uploadService.cancelBackup())
          .thenAnswer((_) => Future.value(1));
      when(
        () => appSettingsService.setSetting(
          AppSettingsEnum.enableBackup,
          false,
        ),
      ).thenAnswer((_) => Future.value(null));
=======
      when(() => authRepository.clearLocalData()).thenAnswer((_) => Future.value(null));

>>>>>>> edefed56
      await sut.logout();

      verify(() => authApiRepository.logout()).called(1);
      verify(() => backgroundSyncManager.cancel()).called(1);
      verify(() => authRepository.clearLocalData()).called(1);
    });
  });

  group('setOpenApiServiceEndpoint', () {
    setUp(() {
      when(() => networkService.getWifiName()).thenAnswer((_) async => 'TestWifi');
    });

    test('Should return null if auto endpoint switching is disabled', () async {
      when(() => authRepository.getEndpointSwitchingFeature()).thenReturn((false));

      final result = await sut.setOpenApiServiceEndpoint();

      expect(result, isNull);
      verify(() => authRepository.getEndpointSwitchingFeature()).called(1);
      verifyNever(() => networkService.getWifiName());
    });

    test('Should set local connection if wifi name matches', () async {
      when(() => authRepository.getEndpointSwitchingFeature()).thenReturn(true);
      when(() => authRepository.getPreferredWifiName()).thenReturn('TestWifi');
      when(() => authRepository.getLocalEndpoint()).thenReturn('http://local.endpoint');
      when(() => apiService.resolveAndSetEndpoint('http://local.endpoint'))
          .thenAnswer((_) async => 'http://local.endpoint');

      final result = await sut.setOpenApiServiceEndpoint();

      expect(result, 'http://local.endpoint');
      verify(() => authRepository.getEndpointSwitchingFeature()).called(1);
      verify(() => networkService.getWifiName()).called(1);
      verify(() => authRepository.getPreferredWifiName()).called(1);
      verify(() => authRepository.getLocalEndpoint()).called(1);
      verify(() => apiService.resolveAndSetEndpoint('http://local.endpoint')).called(1);
    });

    test('Should set external endpoint if wifi name not matching', () async {
      when(() => authRepository.getEndpointSwitchingFeature()).thenReturn(true);
      when(() => authRepository.getPreferredWifiName()).thenReturn('DifferentWifi');
      when(() => authRepository.getExternalEndpointList()).thenReturn([
        const AuxilaryEndpoint(
          url: 'https://external.endpoint',
          status: AuxCheckStatus.valid,
        ),
      ]);
      when(
        () => apiService.resolveAndSetEndpoint('https://external.endpoint'),
      ).thenAnswer((_) async => 'https://external.endpoint/api');

      final result = await sut.setOpenApiServiceEndpoint();

      expect(result, 'https://external.endpoint/api');
      verify(() => authRepository.getEndpointSwitchingFeature()).called(1);
      verify(() => networkService.getWifiName()).called(1);
      verify(() => authRepository.getPreferredWifiName()).called(1);
      verify(() => authRepository.getExternalEndpointList()).called(1);
      verify(
        () => apiService.resolveAndSetEndpoint('https://external.endpoint'),
      ).called(1);
    });

    test('Should set second external endpoint if the first throw any error', () async {
      when(() => authRepository.getEndpointSwitchingFeature()).thenReturn(true);
      when(() => authRepository.getPreferredWifiName()).thenReturn('DifferentWifi');
      when(() => authRepository.getExternalEndpointList()).thenReturn([
        const AuxilaryEndpoint(
          url: 'https://external.endpoint',
          status: AuxCheckStatus.valid,
        ),
        const AuxilaryEndpoint(
          url: 'https://external.endpoint2',
          status: AuxCheckStatus.valid,
        ),
      ]);

      when(
        () => apiService.resolveAndSetEndpoint('https://external.endpoint'),
      ).thenThrow(Exception('Invalid endpoint'));
      when(
        () => apiService.resolveAndSetEndpoint('https://external.endpoint2'),
      ).thenAnswer((_) async => 'https://external.endpoint2/api');

      final result = await sut.setOpenApiServiceEndpoint();

      expect(result, 'https://external.endpoint2/api');
      verify(() => authRepository.getEndpointSwitchingFeature()).called(1);
      verify(() => networkService.getWifiName()).called(1);
      verify(() => authRepository.getPreferredWifiName()).called(1);
      verify(() => authRepository.getExternalEndpointList()).called(1);
      verify(
        () => apiService.resolveAndSetEndpoint('https://external.endpoint2'),
      ).called(1);
    });

    test('Should set second external endpoint if the first throw ApiException', () async {
      when(() => authRepository.getEndpointSwitchingFeature()).thenReturn(true);
      when(() => authRepository.getPreferredWifiName()).thenReturn('DifferentWifi');
      when(() => authRepository.getExternalEndpointList()).thenReturn([
        const AuxilaryEndpoint(
          url: 'https://external.endpoint',
          status: AuxCheckStatus.valid,
        ),
        const AuxilaryEndpoint(
          url: 'https://external.endpoint2',
          status: AuxCheckStatus.valid,
        ),
      ]);

      when(
        () => apiService.resolveAndSetEndpoint('https://external.endpoint'),
      ).thenThrow(ApiException(503, 'Invalid endpoint'));
      when(
        () => apiService.resolveAndSetEndpoint('https://external.endpoint2'),
      ).thenAnswer((_) async => 'https://external.endpoint2/api');

      final result = await sut.setOpenApiServiceEndpoint();

      expect(result, 'https://external.endpoint2/api');
      verify(() => authRepository.getEndpointSwitchingFeature()).called(1);
      verify(() => networkService.getWifiName()).called(1);
      verify(() => authRepository.getPreferredWifiName()).called(1);
      verify(() => authRepository.getExternalEndpointList()).called(1);
      verify(
        () => apiService.resolveAndSetEndpoint('https://external.endpoint2'),
      ).called(1);
    });

    test('Should handle error when setting local connection', () async {
      when(() => authRepository.getEndpointSwitchingFeature()).thenReturn(true);
      when(() => authRepository.getPreferredWifiName()).thenReturn('TestWifi');
      when(() => authRepository.getLocalEndpoint()).thenReturn('http://local.endpoint');
      when(() => apiService.resolveAndSetEndpoint('http://local.endpoint'))
          .thenThrow(Exception('Local endpoint error'));

      final result = await sut.setOpenApiServiceEndpoint();

      expect(result, isNull);
      verify(() => authRepository.getEndpointSwitchingFeature()).called(1);
      verify(() => networkService.getWifiName()).called(1);
      verify(() => authRepository.getPreferredWifiName()).called(1);
      verify(() => authRepository.getLocalEndpoint()).called(1);
      verify(() => apiService.resolveAndSetEndpoint('http://local.endpoint')).called(1);
    });

    test('Should handle error when setting external connection', () async {
      when(() => authRepository.getEndpointSwitchingFeature()).thenReturn(true);
      when(() => authRepository.getPreferredWifiName()).thenReturn('DifferentWifi');
      when(() => authRepository.getExternalEndpointList()).thenReturn([
        const AuxilaryEndpoint(
          url: 'https://external.endpoint',
          status: AuxCheckStatus.valid,
        ),
      ]);
      when(
        () => apiService.resolveAndSetEndpoint('https://external.endpoint'),
      ).thenThrow(Exception('External endpoint error'));

      final result = await sut.setOpenApiServiceEndpoint();

      expect(result, isNull);
      verify(() => authRepository.getEndpointSwitchingFeature()).called(1);
      verify(() => networkService.getWifiName()).called(1);
      verify(() => authRepository.getPreferredWifiName()).called(1);
      verify(() => authRepository.getExternalEndpointList()).called(1);
      verify(
        () => apiService.resolveAndSetEndpoint('https://external.endpoint'),
      ).called(1);
    });
  });
}<|MERGE_RESOLUTION|>--- conflicted
+++ resolved
@@ -123,21 +123,14 @@
     test('Should logout user', () async {
       when(() => authApiRepository.logout()).thenAnswer((_) async => {});
       when(() => backgroundSyncManager.cancel()).thenAnswer((_) async => {});
-<<<<<<< HEAD
-      when(() => authRepository.clearLocalData())
-          .thenAnswer((_) => Future.value(null));
-      when(() => uploadService.cancelBackup())
-          .thenAnswer((_) => Future.value(1));
+      when(() => authRepository.clearLocalData()).thenAnswer((_) => Future.value(null));
+      when(() => uploadService.cancelBackup()).thenAnswer((_) => Future.value(1));
       when(
         () => appSettingsService.setSetting(
           AppSettingsEnum.enableBackup,
           false,
         ),
       ).thenAnswer((_) => Future.value(null));
-=======
-      when(() => authRepository.clearLocalData()).thenAnswer((_) => Future.value(null));
-
->>>>>>> edefed56
       await sut.logout();
 
       verify(() => authApiRepository.logout()).called(1);
@@ -148,21 +141,14 @@
     test('Should clear local data even on server error', () async {
       when(() => authApiRepository.logout()).thenThrow(Exception('Server error'));
       when(() => backgroundSyncManager.cancel()).thenAnswer((_) async => {});
-<<<<<<< HEAD
-      when(() => authRepository.clearLocalData())
-          .thenAnswer((_) => Future.value(null));
-      when(() => uploadService.cancelBackup())
-          .thenAnswer((_) => Future.value(1));
+      when(() => authRepository.clearLocalData()).thenAnswer((_) => Future.value(null));
+      when(() => uploadService.cancelBackup()).thenAnswer((_) => Future.value(1));
       when(
         () => appSettingsService.setSetting(
           AppSettingsEnum.enableBackup,
           false,
         ),
       ).thenAnswer((_) => Future.value(null));
-=======
-      when(() => authRepository.clearLocalData()).thenAnswer((_) => Future.value(null));
-
->>>>>>> edefed56
       await sut.logout();
 
       verify(() => authApiRepository.logout()).called(1);
