import 'dart:async';

import 'package:flutter_test/flutter_test.dart';
import 'package:immich_mobile/domain/models/sync_event.model.dart';
import 'package:immich_mobile/domain/services/sync_stream.service.dart';
import 'package:immich_mobile/infrastructure/repositories/sync_api.repository.dart';
import 'package:immich_mobile/infrastructure/repositories/sync_stream.repository.dart';
import 'package:mocktail/mocktail.dart';

import '../../fixtures/sync_stream.stub.dart';
import '../../infrastructure/repository.mock.dart';

class _AbortCallbackWrapper {
  const _AbortCallbackWrapper();

  bool call() => false;
}

class _MockAbortCallbackWrapper extends Mock implements _AbortCallbackWrapper {}

class _CancellationWrapper {
  const _CancellationWrapper();

  bool call() => false;
}

class _MockCancellationWrapper extends Mock implements _CancellationWrapper {}

void main() {
  late SyncStreamService sut;
  late SyncStreamRepository mockSyncStreamRepo;
  late SyncApiRepository mockSyncApiRepo;
  late Function(List<SyncEvent>, Function()) handleEventsCallback;
  late _MockAbortCallbackWrapper mockAbortCallbackWrapper;

  successHandler(Invocation _) async => true;

  setUp(() {
    mockSyncStreamRepo = MockSyncStreamRepository();
    mockSyncApiRepo = MockSyncApiRepository();
    mockAbortCallbackWrapper = _MockAbortCallbackWrapper();

    when(() => mockAbortCallbackWrapper()).thenReturn(false);

    when(() => mockSyncApiRepo.streamChanges(any()))
        .thenAnswer((invocation) async {
      handleEventsCallback = invocation.positionalArguments.first;
    });

    when(() => mockSyncApiRepo.ack(any())).thenAnswer((_) async => {});

    when(() => mockSyncStreamRepo.updateUsersV1(any()))
        .thenAnswer(successHandler);
    when(() => mockSyncStreamRepo.deleteUsersV1(any()))
        .thenAnswer(successHandler);
    when(() => mockSyncStreamRepo.updatePartnerV1(any()))
        .thenAnswer(successHandler);
    when(() => mockSyncStreamRepo.deletePartnerV1(any()))
        .thenAnswer(successHandler);
    when(() => mockSyncStreamRepo.updateAssetsV1(any()))
        .thenAnswer(successHandler);
    when(
      () => mockSyncStreamRepo.updateAssetsV1(
        any(),
        debugLabel: any(named: 'debugLabel'),
      ),
    ).thenAnswer(successHandler);
    when(() => mockSyncStreamRepo.deleteAssetsV1(any()))
        .thenAnswer(successHandler);
    when(
      () => mockSyncStreamRepo.deleteAssetsV1(
        any(),
        debugLabel: any(named: 'debugLabel'),
      ),
    ).thenAnswer(successHandler);
    when(() => mockSyncStreamRepo.updateAssetsExifV1(any()))
        .thenAnswer(successHandler);
    when(
      () => mockSyncStreamRepo.updateAssetsExifV1(
        any(),
        debugLabel: any(named: 'debugLabel'),
      ),
    ).thenAnswer(successHandler);
    when(() => mockSyncStreamRepo.updateMemoriesV1(any()))
        .thenAnswer(successHandler);
    when(() => mockSyncStreamRepo.deleteMemoriesV1(any()))
        .thenAnswer(successHandler);
    when(() => mockSyncStreamRepo.updateMemoryAssetsV1(any()))
        .thenAnswer(successHandler);
    when(() => mockSyncStreamRepo.deleteMemoryAssetsV1(any()))
        .thenAnswer(successHandler);
    when(
      () => mockSyncStreamRepo.updateStacksV1(
        any(),
        debugLabel: any(named: 'debugLabel'),
      ),
    ).thenAnswer(successHandler);
    when(
      () => mockSyncStreamRepo.deleteStacksV1(
        any(),
        debugLabel: any(named: 'debugLabel'),
      ),
    ).thenAnswer(successHandler);
<<<<<<< HEAD
=======
    when(() => mockSyncStreamRepo.updateUserMetadatasV1(any()))
        .thenAnswer(successHandler);
    when(() => mockSyncStreamRepo.deleteUserMetadatasV1(any()))
        .thenAnswer(successHandler);
>>>>>>> 7bae49eb
    when(() => mockSyncStreamRepo.updatePeopleV1(any()))
        .thenAnswer(successHandler);
    when(() => mockSyncStreamRepo.deletePeopleV1(any()))
        .thenAnswer(successHandler);

    sut = SyncStreamService(
      syncApiRepository: mockSyncApiRepo,
      syncStreamRepository: mockSyncStreamRepo,
    );
  });

  Future<void> simulateEvents(List<SyncEvent> events) async {
    await sut.sync();
    await handleEventsCallback(events, mockAbortCallbackWrapper.call);
  }

  group("SyncStreamService - _handleEvents", () {
    test(
      "processes events and acks successfully when handlers succeed",
      () async {
        final events = [
          SyncStreamStub.userDeleteV1,
          SyncStreamStub.userV1Admin,
          SyncStreamStub.userV1User,
          SyncStreamStub.partnerDeleteV1,
          SyncStreamStub.partnerV1,
        ];

        await simulateEvents(events);

        verifyInOrder([
          () => mockSyncStreamRepo.deleteUsersV1(any()),
          () => mockSyncApiRepo.ack(["2"]),
          () => mockSyncStreamRepo.updateUsersV1(any()),
          () => mockSyncApiRepo.ack(["5"]),
          () => mockSyncStreamRepo.deletePartnerV1(any()),
          () => mockSyncApiRepo.ack(["4"]),
          () => mockSyncStreamRepo.updatePartnerV1(any()),
          () => mockSyncApiRepo.ack(["3"]),
        ]);
        verifyNever(() => mockAbortCallbackWrapper());
      },
    );

    test("processes final batch correctly", () async {
      final events = [
        SyncStreamStub.userDeleteV1,
        SyncStreamStub.userV1Admin,
      ];

      await simulateEvents(events);

      verifyInOrder([
        () => mockSyncStreamRepo.deleteUsersV1(any()),
        () => mockSyncApiRepo.ack(["2"]),
        () => mockSyncStreamRepo.updateUsersV1(any()),
        () => mockSyncApiRepo.ack(["1"]),
      ]);
      verifyNever(() => mockAbortCallbackWrapper());
    });

    test("does not process or ack when event list is empty", () async {
      await simulateEvents([]);

      verifyNever(() => mockSyncStreamRepo.updateUsersV1(any()));
      verifyNever(() => mockSyncStreamRepo.deleteUsersV1(any()));
      verifyNever(() => mockSyncStreamRepo.updatePartnerV1(any()));
      verifyNever(() => mockSyncStreamRepo.deletePartnerV1(any()));
      verifyNever(() => mockAbortCallbackWrapper());
      verifyNever(() => mockSyncApiRepo.ack(any()));
    });

    test("aborts and stops processing if cancelled during iteration", () async {
      final cancellationChecker = _MockCancellationWrapper();
      when(() => cancellationChecker()).thenReturn(false);

      sut = SyncStreamService(
        syncApiRepository: mockSyncApiRepo,
        syncStreamRepository: mockSyncStreamRepo,
        cancelChecker: cancellationChecker.call,
      );
      await sut.sync();

      final events = [
        SyncStreamStub.userDeleteV1,
        SyncStreamStub.userV1Admin,
        SyncStreamStub.partnerDeleteV1,
      ];

      when(() => mockSyncStreamRepo.deleteUsersV1(any())).thenAnswer((_) async {
        when(() => cancellationChecker()).thenReturn(true);
      });

      await handleEventsCallback(events, mockAbortCallbackWrapper.call);

      verify(() => mockSyncStreamRepo.deleteUsersV1(any())).called(1);
      verifyNever(() => mockSyncStreamRepo.updateUsersV1(any()));
      verifyNever(() => mockSyncStreamRepo.deletePartnerV1(any()));

      verify(() => mockAbortCallbackWrapper()).called(1);

      verify(() => mockSyncApiRepo.ack(["2"])).called(1);
    });

    test(
      "aborts and stops processing if cancelled before processing batch",
      () async {
        final cancellationChecker = _MockCancellationWrapper();
        when(() => cancellationChecker()).thenReturn(false);

        final processingCompleter = Completer<void>();
        bool handler1Started = false;
        when(() => mockSyncStreamRepo.deleteUsersV1(any()))
            .thenAnswer((_) async {
          handler1Started = true;
          return processingCompleter.future;
        });

        sut = SyncStreamService(
          syncApiRepository: mockSyncApiRepo,
          syncStreamRepository: mockSyncStreamRepo,
          cancelChecker: cancellationChecker.call,
        );

        await sut.sync();

        final events = [
          SyncStreamStub.userDeleteV1,
          SyncStreamStub.userV1Admin,
          SyncStreamStub.partnerDeleteV1,
        ];

        final processingFuture =
            handleEventsCallback(events, mockAbortCallbackWrapper.call);
        await pumpEventQueue();

        expect(handler1Started, isTrue);

        // Signal cancellation while handler 1 is waiting
        when(() => cancellationChecker()).thenReturn(true);
        await pumpEventQueue();

        processingCompleter.complete();
        await processingFuture;

        verifyNever(() => mockSyncStreamRepo.updateUsersV1(any()));

        verify(() => mockSyncApiRepo.ack(["2"])).called(1);
      },
    );

    test("processes memory sync events successfully", () async {
      final events = [
        SyncStreamStub.memoryV1,
        SyncStreamStub.memoryDeleteV1,
        SyncStreamStub.memoryToAssetV1,
        SyncStreamStub.memoryToAssetDeleteV1,
      ];

      await simulateEvents(events);

      verifyInOrder([
        () => mockSyncStreamRepo.updateMemoriesV1(any()),
        () => mockSyncApiRepo.ack(["5"]),
        () => mockSyncStreamRepo.deleteMemoriesV1(any()),
        () => mockSyncApiRepo.ack(["6"]),
        () => mockSyncStreamRepo.updateMemoryAssetsV1(any()),
        () => mockSyncApiRepo.ack(["7"]),
        () => mockSyncStreamRepo.deleteMemoryAssetsV1(any()),
        () => mockSyncApiRepo.ack(["8"]),
      ]);
      verifyNever(() => mockAbortCallbackWrapper());
    });

    test("processes mixed memory and user events in correct order", () async {
      final events = [
        SyncStreamStub.memoryDeleteV1,
        SyncStreamStub.userV1Admin,
        SyncStreamStub.memoryToAssetV1,
        SyncStreamStub.memoryV1,
      ];

      await simulateEvents(events);

      verifyInOrder([
        () => mockSyncStreamRepo.deleteMemoriesV1(any()),
        () => mockSyncApiRepo.ack(["6"]),
        () => mockSyncStreamRepo.updateUsersV1(any()),
        () => mockSyncApiRepo.ack(["1"]),
        () => mockSyncStreamRepo.updateMemoryAssetsV1(any()),
        () => mockSyncApiRepo.ack(["7"]),
        () => mockSyncStreamRepo.updateMemoriesV1(any()),
        () => mockSyncApiRepo.ack(["5"]),
      ]);
      verifyNever(() => mockAbortCallbackWrapper());
    });

    test("handles memory sync failure gracefully", () async {
      when(() => mockSyncStreamRepo.updateMemoriesV1(any()))
          .thenThrow(Exception("Memory sync failed"));

      final events = [
        SyncStreamStub.memoryV1,
        SyncStreamStub.userV1Admin,
      ];

      expect(
        () async => await simulateEvents(events),
        throwsA(isA<Exception>()),
      );
    });

    test("processes memory asset events with correct data types", () async {
      final events = [SyncStreamStub.memoryToAssetV1];

      await simulateEvents(events);

      verify(() => mockSyncStreamRepo.updateMemoryAssetsV1(any())).called(1);
      verify(() => mockSyncApiRepo.ack(["7"])).called(1);
    });

    test("processes memory delete events with correct data types", () async {
      final events = [SyncStreamStub.memoryDeleteV1];

      await simulateEvents(events);

      verify(() => mockSyncStreamRepo.deleteMemoriesV1(any())).called(1);
      verify(() => mockSyncApiRepo.ack(["6"])).called(1);
    });

    test("processes memory create/update events with correct data types",
        () async {
      final events = [SyncStreamStub.memoryV1];

      await simulateEvents(events);

      verify(() => mockSyncStreamRepo.updateMemoriesV1(any())).called(1);
      verify(() => mockSyncApiRepo.ack(["5"])).called(1);
    });
  });
}<|MERGE_RESOLUTION|>--- conflicted
+++ resolved
@@ -101,13 +101,10 @@
         debugLabel: any(named: 'debugLabel'),
       ),
     ).thenAnswer(successHandler);
-<<<<<<< HEAD
-=======
     when(() => mockSyncStreamRepo.updateUserMetadatasV1(any()))
         .thenAnswer(successHandler);
     when(() => mockSyncStreamRepo.deleteUserMetadatasV1(any()))
         .thenAnswer(successHandler);
->>>>>>> 7bae49eb
     when(() => mockSyncStreamRepo.updatePeopleV1(any()))
         .thenAnswer(successHandler);
     when(() => mockSyncStreamRepo.deletePeopleV1(any()))
