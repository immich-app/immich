import 'dart:async';

import 'package:flutter_test/flutter_test.dart';
import 'package:immich_mobile/domain/models/sync_event.model.dart';
import 'package:immich_mobile/domain/services/sync_stream.service.dart';
<<<<<<< HEAD
import 'package:immich_mobile/domain/services/trash_sync.service.dart';
=======
import 'package:immich_mobile/infrastructure/repositories/local_asset.repository.dart';
import 'package:immich_mobile/infrastructure/repositories/storage.repository.dart';
>>>>>>> 952133a9
import 'package:immich_mobile/infrastructure/repositories/sync_api.repository.dart';
import 'package:immich_mobile/infrastructure/repositories/sync_stream.repository.dart';
import 'package:immich_mobile/infrastructure/repositories/trashed_local_asset.repository.dart';
import 'package:immich_mobile/repositories/local_files_manager.repository.dart';
import 'package:mocktail/mocktail.dart';

import '../../fixtures/sync_stream.stub.dart';
import '../../infrastructure/repository.mock.dart';
<<<<<<< HEAD
import '../service.mock.dart';
=======
import '../../repository.mocks.dart';
>>>>>>> 952133a9

class _AbortCallbackWrapper {
  const _AbortCallbackWrapper();

  bool call() => false;
}

class _MockAbortCallbackWrapper extends Mock implements _AbortCallbackWrapper {}

class _CancellationWrapper {
  const _CancellationWrapper();

  bool call() => false;
}

class _MockCancellationWrapper extends Mock implements _CancellationWrapper {}

void main() {
  late SyncStreamService sut;
  late SyncStreamRepository mockSyncStreamRepo;
  late SyncApiRepository mockSyncApiRepo;
<<<<<<< HEAD
  late TrashSyncService mockTrashService;
  late Function(List<SyncEvent>, Function()) handleEventsCallback;
=======
  late DriftLocalAssetRepository mockLocalAssetRepo;
  late DriftTrashedLocalAssetRepository mockTrashedLocalAssetRepo;
  late LocalFilesManagerRepository mockLocalFilesManagerRepo;
  late StorageRepository mockStorageRepo;
  late Future<void> Function(List<SyncEvent>, Function(), Function()) handleEventsCallback;
>>>>>>> 952133a9
  late _MockAbortCallbackWrapper mockAbortCallbackWrapper;
  late _MockAbortCallbackWrapper mockResetCallbackWrapper;

  successHandler(Invocation _) async => true;

  setUp(() {
    mockSyncStreamRepo = MockSyncStreamRepository();
    mockSyncApiRepo = MockSyncApiRepository();
    mockLocalAssetRepo = MockLocalAssetRepository();
    mockTrashedLocalAssetRepo = MockTrashedLocalAssetRepository();
    mockLocalFilesManagerRepo = MockLocalFilesManagerRepository();
    mockStorageRepo = MockStorageRepository();
    mockAbortCallbackWrapper = _MockAbortCallbackWrapper();
<<<<<<< HEAD
    mockTrashService = MockTrashSyncService();
=======
    mockResetCallbackWrapper = _MockAbortCallbackWrapper();

>>>>>>> 952133a9
    when(() => mockAbortCallbackWrapper()).thenReturn(false);

    when(() => mockSyncApiRepo.streamChanges(any())).thenAnswer((invocation) async {
      handleEventsCallback = invocation.positionalArguments.first;
    });

    when(() => mockSyncApiRepo.streamChanges(any(), onReset: any(named: 'onReset'))).thenAnswer((invocation) async {
      handleEventsCallback = invocation.positionalArguments.first;
    });

    when(() => mockSyncApiRepo.ack(any())).thenAnswer((_) async => {});

    when(() => mockSyncStreamRepo.updateUsersV1(any())).thenAnswer(successHandler);
    when(() => mockSyncStreamRepo.deleteUsersV1(any())).thenAnswer(successHandler);
    when(() => mockSyncStreamRepo.updatePartnerV1(any())).thenAnswer(successHandler);
    when(() => mockSyncStreamRepo.deletePartnerV1(any())).thenAnswer(successHandler);
    when(() => mockSyncStreamRepo.updateAssetsV1(any())).thenAnswer(successHandler);
    when(
      () => mockSyncStreamRepo.updateAssetsV1(any(), debugLabel: any(named: 'debugLabel')),
    ).thenAnswer(successHandler);
    when(() => mockSyncStreamRepo.deleteAssetsV1(any())).thenAnswer(successHandler);
    when(
      () => mockSyncStreamRepo.deleteAssetsV1(any(), debugLabel: any(named: 'debugLabel')),
    ).thenAnswer(successHandler);
    when(() => mockSyncStreamRepo.updateAssetsExifV1(any())).thenAnswer(successHandler);
    when(
      () => mockSyncStreamRepo.updateAssetsExifV1(any(), debugLabel: any(named: 'debugLabel')),
    ).thenAnswer(successHandler);
    when(() => mockSyncStreamRepo.updateMemoriesV1(any())).thenAnswer(successHandler);
    when(() => mockSyncStreamRepo.deleteMemoriesV1(any())).thenAnswer(successHandler);
    when(() => mockSyncStreamRepo.updateMemoryAssetsV1(any())).thenAnswer(successHandler);
    when(() => mockSyncStreamRepo.deleteMemoryAssetsV1(any())).thenAnswer(successHandler);
    when(
      () => mockSyncStreamRepo.updateStacksV1(any(), debugLabel: any(named: 'debugLabel')),
    ).thenAnswer(successHandler);
    when(
      () => mockSyncStreamRepo.deleteStacksV1(any(), debugLabel: any(named: 'debugLabel')),
    ).thenAnswer(successHandler);
    when(() => mockSyncStreamRepo.updateUserMetadatasV1(any())).thenAnswer(successHandler);
    when(() => mockSyncStreamRepo.deleteUserMetadatasV1(any())).thenAnswer(successHandler);
    when(() => mockSyncStreamRepo.updatePeopleV1(any())).thenAnswer(successHandler);
    when(() => mockSyncStreamRepo.deletePeopleV1(any())).thenAnswer(successHandler);
    when(() => mockSyncStreamRepo.updateAssetFacesV1(any())).thenAnswer(successHandler);
    when(() => mockSyncStreamRepo.deleteAssetFacesV1(any())).thenAnswer(successHandler);

    sut = SyncStreamService(
      syncApiRepository: mockSyncApiRepo,
      syncStreamRepository: mockSyncStreamRepo,
<<<<<<< HEAD
      trashSyncService: mockTrashService,
=======
      localAssetRepository: mockLocalAssetRepo,
      trashedLocalAssetRepository: mockTrashedLocalAssetRepo,
      localFilesManager: mockLocalFilesManagerRepo,
      storageRepository: mockStorageRepo,
>>>>>>> 952133a9
    );
  });

  Future<void> simulateEvents(List<SyncEvent> events) async {
    await sut.sync();
    await handleEventsCallback(events, mockAbortCallbackWrapper.call, mockResetCallbackWrapper.call);
  }

  group("SyncStreamService - _handleEvents", () {
    test("processes events and acks successfully when handlers succeed", () async {
      final events = [
        SyncStreamStub.userDeleteV1,
        SyncStreamStub.userV1Admin,
        SyncStreamStub.userV1User,
        SyncStreamStub.partnerDeleteV1,
        SyncStreamStub.partnerV1,
      ];

      await simulateEvents(events);

      verifyInOrder([
        () => mockSyncStreamRepo.deleteUsersV1(any()),
        () => mockSyncApiRepo.ack(["2"]),
        () => mockSyncStreamRepo.updateUsersV1(any()),
        () => mockSyncApiRepo.ack(["5"]),
        () => mockSyncStreamRepo.deletePartnerV1(any()),
        () => mockSyncApiRepo.ack(["4"]),
        () => mockSyncStreamRepo.updatePartnerV1(any()),
        () => mockSyncApiRepo.ack(["3"]),
      ]);
      verifyNever(() => mockAbortCallbackWrapper());
    });

    test("processes final batch correctly", () async {
      final events = [SyncStreamStub.userDeleteV1, SyncStreamStub.userV1Admin];

      await simulateEvents(events);

      verifyInOrder([
        () => mockSyncStreamRepo.deleteUsersV1(any()),
        () => mockSyncApiRepo.ack(["2"]),
        () => mockSyncStreamRepo.updateUsersV1(any()),
        () => mockSyncApiRepo.ack(["1"]),
      ]);
      verifyNever(() => mockAbortCallbackWrapper());
    });

    test("does not process or ack when event list is empty", () async {
      await simulateEvents([]);

      verifyNever(() => mockSyncStreamRepo.updateUsersV1(any()));
      verifyNever(() => mockSyncStreamRepo.deleteUsersV1(any()));
      verifyNever(() => mockSyncStreamRepo.updatePartnerV1(any()));
      verifyNever(() => mockSyncStreamRepo.deletePartnerV1(any()));
      verifyNever(() => mockAbortCallbackWrapper());
      verifyNever(() => mockSyncApiRepo.ack(any()));
    });

    test("aborts and stops processing if cancelled during iteration", () async {
      final cancellationChecker = _MockCancellationWrapper();
      when(() => cancellationChecker()).thenReturn(false);

      sut = SyncStreamService(
        syncApiRepository: mockSyncApiRepo,
        syncStreamRepository: mockSyncStreamRepo,
<<<<<<< HEAD
        trashSyncService: mockTrashService,
=======
        localAssetRepository: mockLocalAssetRepo,
        trashedLocalAssetRepository: mockTrashedLocalAssetRepo,
        localFilesManager: mockLocalFilesManagerRepo,
        storageRepository: mockStorageRepo,
>>>>>>> 952133a9
        cancelChecker: cancellationChecker.call,
      );
      await sut.sync();

      final events = [SyncStreamStub.userDeleteV1, SyncStreamStub.userV1Admin, SyncStreamStub.partnerDeleteV1];

      when(() => mockSyncStreamRepo.deleteUsersV1(any())).thenAnswer((_) async {
        when(() => cancellationChecker()).thenReturn(true);
      });

      await handleEventsCallback(events, mockAbortCallbackWrapper.call, mockResetCallbackWrapper.call);

      verify(() => mockSyncStreamRepo.deleteUsersV1(any())).called(1);
      verifyNever(() => mockSyncStreamRepo.updateUsersV1(any()));
      verifyNever(() => mockSyncStreamRepo.deletePartnerV1(any()));

      verify(() => mockAbortCallbackWrapper()).called(1);

      verify(() => mockSyncApiRepo.ack(["2"])).called(1);
    });

    test("aborts and stops processing if cancelled before processing batch", () async {
      final cancellationChecker = _MockCancellationWrapper();
      when(() => cancellationChecker()).thenReturn(false);

      final processingCompleter = Completer<void>();
      bool handler1Started = false;
      when(() => mockSyncStreamRepo.deleteUsersV1(any())).thenAnswer((_) async {
        handler1Started = true;
        return processingCompleter.future;
      });

      sut = SyncStreamService(
        syncApiRepository: mockSyncApiRepo,
        syncStreamRepository: mockSyncStreamRepo,
<<<<<<< HEAD
        trashSyncService: mockTrashService,
=======
        localAssetRepository: mockLocalAssetRepo,
        trashedLocalAssetRepository: mockTrashedLocalAssetRepo,
        localFilesManager: mockLocalFilesManagerRepo,
        storageRepository: mockStorageRepo,
>>>>>>> 952133a9
        cancelChecker: cancellationChecker.call,
      );

      await sut.sync();

      final events = [SyncStreamStub.userDeleteV1, SyncStreamStub.userV1Admin, SyncStreamStub.partnerDeleteV1];

      final processingFuture = handleEventsCallback(
        events,
        mockAbortCallbackWrapper.call,
        mockResetCallbackWrapper.call,
      );
      await pumpEventQueue();

      expect(handler1Started, isTrue);

      // Signal cancellation while handler 1 is waiting
      when(() => cancellationChecker()).thenReturn(true);
      await pumpEventQueue();

      processingCompleter.complete();
      await processingFuture;

      verifyNever(() => mockSyncStreamRepo.updateUsersV1(any()));

      verify(() => mockSyncApiRepo.ack(["2"])).called(1);
    });

    test("processes memory sync events successfully", () async {
      final events = [
        SyncStreamStub.memoryV1,
        SyncStreamStub.memoryDeleteV1,
        SyncStreamStub.memoryToAssetV1,
        SyncStreamStub.memoryToAssetDeleteV1,
      ];

      await simulateEvents(events);

      verifyInOrder([
        () => mockSyncStreamRepo.updateMemoriesV1(any()),
        () => mockSyncApiRepo.ack(["5"]),
        () => mockSyncStreamRepo.deleteMemoriesV1(any()),
        () => mockSyncApiRepo.ack(["6"]),
        () => mockSyncStreamRepo.updateMemoryAssetsV1(any()),
        () => mockSyncApiRepo.ack(["7"]),
        () => mockSyncStreamRepo.deleteMemoryAssetsV1(any()),
        () => mockSyncApiRepo.ack(["8"]),
      ]);
      verifyNever(() => mockAbortCallbackWrapper());
    });

    test("processes mixed memory and user events in correct order", () async {
      final events = [
        SyncStreamStub.memoryDeleteV1,
        SyncStreamStub.userV1Admin,
        SyncStreamStub.memoryToAssetV1,
        SyncStreamStub.memoryV1,
      ];

      await simulateEvents(events);

      verifyInOrder([
        () => mockSyncStreamRepo.deleteMemoriesV1(any()),
        () => mockSyncApiRepo.ack(["6"]),
        () => mockSyncStreamRepo.updateUsersV1(any()),
        () => mockSyncApiRepo.ack(["1"]),
        () => mockSyncStreamRepo.updateMemoryAssetsV1(any()),
        () => mockSyncApiRepo.ack(["7"]),
        () => mockSyncStreamRepo.updateMemoriesV1(any()),
        () => mockSyncApiRepo.ack(["5"]),
      ]);
      verifyNever(() => mockAbortCallbackWrapper());
    });

    test("handles memory sync failure gracefully", () async {
      when(() => mockSyncStreamRepo.updateMemoriesV1(any())).thenThrow(Exception("Memory sync failed"));

      final events = [SyncStreamStub.memoryV1, SyncStreamStub.userV1Admin];

      expect(() async => await simulateEvents(events), throwsA(isA<Exception>()));
    });

    test("processes memory asset events with correct data types", () async {
      final events = [SyncStreamStub.memoryToAssetV1];

      await simulateEvents(events);

      verify(() => mockSyncStreamRepo.updateMemoryAssetsV1(any())).called(1);
      verify(() => mockSyncApiRepo.ack(["7"])).called(1);
    });

    test("processes memory delete events with correct data types", () async {
      final events = [SyncStreamStub.memoryDeleteV1];

      await simulateEvents(events);

      verify(() => mockSyncStreamRepo.deleteMemoriesV1(any())).called(1);
      verify(() => mockSyncApiRepo.ack(["6"])).called(1);
    });

    test("processes memory create/update events with correct data types", () async {
      final events = [SyncStreamStub.memoryV1];

      await simulateEvents(events);

      verify(() => mockSyncStreamRepo.updateMemoriesV1(any())).called(1);
      verify(() => mockSyncApiRepo.ack(["5"])).called(1);
    });
  });
}<|MERGE_RESOLUTION|>--- conflicted
+++ resolved
@@ -3,12 +3,8 @@
 import 'package:flutter_test/flutter_test.dart';
 import 'package:immich_mobile/domain/models/sync_event.model.dart';
 import 'package:immich_mobile/domain/services/sync_stream.service.dart';
-<<<<<<< HEAD
-import 'package:immich_mobile/domain/services/trash_sync.service.dart';
-=======
 import 'package:immich_mobile/infrastructure/repositories/local_asset.repository.dart';
 import 'package:immich_mobile/infrastructure/repositories/storage.repository.dart';
->>>>>>> 952133a9
 import 'package:immich_mobile/infrastructure/repositories/sync_api.repository.dart';
 import 'package:immich_mobile/infrastructure/repositories/sync_stream.repository.dart';
 import 'package:immich_mobile/infrastructure/repositories/trashed_local_asset.repository.dart';
@@ -17,11 +13,7 @@
 
 import '../../fixtures/sync_stream.stub.dart';
 import '../../infrastructure/repository.mock.dart';
-<<<<<<< HEAD
-import '../service.mock.dart';
-=======
 import '../../repository.mocks.dart';
->>>>>>> 952133a9
 
 class _AbortCallbackWrapper {
   const _AbortCallbackWrapper();
@@ -43,16 +35,11 @@
   late SyncStreamService sut;
   late SyncStreamRepository mockSyncStreamRepo;
   late SyncApiRepository mockSyncApiRepo;
-<<<<<<< HEAD
-  late TrashSyncService mockTrashService;
-  late Function(List<SyncEvent>, Function()) handleEventsCallback;
-=======
   late DriftLocalAssetRepository mockLocalAssetRepo;
   late DriftTrashedLocalAssetRepository mockTrashedLocalAssetRepo;
   late LocalFilesManagerRepository mockLocalFilesManagerRepo;
   late StorageRepository mockStorageRepo;
   late Future<void> Function(List<SyncEvent>, Function(), Function()) handleEventsCallback;
->>>>>>> 952133a9
   late _MockAbortCallbackWrapper mockAbortCallbackWrapper;
   late _MockAbortCallbackWrapper mockResetCallbackWrapper;
 
@@ -66,12 +53,8 @@
     mockLocalFilesManagerRepo = MockLocalFilesManagerRepository();
     mockStorageRepo = MockStorageRepository();
     mockAbortCallbackWrapper = _MockAbortCallbackWrapper();
-<<<<<<< HEAD
-    mockTrashService = MockTrashSyncService();
-=======
     mockResetCallbackWrapper = _MockAbortCallbackWrapper();
 
->>>>>>> 952133a9
     when(() => mockAbortCallbackWrapper()).thenReturn(false);
 
     when(() => mockSyncApiRepo.streamChanges(any())).thenAnswer((invocation) async {
@@ -120,14 +103,10 @@
     sut = SyncStreamService(
       syncApiRepository: mockSyncApiRepo,
       syncStreamRepository: mockSyncStreamRepo,
-<<<<<<< HEAD
-      trashSyncService: mockTrashService,
-=======
       localAssetRepository: mockLocalAssetRepo,
       trashedLocalAssetRepository: mockTrashedLocalAssetRepo,
       localFilesManager: mockLocalFilesManagerRepo,
       storageRepository: mockStorageRepo,
->>>>>>> 952133a9
     );
   });
 
@@ -193,14 +172,10 @@
       sut = SyncStreamService(
         syncApiRepository: mockSyncApiRepo,
         syncStreamRepository: mockSyncStreamRepo,
-<<<<<<< HEAD
-        trashSyncService: mockTrashService,
-=======
         localAssetRepository: mockLocalAssetRepo,
         trashedLocalAssetRepository: mockTrashedLocalAssetRepo,
         localFilesManager: mockLocalFilesManagerRepo,
         storageRepository: mockStorageRepo,
->>>>>>> 952133a9
         cancelChecker: cancellationChecker.call,
       );
       await sut.sync();
@@ -236,14 +211,10 @@
       sut = SyncStreamService(
         syncApiRepository: mockSyncApiRepo,
         syncStreamRepository: mockSyncStreamRepo,
-<<<<<<< HEAD
-        trashSyncService: mockTrashService,
-=======
         localAssetRepository: mockLocalAssetRepo,
         trashedLocalAssetRepository: mockTrashedLocalAssetRepo,
         localFilesManager: mockLocalFilesManagerRepo,
         storageRepository: mockStorageRepo,
->>>>>>> 952133a9
         cancelChecker: cancellationChecker.call,
       );
 
