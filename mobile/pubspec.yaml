name: immich_mobile
description: Immich - selfhosted backup media file on mobile phone

<<<<<<< HEAD
publish_to: "none"
version: 2.0.0+302003
=======
publish_to: 'none'
version: 2.0.1+3021
>>>>>>> bb72d723

environment:
  sdk: ">=3.8.0 <4.0.0"
  flutter: 3.35.4

isar_version: &isar_version 3.1.8

dependencies:
  flutter:
    sdk: flutter

  async: ^2.11.0
  auto_route: ^9.2.0
  background_downloader: ^9.2.5
  cached_network_image: ^3.4.1
  cancellation_token_http: ^2.1.0
  cast: ^2.1.0
  collection: ^1.18.0
  connectivity_plus: ^6.1.3
  crop_image: ^1.0.16
  crypto: ^3.0.6
  device_info_plus: ^11.3.3
  dynamic_color: ^1.7.0
  easy_image_viewer: ^1.5.1
  easy_localization: ^3.0.7+1
  file_picker: ^8.0.0+1
  flutter_cache_manager: ^3.4.1
  flutter_displaymode: ^0.6.0
  flutter_hooks: ^0.21.2
  flutter_local_notifications: ^17.2.1+2
  flutter_secure_storage: ^9.2.4
  flutter_svg: ^2.0.17
  flutter_udid: ^3.0.0
  flutter_web_auth_2: ^5.0.0-alpha.0
  fluttertoast: ^8.2.12
  geolocator: ^14.0.0
  hooks_riverpod: ^2.6.1
  home_widget: ^0.8.0
  http: ^1.3.0
  image_picker: ^1.1.2
  intl: ^0.20.0
  local_auth: ^2.3.0
  logging: ^1.3.0
  maplibre_gl: ^0.22.0
  network_info_plus: ^6.1.3
  octo_image: ^2.1.0
  package_info_plus: ^8.3.0
  path: ^1.9.1
  path_provider: ^2.1.5
  path_provider_foundation: ^2.4.1
  permission_handler: ^11.4.0
  photo_manager: ^3.6.4
  photo_manager_image_provider: ^2.2.0
  pinput: ^5.0.1
  punycode: ^1.0.0
  riverpod_annotation: ^2.6.1
  scrollable_positioned_list: ^0.3.8
  share_handler: ^0.0.22
  share_plus: ^10.1.4
  sliver_tools: ^0.2.12
  socket_io_client: ^2.0.3+1
  stream_transform: ^2.1.1
  thumbhash: 0.1.0+1
  timezone: ^0.9.4
  url_launcher: ^6.3.1
  uuid: ^4.5.1
  wakelock_plus: ^1.2.10
  worker_manager: ^7.2.3
  scroll_date_picker: ^3.8.0
  ffi: ^2.1.4

  native_video_player:
    git:
      url: https://github.com/immich-app/native_video_player
      ref: "893894b"
  openapi:
    path: openapi
  isar:
    version: *isar_version
    hosted: https://pub.isar-community.dev/
  isar_flutter_libs: # contains Isar Core
    version: *isar_version
    hosted: https://pub.isar-community.dev/
  # DB
  drift: ^2.23.1
  drift_flutter: ^0.2.4

dev_dependencies:
  flutter_test:
    sdk: flutter
  flutter_lints: ^5.0.0
  build_runner: ^2.4.8
  auto_route_generator: ^9.0.0
  flutter_launcher_icons: ^0.14.3
  flutter_native_splash: ^2.4.5
  isar_generator:
    git:
      url: https://github.com/immich-app/isar
      ref: v3
      path: packages/isar_generator/
  integration_test:
    sdk: flutter
  custom_lint: ^0.7.5
  riverpod_lint: ^2.6.1
  riverpod_generator: ^2.6.1
  mocktail: ^1.0.4
  immich_mobile_immich_lint:
    path: "./immich_lint"
  fake_async: ^1.3.1
  file: ^7.0.1 # for MemoryFileSystem
  # Drift generator
  drift_dev: ^2.23.1
  # Type safe platform code
  pigeon: ^26.0.0

flutter:
  uses-material-design: true
  assets:
    - assets/
  fonts:
    - family: Inconsolata
      fonts:
        - asset: fonts/Inconsolata-Regular.ttf
    - family: Overpass
      fonts:
        - asset: fonts/overpass/Overpass-Regular.ttf
          weight: 400
        - asset: fonts/overpass/Overpass-Italic.ttf
          style: italic
        - asset: fonts/overpass/Overpass-Medium.ttf
          weight: 500
        - asset: fonts/overpass/Overpass-SemiBold.ttf
          weight: 600
        - asset: fonts/overpass/Overpass-Bold.ttf
          weight: 700
    - family: OverpassMono
      fonts:
        - asset: fonts/overpass/OverpassMono.ttf
flutter_launcher_icons:
  image_path_android: "assets/pixelunion-logo.png"
  adaptive_icon_background: "#ffffff"
  adaptive_icon_foreground: "assets/pixelunion-logo-android-adaptive-icon.png"
  image_path_ios: "assets/pixelunion-logo-w-bg.png"
  android: "ic_launcher"
  ios: false
  remove_alpha_ios: true

analyzer:
  exclude:
    - openapi/**<|MERGE_RESOLUTION|>--- conflicted
+++ resolved
@@ -1,13 +1,8 @@
 name: immich_mobile
 description: Immich - selfhosted backup media file on mobile phone
 
-<<<<<<< HEAD
 publish_to: "none"
-version: 2.0.0+302003
-=======
-publish_to: 'none'
-version: 2.0.1+3021
->>>>>>> bb72d723
+version: 2.0.1+302101
 
 environment:
   sdk: ">=3.8.0 <4.0.0"
