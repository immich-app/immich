--- conflicted
+++ resolved
@@ -2,11 +2,7 @@
 description: Immich - selfhosted backup media file on mobile phone
 
 publish_to: 'none'
-<<<<<<< HEAD
-version: 1.102.2+135
-=======
-version: 1.102.3+134
->>>>>>> a2180a46
+version: 1.102.3+136
 
 environment:
   sdk: '>=3.0.0 <4.0.0'
