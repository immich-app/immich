--- conflicted
+++ resolved
@@ -1,21 +1,12 @@
 name: immich_mobile
 description: Immich - selfhosted backup media file on mobile phone
 
-<<<<<<< HEAD
 publish_to: "none"
-version: 2.1.0+302201
+version: 2.2.1+302401
 
 environment:
   sdk: ">=3.8.0 <4.0.0"
-  flutter: 3.35.4
-=======
-publish_to: 'none'
-version: 2.2.1+3024
-
-environment:
-  sdk: '>=3.8.0 <4.0.0'
   flutter: 3.35.7
->>>>>>> b35f00f7
 
 dependencies:
   async: ^2.13.0
@@ -56,7 +47,7 @@
   isar:
     git:
       url: https://github.com/immich-app/isar
-      ref: 'bb1dca40fe87a001122e5d43bc6254718cb49f3a'
+      ref: "bb1dca40fe87a001122e5d43bc6254718cb49f3a"
       path: packages/isar/
   isar_community_flutter_libs: 3.3.0-dev.3
   local_auth: ^2.3.0
@@ -66,7 +57,7 @@
   native_video_player:
     git:
       url: https://github.com/immich-app/native_video_player
-      ref: 'e132bc3'
+      ref: "e132bc3"
   network_info_plus: ^6.1.3
   octo_image: ^2.1.0
   openapi:
@@ -91,31 +82,8 @@
   timezone: ^0.9.4
   url_launcher: ^6.3.2
   uuid: ^4.5.1
-<<<<<<< HEAD
-  wakelock_plus: ^1.2.10
-  worker_manager: ^7.2.3
-  scroll_date_picker: ^3.8.0
-  ffi: ^2.1.4
-
-  native_video_player:
-    git:
-      url: https://github.com/immich-app/native_video_player
-      ref: "893894b"
-  openapi:
-    path: openapi
-  isar:
-    git:
-      url: https://github.com/immich-app/isar
-      ref: "bb1dca40fe87a001122e5d43bc6254718cb49f3a"
-      path: packages/isar/
-  isar_community_flutter_libs: 3.3.0-dev.3
-  # DB
-  drift: ^2.23.1
-  drift_flutter: ^0.2.4
-=======
   wakelock_plus: ^1.3.0
   worker_manager: ^7.2.7
->>>>>>> b35f00f7
 
 dev_dependencies:
   auto_route_generator: ^9.0.0
@@ -131,7 +99,7 @@
   flutter_test:
     sdk: flutter
   immich_mobile_immich_lint:
-    path: './immich_lint'
+    path: "./immich_lint"
   integration_test:
     sdk: flutter
   isar_generator:
@@ -140,15 +108,6 @@
       ref: "bb1dca40fe87a001122e5d43bc6254718cb49f3a"
       path: packages/isar_generator/
   mocktail: ^1.0.4
-<<<<<<< HEAD
-  immich_mobile_immich_lint:
-    path: "./immich_lint"
-  fake_async: ^1.3.1
-  file: ^7.0.1 # for MemoryFileSystem
-  # Drift generator
-  drift_dev: ^2.23.1
-=======
->>>>>>> b35f00f7
   # Type safe platform code
   pigeon: ^26.0.2
   riverpod_generator: ^2.6.1
