name: immich_mobile
description: Immich - selfhosted backup media file on mobile phone

publish_to: 'none'
version: 2.1.0+3022

environment:
  sdk: '>=3.8.0 <4.0.0'
  flutter: 3.35.6

dependencies:
<<<<<<< HEAD
  app_settings: ^6.1.1
  async: ^2.11.0
=======
  async: ^2.13.0
>>>>>>> e196cac6
  auto_route: ^9.2.0
  background_downloader: ^9.2.6
  cached_network_image: ^3.4.1
  cancellation_token_http: ^2.1.0
  cast: ^2.1.0
  collection: ^1.19.1
  connectivity_plus: ^6.1.3
  crop_image: ^1.0.16
  crypto: ^3.0.6
  device_info_plus: ^12.2.0
  # DB
  drift: ^2.26.0
  drift_flutter: ^0.2.6
  dynamic_color: ^1.8.1
  easy_localization: ^3.0.8
  ffi: ^2.1.4
  file_picker: ^8.0.0+1
  flutter:
    sdk: flutter
  flutter_cache_manager: ^3.4.1
  flutter_displaymode: ^0.7.0
  flutter_hooks: ^0.21.3+1
  flutter_local_notifications: ^17.2.1+2
  flutter_secure_storage: ^9.2.4
  flutter_svg: ^2.2.1
  flutter_udid: ^4.0.0
  flutter_web_auth_2: ^5.0.0-alpha.0
  fluttertoast: ^8.2.12
  geolocator: ^14.0.2
  home_widget: ^0.8.1
  hooks_riverpod: ^2.6.1
  http: ^1.5.0
  image_picker: ^1.2.0
  intl: ^0.20.2
  isar:
    git:
      url: https://github.com/immich-app/isar
      ref: 'bb1dca40fe87a001122e5d43bc6254718cb49f3a'
      path: packages/isar/
  isar_community_flutter_libs: 3.3.0-dev.3
  local_auth: ^2.3.0
  logging: ^1.3.0
  maplibre_gl: ^0.22.0

  native_video_player:
    git:
      url: https://github.com/immich-app/native_video_player
      ref: '893894b'
  network_info_plus: ^6.1.3
  octo_image: ^2.1.0
  openapi:
    path: openapi
  package_info_plus: ^8.3.0
  path: ^1.9.1
  path_provider: ^2.1.5
  path_provider_foundation: ^2.4.3
  permission_handler: ^11.4.0
  photo_manager: ^3.7.1
  pinput: ^5.0.2
  punycode: ^1.0.0
  riverpod_annotation: ^2.6.1
  scroll_date_picker: ^3.8.0
  scrollable_positioned_list: ^0.3.8
  share_handler: ^0.0.25
  share_plus: ^10.1.4
  sliver_tools: ^0.2.12
  socket_io_client: ^2.0.3+1
  stream_transform: ^2.1.1
  thumbhash: 0.1.0+1
  timezone: ^0.9.4
  url_launcher: ^6.3.2
  uuid: ^4.5.1
  wakelock_plus: ^1.3.0
  worker_manager: ^7.2.7

dev_dependencies:
  auto_route_generator: ^9.0.0
  build_runner: ^2.4.8
  custom_lint: ^0.7.5
  # Drift generator
  drift_dev: ^2.26.0
  fake_async: ^1.3.3
  file: ^7.0.1 # for MemoryFileSystem
  flutter_launcher_icons: ^0.14.4
  flutter_lints: ^5.0.0
  flutter_native_splash: ^2.4.7
  flutter_test:
    sdk: flutter
  immich_mobile_immich_lint:
    path: './immich_lint'
  integration_test:
    sdk: flutter
  isar_generator:
    git:
      url: https://github.com/immich-app/isar
      ref: 'bb1dca40fe87a001122e5d43bc6254718cb49f3a'
      path: packages/isar_generator/
  mocktail: ^1.0.4
  # Type safe platform code
  pigeon: ^26.0.2
  riverpod_generator: ^2.6.1
  riverpod_lint: ^2.6.1

flutter:
  uses-material-design: true
  assets:
    - assets/
  fonts:
    - family: Inconsolata
      fonts:
        - asset: fonts/Inconsolata-Regular.ttf
    - family: Overpass
      fonts:
        - asset: fonts/overpass/Overpass-Regular.ttf
          weight: 400
        - asset: fonts/overpass/Overpass-Italic.ttf
          style: italic
        - asset: fonts/overpass/Overpass-Medium.ttf
          weight: 500
        - asset: fonts/overpass/Overpass-SemiBold.ttf
          weight: 600
        - asset: fonts/overpass/Overpass-Bold.ttf
          weight: 700
    - family: OverpassMono
      fonts:
        - asset: fonts/overpass/OverpassMono.ttf
flutter_launcher_icons:
  image_path_android: 'assets/immich-logo.png'
  adaptive_icon_background: '#ffffff'
  adaptive_icon_foreground: 'assets/immich-logo-android-adaptive-icon.png'
  image_path_ios: 'assets/immich-logo-w-bg.png'
  android: 'ic_launcher'
  ios: false
  remove_alpha_ios: true

analyzer:
  exclude:
    - openapi/**<|MERGE_RESOLUTION|>--- conflicted
+++ resolved
@@ -9,12 +9,8 @@
   flutter: 3.35.6
 
 dependencies:
-<<<<<<< HEAD
   app_settings: ^6.1.1
-  async: ^2.11.0
-=======
   async: ^2.13.0
->>>>>>> e196cac6
   auto_route: ^9.2.0
   background_downloader: ^9.2.6
   cached_network_image: ^3.4.1
