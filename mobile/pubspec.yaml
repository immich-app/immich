name: immich_mobile
description: Immich - selfhosted backup media file on mobile phone

publish_to: 'none'
version: 1.117.0+162

environment:
  sdk: '>=3.3.0 <4.0.0'
  flutter: 3.24.3

dependencies:
  flutter:
    sdk: flutter

  path_provider_ios:
  photo_manager: ^3.5.0
  photo_manager_image_provider: ^2.1.1
  flutter_hooks: ^0.20.4
  hooks_riverpod: ^2.4.9
  riverpod_annotation: ^2.3.3
  cached_network_image: ^3.3.1
  flutter_cache_manager: ^3.3.1
  intl: ^0.19.0
  auto_route: ^9.2.0
  fluttertoast: ^8.2.4
  video_player: ^2.8.2
  chewie: ^1.7.4
  socket_io_client: ^2.0.3+1
  maplibre_gl: 0.19.0+2
  geolocator: ^11.0.0 # used to move to current location in map view
  flutter_udid: ^3.0.0
  flutter_svg: ^2.0.9
  package_info_plus: ^8.0.1
  url_launcher: ^6.2.4
  http: ^1.1.0
  cancellation_token_http: ^2.0.0
  easy_localization: ^3.0.3
  share_plus: ^10.0.0
  flutter_displaymode: ^0.6.0
  scrollable_positioned_list: ^0.3.8
  path: ^1.8.3
  path_provider: ^2.1.2
  collection: ^1.18.0
  http_parser: ^4.0.2
  flutter_web_auth: ^0.5.0
  easy_image_viewer: ^1.4.0
  isar: ^3.1.0+1
  isar_flutter_libs: ^3.1.0+1
  permission_handler: ^11.2.0
<<<<<<< HEAD
  device_info_plus: ^9.1.1
  connectivity_plus: ^6.0.0
=======
  device_info_plus: ^10.0.0
  connectivity_plus: ^5.0.2
>>>>>>> 432bcbbd
  wakelock_plus: ^1.1.4
  flutter_local_notifications: ^17.2.1+2
  timezone: ^0.9.2
  octo_image: ^2.0.0
  thumbhash: 0.1.0+1
  async: ^2.11.0
  dynamic_color: ^1.7.0 #package to apply system theme
  background_downloader: ^8.5.5

  #image editing packages
  crop_image: ^1.0.13

  openapi:
    path: openapi

  # easy to remove packages:
  image_picker: ^1.0.7 # only used to select user profile image from system gallery -> we can simply select an image from within immich?
  logging: ^1.2.0
  file_picker: ^8.0.0+1

# This is uncommented in F-Droid build script
# Taken from https://github.com/Myzel394/locus/blob/445013d22ec1d759027d4303bd65b30c5c8588c8/pubspec.yaml#L105
dependency_overrides:
  # TODO: remove once Isar is updated
  analyzer: ^6.3.0
  # TODO: remove once analyzer override is removed
  meta: ^1.11.0
  # TODO: remove once analyzer override is removed
  analyzer_plugin: ^0.11.3
#f  geolocator_android:
#f    git:
#f      url: https://github.com/Zverik/flutter-geolocator.git
#f      ref: floss
#f      path: geolocator_android

dev_dependencies:
  flutter_test:
    sdk: flutter
  flutter_lints: ^5.0.0
  build_runner: ^2.4.8
  auto_route_generator: ^9.0.0
  flutter_launcher_icons: ^0.14.0
  flutter_native_splash: ^2.3.9
  isar_generator: ^3.1.0+1
  integration_test:
    sdk: flutter
  custom_lint: ^0.6.4
  riverpod_lint: ^2.3.7
  riverpod_generator: ^2.3.9
  mocktail: ^1.0.3
  immich_mobile_immich_lint:
    path: './immich_lint'

flutter:
  uses-material-design: true
  assets:
    - assets/
    - assets/i18n/
  fonts:
    - family: Inconsolata
      fonts:
        - asset: fonts/Inconsolata-Regular.ttf
    - family: Overpass
      fonts:
        - asset: fonts/overpass/Overpass-Regular.ttf
          weight: 400
        - asset: fonts/overpass/Overpass-Italic.ttf
          style: italic
        - asset: fonts/overpass/Overpass-Medium.ttf
          weight: 500
        - asset: fonts/overpass/Overpass-SemiBold.ttf
          weight: 600
        - asset: fonts/overpass/Overpass-Bold.ttf
          weight: 700
    - family: OverpassMono
      fonts:
        - asset: fonts/overpass/OverpassMono.ttf

flutter_launcher_icons:
  image_path_android: 'assets/immich-logo.png'
  adaptive_icon_background: '#ffffff'
  adaptive_icon_foreground: 'assets/immich-logo-android-adaptive-icon.png'
  image_path_ios: 'assets/immich-logo-w-bg.png'
  android: 'ic_launcher' # can specify file name here e.g. "ic_launcher"
  ios: false # can specify file name here e.g. "My-Launcher-Icon
  remove_alpha_ios: true

analyzer:
  exclude:
    - openapi/**<|MERGE_RESOLUTION|>--- conflicted
+++ resolved
@@ -47,13 +47,8 @@
   isar: ^3.1.0+1
   isar_flutter_libs: ^3.1.0+1
   permission_handler: ^11.2.0
-<<<<<<< HEAD
-  device_info_plus: ^9.1.1
+  device_info_plus: ^10.0.0
   connectivity_plus: ^6.0.0
-=======
-  device_info_plus: ^10.0.0
-  connectivity_plus: ^5.0.2
->>>>>>> 432bcbbd
   wakelock_plus: ^1.1.4
   flutter_local_notifications: ^17.2.1+2
   timezone: ^0.9.2
