name: immich_mobile
description: Immich - selfhosted backup media file on mobile phone

<<<<<<< HEAD
publish_to: "none"
version: 1.143.1+301701
=======
publish_to: 'none'
version: 2.0.0+3020
>>>>>>> e4234af3

environment:
  sdk: ">=3.8.0 <4.0.0"
  flutter: 3.35.4

isar_version: &isar_version 3.1.8

dependencies:
  flutter:
    sdk: flutter

  async: ^2.11.0
  auto_route: ^9.2.0
  background_downloader: ^9.2.5
  cached_network_image: ^3.4.1
  cancellation_token_http: ^2.1.0
  cast: ^2.1.0
  collection: ^1.18.0
  connectivity_plus: ^6.1.3
  crop_image: ^1.0.16
  crypto: ^3.0.6
  device_info_plus: ^11.3.3
  dynamic_color: ^1.7.0
  easy_image_viewer: ^1.5.1
  easy_localization: ^3.0.7+1
  file_picker: ^8.0.0+1
  flutter_cache_manager: ^3.4.1
  flutter_displaymode: ^0.6.0
  flutter_hooks: ^0.21.2
  flutter_local_notifications: ^17.2.1+2
  flutter_secure_storage: ^9.2.4
  flutter_svg: ^2.0.17
  flutter_udid: ^3.0.0
  flutter_web_auth_2: ^5.0.0-alpha.0
  fluttertoast: ^8.2.12
  geolocator: ^14.0.0
  hooks_riverpod: ^2.6.1
  home_widget: ^0.8.0
  http: ^1.3.0
  image_picker: ^1.1.2
  intl: ^0.20.0
  local_auth: ^2.3.0
  logging: ^1.3.0
  maplibre_gl: ^0.22.0
  network_info_plus: ^6.1.3
  octo_image: ^2.1.0
  package_info_plus: ^8.3.0
  path: ^1.9.1
  path_provider: ^2.1.5
  path_provider_foundation: ^2.4.1
  permission_handler: ^11.4.0
  photo_manager: ^3.6.4
  photo_manager_image_provider: ^2.2.0
  pinput: ^5.0.1
  punycode: ^1.0.0
  riverpod_annotation: ^2.6.1
  scrollable_positioned_list: ^0.3.8
  share_handler: ^0.0.22
  share_plus: ^10.1.4
  sliver_tools: ^0.2.12
  socket_io_client: ^2.0.3+1
  stream_transform: ^2.1.1
  thumbhash: 0.1.0+1
  timezone: ^0.9.4
  url_launcher: ^6.3.1
  uuid: ^4.5.1
  wakelock_plus: ^1.2.10
  worker_manager: ^7.2.3
  scroll_date_picker: ^3.8.0
  ffi: ^2.1.4

  native_video_player:
    git:
      url: https://github.com/immich-app/native_video_player
<<<<<<< HEAD
      ref: "5459d54"
=======
      ref: '893894b'
>>>>>>> e4234af3
  openapi:
    path: openapi
  isar:
    version: *isar_version
    hosted: https://pub.isar-community.dev/
  isar_flutter_libs: # contains Isar Core
    version: *isar_version
    hosted: https://pub.isar-community.dev/
  # DB
  drift: ^2.23.1
  drift_flutter: ^0.2.4

dev_dependencies:
  flutter_test:
    sdk: flutter
  flutter_lints: ^5.0.0
  build_runner: ^2.4.8
  auto_route_generator: ^9.0.0
  flutter_launcher_icons: ^0.14.3
  flutter_native_splash: ^2.4.5
  isar_generator:
    git:
      url: https://github.com/immich-app/isar
      ref: v3
      path: packages/isar_generator/
  integration_test:
    sdk: flutter
  custom_lint: ^0.7.5
  riverpod_lint: ^2.6.1
  riverpod_generator: ^2.6.1
  mocktail: ^1.0.4
  immich_mobile_immich_lint:
    path: "./immich_lint"
  fake_async: ^1.3.1
  file: ^7.0.1 # for MemoryFileSystem
  # Drift generator
  drift_dev: ^2.23.1
  # Type safe platform code
  pigeon: ^26.0.0

flutter:
  uses-material-design: true
  assets:
    - assets/
  fonts:
    - family: Inconsolata
      fonts:
        - asset: fonts/Inconsolata-Regular.ttf
    - family: Overpass
      fonts:
        - asset: fonts/overpass/Overpass-Regular.ttf
          weight: 400
        - asset: fonts/overpass/Overpass-Italic.ttf
          style: italic
        - asset: fonts/overpass/Overpass-Medium.ttf
          weight: 500
        - asset: fonts/overpass/Overpass-SemiBold.ttf
          weight: 600
        - asset: fonts/overpass/Overpass-Bold.ttf
          weight: 700
    - family: OverpassMono
      fonts:
        - asset: fonts/overpass/OverpassMono.ttf
flutter_launcher_icons:
  image_path_android: "assets/pixelunion-logo.png"
  adaptive_icon_background: "#ffffff"
  adaptive_icon_foreground: "assets/pixelunion-logo-android-adaptive-icon.png"
  image_path_ios: "assets/pixelunion-logo-w-bg.png"
  android: "ic_launcher"
  ios: false
  remove_alpha_ios: true

analyzer:
  exclude:
    - openapi/**<|MERGE_RESOLUTION|>--- conflicted
+++ resolved
@@ -1,13 +1,8 @@
 name: immich_mobile
 description: Immich - selfhosted backup media file on mobile phone
 
-<<<<<<< HEAD
 publish_to: "none"
-version: 1.143.1+301701
-=======
-publish_to: 'none'
 version: 2.0.0+3020
->>>>>>> e4234af3
 
 environment:
   sdk: ">=3.8.0 <4.0.0"
@@ -82,11 +77,7 @@
   native_video_player:
     git:
       url: https://github.com/immich-app/native_video_player
-<<<<<<< HEAD
-      ref: "5459d54"
-=======
-      ref: '893894b'
->>>>>>> e4234af3
+      ref: "893894b"
   openapi:
     path: openapi
   isar:
