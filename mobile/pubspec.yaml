--- conflicted
+++ resolved
@@ -1,13 +1,8 @@
 name: immich_mobile
 description: Immich - selfhosted backup media file on mobile phone
 
-<<<<<<< HEAD
 publish_to: "none"
-version: 1.141.1+3013
-=======
-publish_to: 'none'
-version: 1.142.1+3015
->>>>>>> 859b2451
+version: 1.142.1+301501
 
 environment:
   sdk: ">=3.8.0 <4.0.0"
