--- conflicted
+++ resolved
@@ -7,16 +7,12 @@
   await ImmichTestHelper.initialize();
 
   group("Login input validation test", () {
-    immichWidgetTest("Test leading/trailing whitespace", (tester, helper) async {
+    immichWidgetTest("Test leading/trailing whitespace",
+        (tester, helper) async {
       await helper.loginHelper.waitForLoginScreen();
       await helper.loginHelper.acknowledgeNewServerVersion();
 
-<<<<<<< HEAD
-      await ImmichTestLoginHelper.enterLoginCredentials(
-        tester,
-=======
       await helper.loginHelper.enterCredentials(
->>>>>>> ad937331
         email: " demo@immich.app",
       );
 
@@ -25,14 +21,8 @@
       expect(
           find.text("login_form_err_leading_whitespace".tr()), findsOneWidget);
 
-<<<<<<< HEAD
-      await ImmichTestLoginHelper.enterLoginCredentials(
-        tester,
+      await helper.loginHelper.enterCredentials(
         email: "demo@immich.app ",
-=======
-      await helper.loginHelper.enterCredentials(
-          email: "demo@immich.app ",
->>>>>>> ad937331
       );
 
       await tester.pump(const Duration(milliseconds: 300));
@@ -45,14 +35,8 @@
       await helper.loginHelper.waitForLoginScreen();
       await helper.loginHelper.acknowledgeNewServerVersion();
 
-<<<<<<< HEAD
-      await ImmichTestLoginHelper.enterLoginCredentials(
-        tester,
+      await helper.loginHelper.enterCredentials(
         email: "demo.immich.app",
-=======
-      await helper.loginHelper.enterCredentials(
-          email: "demo.immich.app",
->>>>>>> ad937331
       );
 
       await tester.pump(const Duration(milliseconds: 300));
