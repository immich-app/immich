--- conflicted
+++ resolved
@@ -16,13 +16,10 @@
     final isEnabled =
         useState(AppSettingsEnum.advancedTroubleshooting.defaultValue);
     final levelId = useState(AppSettingsEnum.logLevel.defaultValue);
-<<<<<<< HEAD
     final offlineBrowsing =
         useState(AppSettingsEnum.offlineBrowsing.defaultValue);
-=======
     final preferRemote =
         useState(AppSettingsEnum.preferRemoteImage.defaultValue);
->>>>>>> 1064128f
 
     useEffect(
       () {
