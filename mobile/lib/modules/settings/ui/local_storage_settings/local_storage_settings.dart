--- conflicted
+++ resolved
@@ -37,23 +37,14 @@
       children: [
         ListTile(
           title: Text(
-<<<<<<< HEAD
-            "Duplicated Assets (${cacheItemCount.value})",
+            "cache_settings_duplicated_assets_title",
             style: context.textTheme.titleSmall,
-          ).tr(),
+          ).tr(args: ["${cacheItemCount.value}"]),
           subtitle: const Text(
             "Photos and videos that are black listed by the app",
-=======
-            "cache_settings_duplicated_assets_title",
-            style: context.textTheme.labelLarge
-                ?.copyWith(fontWeight: FontWeight.bold),
-          ).tr(args: ["${cacheItemCount.value}"]),
-          subtitle: const Text(
-            "cache_settings_duplicated_assets_subtitle",
             style: TextStyle(
               fontSize: 13,
             ),
->>>>>>> 6d310d62
           ).tr(),
           trailing: TextButton(
             onPressed: cacheItemCount.value > 0 ? clearCache : null,
