import 'dart:io';

import 'package:easy_localization/easy_localization.dart';
import 'package:flutter/material.dart';
import 'package:hooks_riverpod/hooks_riverpod.dart';
import 'package:immich_mobile/modules/settings/ui/asset_list_settings/asset_list_settings.dart';
import 'package:immich_mobile/modules/settings/ui/cleanup_device_settings/cleanup_device_setting.dart';
import 'package:immich_mobile/modules/settings/ui/experimental_settings/experimental_settings.dart';
import 'package:immich_mobile/modules/settings/ui/image_viewer_quality_setting/image_viewer_quality_setting.dart';
import 'package:immich_mobile/modules/settings/ui/notification_setting/notification_setting.dart';
import 'package:immich_mobile/modules/settings/ui/theme_setting/theme_setting.dart';

class SettingsPage extends HookConsumerWidget {
  const SettingsPage({Key? key}) : super(key: key);

  @override
  Widget build(BuildContext context, WidgetRef ref) {
    return Scaffold(
      appBar: AppBar(
        leading: IconButton(
          iconSize: 20,
          splashRadius: 24,
          onPressed: () {
            Navigator.pop(context);
          },
          icon: const Icon(Icons.arrow_back_ios_new_rounded),
        ),
        automaticallyImplyLeading: false,
        centerTitle: false,
        title: const Text(
          'setting_pages_app_bar_settings',
          style: TextStyle(
            fontSize: 16,
            fontWeight: FontWeight.bold,
          ),
        ).tr(),
      ),
      body: ListView(
        children: [
          ...ListTile.divideTiles(
            context: context,
            tiles: [
              const ImageViewerQualitySetting(),
              const ThemeSetting(),
              const AssetListSettings(),
              if (Platform.isAndroid) const NotificationSetting(),
<<<<<<< HEAD
              const ExperimentalSettings(),
              const CleanupDeviceSettings(),
=======
              //const ExperimentalSettings(),
>>>>>>> e63d165b
            ],
          ).toList(),
        ],
      ),
    );
  }
}<|MERGE_RESOLUTION|>--- conflicted
+++ resolved
@@ -44,12 +44,8 @@
               const ThemeSetting(),
               const AssetListSettings(),
               if (Platform.isAndroid) const NotificationSetting(),
-<<<<<<< HEAD
-              const ExperimentalSettings(),
+              // const ExperimentalSettings(),
               const CleanupDeviceSettings(),
-=======
-              //const ExperimentalSettings(),
->>>>>>> e63d165b
             ],
           ).toList(),
         ],
