import 'dart:convert';
import 'dart:math';

import 'package:dio/dio.dart';
import 'package:flutter/material.dart';
import 'package:hive/hive.dart';
import 'package:hooks_riverpod/hooks_riverpod.dart';
import 'package:immich_mobile/constants/hive_box.dart';
import 'package:immich_mobile/modules/login/models/authentication_state.model.dart';
import 'package:immich_mobile/modules/login/models/hive_saved_login_info.model.dart';
import 'package:immich_mobile/modules/login/models/login_params_response.model.dart';
import 'package:immich_mobile/modules/login/models/login_response.model.dart';
import 'package:immich_mobile/modules/backup/services/backup.service.dart';
import 'package:immich_mobile/modules/login/models/validate_token_response.model.dart';
import 'package:immich_mobile/modules/login/services/local_auth.service.dart';
import 'package:immich_mobile/modules/login/services/oauth2.service.dart';
import 'package:immich_mobile/shared/services/device_info.service.dart';
import 'package:immich_mobile/shared/services/network.service.dart';
import 'package:immich_mobile/shared/models/device_info.model.dart';

class AuthenticationNotifier extends StateNotifier<AuthenticationState> {
  AuthenticationNotifier(
      this._deviceInfoService, this._backupService, this._networkService)
      : super(
          AuthenticationState(
            deviceId: "",
            deviceType: "",
            userId: "",
            userEmail: "",
            firstName: '',
            lastName: '',
            profileImagePath: '',
            isAdmin: false,
            shouldChangePassword: false,
            isAuthenticated: false,
            deviceInfo: DeviceInfoRemote(
              id: 0,
              userId: "",
              deviceId: "",
              deviceType: "",
              notificationToken: "",
              createdAt: "",
              isAutoBackup: false,
            ),
          ),
        );

  final DeviceInfoService _deviceInfoService;
  final BackupService _backupService;
  final NetworkService _networkService;

  Future<bool> login(String email, String password, String serverEndpoint,
      bool isSavedLoginInfo) async {
    // Store server endpoint to Hive and test endpoint
    if (serverEndpoint[serverEndpoint.length - 1] == "/") {
      var validUrl = serverEndpoint.substring(0, serverEndpoint.length - 1);
      Hive.box(userInfoBox).put(serverEndpointKey, validUrl);
    } else {
      Hive.box(userInfoBox).put(serverEndpointKey, serverEndpoint);
    }

    try {
      bool isServerEndpointVerified = await _networkService.pingServer();
      if (!isServerEndpointVerified) {
        return false;
      }
    } catch (e) {
      return false;
    }

    // Store device id to local storage
    var deviceInfo = await _deviceInfoService.getDeviceInfo();
    Hive.box(userInfoBox).put(deviceIdKey, deviceInfo["deviceId"]);

    state = state.copyWith(
      deviceId: deviceInfo["deviceId"],
      deviceType: deviceInfo["deviceType"],
    );

    LoginParamsResponse loginParams;

    try {
      Response res = await _networkService.getRequest(url: 'auth/loginParams');
      loginParams = LoginParamsResponse.fromJson(res.toString());
    } catch (e) {
      return false;
    }

    // Make sign-in request
    try {
<<<<<<< HEAD
=======
      Response res = await _networkService.postRequest(
          url: 'auth/login', data: {'email': email, 'password': password});
>>>>>>> a2e1d4ca

      bool loggedIn = false;

      if (loginParams.oauth2 == true && email == '' && password == '') {
        loggedIn |= await OAuth2Service.tryLogin(loginParams.issuer, loginParams.clientId);
      }

      if (loginParams.localAuth == true &&  !loggedIn) {
        loggedIn |= await LocalAuthService.tryLogin(email, password, _networkService);
      }

      if (!loggedIn) return false;

      debugPrint("Retrieving user details");

      Response res = await _networkService.postRequest(url: 'auth/validateToken');
      var payload = ValidateTokenReponse.fromJson(res.toString());

      state = state.copyWith(
        isAuthenticated: true,
        userId: payload.id,
        userEmail: payload.email,
        firstName: payload.firstName,
        lastName: payload.lastName,
        profileImagePath: payload.profileImagePath,
        isAdmin: payload.isAdmin,
        shouldChangePassword: payload.shouldChangePassword,
      );

      if (isSavedLoginInfo) {
        // Save login info to local storage
        Hive.box<HiveSavedLoginInfo>(hiveLoginInfoBox).put(
          savedLoginInfoKey,
          HiveSavedLoginInfo(
              email: email,
              password: password,
              isSaveLogin: true,
              serverUrl: Hive.box(userInfoBox).get(serverEndpointKey)),
        );
      } else {
        Hive.box<HiveSavedLoginInfo>(hiveLoginInfoBox)
            .delete(savedLoginInfoKey);
      }

    } catch (e) {
      return false;
    }

    // Register device info
    try {
      Response res = await _networkService.postRequest(
        url: 'device-info',
        data: {
          'deviceId': state.deviceId,
          'deviceType': state.deviceType,
        },
      );

      DeviceInfoRemote deviceInfo = DeviceInfoRemote.fromJson(res.toString());
      state = state.copyWith(deviceInfo: deviceInfo);
    } catch (e) {
      debugPrint("ERROR Register Device Info: $e");
    }

    return true;
  }

  Future<bool> logout() async {
    Hive.box(userInfoBox).delete(accessTokenKey);
    Hive.box(userInfoBox).delete(refreshTokenKey);
    Hive.box(userInfoBox).delete(oauth2ClientIdKey);
    Hive.box(userInfoBox).delete(oAuth2RedirectUri);
    state = AuthenticationState(
      deviceId: "",
      deviceType: "",
      userId: "",
      userEmail: "",
      firstName: '',
      lastName: '',
      profileImagePath: '',
      shouldChangePassword: false,
      isAuthenticated: false,
      isAdmin: false,
      deviceInfo: DeviceInfoRemote(
        id: 0,
        userId: "",
        deviceId: "",
        deviceType: "",
        notificationToken: "",
        createdAt: "",
        isAutoBackup: false,
      ),
    );

    return true;
  }

  Future<bool> refreshLogin() async {
    var refreshedOAuth2Token = await OAuth2Service.refreshToken();

    if (refreshedOAuth2Token) {
      state = state.copyWith(
          isAuthenticated: true,
      );
      return true;
    }

    HiveSavedLoginInfo? loginInfo = Hive.box<HiveSavedLoginInfo>(hiveLoginInfoBox).get(savedLoginInfoKey);

    var isAuthenticated = await LocalAuthService.tryLogin(loginInfo!.email, loginInfo.password, _networkService);

    if (isAuthenticated) {
      return true;
    }

    return false;
  }

  setAutoBackup(bool backupState) async {
    var deviceInfo = await _deviceInfoService.getDeviceInfo();
    var deviceId = deviceInfo["deviceId"];
    var deviceType = deviceInfo["deviceType"];

    DeviceInfoRemote deviceInfoRemote =
        await _backupService.setAutoBackup(backupState, deviceId, deviceType);
    state = state.copyWith(deviceInfo: deviceInfoRemote);
  }

  updateUserProfileImagePath(String path) {
    state = state.copyWith(profileImagePath: path);
  }

  Future<bool> changePassword(String newPassword) async {
    Response res = await _networkService.putRequest(
      url: 'user',
      data: {
        'id': state.userId,
        'password': newPassword,
        'shouldChangePassword': false,
      },
    );

    if (res.statusCode == 200) {
      state = state.copyWith(shouldChangePassword: false);
      return true;
    } else {
      return false;
    }
  }
}

final authenticationProvider =
    StateNotifierProvider<AuthenticationNotifier, AuthenticationState>((ref) {
  return AuthenticationNotifier(
    ref.watch(deviceInfoServiceProvider),
    ref.watch(backupServiceProvider),
    ref.watch(networkServiceProvider),
  );
});<|MERGE_RESOLUTION|>--- conflicted
+++ resolved
@@ -88,11 +88,6 @@
 
     // Make sign-in request
     try {
-<<<<<<< HEAD
-=======
-      Response res = await _networkService.postRequest(
-          url: 'auth/login', data: {'email': email, 'password': password});
->>>>>>> a2e1d4ca
 
       bool loggedIn = false;
 
