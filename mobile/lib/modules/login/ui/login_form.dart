--- conflicted
+++ resolved
@@ -16,18 +16,9 @@
 
   @override
   Widget build(BuildContext context, WidgetRef ref) {
-<<<<<<< HEAD
     final usernameController = useTextEditingController.fromValue(TextEditingValue.empty);
     final passwordController = useTextEditingController.fromValue(TextEditingValue.empty);
     final serverEndpointController = useTextEditingController(text: 'login_endpoint_hint'.tr());
-=======
-    final usernameController =
-        useTextEditingController.fromValue(TextEditingValue.empty);
-    final passwordController =
-        useTextEditingController.fromValue(TextEditingValue.empty);
-    final serverEndpointController =
-        useTextEditingController(text: 'http://your-server-ip:2283');
->>>>>>> 2e85e180
     final isSaveLoginInfo = useState<bool>(false);
 
     useEffect(() {
@@ -79,18 +70,9 @@
                     borderRadius: BorderRadius.circular(5)),
                 enableFeedback: true,
                 title: const Text(
-<<<<<<< HEAD
                   "save_login",
                   style: TextStyle(fontSize: 16, fontWeight: FontWeight.bold, color: Colors.grey),
                 ).tr(),
-=======
-                  "Stay logged in",
-                  style: TextStyle(
-                      fontSize: 16,
-                      fontWeight: FontWeight.bold,
-                      color: Colors.grey),
-                ),
->>>>>>> 2e85e180
                 value: isSaveLoginInfo.value,
                 onChanged: (switchValue) {
                   if (switchValue != null) {
@@ -120,12 +102,7 @@
 
   String? _validateInput(String? url) {
     if (url == null) return null;
-<<<<<<< HEAD
     if (!url.startsWith(RegExp(r'https?://'))) return 'login_err_http'.tr();
-=======
-    if (!url.startsWith(RegExp(r'https?://')))
-      return 'Please specify http:// or https://';
->>>>>>> 2e85e180
     return null;
   }
 
@@ -133,15 +110,8 @@
   Widget build(BuildContext context) {
     return TextFormField(
       controller: controller,
-<<<<<<< HEAD
       decoration: InputDecoration(
           labelText: 'login_endpoint_url'.tr(), border: OutlineInputBorder(), hintText: 'login_endpoint_hint'.tr()),
-=======
-      decoration: const InputDecoration(
-          labelText: 'Server Endpoint URL',
-          border: OutlineInputBorder(),
-          hintText: 'http://your-server-ip:port'),
->>>>>>> 2e85e180
       validator: _validateInput,
       autovalidateMode: AutovalidateMode.always,
     );
@@ -165,15 +135,8 @@
   Widget build(BuildContext context) {
     return TextFormField(
       controller: controller,
-<<<<<<< HEAD
       decoration:
           InputDecoration(labelText: 'login_label_email'.tr(), border: OutlineInputBorder(), hintText: 'login_email_hint'.tr()),
-=======
-      decoration: const InputDecoration(
-          labelText: 'Email',
-          border: OutlineInputBorder(),
-          hintText: 'youremail@email.com'),
->>>>>>> 2e85e180
       validator: _validateInput,
       autovalidateMode: AutovalidateMode.always,
     );
@@ -190,14 +153,7 @@
     return TextFormField(
       obscureText: true,
       controller: controller,
-<<<<<<< HEAD
       decoration: InputDecoration(labelText: 'login_label_password'.tr(), border: OutlineInputBorder(), hintText: 'login_password_hint'.tr()),
-=======
-      decoration: const InputDecoration(
-          labelText: 'Password',
-          border: OutlineInputBorder(),
-          hintText: 'password'),
->>>>>>> 2e85e180
     );
   }
 }
@@ -242,12 +198,7 @@
           } else {
             ImmichToast.show(
               context: context,
-<<<<<<< HEAD
               msg: "login_failed".tr(),
-=======
-              msg:
-                  "Error logging you in, check server url, email and password!",
->>>>>>> 2e85e180
               toastType: ToastType.error,
             );
           }
