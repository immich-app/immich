import 'dart:collection';
import 'dart:math';

import 'package:collection/collection.dart';
import 'package:easy_localization/easy_localization.dart';
import 'package:flutter/material.dart';
import 'package:immich_mobile/modules/asset_viewer/providers/scroll_notifier.provider.dart';
import 'package:immich_mobile/modules/home/ui/asset_grid/thumbnail_image.dart';
import 'package:immich_mobile/shared/models/asset.dart';
import 'package:immich_mobile/utils/builtin_extensions.dart';
import 'package:scrollable_positioned_list/scrollable_positioned_list.dart';
import 'asset_grid_data_structure.dart';
import 'group_divider_title.dart';
import 'disable_multi_select_button.dart';
import 'draggable_scrollbar_custom.dart';

typedef ImmichAssetGridSelectionListener = void Function(
  bool,
  Set<Asset>,
);

class ImmichAssetGridView extends StatefulWidget {
  final RenderList renderList;
  final int assetsPerRow;
  final double margin;
  final bool showStorageIndicator;
  final ImmichAssetGridSelectionListener? listener;
  final bool selectionActive;
  final Future<void> Function()? onRefresh;
  final Set<Asset>? preselectedAssets;
  final bool canDeselect;
  final bool dynamicLayout;
  final bool showMultiSelectIndicator;
  final void Function(ItemPosition start, ItemPosition end)?
      visibleItemsListener;
  final Widget? topWidget;
  final int heroOffset;
  final bool shrinkWrap;
  final bool showDragScroll;
  final bool showStack;
  final bool isOwner;
  final String? sharedAlbumId;

  const ImmichAssetGridView({
    super.key,
    required this.renderList,
    required this.assetsPerRow,
    required this.showStorageIndicator,
    this.listener,
    this.margin = 5.0,
    this.selectionActive = false,
    this.onRefresh,
    this.preselectedAssets,
    this.canDeselect = true,
    this.dynamicLayout = true,
    this.showMultiSelectIndicator = true,
    this.visibleItemsListener,
    this.topWidget,
    this.heroOffset = 0,
    this.shrinkWrap = false,
    this.showDragScroll = true,
    this.showStack = false,
    this.isOwner = true,
    this.sharedAlbumId,
  });

  @override
  State<StatefulWidget> createState() {
    return ImmichAssetGridViewState();
  }
}

class ImmichAssetGridViewState extends State<ImmichAssetGridView> {
  final ItemScrollController _itemScrollController = ItemScrollController();
  final ItemPositionsListener _itemPositionsListener =
      ItemPositionsListener.create();

  bool _scrolling = false;
  final Set<Asset> _selectedAssets =
      LinkedHashSet(equals: (a, b) => a.id == b.id, hashCode: (a) => a.id);

  Set<Asset> _getSelectedAssets() {
    return Set.from(_selectedAssets);
  }

  void _callSelectionListener(bool selectionActive) {
    widget.listener?.call(selectionActive, _getSelectedAssets());
  }

  void _selectAssets(List<Asset> assets) {
    setState(() {
      _selectedAssets.addAll(assets);
      _callSelectionListener(true);
    });
  }

  void _deselectAssets(List<Asset> assets) {
    setState(() {
      _selectedAssets.removeAll(
        assets.where(
          (a) =>
              widget.canDeselect ||
              !(widget.preselectedAssets?.contains(a) ?? false),
        ),
      );
      _callSelectionListener(_selectedAssets.isNotEmpty);
    });
  }

  void _deselectAll() {
    setState(() {
      _selectedAssets.clear();
      if (!widget.canDeselect &&
          widget.preselectedAssets != null &&
          widget.preselectedAssets!.isNotEmpty) {
        _selectedAssets.addAll(widget.preselectedAssets!);
      }
      _callSelectionListener(false);
    });
  }

  bool _allAssetsSelected(List<Asset> assets) {
    return widget.selectionActive &&
        assets.firstWhereOrNull((e) => !_selectedAssets.contains(e)) == null;
  }

  Widget _buildThumbnailOrPlaceholder(Asset asset, int index) {
<<<<<<< HEAD
    return RepaintBoundary(
      child: ThumbnailImage(
        asset: asset,
        index: index,
        loadAsset: widget.renderList.loadAsset,
        totalAssets: widget.renderList.totalAssets,
        multiselectEnabled: widget.selectionActive,
        isSelected: widget.selectionActive && _selectedAssets.contains(asset),
        onSelect: () => _selectAssets([asset]),
        onDeselect: widget.canDeselect ||
                widget.preselectedAssets == null ||
                !widget.preselectedAssets!.contains(asset)
            ? () => _deselectAssets([asset])
            : null,
        useGrayBoxPlaceholder: true,
        showStorageIndicator: widget.showStorageIndicator,
        heroOffset: widget.heroOffset,
        showStack: widget.showStack,
      ),
=======
    return ThumbnailImage(
      asset: asset,
      index: index,
      loadAsset: widget.renderList.loadAsset,
      totalAssets: widget.renderList.totalAssets,
      multiselectEnabled: widget.selectionActive,
      isSelected: widget.selectionActive && _selectedAssets.contains(asset),
      onSelect: () => _selectAssets([asset]),
      onDeselect: widget.canDeselect ||
              widget.preselectedAssets == null ||
              !widget.preselectedAssets!.contains(asset)
          ? () => _deselectAssets([asset])
          : null,
      useGrayBoxPlaceholder: true,
      showStorageIndicator: widget.showStorageIndicator,
      heroOffset: widget.heroOffset,
      showStack: widget.showStack,
      isOwner: widget.isOwner,
      sharedAlbumId: widget.sharedAlbumId,
>>>>>>> 21f2d305
    );
  }

  Widget _buildAssetRow(
    Key key,
    BuildContext context,
    List<Asset> assets,
    int absoluteOffset,
    double width,
  ) {
    // Default: All assets have the same width
    final widthDistribution = List.filled(assets.length, 1.0);

    if (widget.dynamicLayout) {
      final aspectRatios =
          assets.map((e) => (e.width ?? 1) / (e.height ?? 1)).toList();
      final meanAspectRatio = aspectRatios.sum / assets.length;

      // 1: mean width
      // 0.5: width < mean - threshold
      // 1.5: width > mean + threshold
      final arConfiguration = aspectRatios.map((e) {
        if (e - meanAspectRatio > 0.3) return 1.5;
        if (e - meanAspectRatio < -0.3) return 0.5;
        return 1.0;
      });

      // Normalize:
      final sum = arConfiguration.sum;
      widthDistribution.setRange(
        0,
        widthDistribution.length,
        arConfiguration.map((e) => (e * assets.length) / sum),
      );
    }
    return Row(
      key: key,
      children: assets.mapIndexed((int index, Asset asset) {
        final bool last = index + 1 == widget.assetsPerRow;
        return Container(
          key: ValueKey(index),
          width: width * widthDistribution[index],
          height: width,
          margin: EdgeInsets.only(
            bottom: widget.margin,
            right: last ? 0.0 : widget.margin,
          ),
          child: _buildThumbnailOrPlaceholder(asset, absoluteOffset + index),
        );
      }).toList(),
    );
  }

  Widget _buildTitle(
    BuildContext context,
    String title,
    List<Asset> assets,
  ) {
    return GroupDividerTitle(
      text: title,
      multiselectEnabled: widget.selectionActive,
      onSelect: () => _selectAssets(assets),
      onDeselect: () => _deselectAssets(assets),
      selected: _allAssetsSelected(assets),
    );
  }

  Widget _buildMonthTitle(BuildContext context, DateTime date) {
    final monthFormat = DateTime.now().year == date.year
        ? DateFormat.MMMM()
        : DateFormat.yMMMM();
    final String title = monthFormat.format(date);
    return Padding(
      key: Key("month-$title"),
      padding: const EdgeInsets.only(left: 12.0, top: 24.0),
      child: Text(
        title,
        style: TextStyle(
          fontSize: 26,
          fontWeight: FontWeight.bold,
          color: Theme.of(context).textTheme.displayLarge?.color,
        ),
      ),
    );
  }

  Widget _buildPlaceHolderRow(Key key, int num, double width, double height) {
    return Row(
      key: key,
      children: [
        for (int i = 0; i < num; i++)
          Container(
            key: ValueKey(i),
            width: width,
            height: height,
            margin: EdgeInsets.only(
              bottom: widget.margin,
              right: i + 1 == num ? 0.0 : widget.margin,
            ),
            color: Colors.grey,
          ),
      ],
    );
  }

  Widget _buildSection(
    BuildContext context,
    RenderAssetGridElement section,
    bool scrolling,
  ) {
    return LayoutBuilder(
      builder: (context, constraints) {
        final width = constraints.maxWidth / widget.assetsPerRow -
            widget.margin * (widget.assetsPerRow - 1) / widget.assetsPerRow;
        final rows =
            (section.count + widget.assetsPerRow - 1) ~/ widget.assetsPerRow;
        final List<Asset> assetsToRender = scrolling
            ? []
            : widget.renderList.loadAssets(section.offset, section.count);
        return Column(
          key: ValueKey(section.offset),
          crossAxisAlignment: CrossAxisAlignment.start,
          children: [
            if (section.type == RenderAssetGridElementType.monthTitle)
              _buildMonthTitle(context, section.date),
            if (section.type == RenderAssetGridElementType.groupDividerTitle ||
                section.type == RenderAssetGridElementType.monthTitle)
              _buildTitle(
                context,
                section.title!,
                scrolling
                    ? []
                    : widget.renderList
                        .loadAssets(section.offset, section.totalCount),
              ),
            for (int i = 0; i < rows; i++)
              scrolling
                  ? _buildPlaceHolderRow(
                      ValueKey(i),
                      i + 1 == rows
                          ? section.count - i * widget.assetsPerRow
                          : widget.assetsPerRow,
                      width,
                      width,
                    )
                  : _buildAssetRow(
                      ValueKey(i),
                      context,
                      assetsToRender.nestedSlice(
                        i * widget.assetsPerRow,
                        min((i + 1) * widget.assetsPerRow, section.count),
                      ),
                      section.offset + i * widget.assetsPerRow,
                      width,
                    ),
          ],
        );
      },
    );
  }

  Widget _itemBuilder(BuildContext c, int position) {
    int index = position;
    if (widget.topWidget != null) {
      if (index == 0) {
        return widget.topWidget!;
      }
      index--;
    }

    final item = widget.renderList.elements[index];
    return _buildSection(c, item, _scrolling);
  }

  Text _labelBuilder(int pos) {
    final maxLength = widget.renderList.elements.length;
    if (pos < 0 || pos >= maxLength) {
      return const Text("");
    }

    final date = widget.renderList.elements[pos % maxLength].date;

    return Text(
      DateFormat.yMMMM().format(date),
      style: const TextStyle(
        color: Colors.white,
        fontWeight: FontWeight.bold,
      ),
    );
  }

  Widget _buildMultiSelectIndicator() {
    return DisableMultiSelectButton(
      onPressed: () => _deselectAll(),
      selectedItemCount: _selectedAssets.length,
    );
  }

  Widget _buildAssetGrid() {
    final useDragScrolling =
        widget.showDragScroll && widget.renderList.totalAssets >= 20;

    void dragScrolling(bool active) {
      if (active != _scrolling) {
        setState(() {
          _scrolling = active;
        });
      }
    }

    final listWidget = ScrollablePositionedList.builder(
      padding: const EdgeInsets.only(
        bottom: 220,
      ),
      itemBuilder: _itemBuilder,
      itemPositionsListener: _itemPositionsListener,
      itemScrollController: _itemScrollController,
      itemCount: widget.renderList.elements.length +
          (widget.topWidget != null ? 1 : 0),
      addRepaintBoundaries: true,
      shrinkWrap: widget.shrinkWrap,
    );

    final child = useDragScrolling
        ? DraggableScrollbar.semicircle(
            scrollStateListener: dragScrolling,
            itemPositionsListener: _itemPositionsListener,
            controller: _itemScrollController,
            backgroundColor: Theme.of(context).hintColor,
            labelTextBuilder: _labelBuilder,
            labelConstraints: const BoxConstraints(maxHeight: 28),
            scrollbarAnimationDuration: const Duration(milliseconds: 300),
            scrollbarTimeToFade: const Duration(milliseconds: 1000),
            child: listWidget,
          )
        : listWidget;
    return widget.onRefresh == null
        ? child
        : RefreshIndicator(onRefresh: widget.onRefresh!, child: child);
  }

  @override
  void didUpdateWidget(ImmichAssetGridView oldWidget) {
    super.didUpdateWidget(oldWidget);
    if (!widget.selectionActive) {
      setState(() {
        _selectedAssets.clear();
      });
    }
  }

  Future<bool> onWillPop() async {
    if (widget.selectionActive && _selectedAssets.isNotEmpty) {
      _deselectAll();
      return false;
    }

    return true;
  }

  @override
  void initState() {
    super.initState();
    scrollToTopNotifierProvider.addListener(_scrollToTop);
    if (widget.visibleItemsListener != null) {
      _itemPositionsListener.itemPositions.addListener(_positionListener);
    }
    if (widget.preselectedAssets != null) {
      _selectedAssets.addAll(widget.preselectedAssets!);
    }
  }

  @override
  void dispose() {
    scrollToTopNotifierProvider.removeListener(_scrollToTop);
    if (widget.visibleItemsListener != null) {
      _itemPositionsListener.itemPositions.removeListener(_positionListener);
    }
    super.dispose();
  }

  void _positionListener() {
    final values = _itemPositionsListener.itemPositions.value;
    final start = values.firstOrNull;
    final end = values.lastOrNull;
    if (start != null && end != null) {
      if (start.index <= end.index) {
        widget.visibleItemsListener?.call(start, end);
      } else {
        widget.visibleItemsListener?.call(end, start);
      }
    }
  }

  void _scrollToTop() {
    // for some reason, this is necessary as well in order
    // to correctly reposition the drag thumb scroll bar
    _itemScrollController.jumpTo(
      index: 0,
    );
    _itemScrollController.scrollTo(
      index: 0,
      duration: const Duration(milliseconds: 200),
    );
  }

  @override
  Widget build(BuildContext context) {
    return WillPopScope(
      onWillPop: onWillPop,
      child: Stack(
        children: [
          _buildAssetGrid(),
          if (widget.showMultiSelectIndicator && widget.selectionActive)
            _buildMultiSelectIndicator(),
        ],
      ),
    );
  }
}<|MERGE_RESOLUTION|>--- conflicted
+++ resolved
@@ -125,7 +125,6 @@
   }
 
   Widget _buildThumbnailOrPlaceholder(Asset asset, int index) {
-<<<<<<< HEAD
     return RepaintBoundary(
       child: ThumbnailImage(
         asset: asset,
@@ -144,28 +143,9 @@
         showStorageIndicator: widget.showStorageIndicator,
         heroOffset: widget.heroOffset,
         showStack: widget.showStack,
+        isOwner: widget.isOwner,
+        sharedAlbumId: widget.sharedAlbumId,
       ),
-=======
-    return ThumbnailImage(
-      asset: asset,
-      index: index,
-      loadAsset: widget.renderList.loadAsset,
-      totalAssets: widget.renderList.totalAssets,
-      multiselectEnabled: widget.selectionActive,
-      isSelected: widget.selectionActive && _selectedAssets.contains(asset),
-      onSelect: () => _selectAssets([asset]),
-      onDeselect: widget.canDeselect ||
-              widget.preselectedAssets == null ||
-              !widget.preselectedAssets!.contains(asset)
-          ? () => _deselectAssets([asset])
-          : null,
-      useGrayBoxPlaceholder: true,
-      showStorageIndicator: widget.showStorageIndicator,
-      heroOffset: widget.heroOffset,
-      showStack: widget.showStack,
-      isOwner: widget.isOwner,
-      sharedAlbumId: widget.sharedAlbumId,
->>>>>>> 21f2d305
     );
   }
 
