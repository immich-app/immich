import 'package:easy_localization/easy_localization.dart';
import 'package:flutter/material.dart';
import 'package:hooks_riverpod/hooks_riverpod.dart';
import 'package:immich_mobile/shared/providers/asset.provider.dart';
import 'package:immich_mobile/modules/home/providers/home_page_state.provider.dart';

class DeleteDialog extends ConsumerWidget {
  const DeleteDialog({Key? key}) : super(key: key);

  @override
  Widget build(BuildContext context, WidgetRef ref) {
    final homePageState = ref.watch(homePageStateProvider);

    return AlertDialog(
      backgroundColor: Colors.grey[200],
      shape: RoundedRectangleBorder(borderRadius: BorderRadius.circular(10)),
<<<<<<< HEAD
      title: const Text("home_delete_alert_title").tr(),
      content: const Text("home_delete_alert").tr(),
=======
      title: const Text("Delete Permanently"),
      content: const Text(
          "These items will be permanently deleted from Immich and from your device"),
>>>>>>> 2e85e180
      actions: [
        TextButton(
          onPressed: () {
            Navigator.of(context).pop();
          },
          child: const Text(
            "home_delete_alert_cancel",
            style: TextStyle(color: Colors.blueGrey),
          ).tr(),
        ),
        TextButton(
          onPressed: () {
            ref
                .watch(assetProvider.notifier)
                .deleteAssets(homePageState.selectedItems);
            ref.watch(homePageStateProvider.notifier).disableMultiSelect();

            Navigator.of(context).pop();
          },
          child: Text(
            "home_delete_alert_ok",
            style: TextStyle(color: Colors.red[400]),
          ).tr(),
        ),
      ],
    );
  }
}
<|MERGE_RESOLUTION|>--- conflicted
+++ resolved
@@ -1,52 +1,46 @@
-import 'package:easy_localization/easy_localization.dart';
-import 'package:flutter/material.dart';
-import 'package:hooks_riverpod/hooks_riverpod.dart';
-import 'package:immich_mobile/shared/providers/asset.provider.dart';
-import 'package:immich_mobile/modules/home/providers/home_page_state.provider.dart';
-
-class DeleteDialog extends ConsumerWidget {
-  const DeleteDialog({Key? key}) : super(key: key);
-
-  @override
-  Widget build(BuildContext context, WidgetRef ref) {
-    final homePageState = ref.watch(homePageStateProvider);
-
-    return AlertDialog(
-      backgroundColor: Colors.grey[200],
-      shape: RoundedRectangleBorder(borderRadius: BorderRadius.circular(10)),
-<<<<<<< HEAD
-      title: const Text("home_delete_alert_title").tr(),
-      content: const Text("home_delete_alert").tr(),
-=======
-      title: const Text("Delete Permanently"),
-      content: const Text(
-          "These items will be permanently deleted from Immich and from your device"),
->>>>>>> 2e85e180
-      actions: [
-        TextButton(
-          onPressed: () {
-            Navigator.of(context).pop();
-          },
-          child: const Text(
-            "home_delete_alert_cancel",
-            style: TextStyle(color: Colors.blueGrey),
-          ).tr(),
-        ),
-        TextButton(
-          onPressed: () {
-            ref
-                .watch(assetProvider.notifier)
-                .deleteAssets(homePageState.selectedItems);
-            ref.watch(homePageStateProvider.notifier).disableMultiSelect();
-
-            Navigator.of(context).pop();
-          },
-          child: Text(
-            "home_delete_alert_ok",
-            style: TextStyle(color: Colors.red[400]),
-          ).tr(),
-        ),
-      ],
-    );
-  }
-}
+import 'package:easy_localization/easy_localization.dart';
+import 'package:flutter/material.dart';
+import 'package:hooks_riverpod/hooks_riverpod.dart';
+import 'package:immich_mobile/shared/providers/asset.provider.dart';
+import 'package:immich_mobile/modules/home/providers/home_page_state.provider.dart';
+
+class DeleteDialog extends ConsumerWidget {
+  const DeleteDialog({Key? key}) : super(key: key);
+
+  @override
+  Widget build(BuildContext context, WidgetRef ref) {
+    final homePageState = ref.watch(homePageStateProvider);
+
+    return AlertDialog(
+      backgroundColor: Colors.grey[200],
+      shape: RoundedRectangleBorder(borderRadius: BorderRadius.circular(10)),
+      title: const Text("home_delete_alert_title").tr(),
+      content: const Text("home_delete_alert").tr(),
+      actions: [
+        TextButton(
+          onPressed: () {
+            Navigator.of(context).pop();
+          },
+          child: const Text(
+            "home_delete_alert_cancel",
+            style: TextStyle(color: Colors.blueGrey),
+          ).tr(),
+        ),
+        TextButton(
+          onPressed: () {
+            ref
+                .watch(assetProvider.notifier)
+                .deleteAssets(homePageState.selectedItems);
+            ref.watch(homePageStateProvider.notifier).disableMultiSelect();
+
+            Navigator.of(context).pop();
+          },
+          child: Text(
+            "home_delete_alert_ok",
+            style: TextStyle(color: Colors.red[400]),
+          ).tr(),
+        ),
+      ],
+    );
+  }
+}