import 'package:easy_localization/easy_localization.dart';
import 'package:flutter/material.dart';
import 'package:hooks_riverpod/hooks_riverpod.dart';
import 'package:immich_mobile/modules/home/providers/home_page_state.provider.dart';
import 'package:immich_mobile/shared/models/immich_asset.model.dart';
import 'package:intl/intl.dart';

class DailyTitleText extends ConsumerWidget {
  const DailyTitleText({
    Key? key,
    required this.isoDate,
    required this.assetGroup,
  }) : super(key: key);

  final String isoDate;
  final List<ImmichAsset> assetGroup;

  @override
  Widget build(BuildContext context, WidgetRef ref) {
    var currentYear = DateTime.now().year;
    var groupYear = DateTime.parse(isoDate).year;
<<<<<<< HEAD
    var formatDateTemplate = currentYear == groupYear ? "home_date".tr() : "home_date_year".tr();
    var dateText = DateFormat(formatDateTemplate).format(DateTime.parse(isoDate));
    var isMultiSelectEnable = ref.watch(homePageStateProvider).isMultiSelectEnable;
=======
    var formatDateTemplate =
        currentYear == groupYear ? 'E, MMM dd' : 'E, MMM dd, yyyy';
    var dateText =
        DateFormat(formatDateTemplate).format(DateTime.parse(isoDate));
    var isMultiSelectEnable =
        ref.watch(homePageStateProvider).isMultiSelectEnable;
>>>>>>> 2e85e180
    var selectedDateGroup = ref.watch(homePageStateProvider).selectedDateGroup;
    var selectedItems = ref.watch(homePageStateProvider).selectedItems;

    void _handleTitleIconClick() {
      if (isMultiSelectEnable &&
          selectedDateGroup.contains(dateText) &&
          selectedDateGroup.length == 1 &&
          selectedItems.length <= assetGroup.length) {
        // Multi select is active - click again on the icon while it is the only active group -> disable multi select
        ref.watch(homePageStateProvider.notifier).disableMultiSelect();
      } else if (isMultiSelectEnable &&
          selectedDateGroup.contains(dateText) &&
          selectedItems.length != assetGroup.length) {
        // Multi select is active - click again on the icon while it is not the only active group -> remove that group from selected group/items
        ref
            .watch(homePageStateProvider.notifier)
            .removeSelectedDateGroup(dateText);
        ref
            .watch(homePageStateProvider.notifier)
            .removeMultipleSelectedItem(assetGroup);
      } else if (isMultiSelectEnable &&
          selectedDateGroup.contains(dateText) &&
          selectedDateGroup.length > 1) {
        ref
            .watch(homePageStateProvider.notifier)
            .removeSelectedDateGroup(dateText);
        ref
            .watch(homePageStateProvider.notifier)
            .removeMultipleSelectedItem(assetGroup);
      } else if (isMultiSelectEnable && !selectedDateGroup.contains(dateText)) {
        ref
            .watch(homePageStateProvider.notifier)
            .addSelectedDateGroup(dateText);
        ref
            .watch(homePageStateProvider.notifier)
            .addMultipleSelectedItems(assetGroup);
      } else {
        ref
            .watch(homePageStateProvider.notifier)
            .enableMultiSelect(assetGroup.toSet());
        ref
            .watch(homePageStateProvider.notifier)
            .addSelectedDateGroup(dateText);
      }
    }

    return SliverToBoxAdapter(
      child: Padding(
        padding: const EdgeInsets.only(
            top: 29.0, bottom: 29.0, left: 12.0, right: 12.0),
        child: Row(
          children: [
            Text(
              dateText,
              style: const TextStyle(
                fontSize: 14,
                fontWeight: FontWeight.bold,
                color: Colors.black87,
              ),
            ),
            const Spacer(),
            GestureDetector(
              onTap: _handleTitleIconClick,
              child: isMultiSelectEnable && selectedDateGroup.contains(dateText)
                  ? Icon(
                      Icons.check_circle_rounded,
                      color: Theme.of(context).primaryColor,
                    )
                  : const Icon(
                      Icons.check_circle_outline_rounded,
                      color: Colors.grey,
                    ),
            )
          ],
        ),
      ),
    );
  }
}<|MERGE_RESOLUTION|>--- conflicted
+++ resolved
@@ -19,18 +19,9 @@
   Widget build(BuildContext context, WidgetRef ref) {
     var currentYear = DateTime.now().year;
     var groupYear = DateTime.parse(isoDate).year;
-<<<<<<< HEAD
     var formatDateTemplate = currentYear == groupYear ? "home_date".tr() : "home_date_year".tr();
     var dateText = DateFormat(formatDateTemplate).format(DateTime.parse(isoDate));
     var isMultiSelectEnable = ref.watch(homePageStateProvider).isMultiSelectEnable;
-=======
-    var formatDateTemplate =
-        currentYear == groupYear ? 'E, MMM dd' : 'E, MMM dd, yyyy';
-    var dateText =
-        DateFormat(formatDateTemplate).format(DateTime.parse(isoDate));
-    var isMultiSelectEnable =
-        ref.watch(homePageStateProvider).isMultiSelectEnable;
->>>>>>> 2e85e180
     var selectedDateGroup = ref.watch(homePageStateProvider).selectedDateGroup;
     var selectedItems = ref.watch(homePageStateProvider).selectedItems;
 
