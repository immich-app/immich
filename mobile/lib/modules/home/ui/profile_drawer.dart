--- conflicted
+++ resolved
@@ -1,304 +1,289 @@
-import 'package:auto_route/auto_route.dart';
-import 'package:easy_localization/easy_localization.dart';
-import 'package:flutter/material.dart';
-import 'package:flutter_hooks/flutter_hooks.dart';
-import 'package:hive_flutter/hive_flutter.dart';
-import 'package:hooks_riverpod/hooks_riverpod.dart';
-import 'package:image_picker/image_picker.dart';
-import 'package:immich_mobile/constants/hive_box.dart';
-import 'package:immich_mobile/modules/home/providers/upload_profile_image.provider.dart';
-import 'package:immich_mobile/routing/router.dart';
-import 'package:immich_mobile/shared/providers/asset.provider.dart';
-import 'package:immich_mobile/modules/login/models/authentication_state.model.dart';
-import 'package:immich_mobile/modules/login/providers/authentication.provider.dart';
-import 'package:immich_mobile/shared/models/server_info_state.model.dart';
-import 'package:immich_mobile/modules/backup/providers/backup.provider.dart';
-import 'package:immich_mobile/shared/providers/server_info.provider.dart';
-import 'package:immich_mobile/shared/providers/websocket.provider.dart';
-import 'package:immich_mobile/shared/ui/immich_loading_indicator.dart';
-import 'package:package_info_plus/package_info_plus.dart';
-import 'dart:math';
-
-class ProfileDrawer extends HookConsumerWidget {
-  const ProfileDrawer({Key? key}) : super(key: key);
-
-  @override
-  Widget build(BuildContext context, WidgetRef ref) {
-    String endpoint = Hive.box(userInfoBox).get(serverEndpointKey);
-    AuthenticationState authState = ref.watch(authenticationProvider);
-    ServerInfoState serverInfoState = ref.watch(serverInfoProvider);
-    final uploadProfileImageStatus =
-        ref.watch(uploadProfileImageProvider).status;
-    final appInfo = useState({});
-    var dummmy = Random().nextInt(1024);
-
-    _getPackageInfo() async {
-      PackageInfo packageInfo = await PackageInfo.fromPlatform();
-
-      appInfo.value = {
-        "version": packageInfo.version,
-        "buildNumber": packageInfo.buildNumber,
-      };
-    }
-
-    _buildUserProfileImage() {
-      if (authState.profileImagePath.isEmpty) {
-        return const CircleAvatar(
-          radius: 35,
-          backgroundImage: AssetImage('assets/immich-logo-no-outline.png'),
-          backgroundColor: Colors.transparent,
-        );
-      }
-
-      if (uploadProfileImageStatus == UploadProfileStatus.idle) {
-        if (authState.profileImagePath.isNotEmpty) {
-          return CircleAvatar(
-            radius: 35,
-            backgroundImage: NetworkImage(
-                '$endpoint/user/profile-image/${authState.userId}?d=${dummmy++}'),
-            backgroundColor: Colors.transparent,
-          );
-        } else {
-          return const CircleAvatar(
-            radius: 35,
-            backgroundImage: AssetImage('assets/immich-logo-no-outline.png'),
-            backgroundColor: Colors.transparent,
-          );
-        }
-      }
-
-      if (uploadProfileImageStatus == UploadProfileStatus.success) {
-        return CircleAvatar(
-          radius: 35,
-          backgroundImage: NetworkImage(
-              '$endpoint/user/profile-image/${authState.userId}?d=${dummmy++}'),
-          backgroundColor: Colors.transparent,
-        );
-      }
-
-      if (uploadProfileImageStatus == UploadProfileStatus.failure) {
-        return const CircleAvatar(
-          radius: 35,
-          backgroundImage: AssetImage('assets/immich-logo-no-outline.png'),
-          backgroundColor: Colors.transparent,
-        );
-      }
-
-      if (uploadProfileImageStatus == UploadProfileStatus.loading) {
-        return const ImmichLoadingIndicator();
-      }
-
-      return Container();
-    }
-
-    _pickUserProfileImage() async {
-      final XFile? image = await ImagePicker().pickImage(
-          source: ImageSource.gallery, maxHeight: 1024, maxWidth: 1024);
-
-      if (image != null) {
-        var success =
-            await ref.watch(uploadProfileImageProvider.notifier).upload(image);
-
-        if (success) {
-          ref.watch(authenticationProvider.notifier).updateUserProfileImagePath(
-              ref.read(uploadProfileImageProvider).profileImagePath);
-        }
-      }
-    }
-
-    useEffect(() {
-      _getPackageInfo();
-      _buildUserProfileImage();
-      return null;
-    }, []);
-    return Drawer(
-      child: Column(
-        mainAxisAlignment: MainAxisAlignment.spaceBetween,
-        children: [
-          ListView(
-            shrinkWrap: true,
-            padding: EdgeInsets.zero,
-            children: [
-              DrawerHeader(
-                decoration: const BoxDecoration(
-                  gradient: LinearGradient(
-                    colors: [
-                      Color.fromARGB(255, 216, 219, 238),
-                      Color.fromARGB(255, 226, 230, 231)
-                    ],
-                    begin: Alignment.centerRight,
-                    end: Alignment.centerLeft,
-                  ),
-                ),
-                child: Column(
-                  mainAxisAlignment: MainAxisAlignment.start,
-                  crossAxisAlignment: CrossAxisAlignment.start,
-                  children: [
-                    Stack(
-                      clipBehavior: Clip.none,
-                      children: [
-                        _buildUserProfileImage(),
-                        Positioned(
-                          bottom: 0,
-                          right: -5,
-                          child: GestureDetector(
-                            onTap: _pickUserProfileImage,
-                            child: Material(
-                              color: Colors.grey[50],
-                              elevation: 2,
-                              shape: RoundedRectangleBorder(
-                                borderRadius: BorderRadius.circular(50.0),
-                              ),
-                              child: Padding(
-                                padding: const EdgeInsets.all(5.0),
-                                child: Icon(
-                                  Icons.edit,
-                                  color: Theme.of(context).primaryColor,
-                                  size: 14,
-                                ),
-                              ),
-                            ),
-                          ),
-                        ),
-                      ],
-                    ),
-                    Text(
-                      "${authState.firstName} ${authState.lastName}",
-                      style: TextStyle(
-                        color: Theme.of(context).primaryColor,
-                        fontWeight: FontWeight.bold,
-                        fontSize: 24,
-                      ),
-                    ),
-                    Text(
-                      authState.userEmail,
-                      style: TextStyle(color: Colors.grey[800], fontSize: 12),
-                    )
-                  ],
-                ),
-              ),
-              ListTile(
-                tileColor: Colors.grey[100],
-                leading: const Icon(
-                  Icons.logout_rounded,
-                  color: Colors.black54,
-                ),
-                title: const Text(
-<<<<<<< HEAD
-                  "home_sign_out",
-                  style: TextStyle(color: Colors.black54, fontSize: 14, fontWeight: FontWeight.bold),
-                ).tr(),
-=======
-                  "Sign Out",
-                  style: TextStyle(
-                      color: Colors.black54,
-                      fontSize: 14,
-                      fontWeight: FontWeight.bold),
-                ),
->>>>>>> 2e85e180
-                onTap: () async {
-                  bool res =
-                      await ref.read(authenticationProvider.notifier).logout();
-
-                  if (res) {
-                    ref.watch(backupProvider.notifier).cancelBackup();
-                    ref.watch(assetProvider.notifier).clearAllAsset();
-                    ref.watch(websocketProvider.notifier).disconnect();
-                    // AutoRouter.of(context).popUntilRoot();
-                    AutoRouter.of(context).replace(const LoginRoute());
-                  }
-                },
-              )
-            ],
-          ),
-          Padding(
-            padding: const EdgeInsets.all(8.0),
-            child: Card(
-              elevation: 0,
-              color: Colors.grey[100],
-              shape: RoundedRectangleBorder(
-                borderRadius: BorderRadius.circular(5), // if you need this
-                side: const BorderSide(
-                  color: Color.fromARGB(101, 201, 201, 201),
-                  width: 1,
-                ),
-              ),
-              child: Padding(
-                padding:
-                    const EdgeInsets.symmetric(horizontal: 12.0, vertical: 8),
-                child: Column(
-                  crossAxisAlignment: CrossAxisAlignment.center,
-                  children: [
-                    Padding(
-                      padding: const EdgeInsets.all(8.0),
-                      child: Text(
-<<<<<<< HEAD
-                        _serverInfoState.isVersionMismatch
-                            ? _serverInfoState.versionMismatchErrorMessage
-                            : "home_client_server_up_to_date".tr(),
-=======
-                        serverInfoState.isVersionMismatch
-                            ? serverInfoState.versionMismatchErrorMessage
-                            : "Client and Server are up-to-date",
->>>>>>> 2e85e180
-                        textAlign: TextAlign.center,
-                        style: TextStyle(
-                            fontSize: 11,
-                            color: Theme.of(context).primaryColor,
-                            fontWeight: FontWeight.w600),
-                      ),
-                    ),
-                    const Divider(),
-                    Row(
-                      mainAxisAlignment: MainAxisAlignment.spaceBetween,
-                      children: [
-                        Text(
-                          "App Version",
-                          style: TextStyle(
-                            fontSize: 11,
-                            color: Colors.grey[500],
-                            fontWeight: FontWeight.bold,
-                          ),
-                        ),
-                        Text(
-                          "${appInfo.value["version"]} build.${appInfo.value["buildNumber"]}",
-                          style: TextStyle(
-                            fontSize: 11,
-                            color: Colors.grey[500],
-                            fontWeight: FontWeight.bold,
-                          ),
-                        ),
-                      ],
-                    ),
-                    const Divider(),
-                    Row(
-                      mainAxisAlignment: MainAxisAlignment.spaceBetween,
-                      children: [
-                        Text(
-                          "Server Version",
-                          style: TextStyle(
-                            fontSize: 11,
-                            color: Colors.grey[500],
-                            fontWeight: FontWeight.bold,
-                          ),
-                        ),
-                        Text(
-                          "${serverInfoState.serverVersion.major}.${serverInfoState.serverVersion.minor}.${serverInfoState.serverVersion.patch}",
-                          style: TextStyle(
-                            fontSize: 11,
-                            color: Colors.grey[500],
-                            fontWeight: FontWeight.bold,
-                          ),
-                        ),
-                      ],
-                    ),
-                  ],
-                ),
-              ),
-            ),
-          )
-        ],
-      ),
-    );
-  }
-}
+import 'package:auto_route/auto_route.dart';
+import 'package:easy_localization/easy_localization.dart';
+import 'package:flutter/material.dart';
+import 'package:flutter_hooks/flutter_hooks.dart';
+import 'package:hive_flutter/hive_flutter.dart';
+import 'package:hooks_riverpod/hooks_riverpod.dart';
+import 'package:image_picker/image_picker.dart';
+import 'package:immich_mobile/constants/hive_box.dart';
+import 'package:immich_mobile/modules/home/providers/upload_profile_image.provider.dart';
+import 'package:immich_mobile/routing/router.dart';
+import 'package:immich_mobile/shared/providers/asset.provider.dart';
+import 'package:immich_mobile/modules/login/models/authentication_state.model.dart';
+import 'package:immich_mobile/modules/login/providers/authentication.provider.dart';
+import 'package:immich_mobile/shared/models/server_info_state.model.dart';
+import 'package:immich_mobile/modules/backup/providers/backup.provider.dart';
+import 'package:immich_mobile/shared/providers/server_info.provider.dart';
+import 'package:immich_mobile/shared/providers/websocket.provider.dart';
+import 'package:immich_mobile/shared/ui/immich_loading_indicator.dart';
+import 'package:package_info_plus/package_info_plus.dart';
+import 'dart:math';
+
+class ProfileDrawer extends HookConsumerWidget {
+  const ProfileDrawer({Key? key}) : super(key: key);
+
+  @override
+  Widget build(BuildContext context, WidgetRef ref) {
+    String endpoint = Hive.box(userInfoBox).get(serverEndpointKey);
+    AuthenticationState authState = ref.watch(authenticationProvider);
+    ServerInfoState serverInfoState = ref.watch(serverInfoProvider);
+    final uploadProfileImageStatus =
+        ref.watch(uploadProfileImageProvider).status;
+    final appInfo = useState({});
+    var dummmy = Random().nextInt(1024);
+
+    _getPackageInfo() async {
+      PackageInfo packageInfo = await PackageInfo.fromPlatform();
+
+      appInfo.value = {
+        "version": packageInfo.version,
+        "buildNumber": packageInfo.buildNumber,
+      };
+    }
+
+    _buildUserProfileImage() {
+      if (authState.profileImagePath.isEmpty) {
+        return const CircleAvatar(
+          radius: 35,
+          backgroundImage: AssetImage('assets/immich-logo-no-outline.png'),
+          backgroundColor: Colors.transparent,
+        );
+      }
+
+      if (uploadProfileImageStatus == UploadProfileStatus.idle) {
+        if (authState.profileImagePath.isNotEmpty) {
+          return CircleAvatar(
+            radius: 35,
+            backgroundImage: NetworkImage(
+                '$endpoint/user/profile-image/${authState.userId}?d=${dummmy++}'),
+            backgroundColor: Colors.transparent,
+          );
+        } else {
+          return const CircleAvatar(
+            radius: 35,
+            backgroundImage: AssetImage('assets/immich-logo-no-outline.png'),
+            backgroundColor: Colors.transparent,
+          );
+        }
+      }
+
+      if (uploadProfileImageStatus == UploadProfileStatus.success) {
+        return CircleAvatar(
+          radius: 35,
+          backgroundImage: NetworkImage(
+              '$endpoint/user/profile-image/${authState.userId}?d=${dummmy++}'),
+          backgroundColor: Colors.transparent,
+        );
+      }
+
+      if (uploadProfileImageStatus == UploadProfileStatus.failure) {
+        return const CircleAvatar(
+          radius: 35,
+          backgroundImage: AssetImage('assets/immich-logo-no-outline.png'),
+          backgroundColor: Colors.transparent,
+        );
+      }
+
+      if (uploadProfileImageStatus == UploadProfileStatus.loading) {
+        return const ImmichLoadingIndicator();
+      }
+
+      return Container();
+    }
+
+    _pickUserProfileImage() async {
+      final XFile? image = await ImagePicker().pickImage(
+          source: ImageSource.gallery, maxHeight: 1024, maxWidth: 1024);
+
+      if (image != null) {
+        var success =
+            await ref.watch(uploadProfileImageProvider.notifier).upload(image);
+
+        if (success) {
+          ref.watch(authenticationProvider.notifier).updateUserProfileImagePath(
+              ref.read(uploadProfileImageProvider).profileImagePath);
+        }
+      }
+    }
+
+    useEffect(() {
+      _getPackageInfo();
+      _buildUserProfileImage();
+      return null;
+    }, []);
+    return Drawer(
+      child: Column(
+        mainAxisAlignment: MainAxisAlignment.spaceBetween,
+        children: [
+          ListView(
+            shrinkWrap: true,
+            padding: EdgeInsets.zero,
+            children: [
+              DrawerHeader(
+                decoration: const BoxDecoration(
+                  gradient: LinearGradient(
+                    colors: [
+                      Color.fromARGB(255, 216, 219, 238),
+                      Color.fromARGB(255, 226, 230, 231)
+                    ],
+                    begin: Alignment.centerRight,
+                    end: Alignment.centerLeft,
+                  ),
+                ),
+                child: Column(
+                  mainAxisAlignment: MainAxisAlignment.start,
+                  crossAxisAlignment: CrossAxisAlignment.start,
+                  children: [
+                    Stack(
+                      clipBehavior: Clip.none,
+                      children: [
+                        _buildUserProfileImage(),
+                        Positioned(
+                          bottom: 0,
+                          right: -5,
+                          child: GestureDetector(
+                            onTap: _pickUserProfileImage,
+                            child: Material(
+                              color: Colors.grey[50],
+                              elevation: 2,
+                              shape: RoundedRectangleBorder(
+                                borderRadius: BorderRadius.circular(50.0),
+                              ),
+                              child: Padding(
+                                padding: const EdgeInsets.all(5.0),
+                                child: Icon(
+                                  Icons.edit,
+                                  color: Theme.of(context).primaryColor,
+                                  size: 14,
+                                ),
+                              ),
+                            ),
+                          ),
+                        ),
+                      ],
+                    ),
+                    Text(
+                      "${authState.firstName} ${authState.lastName}",
+                      style: TextStyle(
+                        color: Theme.of(context).primaryColor,
+                        fontWeight: FontWeight.bold,
+                        fontSize: 24,
+                      ),
+                    ),
+                    Text(
+                      authState.userEmail,
+                      style: TextStyle(color: Colors.grey[800], fontSize: 12),
+                    )
+                  ],
+                ),
+              ),
+              ListTile(
+                tileColor: Colors.grey[100],
+                leading: const Icon(
+                  Icons.logout_rounded,
+                  color: Colors.black54,
+                ),
+                title: const Text(
+                  "home_sign_out",
+                  style: TextStyle(color: Colors.black54, fontSize: 14, fontWeight: FontWeight.bold),
+                ).tr(),
+                onTap: () async {
+                  bool res =
+                      await ref.read(authenticationProvider.notifier).logout();
+
+                  if (res) {
+                    ref.watch(backupProvider.notifier).cancelBackup();
+                    ref.watch(assetProvider.notifier).clearAllAsset();
+                    ref.watch(websocketProvider.notifier).disconnect();
+                    // AutoRouter.of(context).popUntilRoot();
+                    AutoRouter.of(context).replace(const LoginRoute());
+                  }
+                },
+              )
+            ],
+          ),
+          Padding(
+            padding: const EdgeInsets.all(8.0),
+            child: Card(
+              elevation: 0,
+              color: Colors.grey[100],
+              shape: RoundedRectangleBorder(
+                borderRadius: BorderRadius.circular(5), // if you need this
+                side: const BorderSide(
+                  color: Color.fromARGB(101, 201, 201, 201),
+                  width: 1,
+                ),
+              ),
+              child: Padding(
+                padding:
+                    const EdgeInsets.symmetric(horizontal: 12.0, vertical: 8),
+                child: Column(
+                  crossAxisAlignment: CrossAxisAlignment.center,
+                  children: [
+                    Padding(
+                      padding: const EdgeInsets.all(8.0),
+                      child: Text(
+                        serverInfoState.isVersionMismatch
+                            ? serverInfoState.versionMismatchErrorMessage
+                            : "home_client_server_up_to_date".tr(),
+                        textAlign: TextAlign.center,
+                        style: TextStyle(
+                            fontSize: 11,
+                            color: Theme.of(context).primaryColor,
+                            fontWeight: FontWeight.w600),
+                      ),
+                    ),
+                    const Divider(),
+                    Row(
+                      mainAxisAlignment: MainAxisAlignment.spaceBetween,
+                      children: [
+                        Text(
+                          "App Version",
+                          style: TextStyle(
+                            fontSize: 11,
+                            color: Colors.grey[500],
+                            fontWeight: FontWeight.bold,
+                          ),
+                        ),
+                        Text(
+                          "${appInfo.value["version"]} build.${appInfo.value["buildNumber"]}",
+                          style: TextStyle(
+                            fontSize: 11,
+                            color: Colors.grey[500],
+                            fontWeight: FontWeight.bold,
+                          ),
+                        ),
+                      ],
+                    ),
+                    const Divider(),
+                    Row(
+                      mainAxisAlignment: MainAxisAlignment.spaceBetween,
+                      children: [
+                        Text(
+                          "Server Version",
+                          style: TextStyle(
+                            fontSize: 11,
+                            color: Colors.grey[500],
+                            fontWeight: FontWeight.bold,
+                          ),
+                        ),
+                        Text(
+                          "${serverInfoState.serverVersion.major}.${serverInfoState.serverVersion.minor}.${serverInfoState.serverVersion.patch}",
+                          style: TextStyle(
+                            fontSize: 11,
+                            color: Colors.grey[500],
+                            fontWeight: FontWeight.bold,
+                          ),
+                        ),
+                      ],
+                    ),
+                  ],
+                ),
+              ),
+            ),
+          )
+        ],
+      ),
+    );
+  }
+}