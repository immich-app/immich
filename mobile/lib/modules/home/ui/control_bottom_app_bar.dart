--- conflicted
+++ resolved
@@ -1,115 +1,98 @@
-import 'package:easy_localization/easy_localization.dart';
-import 'package:flutter/material.dart';
-import 'package:hooks_riverpod/hooks_riverpod.dart';
-import 'package:immich_mobile/modules/home/ui/delete_diaglog.dart';
-import 'package:immich_mobile/shared/providers/asset.provider.dart';
-
-class ControlBottomAppBar extends ConsumerWidget {
-  final Function onShare;
-  final Function onDelete;
-
-  const ControlBottomAppBar(
-      {Key? key, required this.onShare, required this.onDelete})
-      : super(key: key);
-
-  @override
-  Widget build(BuildContext context, WidgetRef ref) {
-    final homePageState = ref.watch(homePageStateProvider);
-    return Positioned(
-      bottom: 0,
-      left: 0,
-      child: Container(
-        width: MediaQuery.of(context).size.width,
-        height: MediaQuery.of(context).size.height * 0.15,
-        decoration: BoxDecoration(
-          borderRadius: const BorderRadius.only(
-            topLeft: Radius.circular(8),
-            topRight: Radius.circular(8),
-          ),
-          color: Theme.of(context).scaffoldBackgroundColor.withOpacity(0.95),
-        ),
-        child: Column(
-          children: [
-            Padding(
-              padding: const EdgeInsets.symmetric(vertical: 10, horizontal: 20),
-              child: Row(
-                mainAxisAlignment: MainAxisAlignment.spaceEvenly,
-                children: [
-                  ControlBoxButton(
-                    iconData: Icons.delete_forever_rounded,
-                    label: "control_bottom_app_bar_delete".tr(),
-                    onPressed: () {
-                      showDialog(
-                        context: context,
-                        builder: (BuildContext context) {
-                          return DeleteDialog(
-<<<<<<< HEAD
-                            title: "delete_dialog_title",
-                            subtitle: "delete_dialog_alert",
-                            deleteFunction: () {
-                              ref
-                                  .watch(assetProvider.notifier)
-                                  .deleteAssets(homePageState.selectedItems);
-                              ref
-                                  .watch(homePageStateProvider.notifier)
-                                  .disableMultiSelect();
-
-                              Navigator.of(context).pop();
-                            },
-=======
-                            onDelete: onDelete,
->>>>>>> e63d165b
-                          );
-                        },
-                      );
-                    },
-                  ),
-                  ControlBoxButton(
-                    iconData: Icons.share,
-                    label: "control_bottom_app_bar_share".tr(),
-                    onPressed: () {
-                      onShare();
-                    },
-                  ),
-                ],
-              ),
-            )
-          ],
-        ),
-      ),
-    );
-  }
-}
-
-class ControlBoxButton extends StatelessWidget {
-  const ControlBoxButton({
-    Key? key,
-    required this.label,
-    required this.iconData,
-    required this.onPressed,
-  }) : super(key: key);
-
-  final String label;
-  final IconData iconData;
-  final Function onPressed;
-
-  @override
-  Widget build(BuildContext context) {
-    return SizedBox(
-      width: 60,
-      child: Column(
-        mainAxisAlignment: MainAxisAlignment.start,
-        crossAxisAlignment: CrossAxisAlignment.center,
-        children: [
-          IconButton(
-            onPressed: () {
-              onPressed();
-            },
-            icon: Icon(iconData, size: 30),
-          ),
-          Text(label)
-        ],
-      ),
-    );
-  }
-}
+import 'package:easy_localization/easy_localization.dart';
+import 'package:flutter/material.dart';
+import 'package:hooks_riverpod/hooks_riverpod.dart';
+import 'package:immich_mobile/modules/home/ui/delete_diaglog.dart';
+
+class ControlBottomAppBar extends ConsumerWidget {
+  final Function onShare;
+  final Function onDelete;
+
+  const ControlBottomAppBar(
+      {Key? key, required this.onShare, required this.onDelete})
+      : super(key: key);
+
+  @override
+  Widget build(BuildContext context, WidgetRef ref) {
+    return Positioned(
+      bottom: 0,
+      left: 0,
+      child: Container(
+        width: MediaQuery.of(context).size.width,
+        height: MediaQuery.of(context).size.height * 0.15,
+        decoration: BoxDecoration(
+          borderRadius: const BorderRadius.only(
+            topLeft: Radius.circular(8),
+            topRight: Radius.circular(8),
+          ),
+          color: Theme.of(context).scaffoldBackgroundColor.withOpacity(0.95),
+        ),
+        child: Column(
+          children: [
+            Padding(
+              padding: const EdgeInsets.symmetric(vertical: 10, horizontal: 20),
+              child: Row(
+                mainAxisAlignment: MainAxisAlignment.spaceEvenly,
+                children: [
+                  ControlBoxButton(
+                    iconData: Icons.delete_forever_rounded,
+                    label: "control_bottom_app_bar_delete".tr(),
+                    onPressed: () {
+                      showDialog(
+                        context: context,
+                        builder: (BuildContext context) {
+                          return DeleteDialog(
+                            onDelete: onDelete,
+                          );
+                        },
+                      );
+                    },
+                  ),
+                  ControlBoxButton(
+                    iconData: Icons.share,
+                    label: "control_bottom_app_bar_share".tr(),
+                    onPressed: () {
+                      onShare();
+                    },
+                  ),
+                ],
+              ),
+            )
+          ],
+        ),
+      ),
+    );
+  }
+}
+
+class ControlBoxButton extends StatelessWidget {
+  const ControlBoxButton({
+    Key? key,
+    required this.label,
+    required this.iconData,
+    required this.onPressed,
+  }) : super(key: key);
+
+  final String label;
+  final IconData iconData;
+  final Function onPressed;
+
+  @override
+  Widget build(BuildContext context) {
+    return SizedBox(
+      width: 60,
+      child: Column(
+        mainAxisAlignment: MainAxisAlignment.start,
+        crossAxisAlignment: CrossAxisAlignment.center,
+        children: [
+          IconButton(
+            onPressed: () {
+              onPressed();
+            },
+            icon: Icon(iconData, size: 30),
+          ),
+          Text(label)
+        ],
+      ),
+    );
+  }
+}