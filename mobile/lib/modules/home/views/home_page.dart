--- conflicted
+++ resolved
@@ -52,11 +52,7 @@
 
     final tipOneOpacity = useState(0.0);
     final refreshCount = useState(0);
-<<<<<<< HEAD
-    final processing = ref.useProcessingOverlay();
-=======
     final processing = useProcessingOverlay();
->>>>>>> 6d3421a5
 
     useEffect(
       () {
