import 'package:flutter/material.dart';
import 'package:flutter_hooks/flutter_hooks.dart';
import 'package:hooks_riverpod/hooks_riverpod.dart';
import 'package:immich_mobile/modules/home/providers/home_page_state.provider.dart';
import 'package:immich_mobile/modules/home/ui/control_bottom_app_bar.dart';
import 'package:immich_mobile/modules/home/ui/daily_title_text.dart';
import 'package:immich_mobile/modules/home/ui/disable_multi_select_button.dart';
import 'package:immich_mobile/modules/home/ui/draggable_scrollbar.dart';
import 'package:immich_mobile/modules/home/ui/image_grid.dart';
import 'package:immich_mobile/modules/home/ui/immich_sliver_appbar.dart';
import 'package:immich_mobile/modules/home/ui/monthly_title_text.dart';
import 'package:immich_mobile/modules/home/ui/profile_drawer/profile_drawer.dart';
import 'package:immich_mobile/modules/settings/providers/app_settings.provider.dart';
import 'package:immich_mobile/modules/settings/services/app_settings.service.dart';

import 'package:immich_mobile/shared/providers/asset.provider.dart';
import 'package:immich_mobile/shared/providers/server_info.provider.dart';
import 'package:immich_mobile/shared/providers/websocket.provider.dart';
import 'package:immich_mobile/shared/services/cache.service.dart';
import 'package:openapi/api.dart';

class HomePage extends HookConsumerWidget {
  const HomePage({Key? key}) : super(key: key);

  @override
  Widget build(BuildContext context, WidgetRef ref) {
    final appSettingService = ref.watch(appSettingsServiceProvider);
    final cacheService = ref.watch(cacheServiceProvider);

    ScrollController scrollController = useScrollController();
    var assetGroupByDateTime = ref.watch(assetGroupByDateTimeProvider);
    List<Widget> imageGridGroup = [];
    var isMultiSelectEnable =
        ref.watch(homePageStateProvider).isMultiSelectEnable;
    var homePageState = ref.watch(homePageStateProvider);
    List<AssetResponseDto> sortedAssetList = [];
    // set sorted List
    for (var group in assetGroupByDateTime.values) {
      for (var value in group) {
        sortedAssetList.add(value);
      }
    }

    useEffect(
      () {
        ref.read(websocketProvider.notifier).connect();
        ref.read(assetProvider.notifier).getAllAsset();
        ref.watch(serverInfoProvider.notifier).getServerVersion();
        return null;
      },
      [],
    );

    void reloadAllAsset() {
      ref.read(assetProvider.notifier).getAllAsset();
    }

    _buildSelectedItemCountIndicator() {
      return DisableMultiSelectButton(
        onPressed: ref.watch(homePageStateProvider.notifier).disableMultiSelect,
        selectedItemCount: homePageState.selectedItems.length,
      );
    }

    Widget _buildBody() {
      if (assetGroupByDateTime.isNotEmpty) {
        int? lastMonth;

        assetGroupByDateTime.forEach((dateGroup, immichAssetList) {
          try {
            DateTime parseDateGroup = DateTime.parse(dateGroup);
            int currentMonth = parseDateGroup.month;

            if (lastMonth != null) {
              if (currentMonth - lastMonth! != 0) {
                imageGridGroup.add(
                  MonthlyTitleText(
                    isoDate: dateGroup,
                  ),
                );
              }
            }

<<<<<<< HEAD
          imageGridGroup.add(
            DailyTitleText(
              key: Key('${dateGroup.toString()}title'),
              isoDate: dateGroup,
              assetGroup: immichAssetList,
            ),
          );

          imageGridGroup.add(
            ImageGrid(
              cacheManager: cacheService.getCache(CacheType.thumbnail),
              assetGroup: immichAssetList,
              sortedAssetGroup: sortedAssetList,
              tilesPerRow: appSettingService.getSetting(AppSettingsEnum.tilesPerRow),
              showStorageIndicator: appSettingService.getSetting(AppSettingsEnum.storageIndicator),
            ),
          );
=======
            imageGridGroup.add(
              DailyTitleText(
                key: Key('${dateGroup.toString()}title'),
                isoDate: dateGroup,
                assetGroup: immichAssetList,
              ),
            );

            imageGridGroup.add(
              ImageGrid(
                assetGroup: immichAssetList,
                sortedAssetGroup: sortedAssetList,
                tilesPerRow:
                    appSettingService.getSetting(AppSettingsEnum.tilesPerRow),
                showStorageIndicator: appSettingService
                    .getSetting(AppSettingsEnum.storageIndicator),
              ),
            );
>>>>>>> f980a2f2

            lastMonth = currentMonth;
          } catch (e) {
            debugPrint(
              "[ERROR] Cannot parse $dateGroup - Wrong create date format : ${immichAssetList.map((asset) => asset.createdAt).toList()}",
            );
          }
        });
      }

      _buildSliverAppBar() {
        return isMultiSelectEnable
            ? const SliverToBoxAdapter(
                child: SizedBox(
                  height: 70,
                  child: null,
                ),
              )
            : ImmichSliverAppBar(
                onPopBack: reloadAllAsset,
              );
      }

      return SafeArea(
        bottom: !isMultiSelectEnable,
        top: !isMultiSelectEnable,
        child: Stack(
          children: [
            CustomScrollView(
              slivers: [
                _buildSliverAppBar(),
              ],
            ),
            Padding(
              padding: const EdgeInsets.only(top: 60.0, bottom: 0.0),
              child: DraggableScrollbar.semicircle(
                backgroundColor: Theme.of(context).hintColor,
                controller: scrollController,
                heightScrollThumb: 48.0,
                child: CustomScrollView(
                  controller: scrollController,
                  slivers: [
                    ...imageGridGroup,
                  ],
                ),
              ),
            ),
            if (isMultiSelectEnable) ...[
              _buildSelectedItemCountIndicator(),
              const ControlBottomAppBar(),
            ],
          ],
        ),
      );
    }

    return Scaffold(
      drawer: const ProfileDrawer(),
      body: _buildBody(),
    );
  }
}<|MERGE_RESOLUTION|>--- conflicted
+++ resolved
@@ -81,25 +81,6 @@
               }
             }
 
-<<<<<<< HEAD
-          imageGridGroup.add(
-            DailyTitleText(
-              key: Key('${dateGroup.toString()}title'),
-              isoDate: dateGroup,
-              assetGroup: immichAssetList,
-            ),
-          );
-
-          imageGridGroup.add(
-            ImageGrid(
-              cacheManager: cacheService.getCache(CacheType.thumbnail),
-              assetGroup: immichAssetList,
-              sortedAssetGroup: sortedAssetList,
-              tilesPerRow: appSettingService.getSetting(AppSettingsEnum.tilesPerRow),
-              showStorageIndicator: appSettingService.getSetting(AppSettingsEnum.storageIndicator),
-            ),
-          );
-=======
             imageGridGroup.add(
               DailyTitleText(
                 key: Key('${dateGroup.toString()}title'),
@@ -110,6 +91,7 @@
 
             imageGridGroup.add(
               ImageGrid(
+                cacheManager: cacheService.getCache(CacheType.thumbnail),
                 assetGroup: immichAssetList,
                 sortedAssetGroup: sortedAssetList,
                 tilesPerRow:
@@ -118,7 +100,6 @@
                     .getSetting(AppSettingsEnum.storageIndicator),
               ),
             );
->>>>>>> f980a2f2
 
             lastMonth = currentMonth;
           } catch (e) {
