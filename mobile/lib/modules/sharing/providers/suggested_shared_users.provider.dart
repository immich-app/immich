import 'package:hooks_riverpod/hooks_riverpod.dart';
import 'package:immich_mobile/shared/services/user.service.dart';
import 'package:openapi/api.dart';

final suggestedSharedUsersProvider =
    FutureProvider.autoDispose<List<UserResponseDto>>((ref) async {
  UserService userService = ref.watch(userServiceProvider);

<<<<<<< HEAD
  var users = await userService.getAllUsersInfo(isAll: false);

  if (users != null) {
    return users;
  } else {
    return [];
  }
=======
  return await userService.getAllUsersInfo(isAll: false) ?? [];
>>>>>>> 20b94ef0
});<|MERGE_RESOLUTION|>--- conflicted
+++ resolved
@@ -6,15 +6,5 @@
     FutureProvider.autoDispose<List<UserResponseDto>>((ref) async {
   UserService userService = ref.watch(userServiceProvider);
 
-<<<<<<< HEAD
-  var users = await userService.getAllUsersInfo(isAll: false);
-
-  if (users != null) {
-    return users;
-  } else {
-    return [];
-  }
-=======
   return await userService.getAllUsersInfo(isAll: false) ?? [];
->>>>>>> 20b94ef0
 });