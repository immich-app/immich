--- conflicted
+++ resolved
@@ -114,23 +114,6 @@
     }
 
     _buildControlButton() {
-<<<<<<< HEAD
-      if (selectedAssets.isNotEmpty) {
-        return Padding(
-          padding: const EdgeInsets.only(left: 12.0, top: 16, bottom: 16),
-          child: SizedBox(
-            height: 30,
-            child: ListView(
-              scrollDirection: Axis.horizontal,
-              children: [
-                AlbumActionOutlinedButton(
-                  iconData: Icons.add_photo_alternate_outlined,
-                  onPressed: _onSelectPhotosButtonPressed,
-                  labelText: "share_add_photos".tr(),
-                ),
-              ],
-            ),
-=======
       return Padding(
         padding: const EdgeInsets.only(left: 12.0, top: 16, bottom: 16),
         child: SizedBox(
@@ -141,10 +124,9 @@
               AlbumActionOutlinedButton(
                 iconData: Icons.add_photo_alternate_outlined,
                 onPressed: _onSelectPhotosButtonPressed,
-                labelText: "Add photos",
+                labelText: "share_add_photos".tr(),
               ),
             ],
->>>>>>> 357f7d1c
           ),
         ),
       );
