--- conflicted
+++ resolved
@@ -37,12 +37,7 @@
             .navigate(const TabControllerRoute(children: [SharingRoute()]));
       }
 
-<<<<<<< HEAD
       ScaffoldMessenger(child: SnackBar(content: Text('share_err_album').tr()));
-=======
-      const ScaffoldMessenger(
-          child: SnackBar(content: Text('Failed to create album')));
->>>>>>> 2e85e180
     }
 
     _buildTileIcon(User user) {
@@ -92,18 +87,9 @@
           Padding(
             padding: EdgeInsets.all(16.0),
             child: Text(
-<<<<<<< HEAD
               'share_suggestions',
               style: TextStyle(fontSize: 14, color: Colors.grey, fontWeight: FontWeight.bold),
             ).tr(),
-=======
-              'Suggestions',
-              style: TextStyle(
-                  fontSize: 14,
-                  color: Colors.grey,
-                  fontWeight: FontWeight.bold),
-            ),
->>>>>>> 2e85e180
           ),
           ListView.builder(
             shrinkWrap: true,
