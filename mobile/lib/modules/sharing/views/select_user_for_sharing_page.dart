<<<<<<< HEAD
=======
import 'package:auto_route/auto_route.dart';
import 'package:easy_localization/easy_localization.dart';
>>>>>>> f5e93a81
import 'package:flutter/material.dart';
import 'package:flutter_hooks/flutter_hooks.dart';
import 'package:go_router/go_router.dart';
import 'package:hooks_riverpod/hooks_riverpod.dart';
import 'package:immich_mobile/modules/sharing/providers/album_title.provider.dart';
import 'package:immich_mobile/modules/sharing/providers/asset_selection.provider.dart';
import 'package:immich_mobile/modules/sharing/providers/shared_album.provider.dart';
import 'package:immich_mobile/modules/sharing/providers/suggested_shared_users.provider.dart';
import 'package:immich_mobile/modules/sharing/services/shared_album.service.dart';
import 'package:immich_mobile/routing/router.dart';
import 'package:immich_mobile/shared/models/user.model.dart';
import 'package:immich_mobile/shared/ui/immich_loading_indicator.dart';

class SelectUserForSharingPage extends HookConsumerWidget {
  const SelectUserForSharingPage({Key? key}) : super(key: key);
  @override
  Widget build(BuildContext context, WidgetRef ref) {
    final sharedUsersList = useState<Set<User>>({});
    AsyncValue<List<User>> suggestedShareUsers =
        ref.watch(suggestedSharedUsersProvider);

    _createSharedAlbum() async {
      var isSuccess =
          await ref.watch(sharedAlbumServiceProvider).createSharedAlbum(
                ref.watch(albumTitleProvider),
                ref.watch(assetSelectionProvider).selectedNewAssetsForAlbum,
                sharedUsersList.value.map((userInfo) => userInfo.id).toList(),
              );

      if (isSuccess) {
        await ref.watch(sharedAlbumProvider.notifier).getAllSharedAlbums();
        ref.watch(assetSelectionProvider.notifier).removeAll();
        ref.watch(albumTitleProvider.notifier).clearAlbumTitle();

        GoRouter.of(context).goNamed('${ImmichRoute.sharing}');
      }

      ScaffoldMessenger(child: SnackBar(content: Text('select_user_for_sharing_page_err_album').tr()));
    }

    _buildTileIcon(User user) {
      if (sharedUsersList.value.contains(user)) {
        return CircleAvatar(
          backgroundColor: Theme.of(context).primaryColor,
          child: const Icon(
            Icons.check_rounded,
            size: 25,
          ),
        );
      } else {
        return CircleAvatar(
          backgroundImage:
              const AssetImage('assets/immich-logo-no-outline.png'),
          backgroundColor: Theme.of(context).primaryColor.withAlpha(50),
        );
      }
    }

    _buildUserList(List<User> users) {
      List<Widget> usersChip = [];

      for (var user in sharedUsersList.value) {
        usersChip.add(
          Padding(
            padding: const EdgeInsets.symmetric(horizontal: 8.0),
            child: Chip(
              backgroundColor: Theme.of(context).primaryColor.withOpacity(0.15),
              label: Text(
                user.email,
                style: const TextStyle(
                    fontSize: 12,
                    color: Colors.black87,
                    fontWeight: FontWeight.bold),
              ),
            ),
          ),
        );
      }
      return Column(
        crossAxisAlignment: CrossAxisAlignment.start,
        children: [
          Wrap(
            children: [...usersChip],
          ),
          Padding(
            padding: EdgeInsets.all(16.0),
            child: Text(
              'share_suggestions',
              style: TextStyle(
                  fontSize: 14,
                  color: Colors.grey,
                  fontWeight: FontWeight.bold),
            ).tr(),
          ),
          ListView.builder(
            shrinkWrap: true,
            itemBuilder: ((context, index) {
              return ListTile(
                leading: _buildTileIcon(users[index]),
                title: Text(
                  users[index].email,
                  style: const TextStyle(
                      fontSize: 14, fontWeight: FontWeight.bold),
                ),
                onTap: () {
                  if (sharedUsersList.value.contains(users[index])) {
                    sharedUsersList.value = sharedUsersList.value
                        .where((selectedUser) =>
                            selectedUser.id != users[index].id)
                        .toSet();
                  } else {
                    sharedUsersList.value = {
                      ...sharedUsersList.value,
                      users[index]
                    };
                  }
                },
              );
            }),
            itemCount: users.length,
          ),
        ],
      );
    }

    return Scaffold(
      appBar: AppBar(
        title: const Text(
          'share_invite',
          style: TextStyle(color: Colors.black),
        ).tr(),
        elevation: 0,
        centerTitle: false,
        leading: IconButton(
          icon: const Icon(Icons.close_rounded),
          onPressed: GoRouter.of(context).pop,
        ),
        actions: [
          TextButton(
              onPressed:
                  sharedUsersList.value.isEmpty ? null : _createSharedAlbum,
              child: const Text(
                "share_create_album",
                style: TextStyle(fontSize: 14, fontWeight: FontWeight.bold),
              ).tr())
        ],
      ),
      body: suggestedShareUsers.when(
        data: (users) {
          return _buildUserList(users);
        },
        error: (e, _) => Text("Error loading suggested users $e"),
        loading: () => const Center(
          child: ImmichLoadingIndicator(),
        ),
      ),
    );
  }
}<|MERGE_RESOLUTION|>--- conflicted
+++ resolved
@@ -1,8 +1,4 @@
-<<<<<<< HEAD
-=======
-import 'package:auto_route/auto_route.dart';
 import 'package:easy_localization/easy_localization.dart';
->>>>>>> f5e93a81
 import 'package:flutter/material.dart';
 import 'package:flutter_hooks/flutter_hooks.dart';
 import 'package:go_router/go_router.dart';
@@ -40,7 +36,9 @@
         GoRouter.of(context).goNamed('${ImmichRoute.sharing}');
       }
 
-      ScaffoldMessenger(child: SnackBar(content: Text('select_user_for_sharing_page_err_album').tr()));
+      ScaffoldMessenger(
+          child: SnackBar(
+              content: Text('select_user_for_sharing_page_err_album').tr()));
     }
 
     _buildTileIcon(User user) {
