--- conflicted
+++ resolved
@@ -101,20 +101,11 @@
           child: Column(
             crossAxisAlignment: CrossAxisAlignment.start,
             children: [
-<<<<<<< HEAD
-              !isAutoBackup
-                  ? const Text(
-                      "backup_controller_page_desc_backup",
-                      style: TextStyle(fontSize: 14),
-                    ).tr()
-                  : Container(),
-=======
               if (!isAutoBackup)
                 const Text(
-                  "Turn on backup to automatically upload new assets to the server.",
+                  "backup_controller_page_desc_backup",
                   style: TextStyle(fontSize: 14),
-                ),
->>>>>>> 357f7d1c
+                ).tr(),
               Padding(
                 padding: const EdgeInsets.only(top: 8.0),
                 child: OutlinedButton(
