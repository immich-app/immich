import 'package:auto_route/auto_route.dart';
import 'package:easy_localization/easy_localization.dart';
import 'package:flutter/material.dart';
import 'package:flutter_hooks/flutter_hooks.dart';
import 'package:fluttertoast/fluttertoast.dart';
import 'package:hooks_riverpod/hooks_riverpod.dart';
import 'package:immich_mobile/modules/backup/providers/backup.provider.dart';
import 'package:immich_mobile/modules/backup/ui/album_info_card.dart';
import 'package:immich_mobile/shared/ui/immich_loading_indicator.dart';
import 'package:immich_mobile/shared/ui/immich_toast.dart';

class BackupAlbumSelectionPage extends HookConsumerWidget {
  const BackupAlbumSelectionPage({Key? key}) : super(key: key);
  @override
  Widget build(BuildContext context, WidgetRef ref) {
    final availableAlbums = ref.watch(backupProvider).availableAlbums;
    final selectedBackupAlbums = ref.watch(backupProvider).selectedBackupAlbums;
    final excludedBackupAlbums = ref.watch(backupProvider).excludedBackupAlbums;

    useEffect(() {
      ref.read(backupProvider.notifier).getBackupInfo();
      return null;
    }, []);

    _buildAlbumSelectionList() {
      if (availableAlbums.isEmpty) {
        return const Center(
          child: ImmichLoadingIndicator(),
        );
      }

      return SizedBox(
        height: 265,
        child: ListView.builder(
          scrollDirection: Axis.horizontal,
          itemCount: availableAlbums.length,
          physics: const BouncingScrollPhysics(),
          itemBuilder: ((context, index) {
            var thumbnailData = availableAlbums[index].thumbnailData;
            return Padding(
              padding: index == 0
                  ? const EdgeInsets.only(left: 16.00)
                  : const EdgeInsets.all(0),
              child: AlbumInfoCard(
                  imageData: thumbnailData,
                  albumInfo: availableAlbums[index].albumEntity),
            );
          }),
        ),
      );
    }

    _buildSelectedAlbumNameChip() {
      return selectedBackupAlbums.map((album) {
        void removeSelection() {
          if (ref.watch(backupProvider).selectedBackupAlbums.length == 1) {
            ImmichToast.show(
              context: context,
              msg: "backup_err_only_album".tr(),
              toastType: ToastType.error,
              gravity: ToastGravity.BOTTOM,
            );
            return;
          }

          ref.watch(backupProvider.notifier).removeAlbumForBackup(album);
        }

        return Padding(
          padding: const EdgeInsets.only(right: 8.0),
          child: GestureDetector(
            onTap: removeSelection,
            child: Chip(
              visualDensity: VisualDensity.compact,
              shape: RoundedRectangleBorder(
                  borderRadius: BorderRadius.circular(5)),
              label: Text(
                album.name,
                style: const TextStyle(
                    fontSize: 10,
                    color: Colors.white,
                    fontWeight: FontWeight.bold),
              ),
              backgroundColor: Theme.of(context).primaryColor,
              deleteIconColor: Colors.white,
              deleteIcon: const Icon(
                Icons.cancel_rounded,
                size: 15,
              ),
              onDeleted: removeSelection,
            ),
          ),
        );
      }).toSet();
    }

    _buildExcludedAlbumNameChip() {
      return excludedBackupAlbums.map((album) {
        void removeSelection() {
          ref
              .watch(backupProvider.notifier)
              .removeExcludedAlbumForBackup(album);
        }

        return GestureDetector(
          onTap: removeSelection,
          child: Padding(
            padding: const EdgeInsets.only(right: 8.0),
            child: Chip(
              visualDensity: VisualDensity.compact,
              shape: RoundedRectangleBorder(
                  borderRadius: BorderRadius.circular(5)),
              label: Text(
                album.name,
                style: const TextStyle(
                    fontSize: 10,
                    color: Colors.white,
                    fontWeight: FontWeight.bold),
              ),
              backgroundColor: Colors.red[300],
              deleteIconColor: Colors.white,
              deleteIcon: const Icon(
                Icons.cancel_rounded,
                size: 15,
              ),
              onDeleted: removeSelection,
            ),
          ),
        );
      }).toSet();
    }

    return Scaffold(
      appBar: AppBar(
        leading: IconButton(
          onPressed: () => AutoRouter.of(context).pop(),
          icon: const Icon(Icons.arrow_back_ios_rounded),
        ),
        title: const Text(
          "backup_select_albums",
          style: TextStyle(fontSize: 16, fontWeight: FontWeight.bold),
        ).tr(),
        elevation: 0,
      ),
      body: ListView(
        physics: const ClampingScrollPhysics(),
        children: [
          Padding(
            padding: const EdgeInsets.symmetric(vertical: 8.0, horizontal: 16.0),
            child: const Text(
              "backup_selection_info",
              style: TextStyle(fontWeight: FontWeight.bold, fontSize: 14),
            ).tr(),
          ),
          // Selected Album Chips

          Padding(
            padding: const EdgeInsets.symmetric(horizontal: 16.0),
            child: Wrap(
              children: [
                ..._buildSelectedAlbumNameChip(),
                ..._buildExcludedAlbumNameChip()
              ],
            ),
          ),

          Padding(
            padding: const EdgeInsets.symmetric(horizontal: 16.0, vertical: 8),
            child: Card(
              margin: const EdgeInsets.all(0),
              shape: RoundedRectangleBorder(
                borderRadius: BorderRadius.circular(5), // if you need this
                side: const BorderSide(
                  color: Color.fromARGB(255, 235, 235, 235),
                  width: 1,
                ),
              ),
              elevation: 0,
              borderOnForeground: false,
              child: Column(
                children: [
                  ListTile(
                    visualDensity: VisualDensity.compact,
                    title: Text(
<<<<<<< HEAD
                      "backup_total_assets",
                      style: TextStyle(fontWeight: FontWeight.bold, fontSize: 14, color: Colors.grey[700]),
                    ).tr(),
=======
                      "Total unique assets",
                      style: TextStyle(
                          fontWeight: FontWeight.bold,
                          fontSize: 14,
                          color: Colors.grey[700]),
                    ),
>>>>>>> 2e85e180
                    trailing: Text(
                      ref
                          .watch(backupProvider)
                          .allUniqueAssets
                          .length
                          .toString(),
                      style: const TextStyle(fontWeight: FontWeight.bold),
                    ),
                  ),
                ],
              ),
            ),
          ),

          ListTile(
            title: Text(
              "backup_albums_device".tr(args: [availableAlbums.length.toString()]),
              style: const TextStyle(fontWeight: FontWeight.bold, fontSize: 14),
            ),
            subtitle: Padding(
              padding: const EdgeInsets.symmetric(vertical: 8.0),
              child: Text(
                "backup_albums_tap",
                style: TextStyle(
                  fontSize: 12,
                  color: Theme.of(context).primaryColor,
                  fontWeight: FontWeight.bold,
                ),
              ).tr(),
            ),
            trailing: IconButton(
              splashRadius: 16,
              icon: Icon(
                Icons.info,
                size: 20,
                color: Theme.of(context).primaryColor,
              ),
              onPressed: () {
                // show the dialog
                showDialog(
                  context: context,
                  builder: (BuildContext context) {
                    return AlertDialog(
                      shape: RoundedRectangleBorder(
                          borderRadius: BorderRadius.circular(12)),
                      elevation: 5,
                      title: Text(
                        'backup_selection_info',
                        style: TextStyle(
                          fontSize: 16,
                          fontWeight: FontWeight.bold,
                          color: Theme.of(context).primaryColor,
                        ),
                      ).tr(),
                      content: SingleChildScrollView(
                        child: ListBody(
                          children: [
                            Text(
<<<<<<< HEAD
                              'backup_info_assets_scatter',
                              style: TextStyle(fontSize: 14, color: Colors.grey[700]),
                            ).tr(),
=======
                              'Assets can scatter across multiple albums. Thus, albums can be included or excluded during the backup process.',
                              style: TextStyle(
                                  fontSize: 14, color: Colors.grey[700]),
                            ),
>>>>>>> 2e85e180
                          ],
                        ),
                      ),
                    );
                  },
                );
              },
            ),
          ),

          Padding(
            padding: const EdgeInsets.only(bottom: 16.0),
            child: _buildAlbumSelectionList(),
          ),
        ],
      ),
    );
  }
}<|MERGE_RESOLUTION|>--- conflicted
+++ resolved
@@ -182,18 +182,9 @@
                   ListTile(
                     visualDensity: VisualDensity.compact,
                     title: Text(
-<<<<<<< HEAD
                       "backup_total_assets",
                       style: TextStyle(fontWeight: FontWeight.bold, fontSize: 14, color: Colors.grey[700]),
                     ).tr(),
-=======
-                      "Total unique assets",
-                      style: TextStyle(
-                          fontWeight: FontWeight.bold,
-                          fontSize: 14,
-                          color: Colors.grey[700]),
-                    ),
->>>>>>> 2e85e180
                     trailing: Text(
                       ref
                           .watch(backupProvider)
@@ -252,16 +243,9 @@
                         child: ListBody(
                           children: [
                             Text(
-<<<<<<< HEAD
                               'backup_info_assets_scatter',
                               style: TextStyle(fontSize: 14, color: Colors.grey[700]),
                             ).tr(),
-=======
-                              'Assets can scatter across multiple albums. Thus, albums can be included or excluded during the backup process.',
-                              style: TextStyle(
-                                  fontSize: 14, color: Colors.grey[700]),
-                            ),
->>>>>>> 2e85e180
                           ],
                         ),
                       ),
