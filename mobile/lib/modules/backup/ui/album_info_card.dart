--- conflicted
+++ resolved
@@ -181,14 +181,10 @@
                           Padding(
                             padding: const EdgeInsets.only(top: 2.0),
                             child: Text(
-<<<<<<< HEAD
                               albumInfo.assetCount.toString() +
                                   (albumInfo.isAll
                                       ? " (${'backup_all'.tr()})"
                                       : ""),
-=======
-                              '${albumInfo.assetCount} ${(albumInfo.isAll ? " (ALL)" : "")}',
->>>>>>> 357f7d1c
                               style: TextStyle(
                                   fontSize: 12, color: Colors.grey[600]),
                             ),
