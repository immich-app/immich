import 'dart:async';
import 'dart:convert';
import 'dart:io';

import 'package:dio/dio.dart';
import 'package:flutter/material.dart';
import 'package:hive/hive.dart';
import 'package:hooks_riverpod/hooks_riverpod.dart';
import 'package:immich_mobile/constants/hive_box.dart';
import 'package:immich_mobile/modules/backup/models/check_duplicate_asset_response.model.dart';
import 'package:immich_mobile/modules/backup/models/current_upload_asset.model.dart';
import 'package:immich_mobile/modules/backup/models/error_upload_asset.model.dart';
import 'package:immich_mobile/shared/services/network.service.dart';
import 'package:immich_mobile/shared/models/device_info.model.dart';
import 'package:immich_mobile/utils/files_helper.dart';
import 'package:photo_manager/photo_manager.dart';
import 'package:http_parser/http_parser.dart';
import 'package:path/path.dart' as p;
import 'package:cancellation_token_http/http.dart' as http;

final backupServiceProvider =
    Provider((ref) => BackupService(ref.watch(networkServiceProvider)));

class BackupService {
  final NetworkService _networkService;

  BackupService(this._networkService);

  Future<List<String>> getDeviceBackupAsset() async {
    String deviceId = Hive.box(userInfoBox).get(deviceIdKey);

    Response response =
        await _networkService.getRequest(url: "asset/$deviceId");
    List<dynamic> result = jsonDecode(response.toString());

    return result.cast<String>();
  }

  Future<bool> checkDuplicateAsset(String deviceAssetId) async {
    String deviceId = Hive.box(userInfoBox).get(deviceIdKey);

    try {
      Response response =
          await _networkService.postRequest(url: "asset/check", data: {
        "deviceId": deviceId,
        "deviceAssetId": deviceAssetId,
      });

      if (response.statusCode == 200) {
        var result = CheckDuplicateAssetResponse.fromJson(response.toString());

        return result.isExist;
      } else {
        return false;
      }
    } catch (e) {
      return false;
    }
  }

  backupAsset(
    Set<AssetEntity> assetList,
    http.CancellationToken cancelToken,
    Function(String, String) singleAssetDoneCb,
    Function(int, int) uploadProgressCb,
    Function(CurrentUploadAsset) setCurrentUploadAssetCb,
    Function(ErrorUploadAsset) errorCb,
  ) async {
    String deviceId = Hive.box(userInfoBox).get(deviceIdKey);
    String savedEndpoint = Hive.box(userInfoBox).get(serverEndpointKey);
    File? file;

<<<<<<< HEAD
    // http.MultipartFile? thumbnailUploadData;

=======
>>>>>>> f5e93a81
    for (var entity in assetList) {
      try {
        if (entity.type == AssetType.video) {
          file = await entity.originFile;
        } else {
          file = await entity.originFile.timeout(const Duration(seconds: 5));
        }

        if (file != null) {
          String originalFileName = await entity.titleAsync;
          String fileNameWithoutPath =
              originalFileName.toString().split(".")[0];
          var fileExtension = p.extension(file.path);
          var mimeType = FileHelper.getMimeType(file.path);
          var fileStream = file.openRead();
          var assetRawUploadData = http.MultipartFile(
            "assetData",
            fileStream,
            file.lengthSync(),
            filename: fileNameWithoutPath,
            contentType: MediaType(
              mimeType["type"],
              mimeType["subType"],
            ),
          );

          var box = Hive.box(userInfoBox);

          var req = MultipartRequest(
              'POST', Uri.parse('$savedEndpoint/asset/upload'),
              onProgress: ((bytes, totalBytes) =>
                  uploadProgressCb(bytes, totalBytes)));
          req.headers["Authorization"] = "Bearer ${box.get(accessTokenKey)}";

          req.fields['deviceAssetId'] = entity.id;
          req.fields['deviceId'] = deviceId;
          req.fields['assetType'] = _getAssetType(entity.type);
          req.fields['createdAt'] = entity.createDateTime.toIso8601String();
          req.fields['modifiedAt'] = entity.modifiedDateTime.toIso8601String();
          req.fields['isFavorite'] = entity.isFavorite.toString();
          req.fields['fileExtension'] = fileExtension;
          req.fields['duration'] = entity.videoDuration.toString();

          req.files.add(assetRawUploadData);

          setCurrentUploadAssetCb(
            CurrentUploadAsset(
              id: entity.id,
              createdAt: entity.createDateTime,
              fileName: originalFileName,
              fileType: _getAssetType(entity.type),
            ),
          );

          var response = await req.send(cancellationToken: cancelToken);

          if (response.statusCode == 201) {
            singleAssetDoneCb(entity.id, deviceId);
          } else {
            var data = await response.stream.bytesToString();
            var error = jsonDecode(data);

            debugPrint(
                "Error(${error['statusCode']}) uploading ${entity.id} | $originalFileName | Created on ${entity.createDateTime} | ${error['error']}");

            errorCb(ErrorUploadAsset(
              asset: entity,
              id: entity.id,
              createdAt: entity.createDateTime,
              fileName: originalFileName,
              fileType: _getAssetType(entity.type),
              errorMessage: error['error'],
            ));
            continue;
          }
        }
      } on http.CancelledException {
        debugPrint("Backup was cancelled by the user");
        return;
      } catch (e) {
        debugPrint("ERROR backupAsset: ${e.toString()}");
        continue;
      } finally {
        if (Platform.isIOS) {
          file?.deleteSync();
        }
      }
    }
  }

  void sendBackupRequest(AssetEntity entity) {}

  String _getAssetType(AssetType assetType) {
    switch (assetType) {
      case AssetType.audio:
        return "AUDIO";
      case AssetType.image:
        return "IMAGE";
      case AssetType.video:
        return "VIDEO";
      case AssetType.other:
        return "OTHER";
    }
  }

  Future<DeviceInfoRemote> setAutoBackup(
      bool status, String deviceId, String deviceType) async {
    var res = await _networkService.patchRequest(url: 'device-info', data: {
      "isAutoBackup": status,
      "deviceId": deviceId,
      "deviceType": deviceType,
    });

    return DeviceInfoRemote.fromJson(res.toString());
  }
}

class MultipartRequest extends http.MultipartRequest {
  /// Creates a new [MultipartRequest].
  MultipartRequest(
    String method,
    Uri url, {
    required this.onProgress,
  }) : super(method, url);

  final void Function(int bytes, int totalBytes) onProgress;

  /// Freezes all mutable fields and returns a
  /// single-subscription [http.ByteStream]
  /// that will emit the request body.
  @override
  http.ByteStream finalize() {
    final byteStream = super.finalize();

    final total = contentLength;
    var bytes = 0;

    final t = StreamTransformer.fromHandlers(
      handleData: (List<int> data, EventSink<List<int>> sink) {
        bytes += data.length;
        onProgress.call(bytes, total);
        sink.add(data);
      },
    );
    final stream = byteStream.transform(t);
    return http.ByteStream(stream);
  }
}<|MERGE_RESOLUTION|>--- conflicted
+++ resolved
@@ -70,11 +70,6 @@
     String savedEndpoint = Hive.box(userInfoBox).get(serverEndpointKey);
     File? file;
 
-<<<<<<< HEAD
-    // http.MultipartFile? thumbnailUploadData;
-
-=======
->>>>>>> f5e93a81
     for (var entity in assetList) {
       try {
         if (entity.type == AssetType.video) {
