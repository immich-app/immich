--- conflicted
+++ resolved
@@ -314,16 +314,9 @@
             return false;
           }
 
-<<<<<<< HEAD
           final translationsOk = await loadTranslations();
           if (!translationsOk) {
             debugPrint("[_callHandler] could not load translations");
-=======
-          // Notifications aren't enabled in iOS yet, and this line
-          // below crashes the iOS background service
-          if (Platform.isAndroid) {
-            await loadTranslations();
->>>>>>> 2d2cfb03
           }
 
           final bool ok = await _onAssetsChanged();
