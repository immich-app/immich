<<<<<<< HEAD
=======
import 'package:easy_localization/easy_localization.dart';
>>>>>>> 10cb612f
import 'package:flutter/material.dart';
import 'package:fluttertoast/fluttertoast.dart';
import 'package:hooks_riverpod/hooks_riverpod.dart';
import 'package:immich_mobile/modules/asset_viewer/models/image_viewer_page_state.model.dart';
import 'package:immich_mobile/modules/asset_viewer/services/image_viewer.service.dart';
import 'package:immich_mobile/shared/models/asset.dart';
import 'package:immich_mobile/shared/services/share.service.dart';
import 'package:immich_mobile/shared/ui/immich_toast.dart';
import 'package:immich_mobile/shared/ui/share_dialog.dart';

class ImageViewerStateNotifier extends StateNotifier<ImageViewerPageState> {
  final ImageViewerService _imageViewerService;
  final ShareService _shareService;

  ImageViewerStateNotifier(this._imageViewerService, this._shareService)
      : super(
          ImageViewerPageState(
            downloadAssetStatus: DownloadAssetStatus.idle,
          ),
        );

  void downloadAsset(Asset asset, BuildContext context) async {
    state = state.copyWith(downloadAssetStatus: DownloadAssetStatus.loading);

    bool isSuccess = await _imageViewerService.downloadAssetToDevice(asset);

    if (isSuccess) {
      state = state.copyWith(downloadAssetStatus: DownloadAssetStatus.success);

      ImmichToast.show(
        context: context,
        msg: 'image_viewer_page_state_provider_download_success'.tr(),
        toastType: ToastType.success,
        gravity: ToastGravity.BOTTOM,
      );
    } else {
      state = state.copyWith(downloadAssetStatus: DownloadAssetStatus.error);
      ImmichToast.show(
        context: context,
        msg: 'image_viewer_page_state_provider_download_error'.tr(),
        toastType: ToastType.error,
        gravity: ToastGravity.BOTTOM,
      );
    }

    state = state.copyWith(downloadAssetStatus: DownloadAssetStatus.idle);
  }

  void shareAsset(Asset asset, BuildContext context) async {
    showDialog(
      context: context,
      builder: (BuildContext buildContext) {
        _shareService
            .shareAsset(asset)
            .then((_) => Navigator.of(buildContext).pop());
        return const ShareDialog();
      },
      barrierDismissible: false,
    );
  }
}

final imageViewerStateProvider =
    StateNotifierProvider<ImageViewerStateNotifier, ImageViewerPageState>(
  ((ref) => ImageViewerStateNotifier(
        ref.watch(imageViewerServiceProvider),
        ref.watch(shareServiceProvider),
      )),
);
<|MERGE_RESOLUTION|>--- conflicted
+++ resolved
@@ -1,73 +1,70 @@
-<<<<<<< HEAD
-=======
-import 'package:easy_localization/easy_localization.dart';
->>>>>>> 10cb612f
-import 'package:flutter/material.dart';
-import 'package:fluttertoast/fluttertoast.dart';
-import 'package:hooks_riverpod/hooks_riverpod.dart';
-import 'package:immich_mobile/modules/asset_viewer/models/image_viewer_page_state.model.dart';
-import 'package:immich_mobile/modules/asset_viewer/services/image_viewer.service.dart';
-import 'package:immich_mobile/shared/models/asset.dart';
-import 'package:immich_mobile/shared/services/share.service.dart';
-import 'package:immich_mobile/shared/ui/immich_toast.dart';
-import 'package:immich_mobile/shared/ui/share_dialog.dart';
-
-class ImageViewerStateNotifier extends StateNotifier<ImageViewerPageState> {
-  final ImageViewerService _imageViewerService;
-  final ShareService _shareService;
-
-  ImageViewerStateNotifier(this._imageViewerService, this._shareService)
-      : super(
-          ImageViewerPageState(
-            downloadAssetStatus: DownloadAssetStatus.idle,
-          ),
-        );
-
-  void downloadAsset(Asset asset, BuildContext context) async {
-    state = state.copyWith(downloadAssetStatus: DownloadAssetStatus.loading);
-
-    bool isSuccess = await _imageViewerService.downloadAssetToDevice(asset);
-
-    if (isSuccess) {
-      state = state.copyWith(downloadAssetStatus: DownloadAssetStatus.success);
-
-      ImmichToast.show(
-        context: context,
-        msg: 'image_viewer_page_state_provider_download_success'.tr(),
-        toastType: ToastType.success,
-        gravity: ToastGravity.BOTTOM,
-      );
-    } else {
-      state = state.copyWith(downloadAssetStatus: DownloadAssetStatus.error);
-      ImmichToast.show(
-        context: context,
-        msg: 'image_viewer_page_state_provider_download_error'.tr(),
-        toastType: ToastType.error,
-        gravity: ToastGravity.BOTTOM,
-      );
-    }
-
-    state = state.copyWith(downloadAssetStatus: DownloadAssetStatus.idle);
-  }
-
-  void shareAsset(Asset asset, BuildContext context) async {
-    showDialog(
-      context: context,
-      builder: (BuildContext buildContext) {
-        _shareService
-            .shareAsset(asset)
-            .then((_) => Navigator.of(buildContext).pop());
-        return const ShareDialog();
-      },
-      barrierDismissible: false,
-    );
-  }
-}
-
-final imageViewerStateProvider =
-    StateNotifierProvider<ImageViewerStateNotifier, ImageViewerPageState>(
-  ((ref) => ImageViewerStateNotifier(
-        ref.watch(imageViewerServiceProvider),
-        ref.watch(shareServiceProvider),
-      )),
-);
+import 'package:easy_localization/easy_localization.dart';
+import 'package:flutter/material.dart';
+import 'package:fluttertoast/fluttertoast.dart';
+import 'package:hooks_riverpod/hooks_riverpod.dart';
+import 'package:immich_mobile/modules/asset_viewer/models/image_viewer_page_state.model.dart';
+import 'package:immich_mobile/modules/asset_viewer/services/image_viewer.service.dart';
+import 'package:immich_mobile/shared/models/asset.dart';
+import 'package:immich_mobile/shared/services/share.service.dart';
+import 'package:immich_mobile/shared/ui/immich_toast.dart';
+import 'package:immich_mobile/shared/ui/share_dialog.dart';
+
+class ImageViewerStateNotifier extends StateNotifier<ImageViewerPageState> {
+  final ImageViewerService _imageViewerService;
+  final ShareService _shareService;
+
+  ImageViewerStateNotifier(this._imageViewerService, this._shareService)
+      : super(
+          ImageViewerPageState(
+            downloadAssetStatus: DownloadAssetStatus.idle,
+          ),
+        );
+
+  void downloadAsset(Asset asset, BuildContext context) async {
+    state = state.copyWith(downloadAssetStatus: DownloadAssetStatus.loading);
+
+    bool isSuccess = await _imageViewerService.downloadAssetToDevice(asset);
+
+    if (isSuccess) {
+      state = state.copyWith(downloadAssetStatus: DownloadAssetStatus.success);
+
+      ImmichToast.show(
+        context: context,
+        msg: 'image_viewer_page_state_provider_download_success'.tr(),
+        toastType: ToastType.success,
+        gravity: ToastGravity.BOTTOM,
+      );
+    } else {
+      state = state.copyWith(downloadAssetStatus: DownloadAssetStatus.error);
+      ImmichToast.show(
+        context: context,
+        msg: 'image_viewer_page_state_provider_download_error'.tr(),
+        toastType: ToastType.error,
+        gravity: ToastGravity.BOTTOM,
+      );
+    }
+
+    state = state.copyWith(downloadAssetStatus: DownloadAssetStatus.idle);
+  }
+
+  void shareAsset(Asset asset, BuildContext context) async {
+    showDialog(
+      context: context,
+      builder: (BuildContext buildContext) {
+        _shareService
+            .shareAsset(asset)
+            .then((_) => Navigator.of(buildContext).pop());
+        return const ShareDialog();
+      },
+      barrierDismissible: false,
+    );
+  }
+}
+
+final imageViewerStateProvider =
+    StateNotifierProvider<ImageViewerStateNotifier, ImageViewerPageState>(
+  ((ref) => ImageViewerStateNotifier(
+        ref.watch(imageViewerServiceProvider),
+        ref.watch(shareServiceProvider),
+      )),
+);