import 'dart:developer';

import 'package:auto_route/auto_route.dart';
import 'package:flutter/material.dart';
import 'package:hooks_riverpod/hooks_riverpod.dart';
import 'package:openapi/api.dart';

class TopControlAppBar extends ConsumerWidget with PreferredSizeWidget {
  const TopControlAppBar({
    Key? key,
    required this.asset,
    required this.onMoreInfoPressed,
    required this.onDownloadPressed,
<<<<<<< HEAD
    required this.onSharePressed,
=======
    this.loading = false
>>>>>>> f43c58fc
  }) : super(key: key);

  final AssetResponseDto asset;
  final Function onMoreInfoPressed;
  final Function onDownloadPressed;
<<<<<<< HEAD
  final Function onSharePressed;
=======
  final bool loading;
>>>>>>> f43c58fc

  @override
  Widget build(BuildContext context, WidgetRef ref) {
    double iconSize = 18.0;

    return AppBar(
      foregroundColor: Colors.grey[100],
      toolbarHeight: 60,
      backgroundColor: Colors.black,
      leading: IconButton(
        onPressed: () {
          AutoRouter.of(context).pop();
        },
        icon: const Icon(
          Icons.arrow_back_ios_new_rounded,
          size: 20.0,
        ),
      ),
      actions: [
        if (loading) Center(
          child: Container(
            margin: const EdgeInsets.symmetric(horizontal: 15.0),
            width: iconSize,
            height: iconSize,
            child: const CircularProgressIndicator(strokeWidth: 2.0),
          ),
        ) ,
        IconButton(
          iconSize: iconSize,
          splashRadius: iconSize,
          onPressed: () {
            onDownloadPressed();
          },
          icon: const Icon(Icons.cloud_download_rounded),
        ),
        IconButton(
          iconSize: iconSize,
          splashRadius: iconSize,
          onPressed: () {
            log("favorite");
          },
          icon: asset.isFavorite
              ? const Icon(Icons.favorite_rounded)
              : const Icon(Icons.favorite_border_rounded),
        ),
        IconButton(
          iconSize: iconSize,
          splashRadius: iconSize,
          onPressed: () {
            onSharePressed();
          },
          icon: const Icon(Icons.share),
        ),
        IconButton(
          iconSize: iconSize,
          splashRadius: iconSize,
          onPressed: () {
            onMoreInfoPressed();
          },
          icon: const Icon(Icons.more_horiz_rounded),
        )
      ],
    );
  }

  @override
  Size get preferredSize => const Size.fromHeight(kToolbarHeight);
}
<|MERGE_RESOLUTION|>--- conflicted
+++ resolved
@@ -1,96 +1,90 @@
-import 'dart:developer';
-
-import 'package:auto_route/auto_route.dart';
-import 'package:flutter/material.dart';
-import 'package:hooks_riverpod/hooks_riverpod.dart';
-import 'package:openapi/api.dart';
-
-class TopControlAppBar extends ConsumerWidget with PreferredSizeWidget {
-  const TopControlAppBar({
-    Key? key,
-    required this.asset,
-    required this.onMoreInfoPressed,
-    required this.onDownloadPressed,
-<<<<<<< HEAD
-    required this.onSharePressed,
-=======
-    this.loading = false
->>>>>>> f43c58fc
-  }) : super(key: key);
-
-  final AssetResponseDto asset;
-  final Function onMoreInfoPressed;
-  final Function onDownloadPressed;
-<<<<<<< HEAD
-  final Function onSharePressed;
-=======
-  final bool loading;
->>>>>>> f43c58fc
-
-  @override
-  Widget build(BuildContext context, WidgetRef ref) {
-    double iconSize = 18.0;
-
-    return AppBar(
-      foregroundColor: Colors.grey[100],
-      toolbarHeight: 60,
-      backgroundColor: Colors.black,
-      leading: IconButton(
-        onPressed: () {
-          AutoRouter.of(context).pop();
-        },
-        icon: const Icon(
-          Icons.arrow_back_ios_new_rounded,
-          size: 20.0,
-        ),
-      ),
-      actions: [
-        if (loading) Center(
-          child: Container(
-            margin: const EdgeInsets.symmetric(horizontal: 15.0),
-            width: iconSize,
-            height: iconSize,
-            child: const CircularProgressIndicator(strokeWidth: 2.0),
-          ),
-        ) ,
-        IconButton(
-          iconSize: iconSize,
-          splashRadius: iconSize,
-          onPressed: () {
-            onDownloadPressed();
-          },
-          icon: const Icon(Icons.cloud_download_rounded),
-        ),
-        IconButton(
-          iconSize: iconSize,
-          splashRadius: iconSize,
-          onPressed: () {
-            log("favorite");
-          },
-          icon: asset.isFavorite
-              ? const Icon(Icons.favorite_rounded)
-              : const Icon(Icons.favorite_border_rounded),
-        ),
-        IconButton(
-          iconSize: iconSize,
-          splashRadius: iconSize,
-          onPressed: () {
-            onSharePressed();
-          },
-          icon: const Icon(Icons.share),
-        ),
-        IconButton(
-          iconSize: iconSize,
-          splashRadius: iconSize,
-          onPressed: () {
-            onMoreInfoPressed();
-          },
-          icon: const Icon(Icons.more_horiz_rounded),
-        )
-      ],
-    );
-  }
-
-  @override
-  Size get preferredSize => const Size.fromHeight(kToolbarHeight);
-}
+import 'dart:developer';
+
+import 'package:auto_route/auto_route.dart';
+import 'package:flutter/material.dart';
+import 'package:hooks_riverpod/hooks_riverpod.dart';
+import 'package:openapi/api.dart';
+
+class TopControlAppBar extends ConsumerWidget with PreferredSizeWidget {
+  const TopControlAppBar({
+    Key? key,
+    required this.asset,
+    required this.onMoreInfoPressed,
+    required this.onDownloadPressed,
+    required this.onSharePressed,
+    this.loading = false
+  }) : super(key: key);
+
+  final AssetResponseDto asset;
+  final Function onMoreInfoPressed;
+  final Function onDownloadPressed;
+  final Function onSharePressed;
+  final bool loading;
+
+  @override
+  Widget build(BuildContext context, WidgetRef ref) {
+    double iconSize = 18.0;
+
+    return AppBar(
+      foregroundColor: Colors.grey[100],
+      toolbarHeight: 60,
+      backgroundColor: Colors.black,
+      leading: IconButton(
+        onPressed: () {
+          AutoRouter.of(context).pop();
+        },
+        icon: const Icon(
+          Icons.arrow_back_ios_new_rounded,
+          size: 20.0,
+        ),
+      ),
+      actions: [
+        if (loading) Center(
+          child: Container(
+            margin: const EdgeInsets.symmetric(horizontal: 15.0),
+            width: iconSize,
+            height: iconSize,
+            child: const CircularProgressIndicator(strokeWidth: 2.0),
+          ),
+        ) ,
+        IconButton(
+          iconSize: iconSize,
+          splashRadius: iconSize,
+          onPressed: () {
+            onDownloadPressed();
+          },
+          icon: const Icon(Icons.cloud_download_rounded),
+        ),
+        IconButton(
+          iconSize: iconSize,
+          splashRadius: iconSize,
+          onPressed: () {
+            log("favorite");
+          },
+          icon: asset.isFavorite
+              ? const Icon(Icons.favorite_rounded)
+              : const Icon(Icons.favorite_border_rounded),
+        ),
+        IconButton(
+          iconSize: iconSize,
+          splashRadius: iconSize,
+          onPressed: () {
+            onSharePressed();
+          },
+          icon: const Icon(Icons.share),
+        ),
+        IconButton(
+          iconSize: iconSize,
+          splashRadius: iconSize,
+          onPressed: () {
+            onMoreInfoPressed();
+          },
+          icon: const Icon(Icons.more_horiz_rounded),
+        )
+      ],
+    );
+  }
+
+  @override
+  Size get preferredSize => const Size.fromHeight(kToolbarHeight);
+}