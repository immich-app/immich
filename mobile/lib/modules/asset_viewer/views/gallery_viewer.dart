--- conflicted
+++ resolved
@@ -243,8 +243,14 @@
           child: TopControlAppBar(
             isPlayingMotionVideo: isPlayingMotionVideo.value,
             asset: assetList[indexOfAsset.value],
+            isFavorite: ref.watch(favoriteProvider).contains(
+              assetList[indexOfAsset.value].id,
+            ),
             onMoreInfoPressed: () {
               showInfo();
+            },
+            onFavorite: () {
+              toggleFavorite(assetList[indexOfAsset.value]);
             },
             onDownloadPressed: assetList[indexOfAsset.value].isLocal
                 ? null
@@ -271,43 +277,6 @@
 
     return Scaffold(
       backgroundColor: Colors.black,
-<<<<<<< HEAD
-      appBar: TopControlAppBar(
-        isPlayingMotionVideo: isPlayingMotionVideo.value,
-        asset: assetList[indexOfAsset.value],
-        isFavorite: ref.watch(favoriteProvider).contains(
-              assetList[indexOfAsset.value].id,
-            ),
-        onMoreInfoPressed: () {
-          showInfo();
-        },
-        onFavorite: () {
-          toggleFavorite(assetList[indexOfAsset.value]);
-        },
-        onDownloadPressed: assetList[indexOfAsset.value].isLocal
-            ? null
-            : () {
-                ref.watch(imageViewerStateProvider.notifier).downloadAsset(
-                      assetList[indexOfAsset.value].remote!,
-                      context,
-                    );
-              },
-        onSharePressed: () {
-          ref
-              .watch(imageViewerStateProvider.notifier)
-              .shareAsset(assetList[indexOfAsset.value], context);
-        },
-        onToggleMotionVideo: (() {
-          isPlayingMotionVideo.value = !isPlayingMotionVideo.value;
-        }),
-        onDeletePressed: () => handleDelete((assetList[indexOfAsset.value])),
-        onAddToAlbumPressed: () => addToAlbum(assetList[indexOfAsset.value]),
-      ),
-      body: SafeArea(
-        child: PhotoViewGallery.builder(
-          scaleStateChangedCallback: (state) =>
-              isZoomed.value = state != PhotoViewScaleState.initial,
-=======
       body: Stack(
         children: [
           PhotoViewGallery.builder(
@@ -315,7 +284,6 @@
             isZoomed.value = state != PhotoViewScaleState.initial;
             showAppBar.value = !isZoomed.value;
           },
->>>>>>> 7bd24551
           pageController: controller,
           scrollPhysics: isZoomed.value
               ? const NeverScrollableScrollPhysics() // Don't allow paging while scrolled in
@@ -414,18 +382,6 @@
                 onDragStart: (_, details, __) =>
                     localPosition = details.localPosition,
                 onDragUpdate: (_, details, __) => handleSwipeUpDown(details),
-<<<<<<< HEAD
-                heroAttributes:
-                    PhotoViewHeroAttributes(tag: assetList[index].id),
-                child: VideoViewerPage(
-                  asset: assetList[index],
-                  isMotionVideo: isPlayingMotionVideo.value,
-                  onVideoEnded: () {
-                    if (isPlayingMotionVideo.value) {
-                      isPlayingMotionVideo.value = false;
-                    }
-                  },
-=======
                 onTapDown: (_, __, ___) => showAppBar.value = !showAppBar.value,
                 heroAttributes: PhotoViewHeroAttributes(tag: assetList[index].id),
                 maxScale: 1.0,
@@ -440,7 +396,6 @@
                       }
                     },
                   ),
->>>>>>> 7bd24551
                 ),
               );
             }
