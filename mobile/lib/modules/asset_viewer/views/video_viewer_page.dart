--- conflicted
+++ resolved
@@ -42,14 +42,10 @@
       controlsSafeAreaMinimum: const EdgeInsets.only(
         bottom: 100,
       ),
-<<<<<<< HEAD
       // If the video is a motion picture, the controls are hidden and the video should play through automatically
       // If it's not a motion picture, use the autoPlayVideo parameter to determine if the video should play through automatically
       autoPlay: isMotionVideo || autoPlayVideo,
-      placeholder: SizedBox.expand(child: placeholder),
-=======
       placeholder: placeholder,
->>>>>>> 8d44afe9
       showControls: showControls && !isMotionVideo,
       hideControlsTimer: hideControlsTimer,
       // Don't hide the controls if autoplay is disabled
