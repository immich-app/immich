--- conflicted
+++ resolved
@@ -57,14 +57,6 @@
           "${currentAssetPage.value + 1}|${currentMemory.value.assets.length}";
     }
 
-<<<<<<< HEAD
-    onMemoryChanged(int otherIndex) {
-      HapticFeedback.mediumImpact();
-      currentMemory.value = memories[otherIndex];
-      currentAssetPage.value = 0;
-      updateProgressText();
-    }
-
     /// Downloads and caches the image for the asset at this [currentMemory]'s index
     precacheAsset(int index) async {
       // Guard index out of range
@@ -122,8 +114,6 @@
           .then((_) => precacheAsset(1));
     }
 
-=======
->>>>>>> 7b25c9d0
     onAssetChanged(int otherIndex) {
       HapticFeedback.selectionClick();
       currentAssetPage.value = otherIndex;
