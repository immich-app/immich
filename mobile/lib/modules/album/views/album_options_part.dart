--- conflicted
+++ resolved
@@ -71,13 +71,8 @@
         showErrorMessage();
       }
 
-<<<<<<< HEAD
-      Navigator.pop(context);
+      context.pop();
       isProcessing.value = false;
-=======
-      context.pop();
-      ImmichLoadingOverlayController.appLoader.hide();
->>>>>>> a04360f6
     }
 
     void handleUserClick(User user) {
