import 'package:easy_localization/easy_localization.dart';
import 'package:flutter/material.dart';
import 'package:flutter_hooks/flutter_hooks.dart';
import 'package:hooks_riverpod/hooks_riverpod.dart';
import 'package:immich_mobile/extensions/build_context_extensions.dart';
import 'package:immich_mobile/modules/album/providers/shared_album.provider.dart';
import 'package:immich_mobile/modules/album/ui/album_thumbnail_card.dart';
import 'package:immich_mobile/modules/partner/providers/partner.provider.dart';
import 'package:immich_mobile/modules/partner/ui/partner_list.dart';
import 'package:immich_mobile/routing/router.dart';
import 'package:immich_mobile/shared/models/album.dart';
import 'package:immich_mobile/shared/providers/user.provider.dart';
import 'package:immich_mobile/shared/ui/immich_app_bar.dart';
import 'package:immich_mobile/shared/ui/immich_image.dart';

class SharingPage extends HookConsumerWidget {
  const SharingPage({Key? key}) : super(key: key);

  @override
  Widget build(BuildContext context, WidgetRef ref) {
    final List<Album> sharedAlbums = ref.watch(sharedAlbumProvider);
    final userId = ref.watch(currentUserProvider)?.id;
    final partner = ref.watch(partnerSharedWithProvider);

    useEffect(
      () {
        ref.read(sharedAlbumProvider.notifier).getAllSharedAlbums();
        return null;
      },
      [],
    );

    buildAlbumGrid() {
      return SliverPadding(
        padding: const EdgeInsets.all(18.0),
        sliver: SliverGrid(
          gridDelegate: const SliverGridDelegateWithMaxCrossAxisExtent(
            maxCrossAxisExtent: 250,
            mainAxisSpacing: 12,
            crossAxisSpacing: 12,
            childAspectRatio: .7,
          ),
          delegate: SliverChildBuilderDelegate(
            (context, index) {
              return AlbumThumbnailCard(
                album: sharedAlbums[index],
                showOwner: true,
                onTap: () {
                  context.autoPush(
                    AlbumViewerRoute(albumId: sharedAlbums[index].id),
                  );
                },
              );
            },
            childCount: sharedAlbums.length,
          ),
        ),
      );
    }

    buildAlbumList() {
      return SliverList(
        delegate: SliverChildBuilderDelegate(
          (BuildContext context, int index) {
            final album = sharedAlbums[index];
            final isOwner = album.ownerId == userId;

            return ListTile(
              contentPadding: const EdgeInsets.symmetric(horizontal: 12),
              leading: ClipRRect(
                borderRadius: BorderRadius.circular(8),
                child: ImmichImage(
                  album.thumbnail.value,
                  width: 60,
                  height: 60,
                ),
              ),
              title: Text(
                album.name,
                maxLines: 1,
                overflow: TextOverflow.ellipsis,
                style: context.textTheme.bodyMedium?.copyWith(
                  fontWeight: FontWeight.bold,
                  color:
                      context.isDarkTheme ? context.primaryColor : Colors.black,
                ),
              ),
              subtitle: isOwner
                  ? Text(
                      'album_thumbnail_owned'.tr(),
                      style: const TextStyle(
                        fontSize: 12.0,
                      ),
                    )
                  : album.ownerName != null
                      ? Text(
                          'album_thumbnail_shared_by'
                              .tr(args: [album.ownerName!]),
                          style: const TextStyle(
                            fontSize: 12.0,
                          ),
                        )
                      : null,
              onTap: () {
                context.autoPush(
                  AlbumViewerRoute(albumId: sharedAlbums[index].id),
                );
              },
            );
          },
          childCount: sharedAlbums.length,
        ),
      );
    }

    buildTopBottons() {
      return Padding(
        padding: const EdgeInsets.only(
          left: 12.0,
          right: 12.0,
          top: 24.0,
          bottom: 12.0,
        ),
        child: Row(
          mainAxisAlignment: MainAxisAlignment.spaceEvenly,
          children: [
            Expanded(
              child: ElevatedButton.icon(
                onPressed: () {
                  context.autoPush(CreateAlbumRoute(isSharedAlbum: true));
                },
                icon: const Icon(
                  Icons.photo_album_outlined,
                  size: 20,
                ),
                style: Theme.of(context).elevatedButtonTheme.style?.copyWith(
                      alignment: Alignment.centerLeft,
                    ),
                label: const Text(
                  "sharing_silver_appbar_create_shared_album",
                  maxLines: 1,
                ).tr(),
              ),
            ),
            const SizedBox(width: 12.0),
            Expanded(
              child: ElevatedButton.icon(
                onPressed: () => context.autoPush(const SharedLinkRoute()),
                icon: const Icon(
                  Icons.link,
                  size: 20,
                ),
                style: Theme.of(context).elevatedButtonTheme.style?.copyWith(
                      alignment: Alignment.centerLeft,
                    ),
                label: const Text(
                  "sharing_silver_appbar_shared_links",
                  maxLines: 1,
                ).tr(),
              ),
            ),
          ],
        ),
      );
    }

    buildEmptyListIndication() {
      return SliverToBoxAdapter(
        child: Padding(
          padding: const EdgeInsets.all(8.0),
          child: Card(
            elevation: 0,
            shape: RoundedRectangleBorder(
              borderRadius: BorderRadius.circular(20),
              side: const BorderSide(
                color: Colors.grey,
                width: 0.5,
              ),
            ),
            child: Padding(
              padding: const EdgeInsets.all(18.0),
              child: Column(
                crossAxisAlignment: CrossAxisAlignment.start,
                children: [
                  Padding(
                    padding: const EdgeInsets.only(left: 5.0, bottom: 5),
                    child: Icon(
                      Icons.insert_photo_rounded,
                      size: 50,
                      color: context.primaryColor,
                    ),
                  ),
                  Padding(
                    padding: const EdgeInsets.all(8.0),
                    child: Text(
                      'sharing_page_empty_list',
<<<<<<< HEAD
                      style: Theme.of(context)
                          .textTheme
                          .displaySmall
                          ?.copyWith(color: Theme.of(context).primaryColor),
=======
                      style: context.textTheme.displaySmall,
>>>>>>> 3b118547
                    ).tr(),
                  ),
                  Padding(
                    padding: const EdgeInsets.all(8.0),
                    child: Text(
                      'sharing_page_description',
                      style: context.textTheme.bodyMedium,
                    ).tr(),
                  ),
                ],
              ),
            ),
          ),
        ),
      );
    }

    Widget sharePartnerButton() {
      return InkWell(
        onTap: () => context.autoPush(const PartnerRoute()),
        borderRadius: BorderRadius.circular(12),
        child: const Icon(
          Icons.swap_horizontal_circle_rounded,
          size: 25,
        ),
      );
    }

    return Scaffold(
      appBar: ImmichAppBar(
        action: sharePartnerButton(),
      ),
      body: CustomScrollView(
        slivers: [
          SliverToBoxAdapter(child: buildTopBottons()),
          if (partner.isNotEmpty)
            SliverPadding(
              padding: const EdgeInsets.all(12),
              sliver: SliverToBoxAdapter(
                child: const Text(
                  "partner_page_title",
                  style: TextStyle(fontWeight: FontWeight.bold),
                ).tr(),
              ),
            ),
          if (partner.isNotEmpty) PartnerList(partner: partner),
          SliverPadding(
            padding: const EdgeInsets.all(12),
            sliver: SliverToBoxAdapter(
              child: const Text(
                "sharing_page_album",
                style: TextStyle(
                  fontWeight: FontWeight.bold,
                ),
              ).tr(),
            ),
          ),
          SliverLayoutBuilder(
            builder: (context, constraints) {
              if (sharedAlbums.isEmpty) {
                return buildEmptyListIndication();
              }

              if (constraints.crossAxisExtent < 600) {
                return buildAlbumList();
              } else {
                return buildAlbumGrid();
              }
            },
          ),
        ],
      ),
    );
  }
}<|MERGE_RESOLUTION|>--- conflicted
+++ resolved
@@ -133,9 +133,9 @@
                   Icons.photo_album_outlined,
                   size: 20,
                 ),
-                style: Theme.of(context).elevatedButtonTheme.style?.copyWith(
-                      alignment: Alignment.centerLeft,
-                    ),
+                style: context.themeData.elevatedButtonTheme.style?.copyWith(
+                  alignment: Alignment.centerLeft,
+                ),
                 label: const Text(
                   "sharing_silver_appbar_create_shared_album",
                   maxLines: 1,
@@ -150,9 +150,9 @@
                   Icons.link,
                   size: 20,
                 ),
-                style: Theme.of(context).elevatedButtonTheme.style?.copyWith(
-                      alignment: Alignment.centerLeft,
-                    ),
+                style: context.themeData.elevatedButtonTheme.style?.copyWith(
+                  alignment: Alignment.centerLeft,
+                ),
                 label: const Text(
                   "sharing_silver_appbar_shared_links",
                   maxLines: 1,
@@ -194,14 +194,8 @@
                     padding: const EdgeInsets.all(8.0),
                     child: Text(
                       'sharing_page_empty_list',
-<<<<<<< HEAD
-                      style: Theme.of(context)
-                          .textTheme
-                          .displaySmall
-                          ?.copyWith(color: Theme.of(context).primaryColor),
-=======
-                      style: context.textTheme.displaySmall,
->>>>>>> 3b118547
+                      style: context.textTheme.displaySmall
+                          ?.copyWith(color: context.primaryColor),
                     ).tr(),
                   ),
                   Padding(
