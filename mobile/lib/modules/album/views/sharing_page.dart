--- conflicted
+++ resolved
@@ -80,13 +80,8 @@
                 maxLines: 1,
                 overflow: TextOverflow.ellipsis,
                 style: context.textTheme.bodyMedium?.copyWith(
-<<<<<<< HEAD
-                  fontWeight: FontWeight.bold,
-                  color: context.primaryColor,
-=======
                   color: context.primaryColor,
                   fontWeight: FontWeight.w500,
->>>>>>> 6d3421a5
                 ),
               ),
               subtitle: isOwner
@@ -139,13 +134,10 @@
                 label: const Text(
                   "sharing_silver_appbar_create_shared_album",
                   maxLines: 1,
-<<<<<<< HEAD
-=======
                   style: TextStyle(
                     fontWeight: FontWeight.w500,
                     fontSize: 12,
                   ),
->>>>>>> 6d3421a5
                 ).tr(),
               ),
             ),
@@ -162,13 +154,10 @@
                 ),
                 label: const Text(
                   "sharing_silver_appbar_shared_links",
-<<<<<<< HEAD
-=======
                   style: TextStyle(
                     fontWeight: FontWeight.w500,
                     fontSize: 12,
                   ),
->>>>>>> 6d3421a5
                   maxLines: 1,
                 ).tr(),
               ),
