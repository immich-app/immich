// dart format width=80
// ignore_for_file: type=lint
import 'package:drift/drift.dart' as i0;
import 'package:immich_mobile/infrastructure/entities/user.entity.drift.dart'
    as i1;
import 'package:immich_mobile/infrastructure/entities/remote_asset.entity.drift.dart'
    as i2;
import 'package:immich_mobile/infrastructure/entities/stack.entity.drift.dart'
    as i3;
import 'package:immich_mobile/infrastructure/entities/local_asset.entity.drift.dart'
    as i4;
import 'package:immich_mobile/infrastructure/entities/remote_album.entity.drift.dart'
    as i5;
import 'package:immich_mobile/infrastructure/entities/local_album.entity.drift.dart'
    as i6;
import 'package:immich_mobile/infrastructure/entities/local_album_asset.entity.drift.dart'
    as i7;
import 'package:immich_mobile/infrastructure/entities/auth_user.entity.drift.dart'
    as i8;
import 'package:immich_mobile/infrastructure/entities/user_metadata.entity.drift.dart'
    as i9;
import 'package:immich_mobile/infrastructure/entities/partner.entity.drift.dart'
    as i10;
import 'package:immich_mobile/infrastructure/entities/exif.entity.drift.dart'
    as i11;
import 'package:immich_mobile/infrastructure/entities/remote_album_asset.entity.drift.dart'
    as i12;
import 'package:immich_mobile/infrastructure/entities/remote_album_user.entity.drift.dart'
    as i13;
import 'package:immich_mobile/infrastructure/entities/memory.entity.drift.dart'
    as i14;
import 'package:immich_mobile/infrastructure/entities/memory_asset.entity.drift.dart'
    as i15;
import 'package:immich_mobile/infrastructure/entities/person.entity.drift.dart'
    as i16;
import 'package:immich_mobile/infrastructure/entities/asset_face.entity.drift.dart'
    as i17;
<<<<<<< HEAD
import 'package:immich_mobile/infrastructure/entities/local_trashed_asset.entity.drift.dart'
=======
import 'package:immich_mobile/infrastructure/entities/store.entity.drift.dart'
>>>>>>> 27bc8eba
    as i18;
import 'package:immich_mobile/infrastructure/entities/merged_asset.drift.dart'
    as i19;
import 'package:drift/internal/modular.dart' as i20;

abstract class $Drift extends i0.GeneratedDatabase {
  $Drift(i0.QueryExecutor e) : super(e);
  $DriftManager get managers => $DriftManager(this);
  late final i1.$UserEntityTable userEntity = i1.$UserEntityTable(this);
  late final i2.$RemoteAssetEntityTable remoteAssetEntity = i2
      .$RemoteAssetEntityTable(this);
  late final i3.$StackEntityTable stackEntity = i3.$StackEntityTable(this);
  late final i4.$LocalAssetEntityTable localAssetEntity = i4
      .$LocalAssetEntityTable(this);
  late final i5.$RemoteAlbumEntityTable remoteAlbumEntity = i5
      .$RemoteAlbumEntityTable(this);
  late final i6.$LocalAlbumEntityTable localAlbumEntity = i6
      .$LocalAlbumEntityTable(this);
  late final i7.$LocalAlbumAssetEntityTable localAlbumAssetEntity = i7
      .$LocalAlbumAssetEntityTable(this);
  late final i8.$AuthUserEntityTable authUserEntity = i8.$AuthUserEntityTable(
    this,
  );
  late final i9.$UserMetadataEntityTable userMetadataEntity = i9
      .$UserMetadataEntityTable(this);
  late final i10.$PartnerEntityTable partnerEntity = i10.$PartnerEntityTable(
    this,
  );
  late final i11.$RemoteExifEntityTable remoteExifEntity = i11
      .$RemoteExifEntityTable(this);
  late final i12.$RemoteAlbumAssetEntityTable remoteAlbumAssetEntity = i12
      .$RemoteAlbumAssetEntityTable(this);
  late final i13.$RemoteAlbumUserEntityTable remoteAlbumUserEntity = i13
      .$RemoteAlbumUserEntityTable(this);
  late final i14.$MemoryEntityTable memoryEntity = i14.$MemoryEntityTable(this);
  late final i15.$MemoryAssetEntityTable memoryAssetEntity = i15
      .$MemoryAssetEntityTable(this);
  late final i16.$PersonEntityTable personEntity = i16.$PersonEntityTable(this);
  late final i17.$AssetFaceEntityTable assetFaceEntity = i17
      .$AssetFaceEntityTable(this);
<<<<<<< HEAD
  late final i17.$StoreEntityTable storeEntity = i17.$StoreEntityTable(this);
  late final i18.$LocalTrashedAssetEntityTable localTrashedAssetEntity = i18
      .$LocalTrashedAssetEntityTable(this);
=======
  late final i18.$StoreEntityTable storeEntity = i18.$StoreEntityTable(this);
>>>>>>> 27bc8eba
  i19.MergedAssetDrift get mergedAssetDrift => i20.ReadDatabaseContainer(
    this,
  ).accessor<i19.MergedAssetDrift>(i19.MergedAssetDrift.new);
  @override
  Iterable<i0.TableInfo<i0.Table, Object?>> get allTables =>
      allSchemaEntities.whereType<i0.TableInfo<i0.Table, Object?>>();
  @override
  List<i0.DatabaseSchemaEntity> get allSchemaEntities => [
    userEntity,
    remoteAssetEntity,
    stackEntity,
    localAssetEntity,
    remoteAlbumEntity,
    localAlbumEntity,
    localAlbumAssetEntity,
    i4.idxLocalAssetChecksum,
    i2.idxRemoteAssetOwnerChecksum,
    i2.uQRemoteAssetsOwnerChecksum,
    i2.uQRemoteAssetsOwnerLibraryChecksum,
    i2.idxRemoteAssetChecksum,
    authUserEntity,
    userMetadataEntity,
    partnerEntity,
    remoteExifEntity,
    remoteAlbumAssetEntity,
    remoteAlbumUserEntity,
    memoryEntity,
    memoryAssetEntity,
    personEntity,
    assetFaceEntity,
    storeEntity,
<<<<<<< HEAD
    localTrashedAssetEntity,
    i10.idxLatLng,
    i18.idxLocalTrashedAssetRemoteId,
=======
    i11.idxLatLng,
>>>>>>> 27bc8eba
  ];
  @override
  i0.StreamQueryUpdateRules
  get streamUpdateRules => const i0.StreamQueryUpdateRules([
    i0.WritePropagation(
      on: i0.TableUpdateQuery.onTableName(
        'user_entity',
        limitUpdateKind: i0.UpdateKind.delete,
      ),
      result: [
        i0.TableUpdate('remote_asset_entity', kind: i0.UpdateKind.delete),
      ],
    ),
    i0.WritePropagation(
      on: i0.TableUpdateQuery.onTableName(
        'user_entity',
        limitUpdateKind: i0.UpdateKind.delete,
      ),
      result: [i0.TableUpdate('stack_entity', kind: i0.UpdateKind.delete)],
    ),
    i0.WritePropagation(
      on: i0.TableUpdateQuery.onTableName(
        'user_entity',
        limitUpdateKind: i0.UpdateKind.delete,
      ),
      result: [
        i0.TableUpdate('remote_album_entity', kind: i0.UpdateKind.delete),
      ],
    ),
    i0.WritePropagation(
      on: i0.TableUpdateQuery.onTableName(
        'remote_asset_entity',
        limitUpdateKind: i0.UpdateKind.delete,
      ),
      result: [
        i0.TableUpdate('remote_album_entity', kind: i0.UpdateKind.update),
      ],
    ),
    i0.WritePropagation(
      on: i0.TableUpdateQuery.onTableName(
        'remote_album_entity',
        limitUpdateKind: i0.UpdateKind.delete,
      ),
      result: [
        i0.TableUpdate('local_album_entity', kind: i0.UpdateKind.update),
      ],
    ),
    i0.WritePropagation(
      on: i0.TableUpdateQuery.onTableName(
        'local_asset_entity',
        limitUpdateKind: i0.UpdateKind.delete,
      ),
      result: [
        i0.TableUpdate('local_album_asset_entity', kind: i0.UpdateKind.delete),
      ],
    ),
    i0.WritePropagation(
      on: i0.TableUpdateQuery.onTableName(
        'local_album_entity',
        limitUpdateKind: i0.UpdateKind.delete,
      ),
      result: [
        i0.TableUpdate('local_album_asset_entity', kind: i0.UpdateKind.delete),
      ],
    ),
    i0.WritePropagation(
      on: i0.TableUpdateQuery.onTableName(
        'user_entity',
        limitUpdateKind: i0.UpdateKind.delete,
      ),
      result: [
        i0.TableUpdate('user_metadata_entity', kind: i0.UpdateKind.delete),
      ],
    ),
    i0.WritePropagation(
      on: i0.TableUpdateQuery.onTableName(
        'user_entity',
        limitUpdateKind: i0.UpdateKind.delete,
      ),
      result: [i0.TableUpdate('partner_entity', kind: i0.UpdateKind.delete)],
    ),
    i0.WritePropagation(
      on: i0.TableUpdateQuery.onTableName(
        'user_entity',
        limitUpdateKind: i0.UpdateKind.delete,
      ),
      result: [i0.TableUpdate('partner_entity', kind: i0.UpdateKind.delete)],
    ),
    i0.WritePropagation(
      on: i0.TableUpdateQuery.onTableName(
        'remote_asset_entity',
        limitUpdateKind: i0.UpdateKind.delete,
      ),
      result: [
        i0.TableUpdate('remote_exif_entity', kind: i0.UpdateKind.delete),
      ],
    ),
    i0.WritePropagation(
      on: i0.TableUpdateQuery.onTableName(
        'remote_asset_entity',
        limitUpdateKind: i0.UpdateKind.delete,
      ),
      result: [
        i0.TableUpdate('remote_album_asset_entity', kind: i0.UpdateKind.delete),
      ],
    ),
    i0.WritePropagation(
      on: i0.TableUpdateQuery.onTableName(
        'remote_album_entity',
        limitUpdateKind: i0.UpdateKind.delete,
      ),
      result: [
        i0.TableUpdate('remote_album_asset_entity', kind: i0.UpdateKind.delete),
      ],
    ),
    i0.WritePropagation(
      on: i0.TableUpdateQuery.onTableName(
        'remote_album_entity',
        limitUpdateKind: i0.UpdateKind.delete,
      ),
      result: [
        i0.TableUpdate('remote_album_user_entity', kind: i0.UpdateKind.delete),
      ],
    ),
    i0.WritePropagation(
      on: i0.TableUpdateQuery.onTableName(
        'user_entity',
        limitUpdateKind: i0.UpdateKind.delete,
      ),
      result: [
        i0.TableUpdate('remote_album_user_entity', kind: i0.UpdateKind.delete),
      ],
    ),
    i0.WritePropagation(
      on: i0.TableUpdateQuery.onTableName(
        'user_entity',
        limitUpdateKind: i0.UpdateKind.delete,
      ),
      result: [i0.TableUpdate('memory_entity', kind: i0.UpdateKind.delete)],
    ),
    i0.WritePropagation(
      on: i0.TableUpdateQuery.onTableName(
        'remote_asset_entity',
        limitUpdateKind: i0.UpdateKind.delete,
      ),
      result: [
        i0.TableUpdate('memory_asset_entity', kind: i0.UpdateKind.delete),
      ],
    ),
    i0.WritePropagation(
      on: i0.TableUpdateQuery.onTableName(
        'memory_entity',
        limitUpdateKind: i0.UpdateKind.delete,
      ),
      result: [
        i0.TableUpdate('memory_asset_entity', kind: i0.UpdateKind.delete),
      ],
    ),
    i0.WritePropagation(
      on: i0.TableUpdateQuery.onTableName(
        'user_entity',
        limitUpdateKind: i0.UpdateKind.delete,
      ),
      result: [i0.TableUpdate('person_entity', kind: i0.UpdateKind.delete)],
    ),
    i0.WritePropagation(
      on: i0.TableUpdateQuery.onTableName(
        'remote_asset_entity',
        limitUpdateKind: i0.UpdateKind.delete,
      ),
      result: [i0.TableUpdate('asset_face_entity', kind: i0.UpdateKind.delete)],
    ),
    i0.WritePropagation(
      on: i0.TableUpdateQuery.onTableName(
        'person_entity',
        limitUpdateKind: i0.UpdateKind.delete,
      ),
      result: [i0.TableUpdate('asset_face_entity', kind: i0.UpdateKind.update)],
    ),
    i0.WritePropagation(
      on: i0.TableUpdateQuery.onTableName(
        'remote_asset_entity',
        limitUpdateKind: i0.UpdateKind.delete,
      ),
      result: [
        i0.TableUpdate(
          'local_trashed_asset_entity',
          kind: i0.UpdateKind.delete,
        ),
      ],
    ),
  ]);
  @override
  i0.DriftDatabaseOptions get options =>
      const i0.DriftDatabaseOptions(storeDateTimeAsText: true);
}

class $DriftManager {
  final $Drift _db;
  $DriftManager(this._db);
  i1.$$UserEntityTableTableManager get userEntity =>
      i1.$$UserEntityTableTableManager(_db, _db.userEntity);
  i2.$$RemoteAssetEntityTableTableManager get remoteAssetEntity =>
      i2.$$RemoteAssetEntityTableTableManager(_db, _db.remoteAssetEntity);
  i3.$$StackEntityTableTableManager get stackEntity =>
      i3.$$StackEntityTableTableManager(_db, _db.stackEntity);
  i4.$$LocalAssetEntityTableTableManager get localAssetEntity =>
      i4.$$LocalAssetEntityTableTableManager(_db, _db.localAssetEntity);
  i5.$$RemoteAlbumEntityTableTableManager get remoteAlbumEntity =>
      i5.$$RemoteAlbumEntityTableTableManager(_db, _db.remoteAlbumEntity);
  i6.$$LocalAlbumEntityTableTableManager get localAlbumEntity =>
      i6.$$LocalAlbumEntityTableTableManager(_db, _db.localAlbumEntity);
  i7.$$LocalAlbumAssetEntityTableTableManager get localAlbumAssetEntity => i7
      .$$LocalAlbumAssetEntityTableTableManager(_db, _db.localAlbumAssetEntity);
  i8.$$AuthUserEntityTableTableManager get authUserEntity =>
      i8.$$AuthUserEntityTableTableManager(_db, _db.authUserEntity);
  i9.$$UserMetadataEntityTableTableManager get userMetadataEntity =>
      i9.$$UserMetadataEntityTableTableManager(_db, _db.userMetadataEntity);
  i10.$$PartnerEntityTableTableManager get partnerEntity =>
      i10.$$PartnerEntityTableTableManager(_db, _db.partnerEntity);
  i11.$$RemoteExifEntityTableTableManager get remoteExifEntity =>
      i11.$$RemoteExifEntityTableTableManager(_db, _db.remoteExifEntity);
  i12.$$RemoteAlbumAssetEntityTableTableManager get remoteAlbumAssetEntity =>
      i12.$$RemoteAlbumAssetEntityTableTableManager(
        _db,
        _db.remoteAlbumAssetEntity,
      );
  i13.$$RemoteAlbumUserEntityTableTableManager get remoteAlbumUserEntity => i13
      .$$RemoteAlbumUserEntityTableTableManager(_db, _db.remoteAlbumUserEntity);
<<<<<<< HEAD
  i13.$$MemoryEntityTableTableManager get memoryEntity =>
      i13.$$MemoryEntityTableTableManager(_db, _db.memoryEntity);
  i14.$$MemoryAssetEntityTableTableManager get memoryAssetEntity =>
      i14.$$MemoryAssetEntityTableTableManager(_db, _db.memoryAssetEntity);
  i15.$$PersonEntityTableTableManager get personEntity =>
      i15.$$PersonEntityTableTableManager(_db, _db.personEntity);
  i16.$$AssetFaceEntityTableTableManager get assetFaceEntity =>
      i16.$$AssetFaceEntityTableTableManager(_db, _db.assetFaceEntity);
  i17.$$StoreEntityTableTableManager get storeEntity =>
      i17.$$StoreEntityTableTableManager(_db, _db.storeEntity);
  i18.$$LocalTrashedAssetEntityTableTableManager get localTrashedAssetEntity =>
      i18.$$LocalTrashedAssetEntityTableTableManager(
        _db,
        _db.localTrashedAssetEntity,
      );
=======
  i14.$$MemoryEntityTableTableManager get memoryEntity =>
      i14.$$MemoryEntityTableTableManager(_db, _db.memoryEntity);
  i15.$$MemoryAssetEntityTableTableManager get memoryAssetEntity =>
      i15.$$MemoryAssetEntityTableTableManager(_db, _db.memoryAssetEntity);
  i16.$$PersonEntityTableTableManager get personEntity =>
      i16.$$PersonEntityTableTableManager(_db, _db.personEntity);
  i17.$$AssetFaceEntityTableTableManager get assetFaceEntity =>
      i17.$$AssetFaceEntityTableTableManager(_db, _db.assetFaceEntity);
  i18.$$StoreEntityTableTableManager get storeEntity =>
      i18.$$StoreEntityTableTableManager(_db, _db.storeEntity);
>>>>>>> 27bc8eba
}<|MERGE_RESOLUTION|>--- conflicted
+++ resolved
@@ -35,11 +35,9 @@
     as i16;
 import 'package:immich_mobile/infrastructure/entities/asset_face.entity.drift.dart'
     as i17;
-<<<<<<< HEAD
+import 'package:immich_mobile/infrastructure/entities/store.entity.drift.dart'
+    as i18;
 import 'package:immich_mobile/infrastructure/entities/local_trashed_asset.entity.drift.dart'
-=======
-import 'package:immich_mobile/infrastructure/entities/store.entity.drift.dart'
->>>>>>> 27bc8eba
     as i18;
 import 'package:immich_mobile/infrastructure/entities/merged_asset.drift.dart'
     as i19;
@@ -80,13 +78,7 @@
   late final i16.$PersonEntityTable personEntity = i16.$PersonEntityTable(this);
   late final i17.$AssetFaceEntityTable assetFaceEntity = i17
       .$AssetFaceEntityTable(this);
-<<<<<<< HEAD
-  late final i17.$StoreEntityTable storeEntity = i17.$StoreEntityTable(this);
-  late final i18.$LocalTrashedAssetEntityTable localTrashedAssetEntity = i18
-      .$LocalTrashedAssetEntityTable(this);
-=======
   late final i18.$StoreEntityTable storeEntity = i18.$StoreEntityTable(this);
->>>>>>> 27bc8eba
   i19.MergedAssetDrift get mergedAssetDrift => i20.ReadDatabaseContainer(
     this,
   ).accessor<i19.MergedAssetDrift>(i19.MergedAssetDrift.new);
@@ -118,13 +110,7 @@
     personEntity,
     assetFaceEntity,
     storeEntity,
-<<<<<<< HEAD
-    localTrashedAssetEntity,
-    i10.idxLatLng,
-    i18.idxLocalTrashedAssetRemoteId,
-=======
     i11.idxLatLng,
->>>>>>> 27bc8eba
   ];
   @override
   i0.StreamQueryUpdateRules
@@ -354,23 +340,6 @@
       );
   i13.$$RemoteAlbumUserEntityTableTableManager get remoteAlbumUserEntity => i13
       .$$RemoteAlbumUserEntityTableTableManager(_db, _db.remoteAlbumUserEntity);
-<<<<<<< HEAD
-  i13.$$MemoryEntityTableTableManager get memoryEntity =>
-      i13.$$MemoryEntityTableTableManager(_db, _db.memoryEntity);
-  i14.$$MemoryAssetEntityTableTableManager get memoryAssetEntity =>
-      i14.$$MemoryAssetEntityTableTableManager(_db, _db.memoryAssetEntity);
-  i15.$$PersonEntityTableTableManager get personEntity =>
-      i15.$$PersonEntityTableTableManager(_db, _db.personEntity);
-  i16.$$AssetFaceEntityTableTableManager get assetFaceEntity =>
-      i16.$$AssetFaceEntityTableTableManager(_db, _db.assetFaceEntity);
-  i17.$$StoreEntityTableTableManager get storeEntity =>
-      i17.$$StoreEntityTableTableManager(_db, _db.storeEntity);
-  i18.$$LocalTrashedAssetEntityTableTableManager get localTrashedAssetEntity =>
-      i18.$$LocalTrashedAssetEntityTableTableManager(
-        _db,
-        _db.localTrashedAssetEntity,
-      );
-=======
   i14.$$MemoryEntityTableTableManager get memoryEntity =>
       i14.$$MemoryEntityTableTableManager(_db, _db.memoryEntity);
   i15.$$MemoryAssetEntityTableTableManager get memoryAssetEntity =>
@@ -381,5 +350,9 @@
       i17.$$AssetFaceEntityTableTableManager(_db, _db.assetFaceEntity);
   i18.$$StoreEntityTableTableManager get storeEntity =>
       i18.$$StoreEntityTableTableManager(_db, _db.storeEntity);
->>>>>>> 27bc8eba
+  i18.$$LocalTrashedAssetEntityTableTableManager get localTrashedAssetEntity =>
+      i18.$$LocalTrashedAssetEntityTableTableManager(
+        _db,
+        _db.localTrashedAssetEntity,
+      );
 }