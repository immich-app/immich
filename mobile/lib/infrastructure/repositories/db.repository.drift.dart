--- conflicted
+++ resolved
@@ -101,12 +101,8 @@
     memoryAssetEntity,
     personEntity,
     assetFaceEntity,
-<<<<<<< HEAD
+    storeEntity,
     i10.idxLatLng,
-=======
-    storeEntity,
-    i9.idxLatLng,
->>>>>>> 3bfa8b75
   ];
   @override
   i0.StreamQueryUpdateRules
