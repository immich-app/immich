import 'package:drift/drift.dart';
import 'package:immich_mobile/domain/models/album/local_album.model.dart';
import 'package:immich_mobile/domain/models/asset/base_asset.model.dart';
import 'package:immich_mobile/infrastructure/entities/local_album.entity.drift.dart';
import 'package:immich_mobile/infrastructure/entities/local_album_asset.entity.drift.dart';
import 'package:immich_mobile/infrastructure/entities/local_asset.entity.drift.dart';
import 'package:immich_mobile/infrastructure/repositories/db.repository.dart';
import 'package:immich_mobile/utils/database.utils.dart';
import 'package:platform/platform.dart';

enum SortLocalAlbumsBy { id, backupSelection, isIosSharedAlbum }

class DriftLocalAlbumRepository extends DriftDatabaseRepository {
  final Drift _db;
  final Platform _platform;
  const DriftLocalAlbumRepository(this._db, {Platform? platform})
      : _platform = platform ?? const LocalPlatform(),
        super(_db);

  Future<List<LocalAlbum>> getAll({Set<SortLocalAlbumsBy> sortBy = const {}}) {
    final assetCount = _db.localAlbumAssetEntity.assetId.count();

    final query = _db.localAlbumEntity.select().join([
      leftOuterJoin(
        _db.localAlbumAssetEntity,
        _db.localAlbumAssetEntity.albumId.equalsExp(_db.localAlbumEntity.id),
        useColumns: false,
      ),
    ]);
    query
      ..addColumns([assetCount])
      ..groupBy([_db.localAlbumEntity.id]);

    if (sortBy.isNotEmpty) {
      final orderings = <OrderingTerm>[];
      for (final sort in sortBy) {
        orderings.add(
          switch (sort) {
            SortLocalAlbumsBy.id => OrderingTerm.asc(_db.localAlbumEntity.id),
            SortLocalAlbumsBy.backupSelection =>
              OrderingTerm.asc(_db.localAlbumEntity.backupSelection),
            SortLocalAlbumsBy.isIosSharedAlbum =>
              OrderingTerm.asc(_db.localAlbumEntity.isIosSharedAlbum),
          },
        );
      }
      query.orderBy(orderings);
    }

    return query
        .map(
          (row) => row
              .readTable(_db.localAlbumEntity)
              .toDto(assetCount: row.read(assetCount) ?? 0),
        )
        .get();
  }

  Future<void> delete(String albumId) => transaction(() async {
        // Remove all assets that are only in this particular album
        // We cannot remove all assets in the album because they might be in other albums in iOS
        // That is not the case on Android since asset <-> album has one:one mapping
        final assetsToDelete = _platform.isIOS
            ? await _getUniqueAssetsInAlbum(albumId)
            : await getAssetIds(albumId);
        await _deleteAssets(assetsToDelete);

        // All the other assets that are still associated will be unlinked automatically on-cascade
        await _db.managers.localAlbumEntity
            .filter((a) => a.id.equals(albumId))
            .delete();
      });

  Future<void> syncDeletes(
    String albumId,
    Iterable<String> assetIdsToKeep,
  ) async {
    if (assetIdsToKeep.isEmpty) {
      return Future.value();
    }

    final deleteSmt = _db.localAssetEntity.delete();
    deleteSmt.where((localAsset) {
      final subQuery = _db.localAlbumAssetEntity.selectOnly()
        ..addColumns([_db.localAlbumAssetEntity.assetId])
        ..join([
          innerJoin(
            _db.localAlbumEntity,
            _db.localAlbumAssetEntity.albumId
                .equalsExp(_db.localAlbumEntity.id),
          ),
        ]);
      subQuery.where(
        _db.localAlbumEntity.id.equals(albumId) &
            _db.localAlbumAssetEntity.assetId.isNotIn(assetIdsToKeep),
      );
      return localAsset.id.isInQuery(subQuery);
    });
    await deleteSmt.go();
  }

  Future<void> upsert(
    LocalAlbum localAlbum, {
    Iterable<LocalAsset> toUpsert = const [],
    Iterable<String> toDelete = const [],
  }) {
    final companion = LocalAlbumEntityCompanion.insert(
      id: localAlbum.id,
      name: localAlbum.name,
      updatedAt: Value(localAlbum.updatedAt),
      backupSelection: localAlbum.backupSelection,
      isIosSharedAlbum: Value(localAlbum.isIosSharedAlbum),
    );

    return _db.transaction(() async {
      await _db.localAlbumEntity
          .insertOne(companion, onConflict: DoUpdate((_) => companion));
      if (toUpsert.isNotEmpty) {
        await _upsertAssets(toUpsert);
        await _db.localAlbumAssetEntity.insertAll(
          toUpsert.map(
            (a) => LocalAlbumAssetEntityCompanion.insert(
              assetId: a.id,
              albumId: localAlbum.id,
            ),
          ),
          mode: InsertMode.insertOrIgnore,
        );
      }
      await _removeAssets(localAlbum.id, toDelete);
    });
  }

  Future<void> updateAll(Iterable<LocalAlbum> albums) {
    return _db.transaction(() async {
      await _db.localAlbumEntity
          .update()
          .write(const LocalAlbumEntityCompanion(marker_: Value(true)));

      await _db.batch((batch) {
        for (final album in albums) {
          final companion = LocalAlbumEntityCompanion.insert(
            id: album.id,
            name: album.name,
            updatedAt: Value(album.updatedAt),
            backupSelection: album.backupSelection,
            isIosSharedAlbum: Value(album.isIosSharedAlbum),
            marker_: const Value(null),
          );

          batch.insert(
            _db.localAlbumEntity,
            companion,
            onConflict: DoUpdate((_) => companion),
          );
        }
      });

      if (_platform.isAndroid) {
        // On Android, an asset can only be in one album
        // So, get the albums that are marked for deletion
        // and delete all the assets that are in those albums
        final deleteSmt = _db.localAssetEntity.delete();
        deleteSmt.where((localAsset) {
          final subQuery = _db.localAlbumAssetEntity.selectOnly()
            ..addColumns([_db.localAlbumAssetEntity.assetId])
            ..join([
              innerJoin(
                _db.localAlbumEntity,
                _db.localAlbumAssetEntity.albumId
                    .equalsExp(_db.localAlbumEntity.id),
              ),
            ]);
          subQuery.where(_db.localAlbumEntity.marker_.isNotNull());
          return localAsset.id.isInQuery(subQuery);
        });
        await deleteSmt.go();
      }

      await _db.localAlbumEntity.deleteWhere((f) => f.marker_.isNotNull());
    });
  }

  Future<List<LocalAsset>> getAssets(String albumId) {
    final query = _db.localAlbumAssetEntity.select().join(
      [
        innerJoin(
          _db.localAssetEntity,
          _db.localAlbumAssetEntity.assetId.equalsExp(_db.localAssetEntity.id),
        ),
      ],
    )
      ..where(_db.localAlbumAssetEntity.albumId.equals(albumId))
      ..orderBy([OrderingTerm.asc(_db.localAssetEntity.id)]);
    return query
        .map((row) => row.readTable(_db.localAssetEntity).toDto())
        .get();
  }

  Future<List<String>> getAssetIds(String albumId) {
    final query = _db.localAlbumAssetEntity.selectOnly()
      ..addColumns([_db.localAlbumAssetEntity.assetId])
      ..where(_db.localAlbumAssetEntity.albumId.equals(albumId));
    return query
        .map((row) => row.read(_db.localAlbumAssetEntity.assetId)!)
        .get();
  }

  Future<void> processDelta({
    required List<LocalAsset> updates,
    required List<String> deletes,
    required Map<String, List<String>> assetAlbums,
  }) {
    return _db.transaction(() async {
      await _deleteAssets(deletes);

      await _upsertAssets(updates);
      // The ugly casting below is required for now because the generated code
      // casts the returned values from the platform during decoding them
      // and iterating over them causes the type to be List<Object?> instead of
      // List<String>
      await _db.batch((batch) async {
        assetAlbums.cast<String, List<Object?>>().forEach((assetId, albumIds) {
          batch.deleteWhere(
            _db.localAlbumAssetEntity,
            (f) =>
                f.albumId.isNotIn(albumIds.cast<String?>().nonNulls) &
                f.assetId.equals(assetId),
          );
        });
      });
      await _db.batch((batch) async {
        assetAlbums.cast<String, List<Object?>>().forEach((assetId, albumIds) {
          batch.insertAll(
            _db.localAlbumAssetEntity,
            albumIds.cast<String?>().nonNulls.map(
                  (albumId) => LocalAlbumAssetEntityCompanion.insert(
                    assetId: assetId,
                    albumId: albumId,
                  ),
                ),
            onConflict: DoNothing(),
          );
        });
      });
    });
  }

  Future<List<LocalAsset>> getAssetsToHash(String albumId) {
    final query = _db.localAlbumAssetEntity.select().join(
      [
        innerJoin(
          _db.localAssetEntity,
          _db.localAlbumAssetEntity.assetId.equalsExp(_db.localAssetEntity.id),
        ),
      ],
    )
      ..where(
        _db.localAlbumAssetEntity.albumId.equals(albumId) &
            _db.localAssetEntity.checksum.isNull(),
      )
      ..orderBy([OrderingTerm.asc(_db.localAssetEntity.id)]);

    return query
        .map((row) => row.readTable(_db.localAssetEntity).toDto())
        .get();
  }

  Future<void> _upsertAssets(Iterable<LocalAsset> localAssets) {
    if (localAssets.isEmpty) {
      return Future.value();
    }

    return _db.batch((batch) async {
      for (final asset in localAssets) {
        final companion = LocalAssetEntityCompanion.insert(
          name: asset.name,
          type: asset.type,
          createdAt: Value(asset.createdAt),
          updatedAt: Value(asset.updatedAt),
          width: Value(asset.width),
          height: Value(asset.height),
          durationInSeconds: Value(asset.durationInSeconds),
          id: asset.id,
          orientation: Value(asset.orientation),
          checksum: const Value(null),
        );
        batch.insert<$LocalAssetEntityTable, LocalAssetEntityData>(
          _db.localAssetEntity,
          companion,
          onConflict: DoUpdate(
            (_) => companion,
            where: (old) => old.updatedAt.isNotValue(asset.updatedAt),
          ),
        );
      }
    });
  }

  Future<void> _removeAssets(String albumId, Iterable<String> assetIds) async {
    if (assetIds.isEmpty) {
      return Future.value();
    }

    if (_platform.isAndroid) {
      return _deleteAssets(assetIds);
    }

    List<String> assetsToDelete = [];
    List<String> assetsToUnLink = [];

    final uniqueAssets = await _getUniqueAssetsInAlbum(albumId);
    if (uniqueAssets.isEmpty) {
      assetsToUnLink = assetIds.toList();
    } else {
      // Delete unique assets and unlink others
      final uniqueSet = uniqueAssets.toSet();

      for (final assetId in assetIds) {
        if (uniqueSet.contains(assetId)) {
          assetsToDelete.add(assetId);
        } else {
          assetsToUnLink.add(assetId);
        }
      }
    }

    return transaction(() async {
      if (assetsToUnLink.isNotEmpty) {
        await _db.batch(
          (batch) => batch.deleteWhere(
            _db.localAlbumAssetEntity,
            (f) => f.assetId.isIn(assetsToUnLink) & f.albumId.equals(albumId),
          ),
        );
      }

      await _deleteAssets(assetsToDelete);
    });
  }

  /// Get all asset ids that are only in this album and not in other albums.
  /// This is useful in cases where the album is a smart album or a user-created album, especially on iOS
  Future<List<String>> _getUniqueAssetsInAlbum(String albumId) {
    final assetId = _db.localAlbumAssetEntity.assetId;
    final query = _db.localAlbumAssetEntity.selectOnly()
      ..addColumns([assetId])
      ..groupBy(
        [assetId],
        having: _db.localAlbumAssetEntity.albumId.count().equals(1) &
            _db.localAlbumAssetEntity.albumId.equals(albumId),
      );

    return query.map((row) => row.read(assetId)!).get();
  }

  Future<void> _deleteAssets(Iterable<String> ids) {
    if (ids.isEmpty) {
      return Future.value();
    }

    return _db.batch((batch) {
      batch.deleteWhere(_db.localAssetEntity, (f) => f.id.isIn(ids));
    });
  }

<<<<<<< HEAD
  @override
  Future<void> update(LocalAlbum album) {
    return (_db.update(_db.localAlbumEntity)
          ..where(
            (a) => a.id.equals(album.id),
          ))
        .write(
      LocalAlbumEntityCompanion.insert(
        id: album.id,
        name: album.name,
        updatedAt: Value(album.updatedAt),
        backupSelection: album.backupSelection,
      ),
=======
  Future<LocalAsset?> getThumbnail(String albumId) async {
    final query = _db.localAlbumAssetEntity.select().join([
      innerJoin(
        _db.localAssetEntity,
        _db.localAlbumAssetEntity.assetId.equalsExp(_db.localAssetEntity.id),
      ),
    ])
      ..where(_db.localAlbumAssetEntity.albumId.equals(albumId))
      ..orderBy([OrderingTerm.asc(_db.localAssetEntity.id)])
      ..limit(1);

    final results = await query
        .map((row) => row.readTable(_db.localAssetEntity).toDto())
        .get();

    return results.isNotEmpty ? results.first : null;
  }
}

extension on LocalAlbumEntityData {
  LocalAlbum toDto({int assetCount = 0}) {
    return LocalAlbum(
      id: id,
      name: name,
      updatedAt: updatedAt,
      assetCount: assetCount,
      backupSelection: backupSelection,
    );
  }
}

extension on LocalAssetEntityData {
  LocalAsset toDto() {
    return LocalAsset(
      id: id,
      name: name,
      checksum: checksum,
      type: type,
      createdAt: createdAt,
      updatedAt: updatedAt,
      durationInSeconds: durationInSeconds,
      isFavorite: isFavorite,
>>>>>>> bfceed15
    );
  }
}<|MERGE_RESOLUTION|>--- conflicted
+++ resolved
@@ -364,8 +364,24 @@
     });
   }
 
-<<<<<<< HEAD
-  @override
+  Future<LocalAsset?> getThumbnail(String albumId) async {
+    final query = _db.localAlbumAssetEntity.select().join([
+      innerJoin(
+        _db.localAssetEntity,
+        _db.localAlbumAssetEntity.assetId.equalsExp(_db.localAssetEntity.id),
+      ),
+    ])
+      ..where(_db.localAlbumAssetEntity.albumId.equals(albumId))
+      ..orderBy([OrderingTerm.asc(_db.localAssetEntity.id)])
+      ..limit(1);
+
+    final results = await query
+        .map((row) => row.readTable(_db.localAssetEntity).toDto())
+        .get();
+
+    return results.isNotEmpty ? results.first : null;
+  }
+
   Future<void> update(LocalAlbum album) {
     return (_db.update(_db.localAlbumEntity)
           ..where(
@@ -378,50 +394,6 @@
         updatedAt: Value(album.updatedAt),
         backupSelection: album.backupSelection,
       ),
-=======
-  Future<LocalAsset?> getThumbnail(String albumId) async {
-    final query = _db.localAlbumAssetEntity.select().join([
-      innerJoin(
-        _db.localAssetEntity,
-        _db.localAlbumAssetEntity.assetId.equalsExp(_db.localAssetEntity.id),
-      ),
-    ])
-      ..where(_db.localAlbumAssetEntity.albumId.equals(albumId))
-      ..orderBy([OrderingTerm.asc(_db.localAssetEntity.id)])
-      ..limit(1);
-
-    final results = await query
-        .map((row) => row.readTable(_db.localAssetEntity).toDto())
-        .get();
-
-    return results.isNotEmpty ? results.first : null;
-  }
-}
-
-extension on LocalAlbumEntityData {
-  LocalAlbum toDto({int assetCount = 0}) {
-    return LocalAlbum(
-      id: id,
-      name: name,
-      updatedAt: updatedAt,
-      assetCount: assetCount,
-      backupSelection: backupSelection,
     );
   }
-}
-
-extension on LocalAssetEntityData {
-  LocalAsset toDto() {
-    return LocalAsset(
-      id: id,
-      name: name,
-      checksum: checksum,
-      type: type,
-      createdAt: createdAt,
-      updatedAt: updatedAt,
-      durationInSeconds: durationInSeconds,
-      isFavorite: isFavorite,
->>>>>>> bfceed15
-    );
-  }
 }