--- conflicted
+++ resolved
@@ -214,11 +214,7 @@
         .get();
   }
 
-<<<<<<< HEAD
   Stream<List<Bucket>> watchTrashBucket(
-=======
-  Stream<List<Bucket>> watchArchiveBucket(
->>>>>>> 56756bae
     String userId, {
     GroupAssetsBy groupBy = GroupAssetsBy.day,
   }) {
@@ -226,12 +222,7 @@
       return _db.remoteAssetEntity
           .count(
             where: (row) =>
-<<<<<<< HEAD
                 row.deletedAt.isNotNull() & row.ownerId.equals(userId),
-=======
-                row.visibility.equalsValue(AssetVisibility.archive) &
-                row.ownerId.equals(userId),
->>>>>>> 56756bae
           )
           .map(_generateBuckets)
           .watchSingle();
@@ -244,12 +235,7 @@
       ..addColumns([assetCountExp, dateExp])
       ..where(
         _db.remoteAssetEntity.ownerId.equals(userId) &
-<<<<<<< HEAD
             _db.remoteAssetEntity.deletedAt.isNotNull(),
-=======
-            _db.remoteAssetEntity.visibility
-                .equalsValue(AssetVisibility.archive),
->>>>>>> 56756bae
       )
       ..groupBy([dateExp])
       ..orderBy([OrderingTerm.desc(dateExp)]);
@@ -261,16 +247,11 @@
     }).watch();
   }
 
-<<<<<<< HEAD
   Future<List<BaseAsset>> getTrashBucketAssets(
-=======
-  Future<List<BaseAsset>> getArchiveBucketAssets(
->>>>>>> 56756bae
     String userId, {
     required int offset,
     required int count,
   }) {
-<<<<<<< HEAD
     final query = _db.remoteAssetEntity
         .select()
         .addColumns([_db.localAssetEntity.id]).join([
@@ -293,7 +274,48 @@
         localId: row.read(_db.localAssetEntity.id),
       );
     }).get();
-=======
+  }
+
+  Stream<List<Bucket>> watchArchiveBucket(
+    String userId, {
+    GroupAssetsBy groupBy = GroupAssetsBy.day,
+  }) {
+    if (groupBy == GroupAssetsBy.none) {
+      return _db.remoteAssetEntity
+          .count(
+            where: (row) =>
+                row.visibility.equalsValue(AssetVisibility.archive) &
+                row.ownerId.equals(userId),
+          )
+          .map(_generateBuckets)
+          .watchSingle();
+    }
+
+    final assetCountExp = _db.remoteAssetEntity.id.count();
+    final dateExp = _db.remoteAssetEntity.createdAt.dateFmt(groupBy);
+
+    final query = _db.remoteAssetEntity.selectOnly()
+      ..addColumns([assetCountExp, dateExp])
+      ..where(
+        _db.remoteAssetEntity.ownerId.equals(userId) &
+            _db.remoteAssetEntity.visibility
+                .equalsValue(AssetVisibility.archive),
+      )
+      ..groupBy([dateExp])
+      ..orderBy([OrderingTerm.desc(dateExp)]);
+
+    return query.map((row) {
+      final timeline = row.read(dateExp)!.dateFmt(groupBy);
+      final assetCount = row.read(assetCountExp)!;
+      return TimeBucket(date: timeline, assetCount: assetCount);
+    }).watch();
+  }
+
+  Future<List<BaseAsset>> getArchiveBucketAssets(
+    String userId, {
+    required int offset,
+    required int count,
+  }) {
     final query = _db.remoteAssetEntity.select()
       ..where(
         (row) =>
@@ -304,7 +326,6 @@
       ..limit(count, offset: offset);
 
     return query.map((row) => row.toDto()).get();
->>>>>>> 56756bae
   }
 }
 
