--- conflicted
+++ resolved
@@ -414,28 +414,73 @@
     return query.map((row) => row.toDto()).get();
   }
 
-<<<<<<< HEAD
-  Stream<List<Bucket>> watchRemoteBucket(
-    List<String> userIds, {
-=======
   Stream<List<Bucket>> watchVideoBucket(
     String userId, {
->>>>>>> a11ab4c3
     GroupAssetsBy groupBy = GroupAssetsBy.day,
   }) {
     if (groupBy == GroupAssetsBy.none) {
       return _db.remoteAssetEntity
           .count(
             where: (row) =>
-<<<<<<< HEAD
+                row.type.equalsValue(AssetType.video) &
+                row.visibility.equalsValue(AssetVisibility.timeline) &
+                row.ownerId.equals(userId),
+          )
+          .map(_generateBuckets)
+          .watchSingle();
+    }
+
+    final assetCountExp = _db.remoteAssetEntity.id.count();
+    final dateExp = _db.remoteAssetEntity.createdAt.dateFmt(groupBy);
+
+    final query = _db.remoteAssetEntity.selectOnly()
+      ..addColumns([assetCountExp, dateExp])
+      ..where(
+        _db.remoteAssetEntity.ownerId.equals(userId) &
+            _db.remoteAssetEntity.type.equalsValue(AssetType.video) &
+            _db.remoteAssetEntity.visibility
+                .equalsValue(AssetVisibility.timeline),
+      )
+      ..groupBy([dateExp])
+      ..orderBy([OrderingTerm.desc(dateExp)]);
+
+    return query.map((row) {
+      final timeline = row.read(dateExp)!.dateFmt(groupBy);
+      final assetCount = row.read(assetCountExp)!;
+      return TimeBucket(date: timeline, assetCount: assetCount);
+    }).watch();
+  }
+
+  Future<List<BaseAsset>> getVideoBucketAssets(
+    String userId, {
+    required int offset,
+    required int count,
+  }) {
+    final query = _db.remoteAssetEntity.select()
+      ..where(
+        (row) =>
+            _db.remoteAssetEntity.type.equalsValue(AssetType.video) &
+            _db.remoteAssetEntity.visibility
+                .equalsValue(AssetVisibility.timeline) &
+            _db.remoteAssetEntity.ownerId.equals(userId),
+      )
+      ..orderBy([(row) => OrderingTerm.desc(row.createdAt)])
+      ..limit(count, offset: offset);
+
+    return query.map((row) => row.toDto()).get();
+  }
+
+  Stream<List<Bucket>> watchRemoteBucket(
+    List<String> userIds, {
+    GroupAssetsBy groupBy = GroupAssetsBy.day,
+  }) {
+    if (groupBy == GroupAssetsBy.none) {
+      return _db.remoteAssetEntity
+          .count(
+            where: (row) =>
                 row.deletedAt.isNull() &
                 row.visibility.equalsValue(AssetVisibility.timeline) &
                 row.ownerId.isIn(userIds),
-=======
-                row.type.equalsValue(AssetType.video) &
-                row.visibility.equalsValue(AssetVisibility.timeline) &
-                row.ownerId.equals(userId),
->>>>>>> a11ab4c3
           )
           .map(_generateBuckets)
           .watchSingle();
@@ -447,55 +492,34 @@
     final query = _db.remoteAssetEntity.selectOnly()
       ..addColumns([assetCountExp, dateExp])
       ..where(
-<<<<<<< HEAD
         _db.remoteAssetEntity.deletedAt.isNull() &
             _db.remoteAssetEntity.visibility
                 .equalsValue(AssetVisibility.timeline) &
             _db.remoteAssetEntity.ownerId.isIn(userIds),
-=======
-        _db.remoteAssetEntity.ownerId.equals(userId) &
-            _db.remoteAssetEntity.type.equalsValue(AssetType.video) &
-            _db.remoteAssetEntity.visibility
-                .equalsValue(AssetVisibility.timeline),
->>>>>>> a11ab4c3
-      )
-      ..groupBy([dateExp])
-      ..orderBy([OrderingTerm.desc(dateExp)]);
-
-    return query.map((row) {
-      final timeline = row.read(dateExp)!.dateFmt(groupBy);
-      final assetCount = row.read(assetCountExp)!;
-      return TimeBucket(date: timeline, assetCount: assetCount);
-    }).watch();
-  }
-
-<<<<<<< HEAD
+      )
+      ..groupBy([dateExp])
+      ..orderBy([OrderingTerm.desc(dateExp)]);
+
+    return query.map((row) {
+      final timeline = row.read(dateExp)!.dateFmt(groupBy);
+      final assetCount = row.read(assetCountExp)!;
+      return TimeBucket(date: timeline, assetCount: assetCount);
+    }).watch();
+  }
+
   Future<List<BaseAsset>> getRemoteBucketAssets(
     List<String> userIds, {
-=======
-  Future<List<BaseAsset>> getVideoBucketAssets(
-    String userId, {
->>>>>>> a11ab4c3
     required int offset,
     required int count,
   }) {
     final query = _db.remoteAssetEntity.select()
       ..where(
         (row) =>
-<<<<<<< HEAD
             row.deletedAt.isNull() &
             row.visibility.equalsValue(AssetVisibility.timeline) &
             row.ownerId.isIn(userIds),
       )
       ..orderBy([(t) => OrderingTerm.desc(t.createdAt)])
-=======
-            _db.remoteAssetEntity.type.equalsValue(AssetType.video) &
-            _db.remoteAssetEntity.visibility
-                .equalsValue(AssetVisibility.timeline) &
-            _db.remoteAssetEntity.ownerId.equals(userId),
-      )
-      ..orderBy([(row) => OrderingTerm.desc(row.createdAt)])
->>>>>>> a11ab4c3
       ..limit(count, offset: offset);
 
     return query.map((row) => row.toDto()).get();
