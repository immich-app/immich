--- conflicted
+++ resolved
@@ -214,11 +214,7 @@
         .get();
   }
 
-<<<<<<< HEAD
-  Stream<List<Bucket>> watchVideoBucket(
-=======
   Stream<List<Bucket>> watchTrashBucket(
->>>>>>> cf91d9bd
     String userId, {
     GroupAssetsBy groupBy = GroupAssetsBy.day,
   }) {
@@ -226,10 +222,6 @@
       return _db.remoteAssetEntity
           .count(
             where: (row) =>
-<<<<<<< HEAD
-                row.type.equalsValue(AssetType.video) &
-                row.visibility.equalsValue(AssetVisibility.timeline) &
-=======
                 row.deletedAt.isNotNull() & row.ownerId.equals(userId),
           )
           .map(_generateBuckets)
@@ -279,7 +271,6 @@
           .count(
             where: (row) =>
                 row.visibility.equalsValue(AssetVisibility.archive) &
->>>>>>> cf91d9bd
                 row.ownerId.equals(userId),
           )
           .map(_generateBuckets)
@@ -293,35 +284,129 @@
       ..addColumns([assetCountExp, dateExp])
       ..where(
         _db.remoteAssetEntity.ownerId.equals(userId) &
-<<<<<<< HEAD
-            _db.remoteAssetEntity.type.equalsValue(AssetType.video) &
-            _db.remoteAssetEntity.visibility
-                .equalsValue(AssetVisibility.timeline),
-=======
             _db.remoteAssetEntity.visibility
                 .equalsValue(AssetVisibility.archive),
->>>>>>> cf91d9bd
-      )
-      ..groupBy([dateExp])
-      ..orderBy([OrderingTerm.desc(dateExp)]);
-
-    return query.map((row) {
-      final timeline = row.read(dateExp)!.dateFmt(groupBy);
-      final assetCount = row.read(assetCountExp)!;
-      return TimeBucket(date: timeline, assetCount: assetCount);
-    }).watch();
-  }
-
-<<<<<<< HEAD
+      )
+      ..groupBy([dateExp])
+      ..orderBy([OrderingTerm.desc(dateExp)]);
+
+    return query.map((row) {
+      final timeline = row.read(dateExp)!.dateFmt(groupBy);
+      final assetCount = row.read(assetCountExp)!;
+      return TimeBucket(date: timeline, assetCount: assetCount);
+    }).watch();
+  }
+
+  Future<List<BaseAsset>> getArchiveBucketAssets(
+    String userId, {
+    required int offset,
+    required int count,
+  }) {
+    final query = _db.remoteAssetEntity.select()
+      ..where(
+        (row) =>
+            row.ownerId.equals(userId) &
+            row.visibility.equalsValue(AssetVisibility.archive),
+      )
+      ..orderBy([(row) => OrderingTerm.desc(row.createdAt)])
+      ..limit(count, offset: offset);
+
+    return query.map((row) => row.toDto()).get();
+  }
+
+  Stream<List<Bucket>> watchLockedFolderBucket(
+    String userId, {
+    GroupAssetsBy groupBy = GroupAssetsBy.day,
+  }) {
+    if (groupBy == GroupAssetsBy.none) {
+      return _db.remoteAssetEntity
+          .count(
+            where: (row) =>
+                row.visibility.equalsValue(AssetVisibility.locked) &
+                row.ownerId.equals(userId),
+          )
+          .map(_generateBuckets)
+          .watchSingle();
+    }
+
+    final assetCountExp = _db.remoteAssetEntity.id.count();
+    final dateExp = _db.remoteAssetEntity.createdAt.dateFmt(groupBy);
+
+    final query = _db.remoteAssetEntity.selectOnly()
+      ..addColumns([assetCountExp, dateExp])
+      ..where(
+        _db.remoteAssetEntity.ownerId.equals(userId) &
+            _db.remoteAssetEntity.visibility
+                .equalsValue(AssetVisibility.locked),
+      )
+      ..groupBy([dateExp])
+      ..orderBy([OrderingTerm.desc(dateExp)]);
+
+    return query.map((row) {
+      final timeline = row.read(dateExp)!.dateFmt(groupBy);
+      final assetCount = row.read(assetCountExp)!;
+      return TimeBucket(date: timeline, assetCount: assetCount);
+    }).watch();
+  }
+
+  Future<List<BaseAsset>> getLockedFolderBucketAssets(
+    String userId, {
+    required int offset,
+    required int count,
+  }) {
+    final query = _db.remoteAssetEntity.select()
+      ..where(
+        (row) =>
+            row.visibility.equalsValue(AssetVisibility.locked) &
+            row.ownerId.equals(userId),
+      )
+      ..orderBy([(row) => OrderingTerm.desc(row.createdAt)])
+      ..limit(count, offset: offset);
+
+    return query.map((row) => row.toDto()).get();
+  }
+
+  Stream<List<Bucket>> watchVideoBucket(
+    String userId, {
+    GroupAssetsBy groupBy = GroupAssetsBy.day,
+  }) {
+    if (groupBy == GroupAssetsBy.none) {
+      return _db.remoteAssetEntity
+          .count(
+            where: (row) =>
+                row.type.equalsValue(AssetType.video) &
+                row.visibility.equalsValue(AssetVisibility.timeline) &
+                row.ownerId.equals(userId),
+          )
+          .map(_generateBuckets)
+          .watchSingle();
+    }
+
+    final assetCountExp = _db.remoteAssetEntity.id.count();
+    final dateExp = _db.remoteAssetEntity.createdAt.dateFmt(groupBy);
+
+    final query = _db.remoteAssetEntity.selectOnly()
+      ..addColumns([assetCountExp, dateExp])
+      ..where(
+        _db.remoteAssetEntity.ownerId.equals(userId) &
+            _db.remoteAssetEntity.type.equalsValue(AssetType.video) &
+            _db.remoteAssetEntity.visibility.equalsValue(AssetVisibility.timeline),
+      )
+      ..groupBy([dateExp])
+      ..orderBy([OrderingTerm.desc(dateExp)]);
+
+    return query.map((row) {
+      final timeline = row.read(dateExp)!.dateFmt(groupBy);
+      final assetCount = row.read(assetCountExp)!;
+      return TimeBucket(date: timeline, assetCount: assetCount);
+    }).watch();
+  }
+
   Future<List<BaseAsset>> getVideoBucketAssets(
-=======
-  Future<List<BaseAsset>> getArchiveBucketAssets(
->>>>>>> cf91d9bd
-    String userId, {
-    required int offset,
-    required int count,
-  }) {
-<<<<<<< HEAD
+    String userId, {
+    required int offset,
+    required int count,
+  }) {
     final query = _db.remoteAssetEntity
         .select()
         .addColumns([_db.localAssetEntity.id]).join([
@@ -346,70 +431,6 @@
         localId: row.read(_db.localAssetEntity.id),
       );
     }).get();
-=======
-    final query = _db.remoteAssetEntity.select()
-      ..where(
-        (row) =>
-            row.ownerId.equals(userId) &
-            row.visibility.equalsValue(AssetVisibility.archive),
-      )
-      ..orderBy([(row) => OrderingTerm.desc(row.createdAt)])
-      ..limit(count, offset: offset);
-
-    return query.map((row) => row.toDto()).get();
-  }
-
-  Stream<List<Bucket>> watchLockedFolderBucket(
-    String userId, {
-    GroupAssetsBy groupBy = GroupAssetsBy.day,
-  }) {
-    if (groupBy == GroupAssetsBy.none) {
-      return _db.remoteAssetEntity
-          .count(
-            where: (row) =>
-                row.visibility.equalsValue(AssetVisibility.locked) &
-                row.ownerId.equals(userId),
-          )
-          .map(_generateBuckets)
-          .watchSingle();
-    }
-
-    final assetCountExp = _db.remoteAssetEntity.id.count();
-    final dateExp = _db.remoteAssetEntity.createdAt.dateFmt(groupBy);
-
-    final query = _db.remoteAssetEntity.selectOnly()
-      ..addColumns([assetCountExp, dateExp])
-      ..where(
-        _db.remoteAssetEntity.ownerId.equals(userId) &
-            _db.remoteAssetEntity.visibility
-                .equalsValue(AssetVisibility.locked),
-      )
-      ..groupBy([dateExp])
-      ..orderBy([OrderingTerm.desc(dateExp)]);
-
-    return query.map((row) {
-      final timeline = row.read(dateExp)!.dateFmt(groupBy);
-      final assetCount = row.read(assetCountExp)!;
-      return TimeBucket(date: timeline, assetCount: assetCount);
-    }).watch();
-  }
-
-  Future<List<BaseAsset>> getLockedFolderBucketAssets(
-    String userId, {
-    required int offset,
-    required int count,
-  }) {
-    final query = _db.remoteAssetEntity.select()
-      ..where(
-        (row) =>
-            row.visibility.equalsValue(AssetVisibility.locked) &
-            row.ownerId.equals(userId),
-      )
-      ..orderBy([(row) => OrderingTerm.desc(row.createdAt)])
-      ..limit(count, offset: offset);
-
-    return query.map((row) => row.toDto()).get();
->>>>>>> cf91d9bd
   }
 }
 
