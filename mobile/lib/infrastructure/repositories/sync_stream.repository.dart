--- conflicted
+++ resolved
@@ -32,33 +32,6 @@
 
   SyncStreamRepository(super.db) : _db = db;
 
-<<<<<<< HEAD
-  Future<void> updateAuthUsersV1(Iterable<SyncAuthUserV1> data) async {
-    try {
-      await _db.batch((batch) {
-        for (final user in data) {
-          final companion = AuthUserEntityCompanion(
-            name: Value(user.name),
-            email: Value(user.email),
-            hasProfileImage: Value(user.hasProfileImage),
-            profileChangedAt: Value(user.profileChangedAt),
-            avatarColor: Value(user.avatarColor?.toAvatarColor() ?? AvatarColor.primary),
-            isAdmin: Value(user.isAdmin),
-            pinCode: Value(user.pinCode),
-            quotaSizeInBytes: Value(user.quotaSizeInBytes ?? 0),
-            quotaUsageInBytes: Value(user.quotaUsageInBytes),
-          );
-
-          batch.insert(
-            _db.authUserEntity,
-            companion.copyWith(id: Value(user.id)),
-            onConflict: DoUpdate((_) => companion),
-          );
-        }
-      });
-    } catch (error, stack) {
-      _logger.severe('Error: SyncAuthUserV1', error, stack);
-=======
   Future<void> reset() async {
     _logger.fine("SyncResetV1 received. Resetting remote entities");
     try {
@@ -85,7 +58,35 @@
       });
     } catch (error, stack) {
       _logger.severe('Error: SyncResetV1', error, stack);
->>>>>>> 6a55c367
+      rethrow;
+    }
+  }
+
+  Future<void> updateAuthUsersV1(Iterable<SyncAuthUserV1> data) async {
+    try {
+      await _db.batch((batch) {
+        for (final user in data) {
+          final companion = AuthUserEntityCompanion(
+            name: Value(user.name),
+            email: Value(user.email),
+            hasProfileImage: Value(user.hasProfileImage),
+            profileChangedAt: Value(user.profileChangedAt),
+            avatarColor: Value(user.avatarColor?.toAvatarColor() ?? AvatarColor.primary),
+            isAdmin: Value(user.isAdmin),
+            pinCode: Value(user.pinCode),
+            quotaSizeInBytes: Value(user.quotaSizeInBytes ?? 0),
+            quotaUsageInBytes: Value(user.quotaUsageInBytes),
+          );
+
+          batch.insert(
+            _db.authUserEntity,
+            companion.copyWith(id: Value(user.id)),
+            onConflict: DoUpdate((_) => companion),
+          );
+        }
+      });
+    } catch (error, stack) {
+      _logger.severe('Error: SyncAuthUserV1', error, stack);
       rethrow;
     }
   }
