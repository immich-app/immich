--- conflicted
+++ resolved
@@ -95,7 +95,7 @@
   }
 
   @override
-  int get schemaVersion => 11;
+  int get schemaVersion => 12;
 
   @override
   MigrationStrategy get migration => MigrationStrategy(
@@ -159,12 +159,11 @@
             await m.alterTable(TableMigration(v10.userEntity));
           },
           from10To11: (m, v11) async {
-<<<<<<< HEAD
-            await m.create(v11.trashedLocalAssetEntity);
-            await m.createIndex(v11.idxTrashedLocalAssetChecksum);
-=======
             await m.addColumn(v11.localAlbumAssetEntity, v11.localAlbumAssetEntity.marker_);
->>>>>>> 52363cf0
+          },
+          from11To12: (m, v12) async {
+            await m.create(v12.trashedLocalAssetEntity);
+            await m.createIndex(v12.idxTrashedLocalAssetChecksum);
           },
         ),
       );
