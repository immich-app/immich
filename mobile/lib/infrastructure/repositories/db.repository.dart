--- conflicted
+++ resolved
@@ -68,7 +68,7 @@
     : super(executor ?? driftDatabase(name: 'immich', native: const DriftNativeOptions(shareAcrossIsolates: true)));
 
   @override
-  int get schemaVersion => 8;
+  int get schemaVersion => 9;
 
   @override
   MigrationStrategy get migration => MigrationStrategy(
@@ -121,11 +121,10 @@
             await m.createIndex(v7.idxLatLng);
           },
           from7To8: (m, v8) async {
-<<<<<<< HEAD
-            await m.addColumn(v8.localAlbumEntity, v8.localAlbumEntity.linkedRemoteAlbumId);
-=======
             await m.create(v8.storeEntity);
->>>>>>> 3bfa8b75
+          },
+          from8To9: (m, v9) async {
+            await m.addColumn(v9.localAlbumEntity, v9.localAlbumEntity.linkedRemoteAlbumId);
           },
         ),
       );
