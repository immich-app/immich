import 'dart:async';

import 'package:drift/drift.dart';
import 'package:drift_flutter/drift_flutter.dart';
import 'package:flutter/foundation.dart';
import 'package:immich_mobile/domain/interfaces/db.interface.dart';
import 'package:immich_mobile/infrastructure/entities/asset_face.entity.dart';
import 'package:immich_mobile/infrastructure/entities/auth_user.entity.dart';
import 'package:immich_mobile/infrastructure/entities/exif.entity.dart';
import 'package:immich_mobile/infrastructure/entities/local_album.entity.dart';
import 'package:immich_mobile/infrastructure/entities/local_album_asset.entity.dart';
import 'package:immich_mobile/infrastructure/entities/local_asset.entity.dart';
import 'package:immich_mobile/infrastructure/entities/trashed_local_asset.entity.dart';
import 'package:immich_mobile/infrastructure/entities/memory.entity.dart';
import 'package:immich_mobile/infrastructure/entities/memory_asset.entity.dart';
import 'package:immich_mobile/infrastructure/entities/partner.entity.dart';
import 'package:immich_mobile/infrastructure/entities/person.entity.dart';
import 'package:immich_mobile/infrastructure/entities/remote_album.entity.dart';
import 'package:immich_mobile/infrastructure/entities/remote_album_asset.entity.dart';
import 'package:immich_mobile/infrastructure/entities/remote_album_user.entity.dart';
import 'package:immich_mobile/infrastructure/entities/remote_asset.entity.dart';
import 'package:immich_mobile/infrastructure/entities/stack.entity.dart';
import 'package:immich_mobile/infrastructure/entities/trash_sync.entity.dart';
import 'package:immich_mobile/infrastructure/entities/store.entity.dart';
import 'package:immich_mobile/infrastructure/entities/user.entity.dart';
import 'package:immich_mobile/infrastructure/entities/user_metadata.entity.dart';
import 'package:immich_mobile/infrastructure/repositories/db.repository.steps.dart';
import 'package:isar/isar.dart' hide Index;

import 'db.repository.drift.dart';

// #zoneTxn is the symbol used by Isar to mark a transaction within the current zone
// ref: isar/isar_common.dart
const Symbol _kzoneTxn = #zoneTxn;

class IsarDatabaseRepository implements IDatabaseRepository {
  final Isar _db;
  const IsarDatabaseRepository(Isar db) : _db = db;

  // Isar do not support nested transactions. This is a workaround to prevent us from making nested transactions
  // Reuse the current transaction if it is already active, else start a new transaction
  @override
  Future<T> transaction<T>(Future<T> Function() callback) =>
      Zone.current[_kzoneTxn] == null ? _db.writeTxn(callback) : callback();
}

@DriftDatabase(
  tables: [
    AuthUserEntity,
    UserEntity,
    UserMetadataEntity,
    PartnerEntity,
    LocalAlbumEntity,
    LocalAssetEntity,
    LocalAlbumAssetEntity,
    RemoteAssetEntity,
    RemoteExifEntity,
    RemoteAlbumEntity,
    RemoteAlbumAssetEntity,
    RemoteAlbumUserEntity,
    MemoryEntity,
    MemoryAssetEntity,
    StackEntity,
    PersonEntity,
    AssetFaceEntity,
    StoreEntity,
<<<<<<< HEAD
    TrashSyncEntity,
=======
    TrashedLocalAssetEntity,
>>>>>>> 952133a9
  ],
  include: {'package:immich_mobile/infrastructure/entities/merged_asset.drift'},
)
class Drift extends $Drift implements IDatabaseRepository {
  Drift([QueryExecutor? executor])
    : super(executor ?? driftDatabase(name: 'immich', native: const DriftNativeOptions(shareAcrossIsolates: true)));

  Future<void> reset() async {
    // https://github.com/simolus3/drift/commit/bd80a46264b6dd833ef4fd87fffc03f5a832ab41#diff-3f879e03b4a35779344ef16170b9353608dd9c42385f5402ec6035aac4dd8a04R76-R94
    await exclusively(() async {
      // https://stackoverflow.com/a/65743498/25690041
      await customStatement('PRAGMA writable_schema = 1;');
      await customStatement('DELETE FROM sqlite_master;');
      await customStatement('VACUUM;');
      await customStatement('PRAGMA writable_schema = 0;');
      await customStatement('PRAGMA integrity_check');

      await customStatement('PRAGMA user_version = 0');
      await beforeOpen(
        // ignore: invalid_use_of_internal_member
        resolvedEngine.executor,
        OpeningDetails(null, schemaVersion),
      );
      await customStatement('PRAGMA user_version = $schemaVersion');

      // Refresh all stream queries
      notifyUpdates({for (final table in allTables) TableUpdate.onTable(table)});
    });
  }

  @override
<<<<<<< HEAD
  int get schemaVersion => 9;
=======
  int get schemaVersion => 13;
>>>>>>> 952133a9

  @override
  MigrationStrategy get migration => MigrationStrategy(
    onUpgrade: (m, from, to) async {
      // Run migration steps without foreign keys and re-enable them later
      await customStatement('PRAGMA foreign_keys = OFF');

      await m.runMigrationSteps(
        from: from,
        to: to,
        steps: migrationSteps(
          from1To2: (m, v2) async {
            for (final entity in v2.entities) {
              await m.drop(entity);
              await m.create(entity);
            }
          },
          from2To3: (m, v3) async {
            // Removed foreign key constraint on stack.primaryAssetId
            await m.alterTable(TableMigration(v3.stackEntity));
          },
          from3To4: (m, v4) async {
            // Thumbnail path column got removed from person_entity
            await m.alterTable(TableMigration(v4.personEntity));
            // asset_face_entity is added
            await m.create(v4.assetFaceEntity);
          },
          from4To5: (m, v5) async {
            await m.alterTable(
              TableMigration(
                v5.userEntity,
                newColumns: [v5.userEntity.hasProfileImage, v5.userEntity.profileChangedAt],
                columnTransformer: {v5.userEntity.profileChangedAt: currentDateAndTime},
              ),
            );
          },
          from5To6: (m, v6) async {
            // Drops the (checksum, ownerId) and adds it back as (ownerId, checksum)
            await customStatement('DROP INDEX IF EXISTS UQ_remote_asset_owner_checksum');
            await m.drop(v6.idxRemoteAssetOwnerChecksum);
            await m.create(v6.idxRemoteAssetOwnerChecksum);
            // Adds libraryId to remote_asset_entity
            await m.addColumn(v6.remoteAssetEntity, v6.remoteAssetEntity.libraryId);
            await m.drop(v6.uQRemoteAssetsOwnerChecksum);
            await m.create(v6.uQRemoteAssetsOwnerChecksum);
            await m.drop(v6.uQRemoteAssetsOwnerLibraryChecksum);
            await m.create(v6.uQRemoteAssetsOwnerLibraryChecksum);
          },
          from6To7: (m, v7) async {
            await m.createIndex(v7.idxLatLng);
          },
          from7To8: (m, v8) async {
            await m.create(v8.storeEntity);
          },
          from8To9: (m, v9) async {
<<<<<<< HEAD
            await m.create(v9.trashSyncEntity);
=======
            await m.addColumn(v9.localAlbumEntity, v9.localAlbumEntity.linkedRemoteAlbumId);
          },
          from9To10: (m, v10) async {
            await m.createTable(v10.authUserEntity);
            await m.addColumn(v10.userEntity, v10.userEntity.avatarColor);
            await m.alterTable(TableMigration(v10.userEntity));
          },
          from10To11: (m, v11) async {
            await m.addColumn(v11.localAlbumAssetEntity, v11.localAlbumAssetEntity.marker_);
          },
          from11To12: (m, v12) async {
            final localToUTCMapping = {
              v12.localAssetEntity: [v12.localAssetEntity.createdAt, v12.localAssetEntity.updatedAt],
              v12.localAlbumEntity: [v12.localAlbumEntity.updatedAt],
            };

            for (final entry in localToUTCMapping.entries) {
              final table = entry.key;
              await m.alterTable(
                TableMigration(
                  table,
                  columnTransformer: {
                    for (final column in entry.value)
                      column: column.modify(const DateTimeModifier.utc()).strftime('%Y-%m-%dT%H:%M:%fZ'),
                  },
                ),
              );
            }
          },
          from12To13: (m, v13) async {
            await m.create(v13.trashedLocalAssetEntity);
            await m.createIndex(v13.idxTrashedLocalAssetChecksum);
            await m.createIndex(v13.idxTrashedLocalAssetAlbum);
>>>>>>> 952133a9
          },
        ),
      );

      if (kDebugMode) {
        // Fail if the migration broke foreign keys
        final wrongFKs = await customSelect('PRAGMA foreign_key_check').get();
        assert(wrongFKs.isEmpty, '${wrongFKs.map((e) => e.data)}');
      }

      await customStatement('PRAGMA foreign_keys = ON;');
    },
    beforeOpen: (details) async {
      await customStatement('PRAGMA foreign_keys = ON');
      await customStatement('PRAGMA synchronous = NORMAL');
      await customStatement('PRAGMA journal_mode = WAL');
      await customStatement('PRAGMA busy_timeout = 30000');
    },
  );
}

class DriftDatabaseRepository implements IDatabaseRepository {
  final Drift _db;
  const DriftDatabaseRepository(this._db);

  @override
  Future<T> transaction<T>(Future<T> Function() callback) => _db.transaction(callback);
}<|MERGE_RESOLUTION|>--- conflicted
+++ resolved
@@ -64,11 +64,8 @@
     PersonEntity,
     AssetFaceEntity,
     StoreEntity,
-<<<<<<< HEAD
+    TrashedLocalAssetEntity,
     TrashSyncEntity,
-=======
-    TrashedLocalAssetEntity,
->>>>>>> 952133a9
   ],
   include: {'package:immich_mobile/infrastructure/entities/merged_asset.drift'},
 )
@@ -100,11 +97,7 @@
   }
 
   @override
-<<<<<<< HEAD
-  int get schemaVersion => 9;
-=======
-  int get schemaVersion => 13;
->>>>>>> 952133a9
+  int get schemaVersion => 14;
 
   @override
   MigrationStrategy get migration => MigrationStrategy(
@@ -160,9 +153,6 @@
             await m.create(v8.storeEntity);
           },
           from8To9: (m, v9) async {
-<<<<<<< HEAD
-            await m.create(v9.trashSyncEntity);
-=======
             await m.addColumn(v9.localAlbumEntity, v9.localAlbumEntity.linkedRemoteAlbumId);
           },
           from9To10: (m, v10) async {
@@ -196,7 +186,9 @@
             await m.create(v13.trashedLocalAssetEntity);
             await m.createIndex(v13.idxTrashedLocalAssetChecksum);
             await m.createIndex(v13.idxTrashedLocalAssetAlbum);
->>>>>>> 952133a9
+          },
+          from13To14: (m, v14) async {
+            await m.create(v14.trashSyncEntity);
           },
         ),
       );
