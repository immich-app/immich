import 'dart:async';

import 'package:drift/drift.dart';
import 'package:drift_flutter/drift_flutter.dart';
import 'package:flutter/foundation.dart';
import 'package:immich_mobile/domain/interfaces/db.interface.dart';
import 'package:immich_mobile/infrastructure/entities/asset_face.entity.dart';
import 'package:immich_mobile/infrastructure/entities/auth_user.entity.dart';
import 'package:immich_mobile/infrastructure/entities/exif.entity.dart';
import 'package:immich_mobile/infrastructure/entities/local_album.entity.dart';
import 'package:immich_mobile/infrastructure/entities/local_album_asset.entity.dart';
import 'package:immich_mobile/infrastructure/entities/local_asset.entity.dart';
import 'package:immich_mobile/infrastructure/entities/trashed_local_asset.entity.dart';
import 'package:immich_mobile/infrastructure/entities/memory.entity.dart';
import 'package:immich_mobile/infrastructure/entities/memory_asset.entity.dart';
import 'package:immich_mobile/infrastructure/entities/partner.entity.dart';
import 'package:immich_mobile/infrastructure/entities/person.entity.dart';
import 'package:immich_mobile/infrastructure/entities/remote_album.entity.dart';
import 'package:immich_mobile/infrastructure/entities/remote_album_asset.entity.dart';
import 'package:immich_mobile/infrastructure/entities/remote_album_user.entity.dart';
import 'package:immich_mobile/infrastructure/entities/remote_asset.entity.dart';
import 'package:immich_mobile/infrastructure/entities/stack.entity.dart';
import 'package:immich_mobile/infrastructure/entities/store.entity.dart';
import 'package:immich_mobile/infrastructure/entities/user.entity.dart';
import 'package:immich_mobile/infrastructure/entities/user_metadata.entity.dart';
import 'package:immich_mobile/infrastructure/repositories/db.repository.steps.dart';
import 'package:isar/isar.dart' hide Index;

import 'db.repository.drift.dart';

// #zoneTxn is the symbol used by Isar to mark a transaction within the current zone
// ref: isar/isar_common.dart
const Symbol _kzoneTxn = #zoneTxn;

class IsarDatabaseRepository implements IDatabaseRepository {
  final Isar _db;
  const IsarDatabaseRepository(Isar db) : _db = db;

  // Isar do not support nested transactions. This is a workaround to prevent us from making nested transactions
  // Reuse the current transaction if it is already active, else start a new transaction
  @override
  Future<T> transaction<T>(Future<T> Function() callback) =>
      Zone.current[_kzoneTxn] == null ? _db.writeTxn(callback) : callback();
}

@DriftDatabase(
  tables: [
    AuthUserEntity,
    UserEntity,
    UserMetadataEntity,
    PartnerEntity,
    LocalAlbumEntity,
    LocalAssetEntity,
    LocalAlbumAssetEntity,
    RemoteAssetEntity,
    RemoteExifEntity,
    RemoteAlbumEntity,
    RemoteAlbumAssetEntity,
    RemoteAlbumUserEntity,
    MemoryEntity,
    MemoryAssetEntity,
    StackEntity,
    PersonEntity,
    AssetFaceEntity,
    StoreEntity,
    TrashedLocalAssetEntity,
  ],
  include: {'package:immich_mobile/infrastructure/entities/merged_asset.drift'},
)
class Drift extends $Drift implements IDatabaseRepository {
  Drift([QueryExecutor? executor])
    : super(executor ?? driftDatabase(name: 'immich', native: const DriftNativeOptions(shareAcrossIsolates: true)));

  Future<void> reset() async {
    // https://github.com/simolus3/drift/commit/bd80a46264b6dd833ef4fd87fffc03f5a832ab41#diff-3f879e03b4a35779344ef16170b9353608dd9c42385f5402ec6035aac4dd8a04R76-R94
    await exclusively(() async {
      // https://stackoverflow.com/a/65743498/25690041
      await customStatement('PRAGMA writable_schema = 1;');
      await customStatement('DELETE FROM sqlite_master;');
      await customStatement('VACUUM;');
      await customStatement('PRAGMA writable_schema = 0;');
      await customStatement('PRAGMA integrity_check');

      await customStatement('PRAGMA user_version = 0');
      await beforeOpen(
        // ignore: invalid_use_of_internal_member
        resolvedEngine.executor,
        OpeningDetails(null, schemaVersion),
      );
      await customStatement('PRAGMA user_version = $schemaVersion');

      // Refresh all stream queries
      notifyUpdates({for (final table in allTables) TableUpdate.onTable(table)});
    });
  }

  @override
  int get schemaVersion => 12;

  @override
  MigrationStrategy get migration => MigrationStrategy(
    onUpgrade: (m, from, to) async {
      // Run migration steps without foreign keys and re-enable them later
      await customStatement('PRAGMA foreign_keys = OFF');

      await m.runMigrationSteps(
        from: from,
        to: to,
        steps: migrationSteps(
          from1To2: (m, v2) async {
            for (final entity in v2.entities) {
              await m.drop(entity);
              await m.create(entity);
            }
          },
          from2To3: (m, v3) async {
            // Removed foreign key constraint on stack.primaryAssetId
            await m.alterTable(TableMigration(v3.stackEntity));
          },
          from3To4: (m, v4) async {
            // Thumbnail path column got removed from person_entity
            await m.alterTable(TableMigration(v4.personEntity));
            // asset_face_entity is added
            await m.create(v4.assetFaceEntity);
          },
          from4To5: (m, v5) async {
            await m.alterTable(
              TableMigration(
                v5.userEntity,
                newColumns: [v5.userEntity.hasProfileImage, v5.userEntity.profileChangedAt],
                columnTransformer: {v5.userEntity.profileChangedAt: currentDateAndTime},
              ),
            );
          },
          from5To6: (m, v6) async {
            // Drops the (checksum, ownerId) and adds it back as (ownerId, checksum)
            await customStatement('DROP INDEX IF EXISTS UQ_remote_asset_owner_checksum');
            await m.drop(v6.idxRemoteAssetOwnerChecksum);
            await m.create(v6.idxRemoteAssetOwnerChecksum);
            // Adds libraryId to remote_asset_entity
            await m.addColumn(v6.remoteAssetEntity, v6.remoteAssetEntity.libraryId);
            await m.drop(v6.uQRemoteAssetsOwnerChecksum);
            await m.create(v6.uQRemoteAssetsOwnerChecksum);
            await m.drop(v6.uQRemoteAssetsOwnerLibraryChecksum);
            await m.create(v6.uQRemoteAssetsOwnerLibraryChecksum);
          },
          from6To7: (m, v7) async {
            await m.createIndex(v7.idxLatLng);
          },
          from7To8: (m, v8) async {
            await m.create(v8.storeEntity);
          },
          from8To9: (m, v9) async {
            await m.addColumn(v9.localAlbumEntity, v9.localAlbumEntity.linkedRemoteAlbumId);
          },
          from9To10: (m, v10) async {
            await m.createTable(v10.authUserEntity);
            await m.addColumn(v10.userEntity, v10.userEntity.avatarColor);
            await m.alterTable(TableMigration(v10.userEntity));
          },
          from10To11: (m, v11) async {
            await m.addColumn(v11.localAlbumAssetEntity, v11.localAlbumAssetEntity.marker_);
          },
          from11To12: (m, v12) async {
<<<<<<< HEAD
            await m.create(v12.trashedLocalAssetEntity);
            await m.createIndex(v12.idxTrashedLocalAssetChecksum);
=======
            final localToUTCMapping = {
              v12.localAssetEntity: [v12.localAssetEntity.createdAt, v12.localAssetEntity.updatedAt],
              v12.localAlbumEntity: [v12.localAlbumEntity.updatedAt],
            };

            for (final entry in localToUTCMapping.entries) {
              final table = entry.key;
              await m.alterTable(
                TableMigration(
                  table,
                  columnTransformer: {
                    for (final column in entry.value)
                      column: column.modify(const DateTimeModifier.utc()).strftime('%Y-%m-%dT%H:%M:%fZ'),
                  },
                ),
              );
            }
>>>>>>> 9b938d89
          },
        ),
      );

      if (kDebugMode) {
        // Fail if the migration broke foreign keys
        final wrongFKs = await customSelect('PRAGMA foreign_key_check').get();
        assert(wrongFKs.isEmpty, '${wrongFKs.map((e) => e.data)}');
      }

      await customStatement('PRAGMA foreign_keys = ON;');
    },
    beforeOpen: (details) async {
      await customStatement('PRAGMA foreign_keys = ON');
      await customStatement('PRAGMA synchronous = NORMAL');
      await customStatement('PRAGMA journal_mode = WAL');
      await customStatement('PRAGMA busy_timeout = 30000');
    },
  );
}

class DriftDatabaseRepository implements IDatabaseRepository {
  final Drift _db;
  const DriftDatabaseRepository(this._db);

  @override
  Future<T> transaction<T>(Future<T> Function() callback) => _db.transaction(callback);
}<|MERGE_RESOLUTION|>--- conflicted
+++ resolved
@@ -95,7 +95,7 @@
   }
 
   @override
-  int get schemaVersion => 12;
+  int get schemaVersion => 13;
 
   @override
   MigrationStrategy get migration => MigrationStrategy(
@@ -162,10 +162,6 @@
             await m.addColumn(v11.localAlbumAssetEntity, v11.localAlbumAssetEntity.marker_);
           },
           from11To12: (m, v12) async {
-<<<<<<< HEAD
-            await m.create(v12.trashedLocalAssetEntity);
-            await m.createIndex(v12.idxTrashedLocalAssetChecksum);
-=======
             final localToUTCMapping = {
               v12.localAssetEntity: [v12.localAssetEntity.createdAt, v12.localAssetEntity.updatedAt],
               v12.localAlbumEntity: [v12.localAlbumEntity.updatedAt],
@@ -183,7 +179,10 @@
                 ),
               );
             }
->>>>>>> 9b938d89
+          },
+          from12To13: (m, v13) async {
+            await m.create(v13.trashedLocalAssetEntity);
+            await m.createIndex(v13.idxTrashedLocalAssetChecksum);
           },
         ),
       );
