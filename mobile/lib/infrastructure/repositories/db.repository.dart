--- conflicted
+++ resolved
@@ -126,13 +126,7 @@
             await m.create(v8.storeEntity);
           },
           from8To9: (m, v9) async {
-<<<<<<< HEAD
-            await m.createTable(v9.authUserEntity);
-            await m.addColumn(v9.userEntity, v9.userEntity.avatarColor);
-            await m.alterTable(TableMigration(v9.userEntity));
-=======
             await m.addColumn(v9.localAlbumEntity, v9.localAlbumEntity.linkedRemoteAlbumId);
->>>>>>> 6a55c367
           },
         ),
       );
