import 'dart:async';
import 'dart:convert';

import 'package:http/http.dart' as http;
import 'package:immich_mobile/constants/constants.dart';
import 'package:immich_mobile/domain/models/sync_event.model.dart';
import 'package:immich_mobile/presentation/pages/dev/dev_logger.dart';
import 'package:immich_mobile/services/api.service.dart';
import 'package:logging/logging.dart';
import 'package:openapi/api.dart';

class SyncApiRepository {
  final Logger _logger = Logger('SyncApiRepository');
  final ApiService _api;
  SyncApiRepository(this._api);

  Future<void> ack(List<String> data) {
    return _api.syncApi.sendSyncAck(SyncAckSetDto(acks: data));
  }

  Future<void> streamChanges(
    Function(List<SyncEvent>, Function() abort) onData, {
    int batchSize = kSyncEventBatchSize,
    http.Client? httpClient,
  }) async {
    final stopwatch = Stopwatch()..start();
    final client = httpClient ?? http.Client();
    final endpoint = "${_api.apiClient.basePath}/sync/stream";

    final headers = {
      'Content-Type': 'application/json',
      'Accept': 'application/jsonlines+json',
    };

    final headerParams = <String, String>{};
    await _api.applyToParams([], headerParams);
    headers.addAll(headerParams);

    final request = http.Request('POST', Uri.parse(endpoint));
    request.headers.addAll(headers);
    request.body = jsonEncode(
      SyncStreamDto(
        types: [
          SyncRequestType.usersV1,
          SyncRequestType.assetsV1,
          SyncRequestType.assetExifsV1,
          SyncRequestType.partnersV1,
          SyncRequestType.partnerAssetsV1,
          SyncRequestType.partnerAssetExifsV1,
          SyncRequestType.albumsV1,
          SyncRequestType.albumUsersV1,
          SyncRequestType.albumAssetsV1,
          SyncRequestType.albumAssetExifsV1,
          SyncRequestType.albumToAssetsV1,
          SyncRequestType.memoriesV1,
          SyncRequestType.memoryToAssetsV1,
          SyncRequestType.stacksV1,
          SyncRequestType.partnerStacksV1,
<<<<<<< HEAD
=======
          SyncRequestType.userMetadataV1,
>>>>>>> 7bae49eb
          SyncRequestType.peopleV1,
        ],
      ).toJson(),
    );

    String previousChunk = '';
    List<String> lines = [];

    bool shouldAbort = false;

    void abort() {
      _logger.warning("Abort requested, stopping sync stream");
      shouldAbort = true;
    }

    try {
      final response = await client.send(request);

      if (response.statusCode != 200) {
        final errorBody = await response.stream.bytesToString();
        throw ApiException(
          response.statusCode,
          'Failed to get sync stream: $errorBody',
        );
      }

      await for (final chunk in response.stream.transform(utf8.decoder)) {
        if (shouldAbort) {
          break;
        }

        previousChunk += chunk;
        final parts = previousChunk.toString().split('\n');
        previousChunk = parts.removeLast();
        lines.addAll(parts);

        if (lines.length < batchSize) {
          continue;
        }

        await onData(_parseLines(lines), abort);
        lines.clear();
      }

      if (lines.isNotEmpty && !shouldAbort) {
        await onData(_parseLines(lines), abort);
      }
    } catch (error, stack) {
      _logger.severe("Error processing stream", error, stack);
      return Future.error(error, stack);
    } finally {
      client.close();
    }
    stopwatch.stop();
    _logger
        .info("Remote Sync completed in ${stopwatch.elapsed.inMilliseconds}ms");
    DLog.log("Remote Sync completed in ${stopwatch.elapsed.inMilliseconds}ms");
  }

  List<SyncEvent> _parseLines(List<String> lines) {
    final List<SyncEvent> data = [];

    for (final line in lines) {
      final jsonData = jsonDecode(line);
      final type = SyncEntityType.fromJson(jsonData['type'])!;
      final dataJson = jsonData['data'];
      final ack = jsonData['ack'];
      final converter = _kResponseMap[type];
      if (converter == null) {
        _logger.warning("Unknown type $type");
        continue;
      }

      data.add(SyncEvent(type: type, data: converter(dataJson), ack: ack));
    }

    return data;
  }
}

const _kResponseMap = <SyncEntityType, Function(Object)>{
  SyncEntityType.userV1: SyncUserV1.fromJson,
  SyncEntityType.userDeleteV1: SyncUserDeleteV1.fromJson,
  SyncEntityType.partnerV1: SyncPartnerV1.fromJson,
  SyncEntityType.partnerDeleteV1: SyncPartnerDeleteV1.fromJson,
  SyncEntityType.assetV1: SyncAssetV1.fromJson,
  SyncEntityType.assetDeleteV1: SyncAssetDeleteV1.fromJson,
  SyncEntityType.assetExifV1: SyncAssetExifV1.fromJson,
  SyncEntityType.partnerAssetV1: SyncAssetV1.fromJson,
  SyncEntityType.partnerAssetBackfillV1: SyncAssetV1.fromJson,
  SyncEntityType.partnerAssetDeleteV1: SyncAssetDeleteV1.fromJson,
  SyncEntityType.partnerAssetExifV1: SyncAssetExifV1.fromJson,
  SyncEntityType.partnerAssetExifBackfillV1: SyncAssetExifV1.fromJson,
  SyncEntityType.albumV1: SyncAlbumV1.fromJson,
  SyncEntityType.albumDeleteV1: SyncAlbumDeleteV1.fromJson,
  SyncEntityType.albumUserV1: SyncAlbumUserV1.fromJson,
  SyncEntityType.albumUserBackfillV1: SyncAlbumUserV1.fromJson,
  SyncEntityType.albumUserDeleteV1: SyncAlbumUserDeleteV1.fromJson,
  SyncEntityType.albumAssetV1: SyncAssetV1.fromJson,
  SyncEntityType.albumAssetBackfillV1: SyncAssetV1.fromJson,
  SyncEntityType.albumAssetExifV1: SyncAssetExifV1.fromJson,
  SyncEntityType.albumAssetExifBackfillV1: SyncAssetExifV1.fromJson,
  SyncEntityType.albumToAssetV1: SyncAlbumToAssetV1.fromJson,
  SyncEntityType.albumToAssetBackfillV1: SyncAlbumToAssetV1.fromJson,
  SyncEntityType.albumToAssetDeleteV1: SyncAlbumToAssetDeleteV1.fromJson,
  SyncEntityType.syncAckV1: _SyncAckV1.fromJson,
  SyncEntityType.memoryV1: SyncMemoryV1.fromJson,
  SyncEntityType.memoryDeleteV1: SyncMemoryDeleteV1.fromJson,
  SyncEntityType.memoryToAssetV1: SyncMemoryAssetV1.fromJson,
  SyncEntityType.memoryToAssetDeleteV1: SyncMemoryAssetDeleteV1.fromJson,
  SyncEntityType.stackV1: SyncStackV1.fromJson,
  SyncEntityType.stackDeleteV1: SyncStackDeleteV1.fromJson,
  SyncEntityType.partnerStackV1: SyncStackV1.fromJson,
  SyncEntityType.partnerStackBackfillV1: SyncStackV1.fromJson,
  SyncEntityType.partnerStackDeleteV1: SyncStackDeleteV1.fromJson,
<<<<<<< HEAD
=======
  SyncEntityType.userMetadataV1: SyncUserMetadataV1.fromJson,
  SyncEntityType.userMetadataDeleteV1: SyncUserMetadataDeleteV1.fromJson,
>>>>>>> 7bae49eb
  SyncEntityType.personV1: SyncPersonV1.fromJson,
  SyncEntityType.personDeleteV1: SyncPersonDeleteV1.fromJson,
};

class _SyncAckV1 {
  static _SyncAckV1? fromJson(dynamic _) => _SyncAckV1();
}<|MERGE_RESOLUTION|>--- conflicted
+++ resolved
@@ -56,10 +56,7 @@
           SyncRequestType.memoryToAssetsV1,
           SyncRequestType.stacksV1,
           SyncRequestType.partnerStacksV1,
-<<<<<<< HEAD
-=======
           SyncRequestType.userMetadataV1,
->>>>>>> 7bae49eb
           SyncRequestType.peopleV1,
         ],
       ).toJson(),
@@ -175,11 +172,8 @@
   SyncEntityType.partnerStackV1: SyncStackV1.fromJson,
   SyncEntityType.partnerStackBackfillV1: SyncStackV1.fromJson,
   SyncEntityType.partnerStackDeleteV1: SyncStackDeleteV1.fromJson,
-<<<<<<< HEAD
-=======
   SyncEntityType.userMetadataV1: SyncUserMetadataV1.fromJson,
   SyncEntityType.userMetadataDeleteV1: SyncUserMetadataDeleteV1.fromJson,
->>>>>>> 7bae49eb
   SyncEntityType.personV1: SyncPersonV1.fromJson,
   SyncEntityType.personDeleteV1: SyncPersonDeleteV1.fromJson,
 };
