--- conflicted
+++ resolved
@@ -80,12 +80,6 @@
     return _db.managers.localAssetEntity.filter((e) => e.checksum.isNull().not()).count();
   }
 
-<<<<<<< HEAD
-  Future<List<LocalAsset>> getByChecksums(Iterable<String> checksums) {
-    if (checksums.isEmpty) return Future.value([]);
-    final query = _db.localAssetEntity.select()..where((lae) => lae.checksum.isIn(checksums));
-    return query.map((row) => row.toDto()).get();
-=======
   Future<List<LocalAlbum>> getSourceAlbums(String localAssetId, {BackupSelection? backupSelection}) {
     final query = _db.localAlbumEntity.select()
       ..where(
@@ -131,6 +125,5 @@
       }
     }
     return result;
->>>>>>> 952133a9
   }
 }