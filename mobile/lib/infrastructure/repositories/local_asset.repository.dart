--- conflicted
+++ resolved
@@ -126,13 +126,11 @@
     }
     return result;
   }
-<<<<<<< HEAD
+
 
   Future<List<LocalAsset>> getByChecksums(Iterable<String> checksums) {
     if (checksums.isEmpty) return Future.value([]);
     final query = _db.localAssetEntity.select()..where((lae) => lae.checksum.isIn(checksums));
     return query.map((row) => row.toDto()).get();
   }
-=======
->>>>>>> 0b3633db
 }