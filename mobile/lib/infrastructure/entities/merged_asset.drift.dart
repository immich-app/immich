--- conflicted
+++ resolved
@@ -51,11 +51,7 @@
     final expandedvar2 = $expandVar($arrayStartIndex, var2.length);
     $arrayStartIndex += var2.length;
     return customSelect(
-<<<<<<< HEAD
-        'SELECT COUNT(*) AS asset_count, CASE WHEN ?1 = 0 THEN STRFTIME(\'%Y-%m-%d\', created_at, \'localtime\') WHEN ?1 = 1 THEN STRFTIME(\'%Y-%m\', created_at, \'localtime\') END AS bucket_date FROM (SELECT rae.name, rae.created_at FROM remote_asset_entity AS rae LEFT JOIN local_asset_entity AS lae ON rae.checksum = lae.checksum WHERE rae.visibility = 0 AND rae.owner_id IN ($expandedvar2) UNION ALL SELECT lae.name, lae.created_at FROM local_asset_entity AS lae LEFT JOIN remote_asset_entity AS rae ON rae.checksum = lae.checksum WHERE rae.id IS NULL) GROUP BY bucket_date ORDER BY bucket_date DESC',
-=======
-        'SELECT COUNT(*) AS asset_count, CASE WHEN ?1 = 0 THEN STRFTIME(\'%Y-%m-%d\', created_at) WHEN ?1 = 1 THEN STRFTIME(\'%Y-%m\', created_at) END AS bucket_date FROM (SELECT rae.name, rae.created_at FROM remote_asset_entity AS rae LEFT JOIN local_asset_entity AS lae ON rae.checksum = lae.checksum WHERE rae.deleted_at IS NULL AND rae.visibility = 0 AND rae.owner_id IN ($expandedvar2) UNION ALL SELECT lae.name, lae.created_at FROM local_asset_entity AS lae LEFT JOIN remote_asset_entity AS rae ON rae.checksum = lae.checksum WHERE rae.id IS NULL) GROUP BY bucket_date ORDER BY bucket_date DESC',
->>>>>>> ec603a00
+        'SELECT COUNT(*) AS asset_count, CASE WHEN ?1 = 0 THEN STRFTIME(\'%Y-%m-%d\', created_at, \'localtime\') WHEN ?1 = 1 THEN STRFTIME(\'%Y-%m\', created_at, \'localtime\') END AS bucket_date FROM (SELECT rae.name, rae.created_at FROM remote_asset_entity AS rae LEFT JOIN local_asset_entity AS lae ON rae.checksum = lae.checksum WHERE rae.deleted_at IS NULL AND rae.visibility = 0 AND rae.owner_id IN ($expandedvar2) UNION ALL SELECT lae.name, lae.created_at FROM local_asset_entity AS lae LEFT JOIN remote_asset_entity AS rae ON rae.checksum = lae.checksum WHERE rae.id IS NULL) GROUP BY bucket_date ORDER BY bucket_date DESC',
         variables: [
           i0.Variable<int>(groupBy),
           for (var $ in var2) i0.Variable<String>($)
