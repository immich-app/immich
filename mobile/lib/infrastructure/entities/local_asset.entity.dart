import 'package:drift/drift.dart';
import 'package:immich_mobile/domain/models/asset/base_asset.model.dart';
import 'package:immich_mobile/infrastructure/entities/local_asset.entity.drift.dart';
import 'package:immich_mobile/infrastructure/utils/asset.mixin.dart';
import 'package:immich_mobile/infrastructure/utils/drift_default.mixin.dart';

@TableIndex(name: 'local_asset_checksum', columns: {#checksum})
class LocalAssetEntity extends Table with DriftDefaultsMixin, AssetEntityMixin {
  const LocalAssetEntity();

  TextColumn get localId => text()();

  TextColumn get checksum => text().nullable()();

<<<<<<< HEAD
  IntColumn get width => integer().nullable()();

  IntColumn get height => integer().nullable()();
=======
  // Only used during backup to mirror the favorite status of the asset in the server
  BoolColumn get isFavorite => boolean().withDefault(const Constant(false))();
>>>>>>> 02b74d62

  @override
  Set<Column> get primaryKey => {localId};
}

extension LocalAssetEntityX on LocalAssetEntityData {
  LocalAsset toDto() {
    return LocalAsset(
      id: localId,
      name: name,
      checksum: checksum,
      type: type,
      createdAt: createdAt,
      updatedAt: updatedAt,
      width: width,
      height: height,
      durationInSeconds: durationInSeconds,
      isFavorite: isFavorite,
    );
  }
}<|MERGE_RESOLUTION|>--- conflicted
+++ resolved
@@ -12,14 +12,8 @@
 
   TextColumn get checksum => text().nullable()();
 
-<<<<<<< HEAD
-  IntColumn get width => integer().nullable()();
-
-  IntColumn get height => integer().nullable()();
-=======
   // Only used during backup to mirror the favorite status of the asset in the server
   BoolColumn get isFavorite => boolean().withDefault(const Constant(false))();
->>>>>>> 02b74d62
 
   @override
   Set<Column> get primaryKey => {localId};
@@ -34,8 +28,6 @@
       type: type,
       createdAt: createdAt,
       updatedAt: updatedAt,
-      width: width,
-      height: height,
       durationInSeconds: durationInSeconds,
       isFavorite: isFavorite,
     );
