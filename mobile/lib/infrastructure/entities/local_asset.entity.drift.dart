// dart format width=80
// ignore_for_file: type=lint
import 'package:drift/drift.dart' as i0;
import 'package:immich_mobile/infrastructure/entities/local_asset.entity.drift.dart'
    as i1;
import 'package:immich_mobile/domain/models/asset/base_asset.model.dart' as i2;
import 'package:immich_mobile/infrastructure/entities/local_asset.entity.dart'
    as i3;
import 'package:drift/src/runtime/query_builder/query_builder.dart' as i4;

typedef $$LocalAssetEntityTableCreateCompanionBuilder
    = i1.LocalAssetEntityCompanion Function({
  required String name,
  required i2.AssetType type,
  i0.Value<DateTime> createdAt,
  i0.Value<DateTime> updatedAt,
  i0.Value<int?> durationInSeconds,
  required String localId,
  i0.Value<String?> checksum,
<<<<<<< HEAD
  i0.Value<int?> width,
  i0.Value<int?> height,
=======
  i0.Value<bool> isFavorite,
>>>>>>> 02b74d62
});
typedef $$LocalAssetEntityTableUpdateCompanionBuilder
    = i1.LocalAssetEntityCompanion Function({
  i0.Value<String> name,
  i0.Value<i2.AssetType> type,
  i0.Value<DateTime> createdAt,
  i0.Value<DateTime> updatedAt,
  i0.Value<int?> durationInSeconds,
  i0.Value<String> localId,
  i0.Value<String?> checksum,
<<<<<<< HEAD
  i0.Value<int?> width,
  i0.Value<int?> height,
=======
  i0.Value<bool> isFavorite,
>>>>>>> 02b74d62
});

class $$LocalAssetEntityTableFilterComposer
    extends i0.Composer<i0.GeneratedDatabase, i1.$LocalAssetEntityTable> {
  $$LocalAssetEntityTableFilterComposer({
    required super.$db,
    required super.$table,
    super.joinBuilder,
    super.$addJoinBuilderToRootComposer,
    super.$removeJoinBuilderFromRootComposer,
  });
  i0.ColumnFilters<String> get name => $composableBuilder(
      column: $table.name, builder: (column) => i0.ColumnFilters(column));

  i0.ColumnWithTypeConverterFilters<i2.AssetType, i2.AssetType, int> get type =>
      $composableBuilder(
          column: $table.type,
          builder: (column) => i0.ColumnWithTypeConverterFilters(column));

  i0.ColumnFilters<DateTime> get createdAt => $composableBuilder(
      column: $table.createdAt, builder: (column) => i0.ColumnFilters(column));

  i0.ColumnFilters<DateTime> get updatedAt => $composableBuilder(
      column: $table.updatedAt, builder: (column) => i0.ColumnFilters(column));

  i0.ColumnFilters<int> get durationInSeconds => $composableBuilder(
      column: $table.durationInSeconds,
      builder: (column) => i0.ColumnFilters(column));

  i0.ColumnFilters<String> get localId => $composableBuilder(
      column: $table.localId, builder: (column) => i0.ColumnFilters(column));

  i0.ColumnFilters<String> get checksum => $composableBuilder(
      column: $table.checksum, builder: (column) => i0.ColumnFilters(column));

<<<<<<< HEAD
  i0.ColumnFilters<int> get width => $composableBuilder(
      column: $table.width, builder: (column) => i0.ColumnFilters(column));

  i0.ColumnFilters<int> get height => $composableBuilder(
      column: $table.height, builder: (column) => i0.ColumnFilters(column));
=======
  i0.ColumnFilters<bool> get isFavorite => $composableBuilder(
      column: $table.isFavorite, builder: (column) => i0.ColumnFilters(column));
>>>>>>> 02b74d62
}

class $$LocalAssetEntityTableOrderingComposer
    extends i0.Composer<i0.GeneratedDatabase, i1.$LocalAssetEntityTable> {
  $$LocalAssetEntityTableOrderingComposer({
    required super.$db,
    required super.$table,
    super.joinBuilder,
    super.$addJoinBuilderToRootComposer,
    super.$removeJoinBuilderFromRootComposer,
  });
  i0.ColumnOrderings<String> get name => $composableBuilder(
      column: $table.name, builder: (column) => i0.ColumnOrderings(column));

  i0.ColumnOrderings<int> get type => $composableBuilder(
      column: $table.type, builder: (column) => i0.ColumnOrderings(column));

  i0.ColumnOrderings<DateTime> get createdAt => $composableBuilder(
      column: $table.createdAt,
      builder: (column) => i0.ColumnOrderings(column));

  i0.ColumnOrderings<DateTime> get updatedAt => $composableBuilder(
      column: $table.updatedAt,
      builder: (column) => i0.ColumnOrderings(column));

  i0.ColumnOrderings<int> get durationInSeconds => $composableBuilder(
      column: $table.durationInSeconds,
      builder: (column) => i0.ColumnOrderings(column));

  i0.ColumnOrderings<String> get localId => $composableBuilder(
      column: $table.localId, builder: (column) => i0.ColumnOrderings(column));

  i0.ColumnOrderings<String> get checksum => $composableBuilder(
      column: $table.checksum, builder: (column) => i0.ColumnOrderings(column));

<<<<<<< HEAD
  i0.ColumnOrderings<int> get width => $composableBuilder(
      column: $table.width, builder: (column) => i0.ColumnOrderings(column));

  i0.ColumnOrderings<int> get height => $composableBuilder(
      column: $table.height, builder: (column) => i0.ColumnOrderings(column));
=======
  i0.ColumnOrderings<bool> get isFavorite => $composableBuilder(
      column: $table.isFavorite,
      builder: (column) => i0.ColumnOrderings(column));
>>>>>>> 02b74d62
}

class $$LocalAssetEntityTableAnnotationComposer
    extends i0.Composer<i0.GeneratedDatabase, i1.$LocalAssetEntityTable> {
  $$LocalAssetEntityTableAnnotationComposer({
    required super.$db,
    required super.$table,
    super.joinBuilder,
    super.$addJoinBuilderToRootComposer,
    super.$removeJoinBuilderFromRootComposer,
  });
  i0.GeneratedColumn<String> get name =>
      $composableBuilder(column: $table.name, builder: (column) => column);

  i0.GeneratedColumnWithTypeConverter<i2.AssetType, int> get type =>
      $composableBuilder(column: $table.type, builder: (column) => column);

  i0.GeneratedColumn<DateTime> get createdAt =>
      $composableBuilder(column: $table.createdAt, builder: (column) => column);

  i0.GeneratedColumn<DateTime> get updatedAt =>
      $composableBuilder(column: $table.updatedAt, builder: (column) => column);

  i0.GeneratedColumn<int> get durationInSeconds => $composableBuilder(
      column: $table.durationInSeconds, builder: (column) => column);

  i0.GeneratedColumn<String> get localId =>
      $composableBuilder(column: $table.localId, builder: (column) => column);

  i0.GeneratedColumn<String> get checksum =>
      $composableBuilder(column: $table.checksum, builder: (column) => column);

<<<<<<< HEAD
  i0.GeneratedColumn<int> get width =>
      $composableBuilder(column: $table.width, builder: (column) => column);

  i0.GeneratedColumn<int> get height =>
      $composableBuilder(column: $table.height, builder: (column) => column);
=======
  i0.GeneratedColumn<bool> get isFavorite => $composableBuilder(
      column: $table.isFavorite, builder: (column) => column);
>>>>>>> 02b74d62
}

class $$LocalAssetEntityTableTableManager extends i0.RootTableManager<
    i0.GeneratedDatabase,
    i1.$LocalAssetEntityTable,
    i1.LocalAssetEntityData,
    i1.$$LocalAssetEntityTableFilterComposer,
    i1.$$LocalAssetEntityTableOrderingComposer,
    i1.$$LocalAssetEntityTableAnnotationComposer,
    $$LocalAssetEntityTableCreateCompanionBuilder,
    $$LocalAssetEntityTableUpdateCompanionBuilder,
    (
      i1.LocalAssetEntityData,
      i0.BaseReferences<i0.GeneratedDatabase, i1.$LocalAssetEntityTable,
          i1.LocalAssetEntityData>
    ),
    i1.LocalAssetEntityData,
    i0.PrefetchHooks Function()> {
  $$LocalAssetEntityTableTableManager(
      i0.GeneratedDatabase db, i1.$LocalAssetEntityTable table)
      : super(i0.TableManagerState(
          db: db,
          table: table,
          createFilteringComposer: () =>
              i1.$$LocalAssetEntityTableFilterComposer($db: db, $table: table),
          createOrderingComposer: () => i1
              .$$LocalAssetEntityTableOrderingComposer($db: db, $table: table),
          createComputedFieldComposer: () =>
              i1.$$LocalAssetEntityTableAnnotationComposer(
                  $db: db, $table: table),
          updateCompanionCallback: ({
            i0.Value<String> name = const i0.Value.absent(),
            i0.Value<i2.AssetType> type = const i0.Value.absent(),
            i0.Value<DateTime> createdAt = const i0.Value.absent(),
            i0.Value<DateTime> updatedAt = const i0.Value.absent(),
            i0.Value<int?> durationInSeconds = const i0.Value.absent(),
            i0.Value<String> localId = const i0.Value.absent(),
            i0.Value<String?> checksum = const i0.Value.absent(),
<<<<<<< HEAD
            i0.Value<int?> width = const i0.Value.absent(),
            i0.Value<int?> height = const i0.Value.absent(),
=======
            i0.Value<bool> isFavorite = const i0.Value.absent(),
>>>>>>> 02b74d62
          }) =>
              i1.LocalAssetEntityCompanion(
            name: name,
            type: type,
            createdAt: createdAt,
            updatedAt: updatedAt,
            durationInSeconds: durationInSeconds,
            localId: localId,
            checksum: checksum,
<<<<<<< HEAD
            width: width,
            height: height,
=======
            isFavorite: isFavorite,
>>>>>>> 02b74d62
          ),
          createCompanionCallback: ({
            required String name,
            required i2.AssetType type,
            i0.Value<DateTime> createdAt = const i0.Value.absent(),
            i0.Value<DateTime> updatedAt = const i0.Value.absent(),
            i0.Value<int?> durationInSeconds = const i0.Value.absent(),
            required String localId,
            i0.Value<String?> checksum = const i0.Value.absent(),
<<<<<<< HEAD
            i0.Value<int?> width = const i0.Value.absent(),
            i0.Value<int?> height = const i0.Value.absent(),
=======
            i0.Value<bool> isFavorite = const i0.Value.absent(),
>>>>>>> 02b74d62
          }) =>
              i1.LocalAssetEntityCompanion.insert(
            name: name,
            type: type,
            createdAt: createdAt,
            updatedAt: updatedAt,
            durationInSeconds: durationInSeconds,
            localId: localId,
            checksum: checksum,
<<<<<<< HEAD
            width: width,
            height: height,
=======
            isFavorite: isFavorite,
>>>>>>> 02b74d62
          ),
          withReferenceMapper: (p0) => p0
              .map((e) => (e.readTable(table), i0.BaseReferences(db, table, e)))
              .toList(),
          prefetchHooksCallback: null,
        ));
}

typedef $$LocalAssetEntityTableProcessedTableManager = i0.ProcessedTableManager<
    i0.GeneratedDatabase,
    i1.$LocalAssetEntityTable,
    i1.LocalAssetEntityData,
    i1.$$LocalAssetEntityTableFilterComposer,
    i1.$$LocalAssetEntityTableOrderingComposer,
    i1.$$LocalAssetEntityTableAnnotationComposer,
    $$LocalAssetEntityTableCreateCompanionBuilder,
    $$LocalAssetEntityTableUpdateCompanionBuilder,
    (
      i1.LocalAssetEntityData,
      i0.BaseReferences<i0.GeneratedDatabase, i1.$LocalAssetEntityTable,
          i1.LocalAssetEntityData>
    ),
    i1.LocalAssetEntityData,
    i0.PrefetchHooks Function()>;
i0.Index get localAssetChecksum => i0.Index('local_asset_checksum',
    'CREATE INDEX local_asset_checksum ON local_asset_entity (checksum)');

class $LocalAssetEntityTable extends i3.LocalAssetEntity
    with i0.TableInfo<$LocalAssetEntityTable, i1.LocalAssetEntityData> {
  @override
  final i0.GeneratedDatabase attachedDatabase;
  final String? _alias;
  $LocalAssetEntityTable(this.attachedDatabase, [this._alias]);
  static const i0.VerificationMeta _nameMeta =
      const i0.VerificationMeta('name');
  @override
  late final i0.GeneratedColumn<String> name = i0.GeneratedColumn<String>(
      'name', aliasedName, false,
      type: i0.DriftSqlType.string, requiredDuringInsert: true);
  @override
  late final i0.GeneratedColumnWithTypeConverter<i2.AssetType, int> type =
      i0.GeneratedColumn<int>('type', aliasedName, false,
              type: i0.DriftSqlType.int, requiredDuringInsert: true)
          .withConverter<i2.AssetType>(
              i1.$LocalAssetEntityTable.$convertertype);
  static const i0.VerificationMeta _createdAtMeta =
      const i0.VerificationMeta('createdAt');
  @override
  late final i0.GeneratedColumn<DateTime> createdAt =
      i0.GeneratedColumn<DateTime>('created_at', aliasedName, false,
          type: i0.DriftSqlType.dateTime,
          requiredDuringInsert: false,
          defaultValue: i4.currentDateAndTime);
  static const i0.VerificationMeta _updatedAtMeta =
      const i0.VerificationMeta('updatedAt');
  @override
  late final i0.GeneratedColumn<DateTime> updatedAt =
      i0.GeneratedColumn<DateTime>('updated_at', aliasedName, false,
          type: i0.DriftSqlType.dateTime,
          requiredDuringInsert: false,
          defaultValue: i4.currentDateAndTime);
  static const i0.VerificationMeta _durationInSecondsMeta =
      const i0.VerificationMeta('durationInSeconds');
  @override
  late final i0.GeneratedColumn<int> durationInSeconds =
      i0.GeneratedColumn<int>('duration_in_seconds', aliasedName, true,
          type: i0.DriftSqlType.int, requiredDuringInsert: false);
  static const i0.VerificationMeta _localIdMeta =
      const i0.VerificationMeta('localId');
  @override
  late final i0.GeneratedColumn<String> localId = i0.GeneratedColumn<String>(
      'local_id', aliasedName, false,
      type: i0.DriftSqlType.string, requiredDuringInsert: true);
  static const i0.VerificationMeta _checksumMeta =
      const i0.VerificationMeta('checksum');
  @override
  late final i0.GeneratedColumn<String> checksum = i0.GeneratedColumn<String>(
      'checksum', aliasedName, true,
      type: i0.DriftSqlType.string, requiredDuringInsert: false);
<<<<<<< HEAD
  static const i0.VerificationMeta _widthMeta =
      const i0.VerificationMeta('width');
  @override
  late final i0.GeneratedColumn<int> width = i0.GeneratedColumn<int>(
      'width', aliasedName, true,
      type: i0.DriftSqlType.int, requiredDuringInsert: false);
  static const i0.VerificationMeta _heightMeta =
      const i0.VerificationMeta('height');
  @override
  late final i0.GeneratedColumn<int> height = i0.GeneratedColumn<int>(
      'height', aliasedName, true,
      type: i0.DriftSqlType.int, requiredDuringInsert: false);
=======
  static const i0.VerificationMeta _isFavoriteMeta =
      const i0.VerificationMeta('isFavorite');
  @override
  late final i0.GeneratedColumn<bool> isFavorite = i0.GeneratedColumn<bool>(
      'is_favorite', aliasedName, false,
      type: i0.DriftSqlType.bool,
      requiredDuringInsert: false,
      defaultConstraints: i0.GeneratedColumn.constraintIsAlways(
          'CHECK ("is_favorite" IN (0, 1))'),
      defaultValue: const i4.Constant(false));
>>>>>>> 02b74d62
  @override
  List<i0.GeneratedColumn> get $columns => [
        name,
        type,
        createdAt,
        updatedAt,
        durationInSeconds,
        localId,
        checksum,
<<<<<<< HEAD
        width,
        height
=======
        isFavorite
>>>>>>> 02b74d62
      ];
  @override
  String get aliasedName => _alias ?? actualTableName;
  @override
  String get actualTableName => $name;
  static const String $name = 'local_asset_entity';
  @override
  i0.VerificationContext validateIntegrity(
      i0.Insertable<i1.LocalAssetEntityData> instance,
      {bool isInserting = false}) {
    final context = i0.VerificationContext();
    final data = instance.toColumns(true);
    if (data.containsKey('name')) {
      context.handle(
          _nameMeta, name.isAcceptableOrUnknown(data['name']!, _nameMeta));
    } else if (isInserting) {
      context.missing(_nameMeta);
    }
    if (data.containsKey('created_at')) {
      context.handle(_createdAtMeta,
          createdAt.isAcceptableOrUnknown(data['created_at']!, _createdAtMeta));
    }
    if (data.containsKey('updated_at')) {
      context.handle(_updatedAtMeta,
          updatedAt.isAcceptableOrUnknown(data['updated_at']!, _updatedAtMeta));
    }
    if (data.containsKey('duration_in_seconds')) {
      context.handle(
          _durationInSecondsMeta,
          durationInSeconds.isAcceptableOrUnknown(
              data['duration_in_seconds']!, _durationInSecondsMeta));
    }
    if (data.containsKey('local_id')) {
      context.handle(_localIdMeta,
          localId.isAcceptableOrUnknown(data['local_id']!, _localIdMeta));
    } else if (isInserting) {
      context.missing(_localIdMeta);
    }
    if (data.containsKey('checksum')) {
      context.handle(_checksumMeta,
          checksum.isAcceptableOrUnknown(data['checksum']!, _checksumMeta));
    }
<<<<<<< HEAD
    if (data.containsKey('width')) {
      context.handle(
          _widthMeta, width.isAcceptableOrUnknown(data['width']!, _widthMeta));
    }
    if (data.containsKey('height')) {
      context.handle(_heightMeta,
          height.isAcceptableOrUnknown(data['height']!, _heightMeta));
=======
    if (data.containsKey('is_favorite')) {
      context.handle(
          _isFavoriteMeta,
          isFavorite.isAcceptableOrUnknown(
              data['is_favorite']!, _isFavoriteMeta));
>>>>>>> 02b74d62
    }
    return context;
  }

  @override
  Set<i0.GeneratedColumn> get $primaryKey => {localId};
  @override
  i1.LocalAssetEntityData map(Map<String, dynamic> data,
      {String? tablePrefix}) {
    final effectivePrefix = tablePrefix != null ? '$tablePrefix.' : '';
    return i1.LocalAssetEntityData(
      name: attachedDatabase.typeMapping
          .read(i0.DriftSqlType.string, data['${effectivePrefix}name'])!,
      type: i1.$LocalAssetEntityTable.$convertertype.fromSql(attachedDatabase
          .typeMapping
          .read(i0.DriftSqlType.int, data['${effectivePrefix}type'])!),
      createdAt: attachedDatabase.typeMapping.read(
          i0.DriftSqlType.dateTime, data['${effectivePrefix}created_at'])!,
      updatedAt: attachedDatabase.typeMapping.read(
          i0.DriftSqlType.dateTime, data['${effectivePrefix}updated_at'])!,
      durationInSeconds: attachedDatabase.typeMapping.read(
          i0.DriftSqlType.int, data['${effectivePrefix}duration_in_seconds']),
      localId: attachedDatabase.typeMapping
          .read(i0.DriftSqlType.string, data['${effectivePrefix}local_id'])!,
      checksum: attachedDatabase.typeMapping
          .read(i0.DriftSqlType.string, data['${effectivePrefix}checksum']),
<<<<<<< HEAD
      width: attachedDatabase.typeMapping
          .read(i0.DriftSqlType.int, data['${effectivePrefix}width']),
      height: attachedDatabase.typeMapping
          .read(i0.DriftSqlType.int, data['${effectivePrefix}height']),
=======
      isFavorite: attachedDatabase.typeMapping
          .read(i0.DriftSqlType.bool, data['${effectivePrefix}is_favorite'])!,
>>>>>>> 02b74d62
    );
  }

  @override
  $LocalAssetEntityTable createAlias(String alias) {
    return $LocalAssetEntityTable(attachedDatabase, alias);
  }

  static i0.JsonTypeConverter2<i2.AssetType, int, int> $convertertype =
      const i0.EnumIndexConverter<i2.AssetType>(i2.AssetType.values);
  @override
  bool get withoutRowId => true;
  @override
  bool get isStrict => true;
}

class LocalAssetEntityData extends i0.DataClass
    implements i0.Insertable<i1.LocalAssetEntityData> {
  final String name;
  final i2.AssetType type;
  final DateTime createdAt;
  final DateTime updatedAt;
  final int? durationInSeconds;
  final String localId;
  final String? checksum;
<<<<<<< HEAD
  final int? width;
  final int? height;
=======
  final bool isFavorite;
>>>>>>> 02b74d62
  const LocalAssetEntityData(
      {required this.name,
      required this.type,
      required this.createdAt,
      required this.updatedAt,
      this.durationInSeconds,
      required this.localId,
      this.checksum,
<<<<<<< HEAD
      this.width,
      this.height});
=======
      required this.isFavorite});
>>>>>>> 02b74d62
  @override
  Map<String, i0.Expression> toColumns(bool nullToAbsent) {
    final map = <String, i0.Expression>{};
    map['name'] = i0.Variable<String>(name);
    {
      map['type'] = i0.Variable<int>(
          i1.$LocalAssetEntityTable.$convertertype.toSql(type));
    }
    map['created_at'] = i0.Variable<DateTime>(createdAt);
    map['updated_at'] = i0.Variable<DateTime>(updatedAt);
    if (!nullToAbsent || durationInSeconds != null) {
      map['duration_in_seconds'] = i0.Variable<int>(durationInSeconds);
    }
    map['local_id'] = i0.Variable<String>(localId);
    if (!nullToAbsent || checksum != null) {
      map['checksum'] = i0.Variable<String>(checksum);
    }
<<<<<<< HEAD
    if (!nullToAbsent || width != null) {
      map['width'] = i0.Variable<int>(width);
    }
    if (!nullToAbsent || height != null) {
      map['height'] = i0.Variable<int>(height);
    }
=======
    map['is_favorite'] = i0.Variable<bool>(isFavorite);
>>>>>>> 02b74d62
    return map;
  }

  factory LocalAssetEntityData.fromJson(Map<String, dynamic> json,
      {i0.ValueSerializer? serializer}) {
    serializer ??= i0.driftRuntimeOptions.defaultSerializer;
    return LocalAssetEntityData(
      name: serializer.fromJson<String>(json['name']),
      type: i1.$LocalAssetEntityTable.$convertertype
          .fromJson(serializer.fromJson<int>(json['type'])),
      createdAt: serializer.fromJson<DateTime>(json['createdAt']),
      updatedAt: serializer.fromJson<DateTime>(json['updatedAt']),
      durationInSeconds: serializer.fromJson<int?>(json['durationInSeconds']),
      localId: serializer.fromJson<String>(json['localId']),
      checksum: serializer.fromJson<String?>(json['checksum']),
<<<<<<< HEAD
      width: serializer.fromJson<int?>(json['width']),
      height: serializer.fromJson<int?>(json['height']),
=======
      isFavorite: serializer.fromJson<bool>(json['isFavorite']),
>>>>>>> 02b74d62
    );
  }
  @override
  Map<String, dynamic> toJson({i0.ValueSerializer? serializer}) {
    serializer ??= i0.driftRuntimeOptions.defaultSerializer;
    return <String, dynamic>{
      'name': serializer.toJson<String>(name),
      'type': serializer
          .toJson<int>(i1.$LocalAssetEntityTable.$convertertype.toJson(type)),
      'createdAt': serializer.toJson<DateTime>(createdAt),
      'updatedAt': serializer.toJson<DateTime>(updatedAt),
      'durationInSeconds': serializer.toJson<int?>(durationInSeconds),
      'localId': serializer.toJson<String>(localId),
      'checksum': serializer.toJson<String?>(checksum),
<<<<<<< HEAD
      'width': serializer.toJson<int?>(width),
      'height': serializer.toJson<int?>(height),
=======
      'isFavorite': serializer.toJson<bool>(isFavorite),
>>>>>>> 02b74d62
    };
  }

  i1.LocalAssetEntityData copyWith(
          {String? name,
          i2.AssetType? type,
          DateTime? createdAt,
          DateTime? updatedAt,
          i0.Value<int?> durationInSeconds = const i0.Value.absent(),
          String? localId,
          i0.Value<String?> checksum = const i0.Value.absent(),
<<<<<<< HEAD
          i0.Value<int?> width = const i0.Value.absent(),
          i0.Value<int?> height = const i0.Value.absent()}) =>
=======
          bool? isFavorite}) =>
>>>>>>> 02b74d62
      i1.LocalAssetEntityData(
        name: name ?? this.name,
        type: type ?? this.type,
        createdAt: createdAt ?? this.createdAt,
        updatedAt: updatedAt ?? this.updatedAt,
        durationInSeconds: durationInSeconds.present
            ? durationInSeconds.value
            : this.durationInSeconds,
        localId: localId ?? this.localId,
        checksum: checksum.present ? checksum.value : this.checksum,
<<<<<<< HEAD
        width: width.present ? width.value : this.width,
        height: height.present ? height.value : this.height,
=======
        isFavorite: isFavorite ?? this.isFavorite,
>>>>>>> 02b74d62
      );
  LocalAssetEntityData copyWithCompanion(i1.LocalAssetEntityCompanion data) {
    return LocalAssetEntityData(
      name: data.name.present ? data.name.value : this.name,
      type: data.type.present ? data.type.value : this.type,
      createdAt: data.createdAt.present ? data.createdAt.value : this.createdAt,
      updatedAt: data.updatedAt.present ? data.updatedAt.value : this.updatedAt,
      durationInSeconds: data.durationInSeconds.present
          ? data.durationInSeconds.value
          : this.durationInSeconds,
      localId: data.localId.present ? data.localId.value : this.localId,
      checksum: data.checksum.present ? data.checksum.value : this.checksum,
<<<<<<< HEAD
      width: data.width.present ? data.width.value : this.width,
      height: data.height.present ? data.height.value : this.height,
=======
      isFavorite:
          data.isFavorite.present ? data.isFavorite.value : this.isFavorite,
>>>>>>> 02b74d62
    );
  }

  @override
  String toString() {
    return (StringBuffer('LocalAssetEntityData(')
          ..write('name: $name, ')
          ..write('type: $type, ')
          ..write('createdAt: $createdAt, ')
          ..write('updatedAt: $updatedAt, ')
          ..write('durationInSeconds: $durationInSeconds, ')
          ..write('localId: $localId, ')
          ..write('checksum: $checksum, ')
<<<<<<< HEAD
          ..write('width: $width, ')
          ..write('height: $height')
=======
          ..write('isFavorite: $isFavorite')
>>>>>>> 02b74d62
          ..write(')'))
        .toString();
  }

  @override
<<<<<<< HEAD
  int get hashCode => Object.hash(name, type, createdAt, updatedAt,
      durationInSeconds, localId, checksum, width, height);
=======
  int get hashCode => Object.hash(name, type, createdAt, updatedAt, width,
      height, durationInSeconds, localId, checksum, isFavorite);
>>>>>>> 02b74d62
  @override
  bool operator ==(Object other) =>
      identical(this, other) ||
      (other is i1.LocalAssetEntityData &&
          other.name == this.name &&
          other.type == this.type &&
          other.createdAt == this.createdAt &&
          other.updatedAt == this.updatedAt &&
          other.durationInSeconds == this.durationInSeconds &&
          other.localId == this.localId &&
          other.checksum == this.checksum &&
<<<<<<< HEAD
          other.width == this.width &&
          other.height == this.height);
=======
          other.isFavorite == this.isFavorite);
>>>>>>> 02b74d62
}

class LocalAssetEntityCompanion
    extends i0.UpdateCompanion<i1.LocalAssetEntityData> {
  final i0.Value<String> name;
  final i0.Value<i2.AssetType> type;
  final i0.Value<DateTime> createdAt;
  final i0.Value<DateTime> updatedAt;
  final i0.Value<int?> durationInSeconds;
  final i0.Value<String> localId;
  final i0.Value<String?> checksum;
<<<<<<< HEAD
  final i0.Value<int?> width;
  final i0.Value<int?> height;
=======
  final i0.Value<bool> isFavorite;
>>>>>>> 02b74d62
  const LocalAssetEntityCompanion({
    this.name = const i0.Value.absent(),
    this.type = const i0.Value.absent(),
    this.createdAt = const i0.Value.absent(),
    this.updatedAt = const i0.Value.absent(),
    this.durationInSeconds = const i0.Value.absent(),
    this.localId = const i0.Value.absent(),
    this.checksum = const i0.Value.absent(),
<<<<<<< HEAD
    this.width = const i0.Value.absent(),
    this.height = const i0.Value.absent(),
=======
    this.isFavorite = const i0.Value.absent(),
>>>>>>> 02b74d62
  });
  LocalAssetEntityCompanion.insert({
    required String name,
    required i2.AssetType type,
    this.createdAt = const i0.Value.absent(),
    this.updatedAt = const i0.Value.absent(),
    this.durationInSeconds = const i0.Value.absent(),
    required String localId,
    this.checksum = const i0.Value.absent(),
<<<<<<< HEAD
    this.width = const i0.Value.absent(),
    this.height = const i0.Value.absent(),
=======
    this.isFavorite = const i0.Value.absent(),
>>>>>>> 02b74d62
  })  : name = i0.Value(name),
        type = i0.Value(type),
        localId = i0.Value(localId);
  static i0.Insertable<i1.LocalAssetEntityData> custom({
    i0.Expression<String>? name,
    i0.Expression<int>? type,
    i0.Expression<DateTime>? createdAt,
    i0.Expression<DateTime>? updatedAt,
    i0.Expression<int>? durationInSeconds,
    i0.Expression<String>? localId,
    i0.Expression<String>? checksum,
<<<<<<< HEAD
    i0.Expression<int>? width,
    i0.Expression<int>? height,
=======
    i0.Expression<bool>? isFavorite,
>>>>>>> 02b74d62
  }) {
    return i0.RawValuesInsertable({
      if (name != null) 'name': name,
      if (type != null) 'type': type,
      if (createdAt != null) 'created_at': createdAt,
      if (updatedAt != null) 'updated_at': updatedAt,
      if (durationInSeconds != null) 'duration_in_seconds': durationInSeconds,
      if (localId != null) 'local_id': localId,
      if (checksum != null) 'checksum': checksum,
<<<<<<< HEAD
      if (width != null) 'width': width,
      if (height != null) 'height': height,
=======
      if (isFavorite != null) 'is_favorite': isFavorite,
>>>>>>> 02b74d62
    });
  }

  i1.LocalAssetEntityCompanion copyWith(
      {i0.Value<String>? name,
      i0.Value<i2.AssetType>? type,
      i0.Value<DateTime>? createdAt,
      i0.Value<DateTime>? updatedAt,
      i0.Value<int?>? durationInSeconds,
      i0.Value<String>? localId,
      i0.Value<String?>? checksum,
<<<<<<< HEAD
      i0.Value<int?>? width,
      i0.Value<int?>? height}) {
=======
      i0.Value<bool>? isFavorite}) {
>>>>>>> 02b74d62
    return i1.LocalAssetEntityCompanion(
      name: name ?? this.name,
      type: type ?? this.type,
      createdAt: createdAt ?? this.createdAt,
      updatedAt: updatedAt ?? this.updatedAt,
      durationInSeconds: durationInSeconds ?? this.durationInSeconds,
      localId: localId ?? this.localId,
      checksum: checksum ?? this.checksum,
<<<<<<< HEAD
      width: width ?? this.width,
      height: height ?? this.height,
=======
      isFavorite: isFavorite ?? this.isFavorite,
>>>>>>> 02b74d62
    );
  }

  @override
  Map<String, i0.Expression> toColumns(bool nullToAbsent) {
    final map = <String, i0.Expression>{};
    if (name.present) {
      map['name'] = i0.Variable<String>(name.value);
    }
    if (type.present) {
      map['type'] = i0.Variable<int>(
          i1.$LocalAssetEntityTable.$convertertype.toSql(type.value));
    }
    if (createdAt.present) {
      map['created_at'] = i0.Variable<DateTime>(createdAt.value);
    }
    if (updatedAt.present) {
      map['updated_at'] = i0.Variable<DateTime>(updatedAt.value);
    }
    if (durationInSeconds.present) {
      map['duration_in_seconds'] = i0.Variable<int>(durationInSeconds.value);
    }
    if (localId.present) {
      map['local_id'] = i0.Variable<String>(localId.value);
    }
    if (checksum.present) {
      map['checksum'] = i0.Variable<String>(checksum.value);
    }
<<<<<<< HEAD
    if (width.present) {
      map['width'] = i0.Variable<int>(width.value);
    }
    if (height.present) {
      map['height'] = i0.Variable<int>(height.value);
=======
    if (isFavorite.present) {
      map['is_favorite'] = i0.Variable<bool>(isFavorite.value);
>>>>>>> 02b74d62
    }
    return map;
  }

  @override
  String toString() {
    return (StringBuffer('LocalAssetEntityCompanion(')
          ..write('name: $name, ')
          ..write('type: $type, ')
          ..write('createdAt: $createdAt, ')
          ..write('updatedAt: $updatedAt, ')
          ..write('durationInSeconds: $durationInSeconds, ')
          ..write('localId: $localId, ')
          ..write('checksum: $checksum, ')
<<<<<<< HEAD
          ..write('width: $width, ')
          ..write('height: $height')
=======
          ..write('isFavorite: $isFavorite')
>>>>>>> 02b74d62
          ..write(')'))
        .toString();
  }
}<|MERGE_RESOLUTION|>--- conflicted
+++ resolved
@@ -17,12 +17,7 @@
   i0.Value<int?> durationInSeconds,
   required String localId,
   i0.Value<String?> checksum,
-<<<<<<< HEAD
-  i0.Value<int?> width,
-  i0.Value<int?> height,
-=======
   i0.Value<bool> isFavorite,
->>>>>>> 02b74d62
 });
 typedef $$LocalAssetEntityTableUpdateCompanionBuilder
     = i1.LocalAssetEntityCompanion Function({
@@ -33,12 +28,7 @@
   i0.Value<int?> durationInSeconds,
   i0.Value<String> localId,
   i0.Value<String?> checksum,
-<<<<<<< HEAD
-  i0.Value<int?> width,
-  i0.Value<int?> height,
-=======
   i0.Value<bool> isFavorite,
->>>>>>> 02b74d62
 });
 
 class $$LocalAssetEntityTableFilterComposer
@@ -74,16 +64,8 @@
   i0.ColumnFilters<String> get checksum => $composableBuilder(
       column: $table.checksum, builder: (column) => i0.ColumnFilters(column));
 
-<<<<<<< HEAD
-  i0.ColumnFilters<int> get width => $composableBuilder(
-      column: $table.width, builder: (column) => i0.ColumnFilters(column));
-
-  i0.ColumnFilters<int> get height => $composableBuilder(
-      column: $table.height, builder: (column) => i0.ColumnFilters(column));
-=======
   i0.ColumnFilters<bool> get isFavorite => $composableBuilder(
       column: $table.isFavorite, builder: (column) => i0.ColumnFilters(column));
->>>>>>> 02b74d62
 }
 
 class $$LocalAssetEntityTableOrderingComposer
@@ -119,17 +101,9 @@
   i0.ColumnOrderings<String> get checksum => $composableBuilder(
       column: $table.checksum, builder: (column) => i0.ColumnOrderings(column));
 
-<<<<<<< HEAD
-  i0.ColumnOrderings<int> get width => $composableBuilder(
-      column: $table.width, builder: (column) => i0.ColumnOrderings(column));
-
-  i0.ColumnOrderings<int> get height => $composableBuilder(
-      column: $table.height, builder: (column) => i0.ColumnOrderings(column));
-=======
   i0.ColumnOrderings<bool> get isFavorite => $composableBuilder(
       column: $table.isFavorite,
       builder: (column) => i0.ColumnOrderings(column));
->>>>>>> 02b74d62
 }
 
 class $$LocalAssetEntityTableAnnotationComposer
@@ -162,16 +136,8 @@
   i0.GeneratedColumn<String> get checksum =>
       $composableBuilder(column: $table.checksum, builder: (column) => column);
 
-<<<<<<< HEAD
-  i0.GeneratedColumn<int> get width =>
-      $composableBuilder(column: $table.width, builder: (column) => column);
-
-  i0.GeneratedColumn<int> get height =>
-      $composableBuilder(column: $table.height, builder: (column) => column);
-=======
   i0.GeneratedColumn<bool> get isFavorite => $composableBuilder(
       column: $table.isFavorite, builder: (column) => column);
->>>>>>> 02b74d62
 }
 
 class $$LocalAssetEntityTableTableManager extends i0.RootTableManager<
@@ -210,12 +176,7 @@
             i0.Value<int?> durationInSeconds = const i0.Value.absent(),
             i0.Value<String> localId = const i0.Value.absent(),
             i0.Value<String?> checksum = const i0.Value.absent(),
-<<<<<<< HEAD
-            i0.Value<int?> width = const i0.Value.absent(),
-            i0.Value<int?> height = const i0.Value.absent(),
-=======
             i0.Value<bool> isFavorite = const i0.Value.absent(),
->>>>>>> 02b74d62
           }) =>
               i1.LocalAssetEntityCompanion(
             name: name,
@@ -225,12 +186,7 @@
             durationInSeconds: durationInSeconds,
             localId: localId,
             checksum: checksum,
-<<<<<<< HEAD
-            width: width,
-            height: height,
-=======
             isFavorite: isFavorite,
->>>>>>> 02b74d62
           ),
           createCompanionCallback: ({
             required String name,
@@ -240,12 +196,7 @@
             i0.Value<int?> durationInSeconds = const i0.Value.absent(),
             required String localId,
             i0.Value<String?> checksum = const i0.Value.absent(),
-<<<<<<< HEAD
-            i0.Value<int?> width = const i0.Value.absent(),
-            i0.Value<int?> height = const i0.Value.absent(),
-=======
             i0.Value<bool> isFavorite = const i0.Value.absent(),
->>>>>>> 02b74d62
           }) =>
               i1.LocalAssetEntityCompanion.insert(
             name: name,
@@ -255,12 +206,7 @@
             durationInSeconds: durationInSeconds,
             localId: localId,
             checksum: checksum,
-<<<<<<< HEAD
-            width: width,
-            height: height,
-=======
             isFavorite: isFavorite,
->>>>>>> 02b74d62
           ),
           withReferenceMapper: (p0) => p0
               .map((e) => (e.readTable(table), i0.BaseReferences(db, table, e)))
@@ -340,20 +286,6 @@
   late final i0.GeneratedColumn<String> checksum = i0.GeneratedColumn<String>(
       'checksum', aliasedName, true,
       type: i0.DriftSqlType.string, requiredDuringInsert: false);
-<<<<<<< HEAD
-  static const i0.VerificationMeta _widthMeta =
-      const i0.VerificationMeta('width');
-  @override
-  late final i0.GeneratedColumn<int> width = i0.GeneratedColumn<int>(
-      'width', aliasedName, true,
-      type: i0.DriftSqlType.int, requiredDuringInsert: false);
-  static const i0.VerificationMeta _heightMeta =
-      const i0.VerificationMeta('height');
-  @override
-  late final i0.GeneratedColumn<int> height = i0.GeneratedColumn<int>(
-      'height', aliasedName, true,
-      type: i0.DriftSqlType.int, requiredDuringInsert: false);
-=======
   static const i0.VerificationMeta _isFavoriteMeta =
       const i0.VerificationMeta('isFavorite');
   @override
@@ -364,7 +296,6 @@
       defaultConstraints: i0.GeneratedColumn.constraintIsAlways(
           'CHECK ("is_favorite" IN (0, 1))'),
       defaultValue: const i4.Constant(false));
->>>>>>> 02b74d62
   @override
   List<i0.GeneratedColumn> get $columns => [
         name,
@@ -374,12 +305,7 @@
         durationInSeconds,
         localId,
         checksum,
-<<<<<<< HEAD
-        width,
-        height
-=======
         isFavorite
->>>>>>> 02b74d62
       ];
   @override
   String get aliasedName => _alias ?? actualTableName;
@@ -422,21 +348,11 @@
       context.handle(_checksumMeta,
           checksum.isAcceptableOrUnknown(data['checksum']!, _checksumMeta));
     }
-<<<<<<< HEAD
-    if (data.containsKey('width')) {
-      context.handle(
-          _widthMeta, width.isAcceptableOrUnknown(data['width']!, _widthMeta));
-    }
-    if (data.containsKey('height')) {
-      context.handle(_heightMeta,
-          height.isAcceptableOrUnknown(data['height']!, _heightMeta));
-=======
     if (data.containsKey('is_favorite')) {
       context.handle(
           _isFavoriteMeta,
           isFavorite.isAcceptableOrUnknown(
               data['is_favorite']!, _isFavoriteMeta));
->>>>>>> 02b74d62
     }
     return context;
   }
@@ -463,15 +379,8 @@
           .read(i0.DriftSqlType.string, data['${effectivePrefix}local_id'])!,
       checksum: attachedDatabase.typeMapping
           .read(i0.DriftSqlType.string, data['${effectivePrefix}checksum']),
-<<<<<<< HEAD
-      width: attachedDatabase.typeMapping
-          .read(i0.DriftSqlType.int, data['${effectivePrefix}width']),
-      height: attachedDatabase.typeMapping
-          .read(i0.DriftSqlType.int, data['${effectivePrefix}height']),
-=======
       isFavorite: attachedDatabase.typeMapping
           .read(i0.DriftSqlType.bool, data['${effectivePrefix}is_favorite'])!,
->>>>>>> 02b74d62
     );
   }
 
@@ -497,12 +406,7 @@
   final int? durationInSeconds;
   final String localId;
   final String? checksum;
-<<<<<<< HEAD
-  final int? width;
-  final int? height;
-=======
   final bool isFavorite;
->>>>>>> 02b74d62
   const LocalAssetEntityData(
       {required this.name,
       required this.type,
@@ -511,12 +415,7 @@
       this.durationInSeconds,
       required this.localId,
       this.checksum,
-<<<<<<< HEAD
-      this.width,
-      this.height});
-=======
       required this.isFavorite});
->>>>>>> 02b74d62
   @override
   Map<String, i0.Expression> toColumns(bool nullToAbsent) {
     final map = <String, i0.Expression>{};
@@ -534,16 +433,7 @@
     if (!nullToAbsent || checksum != null) {
       map['checksum'] = i0.Variable<String>(checksum);
     }
-<<<<<<< HEAD
-    if (!nullToAbsent || width != null) {
-      map['width'] = i0.Variable<int>(width);
-    }
-    if (!nullToAbsent || height != null) {
-      map['height'] = i0.Variable<int>(height);
-    }
-=======
     map['is_favorite'] = i0.Variable<bool>(isFavorite);
->>>>>>> 02b74d62
     return map;
   }
 
@@ -559,12 +449,7 @@
       durationInSeconds: serializer.fromJson<int?>(json['durationInSeconds']),
       localId: serializer.fromJson<String>(json['localId']),
       checksum: serializer.fromJson<String?>(json['checksum']),
-<<<<<<< HEAD
-      width: serializer.fromJson<int?>(json['width']),
-      height: serializer.fromJson<int?>(json['height']),
-=======
       isFavorite: serializer.fromJson<bool>(json['isFavorite']),
->>>>>>> 02b74d62
     );
   }
   @override
@@ -579,12 +464,7 @@
       'durationInSeconds': serializer.toJson<int?>(durationInSeconds),
       'localId': serializer.toJson<String>(localId),
       'checksum': serializer.toJson<String?>(checksum),
-<<<<<<< HEAD
-      'width': serializer.toJson<int?>(width),
-      'height': serializer.toJson<int?>(height),
-=======
       'isFavorite': serializer.toJson<bool>(isFavorite),
->>>>>>> 02b74d62
     };
   }
 
@@ -596,12 +476,7 @@
           i0.Value<int?> durationInSeconds = const i0.Value.absent(),
           String? localId,
           i0.Value<String?> checksum = const i0.Value.absent(),
-<<<<<<< HEAD
-          i0.Value<int?> width = const i0.Value.absent(),
-          i0.Value<int?> height = const i0.Value.absent()}) =>
-=======
           bool? isFavorite}) =>
->>>>>>> 02b74d62
       i1.LocalAssetEntityData(
         name: name ?? this.name,
         type: type ?? this.type,
@@ -612,12 +487,7 @@
             : this.durationInSeconds,
         localId: localId ?? this.localId,
         checksum: checksum.present ? checksum.value : this.checksum,
-<<<<<<< HEAD
-        width: width.present ? width.value : this.width,
-        height: height.present ? height.value : this.height,
-=======
         isFavorite: isFavorite ?? this.isFavorite,
->>>>>>> 02b74d62
       );
   LocalAssetEntityData copyWithCompanion(i1.LocalAssetEntityCompanion data) {
     return LocalAssetEntityData(
@@ -630,13 +500,8 @@
           : this.durationInSeconds,
       localId: data.localId.present ? data.localId.value : this.localId,
       checksum: data.checksum.present ? data.checksum.value : this.checksum,
-<<<<<<< HEAD
-      width: data.width.present ? data.width.value : this.width,
-      height: data.height.present ? data.height.value : this.height,
-=======
       isFavorite:
           data.isFavorite.present ? data.isFavorite.value : this.isFavorite,
->>>>>>> 02b74d62
     );
   }
 
@@ -650,24 +515,14 @@
           ..write('durationInSeconds: $durationInSeconds, ')
           ..write('localId: $localId, ')
           ..write('checksum: $checksum, ')
-<<<<<<< HEAD
-          ..write('width: $width, ')
-          ..write('height: $height')
-=======
           ..write('isFavorite: $isFavorite')
->>>>>>> 02b74d62
           ..write(')'))
         .toString();
   }
 
   @override
-<<<<<<< HEAD
   int get hashCode => Object.hash(name, type, createdAt, updatedAt,
-      durationInSeconds, localId, checksum, width, height);
-=======
-  int get hashCode => Object.hash(name, type, createdAt, updatedAt, width,
-      height, durationInSeconds, localId, checksum, isFavorite);
->>>>>>> 02b74d62
+      durationInSeconds, localId, checksum, isFavorite);
   @override
   bool operator ==(Object other) =>
       identical(this, other) ||
@@ -679,12 +534,7 @@
           other.durationInSeconds == this.durationInSeconds &&
           other.localId == this.localId &&
           other.checksum == this.checksum &&
-<<<<<<< HEAD
-          other.width == this.width &&
-          other.height == this.height);
-=======
           other.isFavorite == this.isFavorite);
->>>>>>> 02b74d62
 }
 
 class LocalAssetEntityCompanion
@@ -696,12 +546,7 @@
   final i0.Value<int?> durationInSeconds;
   final i0.Value<String> localId;
   final i0.Value<String?> checksum;
-<<<<<<< HEAD
-  final i0.Value<int?> width;
-  final i0.Value<int?> height;
-=======
   final i0.Value<bool> isFavorite;
->>>>>>> 02b74d62
   const LocalAssetEntityCompanion({
     this.name = const i0.Value.absent(),
     this.type = const i0.Value.absent(),
@@ -710,12 +555,7 @@
     this.durationInSeconds = const i0.Value.absent(),
     this.localId = const i0.Value.absent(),
     this.checksum = const i0.Value.absent(),
-<<<<<<< HEAD
-    this.width = const i0.Value.absent(),
-    this.height = const i0.Value.absent(),
-=======
     this.isFavorite = const i0.Value.absent(),
->>>>>>> 02b74d62
   });
   LocalAssetEntityCompanion.insert({
     required String name,
@@ -725,12 +565,7 @@
     this.durationInSeconds = const i0.Value.absent(),
     required String localId,
     this.checksum = const i0.Value.absent(),
-<<<<<<< HEAD
-    this.width = const i0.Value.absent(),
-    this.height = const i0.Value.absent(),
-=======
     this.isFavorite = const i0.Value.absent(),
->>>>>>> 02b74d62
   })  : name = i0.Value(name),
         type = i0.Value(type),
         localId = i0.Value(localId);
@@ -742,12 +577,7 @@
     i0.Expression<int>? durationInSeconds,
     i0.Expression<String>? localId,
     i0.Expression<String>? checksum,
-<<<<<<< HEAD
-    i0.Expression<int>? width,
-    i0.Expression<int>? height,
-=======
     i0.Expression<bool>? isFavorite,
->>>>>>> 02b74d62
   }) {
     return i0.RawValuesInsertable({
       if (name != null) 'name': name,
@@ -757,12 +587,7 @@
       if (durationInSeconds != null) 'duration_in_seconds': durationInSeconds,
       if (localId != null) 'local_id': localId,
       if (checksum != null) 'checksum': checksum,
-<<<<<<< HEAD
-      if (width != null) 'width': width,
-      if (height != null) 'height': height,
-=======
       if (isFavorite != null) 'is_favorite': isFavorite,
->>>>>>> 02b74d62
     });
   }
 
@@ -774,12 +599,7 @@
       i0.Value<int?>? durationInSeconds,
       i0.Value<String>? localId,
       i0.Value<String?>? checksum,
-<<<<<<< HEAD
-      i0.Value<int?>? width,
-      i0.Value<int?>? height}) {
-=======
       i0.Value<bool>? isFavorite}) {
->>>>>>> 02b74d62
     return i1.LocalAssetEntityCompanion(
       name: name ?? this.name,
       type: type ?? this.type,
@@ -788,12 +608,7 @@
       durationInSeconds: durationInSeconds ?? this.durationInSeconds,
       localId: localId ?? this.localId,
       checksum: checksum ?? this.checksum,
-<<<<<<< HEAD
-      width: width ?? this.width,
-      height: height ?? this.height,
-=======
       isFavorite: isFavorite ?? this.isFavorite,
->>>>>>> 02b74d62
     );
   }
 
@@ -822,16 +637,8 @@
     if (checksum.present) {
       map['checksum'] = i0.Variable<String>(checksum.value);
     }
-<<<<<<< HEAD
-    if (width.present) {
-      map['width'] = i0.Variable<int>(width.value);
-    }
-    if (height.present) {
-      map['height'] = i0.Variable<int>(height.value);
-=======
     if (isFavorite.present) {
       map['is_favorite'] = i0.Variable<bool>(isFavorite.value);
->>>>>>> 02b74d62
     }
     return map;
   }
@@ -846,12 +653,7 @@
           ..write('durationInSeconds: $durationInSeconds, ')
           ..write('localId: $localId, ')
           ..write('checksum: $checksum, ')
-<<<<<<< HEAD
-          ..write('width: $width, ')
-          ..write('height: $height')
-=======
           ..write('isFavorite: $isFavorite')
->>>>>>> 02b74d62
           ..write(')'))
         .toString();
   }
