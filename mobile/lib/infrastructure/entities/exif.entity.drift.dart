--- conflicted
+++ resolved
@@ -21,11 +21,7 @@
   i0.Value<String?> exposureTime,
   i0.Value<double?> fNumber,
   i0.Value<int?> fileSize,
-<<<<<<< HEAD
-  i0.Value<int?> focalLength,
-=======
   i0.Value<double?> focalLength,
->>>>>>> 25efba8f
   i0.Value<double?> latitude,
   i0.Value<double?> longitude,
   i0.Value<int?> iso,
@@ -50,11 +46,7 @@
   i0.Value<String?> exposureTime,
   i0.Value<double?> fNumber,
   i0.Value<int?> fileSize,
-<<<<<<< HEAD
-  i0.Value<int?> focalLength,
-=======
   i0.Value<double?> focalLength,
->>>>>>> 25efba8f
   i0.Value<double?> latitude,
   i0.Value<double?> longitude,
   i0.Value<int?> iso,
@@ -437,11 +429,7 @@
             i0.Value<String?> exposureTime = const i0.Value.absent(),
             i0.Value<double?> fNumber = const i0.Value.absent(),
             i0.Value<int?> fileSize = const i0.Value.absent(),
-<<<<<<< HEAD
-            i0.Value<int?> focalLength = const i0.Value.absent(),
-=======
             i0.Value<double?> focalLength = const i0.Value.absent(),
->>>>>>> 25efba8f
             i0.Value<double?> latitude = const i0.Value.absent(),
             i0.Value<double?> longitude = const i0.Value.absent(),
             i0.Value<int?> iso = const i0.Value.absent(),
@@ -489,11 +477,7 @@
             i0.Value<String?> exposureTime = const i0.Value.absent(),
             i0.Value<double?> fNumber = const i0.Value.absent(),
             i0.Value<int?> fileSize = const i0.Value.absent(),
-<<<<<<< HEAD
-            i0.Value<int?> focalLength = const i0.Value.absent(),
-=======
             i0.Value<double?> focalLength = const i0.Value.absent(),
->>>>>>> 25efba8f
             i0.Value<double?> latitude = const i0.Value.absent(),
             i0.Value<double?> longitude = const i0.Value.absent(),
             i0.Value<int?> iso = const i0.Value.absent(),
@@ -947,11 +931,7 @@
   final String? exposureTime;
   final double? fNumber;
   final int? fileSize;
-<<<<<<< HEAD
-  final int? focalLength;
-=======
   final double? focalLength;
->>>>>>> 25efba8f
   final double? latitude;
   final double? longitude;
   final int? iso;
@@ -1071,11 +1051,7 @@
       exposureTime: serializer.fromJson<String?>(json['exposureTime']),
       fNumber: serializer.fromJson<double?>(json['fNumber']),
       fileSize: serializer.fromJson<int?>(json['fileSize']),
-<<<<<<< HEAD
-      focalLength: serializer.fromJson<int?>(json['focalLength']),
-=======
       focalLength: serializer.fromJson<double?>(json['focalLength']),
->>>>>>> 25efba8f
       latitude: serializer.fromJson<double?>(json['latitude']),
       longitude: serializer.fromJson<double?>(json['longitude']),
       iso: serializer.fromJson<int?>(json['iso']),
@@ -1103,11 +1079,7 @@
       'exposureTime': serializer.toJson<String?>(exposureTime),
       'fNumber': serializer.toJson<double?>(fNumber),
       'fileSize': serializer.toJson<int?>(fileSize),
-<<<<<<< HEAD
-      'focalLength': serializer.toJson<int?>(focalLength),
-=======
       'focalLength': serializer.toJson<double?>(focalLength),
->>>>>>> 25efba8f
       'latitude': serializer.toJson<double?>(latitude),
       'longitude': serializer.toJson<double?>(longitude),
       'iso': serializer.toJson<int?>(iso),
@@ -1133,11 +1105,7 @@
           i0.Value<String?> exposureTime = const i0.Value.absent(),
           i0.Value<double?> fNumber = const i0.Value.absent(),
           i0.Value<int?> fileSize = const i0.Value.absent(),
-<<<<<<< HEAD
-          i0.Value<int?> focalLength = const i0.Value.absent(),
-=======
           i0.Value<double?> focalLength = const i0.Value.absent(),
->>>>>>> 25efba8f
           i0.Value<double?> latitude = const i0.Value.absent(),
           i0.Value<double?> longitude = const i0.Value.absent(),
           i0.Value<int?> iso = const i0.Value.absent(),
@@ -1307,11 +1275,7 @@
   final i0.Value<String?> exposureTime;
   final i0.Value<double?> fNumber;
   final i0.Value<int?> fileSize;
-<<<<<<< HEAD
-  final i0.Value<int?> focalLength;
-=======
   final i0.Value<double?> focalLength;
->>>>>>> 25efba8f
   final i0.Value<double?> latitude;
   final i0.Value<double?> longitude;
   final i0.Value<int?> iso;
@@ -1382,11 +1346,7 @@
     i0.Expression<String>? exposureTime,
     i0.Expression<double>? fNumber,
     i0.Expression<int>? fileSize,
-<<<<<<< HEAD
-    i0.Expression<int>? focalLength,
-=======
     i0.Expression<double>? focalLength,
->>>>>>> 25efba8f
     i0.Expression<double>? latitude,
     i0.Expression<double>? longitude,
     i0.Expression<int>? iso,
@@ -1436,11 +1396,7 @@
       i0.Value<String?>? exposureTime,
       i0.Value<double?>? fNumber,
       i0.Value<int?>? fileSize,
-<<<<<<< HEAD
-      i0.Value<int?>? focalLength,
-=======
       i0.Value<double?>? focalLength,
->>>>>>> 25efba8f
       i0.Value<double?>? latitude,
       i0.Value<double?>? longitude,
       i0.Value<int?>? iso,
