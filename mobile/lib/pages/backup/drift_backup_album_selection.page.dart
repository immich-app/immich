import 'dart:async';
import 'dart:io';

import 'package:auto_route/auto_route.dart';
import 'package:easy_localization/easy_localization.dart';
import 'package:flutter/material.dart';
import 'package:hooks_riverpod/hooks_riverpod.dart';
import 'package:immich_mobile/domain/models/album/local_album.model.dart';
import 'package:immich_mobile/domain/services/sync_linked_album.service.dart';
import 'package:immich_mobile/extensions/build_context_extensions.dart';
import 'package:immich_mobile/extensions/translate_extensions.dart';
import 'package:immich_mobile/providers/app_settings.provider.dart';
import 'package:immich_mobile/providers/background_sync.provider.dart';
import 'package:immich_mobile/providers/backup/backup_album.provider.dart';
import 'package:immich_mobile/providers/backup/drift_backup.provider.dart';
import 'package:immich_mobile/providers/infrastructure/platform.provider.dart';
import 'package:immich_mobile/providers/user.provider.dart';
import 'package:immich_mobile/services/app_settings.service.dart';
import 'package:immich_mobile/widgets/backup/drift_album_info_list_tile.dart';
import 'package:immich_mobile/widgets/common/search_field.dart';

@RoutePage()
class DriftBackupAlbumSelectionPage extends ConsumerStatefulWidget {
  const DriftBackupAlbumSelectionPage({super.key});

  @override
  ConsumerState<DriftBackupAlbumSelectionPage> createState() => _DriftBackupAlbumSelectionPageState();
}

class _DriftBackupAlbumSelectionPageState extends ConsumerState<DriftBackupAlbumSelectionPage> {
  String _searchQuery = '';
  bool _isSearchMode = false;
  int _initialTotalAssetCount = 0;
  late ValueNotifier<bool> _enableSyncUploadAlbum;
  late TextEditingController _searchController;
  late FocusNode _searchFocusNode;
  Future? _handleLinkedAlbumFuture;

  @override
  void initState() {
    super.initState();
    _enableSyncUploadAlbum = ValueNotifier<bool>(false);
    _searchController = TextEditingController();
    _searchFocusNode = FocusNode();

    _enableSyncUploadAlbum.value = ref.read(appSettingsServiceProvider).getSetting(AppSettingsEnum.syncAlbums);
    ref.read(backupAlbumProvider.notifier).getAll();

    _initialTotalAssetCount = ref.read(driftBackupProvider.select((p) => p.totalCount));
  }

  Future<void> _handlePagePopped() async {
    final user = ref.read(currentUserProvider);
    if (user == null) {
      return;
    }

    final enableSyncUploadAlbum = ref.read(appSettingsServiceProvider).getSetting(AppSettingsEnum.syncAlbums);
    final selectedAlbums = ref
        .read(backupAlbumProvider)
        .where((a) => a.backupSelection == BackupSelection.selected)
        .toList();

    if (enableSyncUploadAlbum && selectedAlbums.isNotEmpty) {
      setState(() {
        _handleLinkedAlbumFuture = ref.read(syncLinkedAlbumServiceProvider).manageLinkedAlbums(selectedAlbums, user.id);
      });
      await _handleLinkedAlbumFuture;
    }
<<<<<<< HEAD

    // Refresh the backup status to get the updated total count
    await ref.read(driftBackupProvider.notifier).getBackupStatus(user.id);

    // Restart backup if total count changed and backup is enabled
    final currentTotalAssetCount = ref.read(driftBackupProvider.select((p) => p.totalCount));
    final totalChanged = currentTotalAssetCount != _initialTotalAssetCount;
    final isBackupEnabled = ref.read(appSettingsServiceProvider).getSetting(AppSettingsEnum.enableBackup);

    if (totalChanged && isBackupEnabled) {
      await ref.read(driftBackupProvider.notifier).cancel();
      await ref.read(driftBackupProvider.notifier).startBackup(user.id);
    }
=======
>>>>>>> c37d1369
  }

  @override
  void dispose() {
    _enableSyncUploadAlbum.dispose();
    _searchController.dispose();
    _searchFocusNode.dispose();
    super.dispose();
  }

  @override
  Widget build(BuildContext context) {
    final albums = ref.watch(backupAlbumProvider);
    final albumCount = albums.length;
    // Filter albums based on search query
    final filteredAlbums = albums.where((album) {
      if (_searchQuery.isEmpty) return true;
      return album.name.toLowerCase().contains(_searchQuery.toLowerCase());
    }).toList();

    final selectedBackupAlbums = albums.where((album) => album.backupSelection == BackupSelection.selected).toList();
    final excludedBackupAlbums = albums.where((album) => album.backupSelection == BackupSelection.excluded).toList();

    return PopScope(
      canPop: false,
      onPopInvokedWithResult: (didPop, _) async {
        if (!didPop) {
          await _handlePagePopped();

          final user = ref.read(currentUserProvider);
          if (user == null) {
            return;
          }

          final isBackupEnabled = ref.read(appSettingsServiceProvider).getSetting(AppSettingsEnum.enableBackup);
          await ref.read(driftBackupProvider.notifier).getBackupStatus(user.id);
          final currentTotalAssetCount = ref.read(driftBackupProvider.select((p) => p.totalCount));
          final totalChanged = currentTotalAssetCount != _initialTotalAssetCount;
          final backupNotifier = ref.read(driftBackupProvider.notifier);
          final backgroundSync = ref.read(backgroundSyncProvider);
          final nativeSync = ref.read(nativeSyncApiProvider);
          if (totalChanged) {
            // Waits for hashing to be cancelled before starting a new one
            unawaited(nativeSync.cancelHashing().whenComplete(() => backgroundSync.hashAssets()));
            if (isBackupEnabled) {
              unawaited(backupNotifier.cancel().whenComplete(() => backupNotifier.startBackup(user.id)));
            }
          }

          Navigator.of(context).pop();
        }
      },
      child: Scaffold(
        appBar: AppBar(
          leading: IconButton(
            onPressed: () async => await context.maybePop(),
            icon: const Icon(Icons.arrow_back_ios_rounded),
          ),
          title: _isSearchMode
              ? SearchField(
                  hintText: 'search_albums'.t(context: context),
                  autofocus: true,
                  controller: _searchController,
                  focusNode: _searchFocusNode,
                  onChanged: (value) => setState(() => _searchQuery = value.trim()),
                )
              : const Text("backup_album_selection_page_select_albums").t(context: context),
          actions: [
            if (!_isSearchMode)
              IconButton(
                icon: const Icon(Icons.search),
                onPressed: () => setState(() {
                  _isSearchMode = true;
                  _searchQuery = '';
                }),
              )
            else
              IconButton(
                icon: const Icon(Icons.close),
                onPressed: () => setState(() {
                  _isSearchMode = false;
                  _searchQuery = '';
                  _searchController.clear();
                }),
              ),
          ],
          elevation: 0,
        ),
        body: Stack(
          children: [
            CustomScrollView(
              physics: const ClampingScrollPhysics(),
              slivers: [
                SliverToBoxAdapter(
                  child: Column(
                    crossAxisAlignment: CrossAxisAlignment.start,
                    children: [
                      Padding(
                        padding: const EdgeInsets.symmetric(vertical: 8.0, horizontal: 16.0),
                        child: Text(
                          "backup_album_selection_page_selection_info",
                          style: context.textTheme.titleSmall,
                        ).t(context: context),
                      ),

                      // Selected Album Chips
                      Padding(
                        padding: const EdgeInsets.symmetric(horizontal: 16.0),
                        child: Wrap(
                          children: [
                            _SelectedAlbumNameChips(selectedBackupAlbums: selectedBackupAlbums),
                            _ExcludedAlbumNameChips(excludedBackupAlbums: excludedBackupAlbums),
                          ],
                        ),
                      ),
                      ListTile(
                        title: Text(
                          "albums_on_device_count".t(context: context, args: {'count': albumCount.toString()}),
                          style: context.textTheme.titleSmall,
                        ),
                        subtitle: Padding(
                          padding: const EdgeInsets.symmetric(vertical: 8.0),
                          child: Text(
                            "backup_album_selection_page_albums_tap",
                            style: context.textTheme.labelLarge?.copyWith(color: context.primaryColor),
                          ).t(context: context),
                        ),
                        trailing: IconButton(
                          splashRadius: 16,
                          icon: Icon(Icons.info, size: 20, color: context.primaryColor),
                          onPressed: () {
                            showDialog(
                              context: context,
                              builder: (BuildContext context) {
                                return AlertDialog(
                                  shape: const RoundedRectangleBorder(
                                    borderRadius: BorderRadius.all(Radius.circular(10)),
                                  ),
                                  elevation: 5,
                                  title: Text(
                                    'backup_album_selection_page_selection_info',
                                    style: TextStyle(
                                      fontSize: 16,
                                      fontWeight: FontWeight.bold,
                                      color: context.primaryColor,
                                    ),
                                  ).t(context: context),
                                  content: SingleChildScrollView(
                                    child: ListBody(
                                      children: [
                                        const Text(
                                          'backup_album_selection_page_assets_scatter',
                                          style: TextStyle(fontSize: 14),
                                        ).t(context: context),
                                      ],
                                    ),
                                  ),
                                );
                              },
                            );
                          },
                        ),
                      ),

                      if (Platform.isAndroid)
                        _SelectAllButton(filteredAlbums: filteredAlbums, selectedBackupAlbums: selectedBackupAlbums),
                    ],
                  ),
                ),
                SliverLayoutBuilder(
                  builder: (context, constraints) {
                    if (constraints.crossAxisExtent > 600) {
                      return _AlbumSelectionGrid(filteredAlbums: filteredAlbums, searchQuery: _searchQuery);
                    } else {
                      return _AlbumSelectionList(filteredAlbums: filteredAlbums, searchQuery: _searchQuery);
                    }
                  },
                ),
              ],
            ),
            if (_handleLinkedAlbumFuture != null)
              FutureBuilder(
                future: _handleLinkedAlbumFuture,
                builder: (context, snapshot) {
                  return SizedBox(
                    height: double.infinity,
                    width: double.infinity,
                    child: Container(
                      color: context.scaffoldBackgroundColor.withValues(alpha: 0.8),
                      child: Center(
                        child: Column(
                          spacing: 16,
                          crossAxisAlignment: CrossAxisAlignment.center,
                          mainAxisAlignment: MainAxisAlignment.center,
                          mainAxisSize: MainAxisSize.max,
                          children: [
                            const CircularProgressIndicator(strokeWidth: 4),
                            Text('creating_linked_albums'.tr(), style: context.textTheme.labelLarge),
                          ],
                        ),
                      ),
                    ),
                  );
                },
              ),
          ],
        ),
      ),
    );
  }
}

class _AlbumSelectionList extends StatelessWidget {
  final List<LocalAlbum> filteredAlbums;
  final String searchQuery;

  const _AlbumSelectionList({required this.filteredAlbums, required this.searchQuery});

  @override
  Widget build(BuildContext context) {
    if (filteredAlbums.isEmpty && searchQuery.isNotEmpty) {
      return SliverToBoxAdapter(
        child: Center(
          child: Padding(
            padding: const EdgeInsets.all(24.0),
            child: Text('album_search_not_found'.t(context: context)),
          ),
        ),
      );
    }

    if (filteredAlbums.isEmpty) {
      return const SliverToBoxAdapter(child: Center(child: CircularProgressIndicator()));
    }

    return SliverPadding(
      padding: const EdgeInsets.symmetric(vertical: 12.0),
      sliver: SliverList(
        delegate: SliverChildBuilderDelegate(((context, index) {
          return DriftAlbumInfoListTile(album: filteredAlbums[index]);
        }), childCount: filteredAlbums.length),
      ),
    );
  }
}

class _AlbumSelectionGrid extends StatelessWidget {
  final List<LocalAlbum> filteredAlbums;
  final String searchQuery;

  const _AlbumSelectionGrid({required this.filteredAlbums, required this.searchQuery});

  @override
  Widget build(BuildContext context) {
    if (filteredAlbums.isEmpty && searchQuery.isNotEmpty) {
      return SliverToBoxAdapter(
        child: Center(
          child: Padding(
            padding: const EdgeInsets.all(24.0),
            child: Text('album_search_not_found'.t(context: context)),
          ),
        ),
      );
    }

    if (filteredAlbums.isEmpty) {
      return const SliverToBoxAdapter(child: Center(child: CircularProgressIndicator()));
    }

    return SliverPadding(
      padding: const EdgeInsets.all(12.0),
      sliver: SliverGrid.builder(
        gridDelegate: const SliverGridDelegateWithMaxCrossAxisExtent(
          maxCrossAxisExtent: 300,
          mainAxisSpacing: 12,
          crossAxisSpacing: 12,
        ),
        itemCount: filteredAlbums.length,
        itemBuilder: ((context, index) {
          return DriftAlbumInfoListTile(album: filteredAlbums[index]);
        }),
      ),
    );
  }
}

class _SelectedAlbumNameChips extends ConsumerWidget {
  final List<LocalAlbum> selectedBackupAlbums;

  const _SelectedAlbumNameChips({required this.selectedBackupAlbums});

  @override
  Widget build(BuildContext context, WidgetRef ref) {
    return Wrap(
      children: selectedBackupAlbums.asMap().entries.map((entry) {
        final album = entry.value;

        void removeSelection() {
          ref.read(backupAlbumProvider.notifier).deselectAlbum(album);
        }

        return Padding(
          padding: const EdgeInsets.only(right: 8.0),
          child: GestureDetector(
            onTap: removeSelection,
            child: AnimatedContainer(
              duration: const Duration(milliseconds: 200),
              curve: Curves.easeInOut,
              child: Chip(
                label: Text(
                  album.name,
                  style: TextStyle(
                    fontSize: 12,
                    color: context.isDarkTheme ? Colors.black : Colors.white,
                    fontWeight: FontWeight.bold,
                  ),
                ),
                backgroundColor: context.primaryColor,
                deleteIconColor: context.isDarkTheme ? Colors.black : Colors.white,
                deleteIcon: const Icon(Icons.cancel_rounded, size: 15),
                onDeleted: removeSelection,
              ),
            ),
          ),
        );
      }).toList(),
    );
  }
}

class _ExcludedAlbumNameChips extends ConsumerWidget {
  final List<LocalAlbum> excludedBackupAlbums;

  const _ExcludedAlbumNameChips({required this.excludedBackupAlbums});

  @override
  Widget build(BuildContext context, WidgetRef ref) {
    return Wrap(
      children: excludedBackupAlbums.asMap().entries.map((entry) {
        final album = entry.value;

        void removeSelection() {
          ref.read(backupAlbumProvider.notifier).deselectAlbum(album);
        }

        return GestureDetector(
          onTap: removeSelection,
          child: Padding(
            padding: const EdgeInsets.only(right: 8.0),
            child: AnimatedContainer(
              duration: const Duration(milliseconds: 200),
              curve: Curves.easeInOut,
              child: Chip(
                label: Text(
                  album.name,
                  style: TextStyle(fontSize: 12, color: context.scaffoldBackgroundColor, fontWeight: FontWeight.bold),
                ),
                backgroundColor: Colors.red[300],
                deleteIconColor: context.scaffoldBackgroundColor,
                deleteIcon: const Icon(Icons.cancel_rounded, size: 15),
                onDeleted: removeSelection,
              ),
            ),
          ),
        );
      }).toList(),
    );
  }
}

class _SelectAllButton extends ConsumerWidget {
  final List<LocalAlbum> filteredAlbums;
  final List<LocalAlbum> selectedBackupAlbums;

  const _SelectAllButton({required this.filteredAlbums, required this.selectedBackupAlbums});

  @override
  Widget build(BuildContext context, WidgetRef ref) {
    final canSelectAll = filteredAlbums.where((album) => album.backupSelection != BackupSelection.selected).isNotEmpty;

    return Padding(
      padding: const EdgeInsets.symmetric(horizontal: 16.0, vertical: 8.0),
      child: Row(
        children: [
          Expanded(
            child: ElevatedButton.icon(
              onPressed: canSelectAll
                  ? () {
                      for (final album in filteredAlbums) {
                        if (album.backupSelection != BackupSelection.selected) {
                          ref.read(backupAlbumProvider.notifier).selectAlbum(album);
                        }
                      }
                    }
                  : null,
              icon: const Icon(Icons.select_all),
              label: AnimatedSwitcher(
                duration: const Duration(milliseconds: 200),
                child: Text("select_all".t(context: context)),
              ),
              style: ElevatedButton.styleFrom(padding: const EdgeInsets.symmetric(vertical: 12.0)),
            ),
          ),
          const SizedBox(width: 8.0),
          Expanded(
            child: OutlinedButton.icon(
              onPressed: selectedBackupAlbums.isNotEmpty
                  ? () {
                      for (final album in filteredAlbums) {
                        if (album.backupSelection == BackupSelection.selected) {
                          ref.read(backupAlbumProvider.notifier).deselectAlbum(album);
                        }
                      }
                    }
                  : null,
              icon: const Icon(Icons.deselect),
              label: Text('deselect_all'.t(context: context)),
              style: OutlinedButton.styleFrom(padding: const EdgeInsets.symmetric(vertical: 12.0)),
            ),
          ),
        ],
      ),
    );
  }
}<|MERGE_RESOLUTION|>--- conflicted
+++ resolved
@@ -67,22 +67,6 @@
       });
       await _handleLinkedAlbumFuture;
     }
-<<<<<<< HEAD
-
-    // Refresh the backup status to get the updated total count
-    await ref.read(driftBackupProvider.notifier).getBackupStatus(user.id);
-
-    // Restart backup if total count changed and backup is enabled
-    final currentTotalAssetCount = ref.read(driftBackupProvider.select((p) => p.totalCount));
-    final totalChanged = currentTotalAssetCount != _initialTotalAssetCount;
-    final isBackupEnabled = ref.read(appSettingsServiceProvider).getSetting(AppSettingsEnum.enableBackup);
-
-    if (totalChanged && isBackupEnabled) {
-      await ref.read(driftBackupProvider.notifier).cancel();
-      await ref.read(driftBackupProvider.notifier).startBackup(user.id);
-    }
-=======
->>>>>>> c37d1369
   }
 
   @override
