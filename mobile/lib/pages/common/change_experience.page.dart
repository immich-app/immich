--- conflicted
+++ resolved
@@ -74,17 +74,9 @@
         await ref.read(backgroundSyncProvider).cancel();
         ref.read(websocketProvider.notifier).stopListeningToBetaEvents();
         ref.read(websocketProvider.notifier).startListeningToOldEvents();
+        ref.read(readonlyModeProvider.notifier).setReadonlyMode(false);
         await migrateStoreToIsar(ref.read(isarProvider), ref.read(driftProvider));
       }
-<<<<<<< HEAD
-    } else {
-      await ref.read(backgroundSyncProvider).cancel();
-      ref.read(websocketProvider.notifier).stopListeningToBetaEvents();
-      ref.read(websocketProvider.notifier).startListeningToOldEvents();
-      ref.read(readonlyModeProvider.notifier).setReadonlyMode(false);
-    }
-=======
->>>>>>> 2fe0d17f
 
       await IsarStoreRepository(ref.read(isarProvider)).upsert(StoreKey.betaTimeline, widget.switchingToBeta);
       await DriftStoreRepository(ref.read(driftProvider)).upsert(StoreKey.betaTimeline, widget.switchingToBeta);
