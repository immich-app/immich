--- conflicted
+++ resolved
@@ -150,11 +150,7 @@
 
   // Album page
   if (index == 2) {
-<<<<<<< HEAD
-    ref.read(remoteAlbumProvider.notifier).getAll();
-=======
     ref.read(remoteAlbumProvider.notifier).refresh();
->>>>>>> dee6d072
   }
 
   ref.read(hapticFeedbackProvider.notifier).selectionClick();
