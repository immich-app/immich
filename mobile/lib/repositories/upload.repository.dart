--- conflicted
+++ resolved
@@ -1,11 +1,6 @@
 import 'package:background_downloader/background_downloader.dart';
 import 'package:hooks_riverpod/hooks_riverpod.dart';
-<<<<<<< HEAD
 import 'package:immich_mobile/constants/constants.dart';
-import 'package:immich_mobile/interfaces/upload.interface.dart';
-=======
-import 'package:immich_mobile/utils/upload.dart';
->>>>>>> bfceed15
 
 final uploadRepositoryProvider = Provider((ref) => UploadRepository());
 
@@ -41,49 +36,31 @@
     });
   }
 
-<<<<<<< HEAD
-  @override
   void enqueueAll(List<UploadTask> tasks) {
     taskQueue.addAll(tasks);
   }
 
-  @override
   Future<void> deleteAllTrackingRecords(String group) {
     return FileDownloader().database.deleteAllRecords(group: group);
-=======
-  Future<bool> upload(UploadTask task) {
-    return FileDownloader().enqueue(task);
-  }
-
-  Future<void> deleteAllTrackingRecords() {
-    return FileDownloader().database.deleteAllRecords();
->>>>>>> bfceed15
   }
 
   Future<bool> cancel(String id) {
     return FileDownloader().cancelTaskWithId(id);
   }
 
-<<<<<<< HEAD
-  @override
   Future<bool> cancelAll(String group) {
     taskQueue.removeTasksWithGroup(group);
     return FileDownloader().cancelAll(group: group);
   }
 
-  @override
   Future<void> pauseAll(String group) {
     return FileDownloader().pauseAll(group: group);
   }
 
-  @override
-=======
->>>>>>> bfceed15
   Future<void> deleteRecordsWithIds(List<String> ids) {
     return FileDownloader().database.deleteRecordsWithIds(ids);
   }
 
-  @override
   Future<List<TaskRecord>> getRecords([TaskStatus? status]) {
     if (status == null) {
       return FileDownloader().database.allRecords(group: kBackupGroup);
