import 'package:hooks_riverpod/hooks_riverpod.dart';
import 'package:immich_mobile/constants/enums.dart';
import 'package:immich_mobile/entities/album.entity.dart';
import 'package:immich_mobile/entities/asset.entity.dart';
import 'package:immich_mobile/infrastructure/entities/user.entity.dart';
import 'package:immich_mobile/providers/db.provider.dart';
import 'package:immich_mobile/repositories/database.repository.dart';
import 'package:immich_mobile/utils/hash.dart';
import 'package:immich_mobile/widgets/asset_grid/asset_grid_data_structure.dart';
import 'package:isar/isar.dart';

final timelineRepositoryProvider = Provider((ref) => TimelineRepository(ref.watch(dbProvider)));

class TimelineRepository extends DatabaseRepository {
  const TimelineRepository(super.db);

  Future<List<String>> getTimelineUserIds(String id) {
    return db.users.filter().inTimelineEqualTo(true).or().idEqualTo(id).idProperty().findAll();
  }

  Stream<List<String>> watchTimelineUsers(String id) {
    return db.users.filter().inTimelineEqualTo(true).or().idEqualTo(id).idProperty().watch();
  }

  Stream<RenderList> watchArchiveTimeline(String userId) {
    final query = db.assets
        .where()
        .ownerIdEqualToAnyChecksum(fastHash(userId))
        .filter()
        .isTrashedEqualTo(false)
        .visibilityEqualTo(AssetVisibilityEnum.archive)
        .sortByFileCreatedAtDesc()
        .thenByFileNameDesc();

    return _watchRenderList(query, GroupAssetsBy.none);
  }

  Stream<RenderList> watchFavoriteTimeline(String userId) {
    final query = db.assets
        .where()
        .ownerIdEqualToAnyChecksum(fastHash(userId))
        .filter()
        .isFavoriteEqualTo(true)
        .not()
        .visibilityEqualTo(AssetVisibilityEnum.locked)
        .isTrashedEqualTo(false)
        .sortByFileCreatedAtDesc()
        .thenByFileNameDesc();

    return _watchRenderList(query, GroupAssetsBy.none);
  }

  Stream<RenderList> watchAlbumTimeline(
    Album album,
    GroupAssetsBy groupAssetByOption,
  ) {
    final query = album.assets.filter().isTrashedEqualTo(false).not().visibilityEqualTo(AssetVisibilityEnum.locked);

    final withSortedOption = switch (album.sortOrder) {
      SortOrder.asc => query.sortByFileCreatedAt().thenByFileName(),
      SortOrder.desc => query.sortByFileCreatedAtDesc().thenByFileNameDesc(),
    };

    return _watchRenderList(withSortedOption, groupAssetByOption);
  }

  Stream<RenderList> watchTrashTimeline(String userId) {
<<<<<<< HEAD
    final query = db.assets
        .filter()
        .ownerIdEqualTo(fastHash(userId))
        .isTrashedEqualTo(true)
        .sortByFileCreatedAtDesc()
        .thenByFileNameDesc();
=======
    final query = db.assets.filter().ownerIdEqualTo(fastHash(userId)).isTrashedEqualTo(true).sortByFileCreatedAtDesc();
>>>>>>> ebd644ee

    return _watchRenderList(query, GroupAssetsBy.none);
  }

  Stream<RenderList> watchAllVideosTimeline(String userId) {
    final query = db.assets
        .where()
        .ownerIdEqualToAnyChecksum(fastHash(userId))
        .filter()
        .isTrashedEqualTo(false)
        .visibilityEqualTo(AssetVisibilityEnum.timeline)
        .typeEqualTo(AssetType.video)
        .sortByFileCreatedAtDesc()
        .thenByFileNameDesc();

    return _watchRenderList(query, GroupAssetsBy.none);
  }

  Stream<RenderList> watchHomeTimeline(
    String userId,
    GroupAssetsBy groupAssetByOption,
  ) {
    final query = db.assets
        .where()
        .ownerIdEqualToAnyChecksum(fastHash(userId))
        .filter()
        .isTrashedEqualTo(false)
        .stackPrimaryAssetIdIsNull()
        .visibilityEqualTo(AssetVisibilityEnum.timeline)
        .sortByFileCreatedAtDesc()
        .thenByFileNameDesc();

    return _watchRenderList(query, groupAssetByOption);
  }

  Stream<RenderList> watchMultiUsersTimeline(
    List<String> userIds,
    GroupAssetsBy groupAssetByOption,
  ) {
    final isarUserIds = userIds.map(fastHash).toList();
    final query = db.assets
        .where()
        .anyOf(isarUserIds, (qb, id) => qb.ownerIdEqualToAnyChecksum(id))
        .filter()
        .isTrashedEqualTo(false)
        .visibilityEqualTo(AssetVisibilityEnum.timeline)
        .stackPrimaryAssetIdIsNull()
        .sortByFileCreatedAtDesc()
        .thenByFileNameDesc();
    return _watchRenderList(query, groupAssetByOption);
  }

  Future<RenderList> getTimelineFromAssets(
    List<Asset> assets,
    GroupAssetsBy getGroupByOption,
  ) {
    return RenderList.fromAssets(assets, getGroupByOption);
  }

  Stream<RenderList> watchAssetSelectionTimeline(String userId) {
    final query = db.assets
        .where()
        .remoteIdIsNotNull()
        .filter()
        .ownerIdEqualTo(fastHash(userId))
        .visibilityEqualTo(AssetVisibilityEnum.timeline)
        .isTrashedEqualTo(false)
        .stackPrimaryAssetIdIsNull()
        .sortByFileCreatedAtDesc()
        .thenByFileNameDesc();

    return _watchRenderList(query, GroupAssetsBy.none);
  }

  Stream<RenderList> watchLockedTimeline(
    String userId,
    GroupAssetsBy getGroupByOption,
  ) {
    final query = db.assets
        .where()
        .ownerIdEqualToAnyChecksum(fastHash(userId))
        .filter()
        .visibilityEqualTo(AssetVisibilityEnum.locked)
        .isTrashedEqualTo(false)
        .sortByFileCreatedAtDesc()
        .thenByFileNameDesc();

    return _watchRenderList(query, getGroupByOption);
  }

  Stream<RenderList> _watchRenderList(
    QueryBuilder<Asset, Asset, QAfterSortBy> query,
    GroupAssetsBy groupAssetsBy,
  ) async* {
    yield await RenderList.fromQuery(query, groupAssetsBy);
    await for (final _ in query.watchLazy()) {
      yield await RenderList.fromQuery(query, groupAssetsBy);
    }
  }
}<|MERGE_RESOLUTION|>--- conflicted
+++ resolved
@@ -65,16 +65,7 @@
   }
 
   Stream<RenderList> watchTrashTimeline(String userId) {
-<<<<<<< HEAD
-    final query = db.assets
-        .filter()
-        .ownerIdEqualTo(fastHash(userId))
-        .isTrashedEqualTo(true)
-        .sortByFileCreatedAtDesc()
-        .thenByFileNameDesc();
-=======
-    final query = db.assets.filter().ownerIdEqualTo(fastHash(userId)).isTrashedEqualTo(true).sortByFileCreatedAtDesc();
->>>>>>> ebd644ee
+    final query = db.assets.filter().ownerIdEqualTo(fastHash(userId)).isTrashedEqualTo(true).sortByFileCreatedAtDesc().thenByFileNameDesc();
 
     return _watchRenderList(query, GroupAssetsBy.none);
   }
