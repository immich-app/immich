import 'dart:convert';

import 'package:drift/drift.dart';
import 'package:hooks_riverpod/hooks_riverpod.dart';
import 'package:immich_mobile/domain/models/store.model.dart';
import 'package:immich_mobile/entities/album.entity.dart';
import 'package:immich_mobile/entities/asset.entity.dart';
import 'package:immich_mobile/entities/etag.entity.dart';
import 'package:immich_mobile/entities/store.entity.dart';
import 'package:immich_mobile/infrastructure/entities/exif.entity.dart';
import 'package:immich_mobile/infrastructure/entities/user.entity.dart';
import 'package:immich_mobile/infrastructure/repositories/db.repository.dart';
import 'package:immich_mobile/models/auth/auxilary_endpoint.model.dart';
import 'package:immich_mobile/providers/db.provider.dart';
import 'package:immich_mobile/providers/infrastructure/db.provider.dart';
import 'package:immich_mobile/repositories/database.repository.dart';

final authRepositoryProvider = Provider<AuthRepository>(
  (ref) => AuthRepository(ref.watch(dbProvider), ref.watch(driftProvider)),
);

class AuthRepository extends DatabaseRepository {
  final Drift _drift;

  const AuthRepository(super.db, this._drift);

  Future<void> clearLocalData() async {
    // Drift deletions - child entities first (those with foreign keys)
    await Future.wait([
      _drift.memoryAssetEntity.deleteAll(),
      _drift.remoteAlbumAssetEntity.deleteAll(),
      _drift.remoteAlbumUserEntity.deleteAll(),
      _drift.remoteExifEntity.deleteAll(),
      _drift.userMetadataEntity.deleteAll(),
      _drift.partnerEntity.deleteAll(),
      _drift.stackEntity.deleteAll(),
    ]);
    // Drift deletions - parent entities
    await Future.wait([
      _drift.memoryEntity.deleteAll(),
      _drift.remoteAlbumEntity.deleteAll(),
      _drift.remoteAssetEntity.deleteAll(),
      _drift.userEntity.deleteAll(),
    ]);

    return db.writeTxn(() {
      return Future.wait([
        db.assets.clear(),
        db.exifInfos.clear(),
        db.albums.clear(),
        db.eTags.clear(),
        db.users.clear(),
<<<<<<< HEAD
        _drift.remoteAssetEntity.deleteAll(),
        _drift.remoteExifEntity.deleteAll(),
        _drift.userEntity.deleteAll(),
        _drift.userMetadataEntity.deleteAll(),
        _drift.partnerEntity.deleteAll(),
        _drift.remoteAlbumEntity.deleteAll(),
        _drift.remoteAlbumAssetEntity.deleteAll(),
        _drift.remoteAlbumUserEntity.deleteAll(),
        _drift.memoryEntity.deleteAll(),
        _drift.memoryAssetEntity.deleteAll(),
        _drift.stackEntity.deleteAll(),
        _drift.personEntity.deleteAll(),
=======
>>>>>>> 2e63b9d9
      ]);
    });
  }

  String getAccessToken() {
    return Store.get(StoreKey.accessToken);
  }

  bool getEndpointSwitchingFeature() {
    return Store.tryGet(StoreKey.autoEndpointSwitching) ?? false;
  }

  String? getPreferredWifiName() {
    return Store.tryGet(StoreKey.preferredWifiName);
  }

  String? getLocalEndpoint() {
    return Store.tryGet(StoreKey.localEndpoint);
  }

  List<AuxilaryEndpoint> getExternalEndpointList() {
    final jsonString = Store.tryGet(StoreKey.externalEndpointList);

    if (jsonString == null) {
      return [];
    }

    final List<dynamic> jsonList = jsonDecode(jsonString);
    final endpointList =
        jsonList.map((e) => AuxilaryEndpoint.fromJson(e)).toList();

    return endpointList;
  }
}<|MERGE_RESOLUTION|>--- conflicted
+++ resolved
@@ -34,6 +34,7 @@
       _drift.userMetadataEntity.deleteAll(),
       _drift.partnerEntity.deleteAll(),
       _drift.stackEntity.deleteAll(),
+      _drift.personEntity.deleteAll(),
     ]);
     // Drift deletions - parent entities
     await Future.wait([
@@ -50,21 +51,6 @@
         db.albums.clear(),
         db.eTags.clear(),
         db.users.clear(),
-<<<<<<< HEAD
-        _drift.remoteAssetEntity.deleteAll(),
-        _drift.remoteExifEntity.deleteAll(),
-        _drift.userEntity.deleteAll(),
-        _drift.userMetadataEntity.deleteAll(),
-        _drift.partnerEntity.deleteAll(),
-        _drift.remoteAlbumEntity.deleteAll(),
-        _drift.remoteAlbumAssetEntity.deleteAll(),
-        _drift.remoteAlbumUserEntity.deleteAll(),
-        _drift.memoryEntity.deleteAll(),
-        _drift.memoryAssetEntity.deleteAll(),
-        _drift.stackEntity.deleteAll(),
-        _drift.personEntity.deleteAll(),
-=======
->>>>>>> 2e63b9d9
       ]);
     });
   }
