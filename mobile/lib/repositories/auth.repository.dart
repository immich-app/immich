--- conflicted
+++ resolved
@@ -25,30 +25,7 @@
   const AuthRepository(super.db, this._drift);
 
   Future<void> clearLocalData() async {
-<<<<<<< HEAD
-    // Drift deletions - child entities first (those with foreign keys)
-    await Future.wait([
-      _drift.memoryAssetEntity.deleteAll(),
-      _drift.remoteAlbumAssetEntity.deleteAll(),
-      _drift.remoteAlbumUserEntity.deleteAll(),
-      _drift.remoteExifEntity.deleteAll(),
-      _drift.userMetadataEntity.deleteAll(),
-      _drift.partnerEntity.deleteAll(),
-      _drift.stackEntity.deleteAll(),
-      _drift.assetFaceEntity.deleteAll(),
-    ]);
-    // Drift deletions - parent entities
-    await Future.wait([
-      _drift.memoryEntity.deleteAll(),
-      _drift.personEntity.deleteAll(),
-      _drift.remoteAlbumEntity.deleteAll(),
-      _drift.remoteAssetEntity.deleteAll(),
-      _drift.userEntity.deleteAll(),
-      _drift.authUserEntity.deleteAll(),
-    ]);
-=======
     await SyncStreamRepository(_drift).reset();
->>>>>>> 6a55c367
 
     return db.writeTxn(() {
       return Future.wait([
