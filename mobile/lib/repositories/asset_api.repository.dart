import 'package:hooks_riverpod/hooks_riverpod.dart';
import 'package:http/http.dart';
import 'package:immich_mobile/constants/enums.dart';
import 'package:immich_mobile/domain/models/stack.model.dart';
import 'package:immich_mobile/entities/asset.entity.dart';
import 'package:immich_mobile/providers/api.provider.dart';
import 'package:immich_mobile/repositories/api.repository.dart';
import 'package:maplibre_gl/maplibre_gl.dart';
import 'package:openapi/api.dart';

final assetApiRepositoryProvider = Provider(
  (ref) => AssetApiRepository(
    ref.watch(apiServiceProvider).assetsApi,
    ref.watch(apiServiceProvider).searchApi,
    ref.watch(apiServiceProvider).stacksApi,
  ),
);

class AssetApiRepository extends ApiRepository {
  final AssetsApi _api;
  final SearchApi _searchApi;
  final StacksApi _stacksApi;

  AssetApiRepository(this._api, this._searchApi, this._stacksApi);

  Future<Asset> update(String id, {String? description}) async {
    final response = await checkNull(
      _api.updateAsset(id, UpdateAssetDto(description: description)),
    );
    return Asset.remote(response);
  }

  Future<List<Asset>> search({List<String> personIds = const []}) async {
    // TODO this always fetches all assets, change API and usage to actually do pagination
    final List<Asset> result = [];
    bool hasNext = true;
    int currentPage = 1;
    while (hasNext) {
      final response = await checkNull(
        _searchApi.searchAssets(
          MetadataSearchDto(
            personIds: personIds,
            page: currentPage,
            size: 1000,
          ),
        ),
      );
      result.addAll(response.assets.items.map(Asset.remote));
      hasNext = response.assets.nextPage != null;
      currentPage++;
    }
    return result;
  }

  Future<void> delete(List<String> ids, bool force) async {
    return _api.deleteAssets(AssetBulkDeleteDto(ids: ids, force: force));
  }

  Future<void> updateVisibility(
    List<String> ids,
    AssetVisibilityEnum visibility,
  ) async {
    return _api.updateAssets(
      AssetBulkUpdateDto(ids: ids, visibility: _mapVisibility(visibility)),
    );
  }

  Future<void> updateFavorite(
    List<String> ids,
    bool isFavorite,
  ) async {
    return _api.updateAssets(
      AssetBulkUpdateDto(ids: ids, isFavorite: isFavorite),
    );
  }

  Future<void> updateLocation(
    List<String> ids,
    LatLng location,
  ) async {
    return _api.updateAssets(
      AssetBulkUpdateDto(
        ids: ids,
        latitude: location.latitude,
        longitude: location.longitude,
      ),
    );
  }

<<<<<<< HEAD
  Future<StackResponse> stack(List<String> ids) async {
    final responseDto =
        await checkNull(_stacksApi.createStack(StackCreateDto(assetIds: ids)));

    return responseDto.toStack();
  }

  Future<void> unStack(List<String> ids) async {
    return _stacksApi.deleteStacks(BulkIdsDto(ids: ids));
=======
  Future<Response> downloadAsset(String id) {
    return _api.downloadAssetWithHttpInfo(id);
>>>>>>> 546f841b
  }

  _mapVisibility(AssetVisibilityEnum visibility) => switch (visibility) {
        AssetVisibilityEnum.timeline => AssetVisibility.timeline,
        AssetVisibilityEnum.hidden => AssetVisibility.hidden,
        AssetVisibilityEnum.locked => AssetVisibility.locked,
        AssetVisibilityEnum.archive => AssetVisibility.archive,
      };

  Future<String?> getAssetMIMEType(String assetId) async {
    final response = await checkNull(_api.getAssetInfo(assetId));

    // we need to get the MIME of the thumbnail once that gets added to the API
    return response.originalMimeType;
  }
}

extension on StackResponseDto {
  StackResponse toStack() {
    return StackResponse(
      id: id,
      primaryAssetId: primaryAssetId,
      assetIds: assets.map((asset) => asset.id).toList(),
    );
  }
}<|MERGE_RESOLUTION|>--- conflicted
+++ resolved
@@ -87,7 +87,6 @@
     );
   }
 
-<<<<<<< HEAD
   Future<StackResponse> stack(List<String> ids) async {
     final responseDto =
         await checkNull(_stacksApi.createStack(StackCreateDto(assetIds: ids)));
@@ -97,10 +96,10 @@
 
   Future<void> unStack(List<String> ids) async {
     return _stacksApi.deleteStacks(BulkIdsDto(ids: ids));
-=======
+
   Future<Response> downloadAsset(String id) {
     return _api.downloadAssetWithHttpInfo(id);
->>>>>>> 546f841b
+
   }
 
   _mapVisibility(AssetVisibilityEnum visibility) => switch (visibility) {
