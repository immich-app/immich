--- conflicted
+++ resolved
@@ -51,8 +51,7 @@
     final isCasting = ref.watch(castProvider.select((c) => c.isCasting));
 
     final actions = <Widget>[
-<<<<<<< HEAD
-      if (isCasting || (asset.hasRemote && websocketConnected)) const CastActionButton(menuItem: true),
+      if (isCasting || (asset.hasRemote)) const CastActionButton(menuItem: true),
       if (album != null && album.isActivityEnabled && album.isShared)
         IconButton(
           icon: const Icon(Icons.chat_outlined),
@@ -60,9 +59,6 @@
             context.navigateTo(const DriftActivitiesRoute());
           },
         ),
-=======
-      if (isCasting || (asset.hasRemote)) const CastActionButton(menuItem: true),
->>>>>>> 4d5975b7
       if (showViewInTimelineButton)
         IconButton(
           onPressed: () async {
