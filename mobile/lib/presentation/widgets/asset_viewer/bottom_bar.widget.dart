import 'package:easy_localization/easy_localization.dart';
import 'package:flutter/material.dart';
import 'package:hooks_riverpod/hooks_riverpod.dart';
import 'package:immich_mobile/constants/enums.dart';
import 'package:immich_mobile/domain/models/asset/base_asset.model.dart';
import 'package:immich_mobile/domain/services/timeline.service.dart';
import 'package:immich_mobile/extensions/build_context_extensions.dart';
import 'package:immich_mobile/presentation/widgets/action_buttons/add_action_button.widget.dart';
import 'package:immich_mobile/presentation/widgets/action_buttons/delete_action_button.widget.dart';
import 'package:immich_mobile/presentation/widgets/action_buttons/delete_local_action_button.widget.dart';
import 'package:immich_mobile/presentation/widgets/action_buttons/edit_image_action_button.widget.dart';
import 'package:immich_mobile/presentation/widgets/action_buttons/keep_on_device_action_button.widget.dart';
import 'package:immich_mobile/presentation/widgets/action_buttons/move_to_trash_action_button.widget.dart';
import 'package:immich_mobile/presentation/widgets/action_buttons/share_action_button.widget.dart';
import 'package:immich_mobile/presentation/widgets/action_buttons/upload_action_button.widget.dart';
import 'package:immich_mobile/presentation/widgets/asset_viewer/asset_viewer.state.dart';
import 'package:immich_mobile/providers/infrastructure/asset_viewer/current_asset.provider.dart';
import 'package:immich_mobile/providers/infrastructure/readonly_mode.provider.dart';
import 'package:immich_mobile/providers/infrastructure/timeline.provider.dart';
import 'package:immich_mobile/providers/infrastructure/trash_sync.provider.dart';
import 'package:immich_mobile/providers/routes.provider.dart';
import 'package:immich_mobile/providers/user.provider.dart';
import 'package:immich_mobile/widgets/asset_viewer/video_controls.dart';

class ViewerBottomBar extends ConsumerWidget {
  const ViewerBottomBar({super.key});

  @override
  Widget build(BuildContext context, WidgetRef ref) {
    final asset = ref.watch(currentAssetNotifier);
    if (asset == null) {
      return const SizedBox.shrink();
    }

    final isReadonlyModeEnabled = ref.watch(readonlyModeProvider);
    final user = ref.watch(currentUserProvider);
    final isOwner = asset is RemoteAsset && asset.ownerId == user?.id;
    final isSheetOpen = ref.watch(assetViewerProvider.select((s) => s.showingBottomSheet));
    int opacity = ref.watch(assetViewerProvider.select((state) => state.backgroundOpacity));
    final showControls = ref.watch(assetViewerProvider.select((s) => s.showingControls));
    final isInLockedView = ref.watch(inLockedViewProvider);

    final timelineOrigin = ref.read(timelineServiceProvider).origin;
    final isSyncTrashTimeline = timelineOrigin == TimelineOrigin.syncTrash;
    final isWaitingForSyncApproval = ref.watch(isWaitingForSyncApprovalProvider(asset.checksum!)).value == true;

    if (!showControls) {
      opacity = 0;
    }

    final originalTheme = context.themeData;

    final actions = <Widget>[
<<<<<<< HEAD
      if (isSyncTrashTimeline || isWaitingForSyncApproval) ...[
        const Text('asset_out_of_sync_actions_title').tr(),
        const KeepOnDeviceActionButton(source: ActionSource.viewer, isPreview: true),
        const MoveToTrashActionButton(source: ActionSource.viewer, isPreview: true),
      ] else ...[
        const ShareActionButton(source: ActionSource.viewer),
        if (asset.isLocalOnly && !isWaitingForSyncApproval) const UploadActionButton(source: ActionSource.viewer),
        if (asset.type == AssetType.image) const EditImageActionButton(),
        if (asset.hasRemote) AddActionButton(originalTheme: originalTheme),
=======
      const ShareActionButton(source: ActionSource.viewer),

      if (!isInLockedView) ...[
        if (asset.isLocalOnly) const UploadActionButton(source: ActionSource.viewer),
        if (asset.type == AssetType.image) const EditImageActionButton(),
        if (asset.hasRemote) AddActionButton(originalTheme: originalTheme),

>>>>>>> f0b069ad
        if (isOwner) ...[
          asset.isLocalOnly
              ? const DeleteLocalActionButton(source: ActionSource.viewer)
              : const DeleteActionButton(source: ActionSource.viewer, showConfirmation: true),
        ],
<<<<<<< HEAD
        if (isWaitingForSyncApproval) ...[
          DecoratedBox(
            decoration: BoxDecoration(
              border: Border.all(color: const Color.fromARGB(155, 243, 188, 106), width: 0.5),
              borderRadius: const BorderRadius.all(Radius.circular(24)),
            ),
            child: Column(
              children: [
                const Text('asset_out_of_sync_trash_confirmation_title').tr(),
                const Row(
                  children: [
                    KeepOnDeviceActionButton(source: ActionSource.viewer, isPreview: true),
                    MoveToTrashActionButton(source: ActionSource.viewer, isPreview: true),
                  ],
                ),
              ],
            ),
          ),
        ],
=======
>>>>>>> f0b069ad
      ],
    ];

    return IgnorePointer(
      ignoring: opacity < 255,
      child: AnimatedOpacity(
        opacity: opacity / 255,
        duration: Durations.short2,
        child: AnimatedSwitcher(
          duration: Durations.short4,
          child: isSheetOpen
              ? const SizedBox.shrink()
              : Theme(
                  data: context.themeData.copyWith(
                    iconTheme: const IconThemeData(size: 22, color: Colors.white),
                    textTheme: context.themeData.textTheme.copyWith(
                      labelLarge: context.themeData.textTheme.labelLarge?.copyWith(color: Colors.white),
                    ),
                  ),
                  child: Container(
                    color: Colors.black.withAlpha(125),
                    padding: EdgeInsets.only(bottom: context.padding.bottom, top: 16),
                    child: Column(
                      mainAxisAlignment: MainAxisAlignment.end,
                      children: [
                        if (asset.isVideo) const VideoControls(),
                        if (!isReadonlyModeEnabled)
                          Row(mainAxisAlignment: MainAxisAlignment.spaceEvenly, children: actions),
                      ],
                    ),
                  ),
                ),
        ),
      ),
    );
  }
}<|MERGE_RESOLUTION|>--- conflicted
+++ resolved
@@ -51,52 +51,44 @@
     final originalTheme = context.themeData;
 
     final actions = <Widget>[
-<<<<<<< HEAD
       if (isSyncTrashTimeline || isWaitingForSyncApproval) ...[
         const Text('asset_out_of_sync_actions_title').tr(),
         const KeepOnDeviceActionButton(source: ActionSource.viewer, isPreview: true),
         const MoveToTrashActionButton(source: ActionSource.viewer, isPreview: true),
       ] else ...[
         const ShareActionButton(source: ActionSource.viewer),
-        if (asset.isLocalOnly && !isWaitingForSyncApproval) const UploadActionButton(source: ActionSource.viewer),
-        if (asset.type == AssetType.image) const EditImageActionButton(),
-        if (asset.hasRemote) AddActionButton(originalTheme: originalTheme),
-=======
-      const ShareActionButton(source: ActionSource.viewer),
 
-      if (!isInLockedView) ...[
-        if (asset.isLocalOnly) const UploadActionButton(source: ActionSource.viewer),
-        if (asset.type == AssetType.image) const EditImageActionButton(),
-        if (asset.hasRemote) AddActionButton(originalTheme: originalTheme),
+        if (!isInLockedView) ...[
+          if (asset.isLocalOnly) const UploadActionButton(source: ActionSource.viewer),
+          if (asset.type == AssetType.image) const EditImageActionButton(),
+          if (asset.hasRemote) AddActionButton(originalTheme: originalTheme),
 
->>>>>>> f0b069ad
-        if (isOwner) ...[
-          asset.isLocalOnly
-              ? const DeleteLocalActionButton(source: ActionSource.viewer)
-              : const DeleteActionButton(source: ActionSource.viewer, showConfirmation: true),
+          if (isOwner) ...[
+            asset.isLocalOnly
+                ? const DeleteLocalActionButton(source: ActionSource.viewer)
+                : const DeleteActionButton(source: ActionSource.viewer, showConfirmation: true),
+          ],
         ],
-<<<<<<< HEAD
-        if (isWaitingForSyncApproval) ...[
-          DecoratedBox(
-            decoration: BoxDecoration(
-              border: Border.all(color: const Color.fromARGB(155, 243, 188, 106), width: 0.5),
-              borderRadius: const BorderRadius.all(Radius.circular(24)),
-            ),
-            child: Column(
-              children: [
-                const Text('asset_out_of_sync_trash_confirmation_title').tr(),
-                const Row(
-                  children: [
-                    KeepOnDeviceActionButton(source: ActionSource.viewer, isPreview: true),
-                    MoveToTrashActionButton(source: ActionSource.viewer, isPreview: true),
-                  ],
-                ),
-              ],
-            ),
-          ),
-        ],
-=======
->>>>>>> f0b069ad
+        //todo check it!
+        // if (isWaitingForSyncApproval) ...[
+        //   DecoratedBox(
+        //     decoration: BoxDecoration(
+        //       border: Border.all(color: const Color.fromARGB(155, 243, 188, 106), width: 0.5),
+        //       borderRadius: const BorderRadius.all(Radius.circular(24)),
+        //     ),
+        //     child: Column(
+        //       children: [
+        //         const Text('asset_out_of_sync_trash_confirmation_title').tr(),
+        //         const Row(
+        //           children: [
+        //             KeepOnDeviceActionButton(source: ActionSource.viewer, isPreview: true),
+        //             MoveToTrashActionButton(source: ActionSource.viewer, isPreview: true),
+        //           ],
+        //         ),
+        //       ],
+        //     ),
+        //   ),
+        // ],
       ],
     ];
 
