--- conflicted
+++ resolved
@@ -54,7 +54,6 @@
     }
 
     final actions = <Widget>[
-<<<<<<< HEAD
       if (isWaitingForSyncApproval) ...[
         const Text("move_local_asset_to_trash").tr(),
         const DenyMoveToTrashActionButton(source: ActionSource.viewer),
@@ -62,7 +61,7 @@
       ] else ...[
         const ShareActionButton(source: ActionSource.viewer),
         if (asset.isLocalOnly) const UploadActionButton(source: ActionSource.viewer),
-        if (asset.type == AssetType.image) const EditImageActionButton(),
+        if (asset.type == AssetType.image && isOwner) const EditImageActionButton(),
         if (isOwner) ...[
           if (asset.hasRemote && isOwner && isArchived)
             const UnArchiveActionButton(source: ActionSource.viewer)
@@ -72,19 +71,6 @@
               ? const DeleteLocalActionButton(source: ActionSource.viewer)
               : const DeleteActionButton(source: ActionSource.viewer, showConfirmation: true),
         ],
-=======
-      const ShareActionButton(source: ActionSource.viewer),
-      if (asset.isLocalOnly) const UploadActionButton(source: ActionSource.viewer),
-      if (asset.type == AssetType.image && isOwner) const EditImageActionButton(),
-      if (isOwner) ...[
-        if (asset.hasRemote && isOwner && isArchived)
-          const UnArchiveActionButton(source: ActionSource.viewer)
-        else
-          const ArchiveActionButton(source: ActionSource.viewer),
-        asset.isLocalOnly
-            ? const DeleteLocalActionButton(source: ActionSource.viewer)
-            : const DeleteActionButton(source: ActionSource.viewer, showConfirmation: true),
->>>>>>> 952133a9
       ],
     ];
 
