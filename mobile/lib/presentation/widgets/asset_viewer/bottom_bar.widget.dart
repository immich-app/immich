--- conflicted
+++ resolved
@@ -56,7 +56,6 @@
     }
 
     final actions = <Widget>[
-<<<<<<< HEAD
       if (isSyncTrashTimeline) ...[
         const KeepOnDeviceActionButton(source: ActionSource.viewer, isPreview: true),
         const MoveToTrashActionButton(source: ActionSource.viewer, isPreview: true),
@@ -64,11 +63,10 @@
         const ShareActionButton(source: ActionSource.viewer),
         if (asset.isLocalOnly && !isWaitingForSyncApproval) const UploadActionButton(source: ActionSource.viewer),
         if (asset.type == AssetType.image) const EditImageActionButton(),
-        if (isOwner) ...[
-          if (asset.hasRemote && isOwner && isArchived)
-            const UnArchiveActionButton(source: ActionSource.viewer)
-          else
-            const ArchiveActionButton(source: ActionSource.viewer),
+        if (asset.hasRemote)
+            const AddActionButton(),
+
+            if (isOwner) ...[
           asset.isLocalOnly
               ? const DeleteLocalActionButton(source: ActionSource.viewer)
               : const DeleteActionButton(source: ActionSource.viewer, showConfirmation: true),
@@ -92,17 +90,6 @@
             ),
           ),
         ],
-=======
-      const ShareActionButton(source: ActionSource.viewer),
-      if (asset.isLocalOnly) const UploadActionButton(source: ActionSource.viewer),
-      if (asset.type == AssetType.image) const EditImageActionButton(),
-      if (asset.hasRemote) const AddActionButton(),
-
-      if (isOwner) ...[
-        asset.isLocalOnly
-            ? const DeleteLocalActionButton(source: ActionSource.viewer)
-            : const DeleteActionButton(source: ActionSource.viewer, showConfirmation: true),
->>>>>>> e94eb501
       ],
     ];
 
