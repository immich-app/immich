import 'package:flutter/material.dart';
import 'package:hooks_riverpod/hooks_riverpod.dart';
import 'package:immich_mobile/constants/enums.dart';
import 'package:immich_mobile/domain/models/asset/base_asset.model.dart';
import 'package:immich_mobile/extensions/build_context_extensions.dart';
import 'package:immich_mobile/presentation/widgets/action_buttons/allow_move_to_trash_action_button.widget.dart';
import 'package:immich_mobile/presentation/widgets/action_buttons/archive_action_button.widget.dart';
import 'package:immich_mobile/presentation/widgets/action_buttons/delete_action_button.widget.dart';
import 'package:immich_mobile/presentation/widgets/action_buttons/delete_local_action_button.widget.dart';
<<<<<<< HEAD
import 'package:immich_mobile/presentation/widgets/action_buttons/deny_move_to_trash_action_button.widget.dart';
=======
import 'package:immich_mobile/presentation/widgets/action_buttons/edit_image_action_button.widget.dart';
>>>>>>> 76eaee36
import 'package:immich_mobile/presentation/widgets/action_buttons/share_action_button.widget.dart';
import 'package:immich_mobile/presentation/widgets/action_buttons/unarchive_action_button.widget.dart';
import 'package:immich_mobile/presentation/widgets/action_buttons/upload_action_button.widget.dart';
import 'package:immich_mobile/presentation/widgets/asset_viewer/asset_viewer.state.dart';
import 'package:immich_mobile/providers/infrastructure/asset_viewer/current_asset.provider.dart';
<<<<<<< HEAD
import 'package:immich_mobile/providers/infrastructure/trash_sync.provider.dart';
=======
import 'package:immich_mobile/providers/routes.provider.dart';
>>>>>>> 76eaee36
import 'package:immich_mobile/providers/user.provider.dart';
import 'package:immich_mobile/widgets/asset_viewer/video_controls.dart';

class ViewerBottomBar extends ConsumerWidget {
  const ViewerBottomBar({super.key});

  @override
  Widget build(BuildContext context, WidgetRef ref) {
    final asset = ref.watch(currentAssetNotifier);
    if (asset == null) {
      return const SizedBox.shrink();
    }

    final user = ref.watch(currentUserProvider);
    final isOwner = asset is RemoteAsset && asset.ownerId == user?.id;
    final isSheetOpen = ref.watch(assetViewerProvider.select((s) => s.showingBottomSheet));
    int opacity = ref.watch(assetViewerProvider.select((state) => state.backgroundOpacity));
    final showControls = ref.watch(assetViewerProvider.select((s) => s.showingControls));
    final isInLockedView = ref.watch(inLockedViewProvider);
    final isArchived = asset is RemoteAsset && asset.visibility == AssetVisibility.archive;

    final pendingChecksums = ref.watch(pendingApprovalChecksumsProvider).value ?? const <String>{};
    final isWaitingForApproval = asset.checksum != null && pendingChecksums.contains(asset.checksum);
    /****
     * 14/08/2025
     * 1. on user makes decision - asset don`t disappear (but sometimes works)
     * 2. toast showing not working - widget mounted == false
     * 3. buttons should have different design (stile+icon)
     * 4. pendingChecksums.length!=TimelineService.trashSyncReview(String userId).length after what?
    *****/
    debugPrint('asset.checksum: ${asset.checksum}, isWaitingForApproval: $isWaitingForApproval, pendingChecksums: ${pendingChecksums.length}');
    if (!showControls) {
      opacity = 0;
    }

    final actions = <Widget>[
      const ShareActionButton(source: ActionSource.viewer),
      if (asset.isLocalOnly) const UploadActionButton(source: ActionSource.viewer),
<<<<<<< HEAD
      if (asset.hasRemote && isOwner) const ArchiveActionButton(source: ActionSource.viewer),
      if (isWaitingForApproval) ...[
        const DenyMoveToTrashActionButton(source: ActionSource.viewer),
        const AllowMoveToTrashActionButton(source: ActionSource.viewer),
      ] else
        asset.isLocalOnly
            ? const DeleteLocalActionButton(source: ActionSource.viewer)
            : const DeleteActionButton(source: ActionSource.viewer, showConfirmation: true),
=======
      if (asset.type == AssetType.image) const EditImageActionButton(),
      if (isOwner) ...[
        if (asset.hasRemote && isOwner && isArchived)
          const UnArchiveActionButton(source: ActionSource.viewer)
        else
          const ArchiveActionButton(source: ActionSource.viewer),
        asset.isLocalOnly
            ? const DeleteLocalActionButton(source: ActionSource.viewer)
            : const DeleteActionButton(source: ActionSource.viewer, showConfirmation: true),
      ],
>>>>>>> 76eaee36
    ];

    return IgnorePointer(
      ignoring: opacity < 255,
      child: AnimatedOpacity(
        opacity: opacity / 255,
        duration: Durations.short2,
        child: AnimatedSwitcher(
          duration: Durations.short4,
          child: isSheetOpen
              ? const SizedBox.shrink()
              : Theme(
                  data: context.themeData.copyWith(
                    iconTheme: const IconThemeData(size: 22, color: Colors.white),
                    textTheme: context.themeData.textTheme.copyWith(
                      labelLarge: context.themeData.textTheme.labelLarge?.copyWith(color: Colors.white),
                    ),
                  ),
                  child: Container(
                    height: context.padding.bottom + (asset.isVideo ? 160 : 90),
                    color: Colors.black.withAlpha(125),
                    padding: EdgeInsets.only(bottom: context.padding.bottom),
                    child: Column(
                      mainAxisAlignment: MainAxisAlignment.end,
                      children: [
                        if (asset.isVideo) const VideoControls(),
                        if (!isInLockedView) Row(mainAxisAlignment: MainAxisAlignment.spaceEvenly, children: actions),
                      ],
                    ),
                  ),
                ),
        ),
      ),
    );
  }
}<|MERGE_RESOLUTION|>--- conflicted
+++ resolved
@@ -7,21 +7,15 @@
 import 'package:immich_mobile/presentation/widgets/action_buttons/archive_action_button.widget.dart';
 import 'package:immich_mobile/presentation/widgets/action_buttons/delete_action_button.widget.dart';
 import 'package:immich_mobile/presentation/widgets/action_buttons/delete_local_action_button.widget.dart';
-<<<<<<< HEAD
 import 'package:immich_mobile/presentation/widgets/action_buttons/deny_move_to_trash_action_button.widget.dart';
-=======
 import 'package:immich_mobile/presentation/widgets/action_buttons/edit_image_action_button.widget.dart';
->>>>>>> 76eaee36
 import 'package:immich_mobile/presentation/widgets/action_buttons/share_action_button.widget.dart';
 import 'package:immich_mobile/presentation/widgets/action_buttons/unarchive_action_button.widget.dart';
 import 'package:immich_mobile/presentation/widgets/action_buttons/upload_action_button.widget.dart';
 import 'package:immich_mobile/presentation/widgets/asset_viewer/asset_viewer.state.dart';
 import 'package:immich_mobile/providers/infrastructure/asset_viewer/current_asset.provider.dart';
-<<<<<<< HEAD
 import 'package:immich_mobile/providers/infrastructure/trash_sync.provider.dart';
-=======
 import 'package:immich_mobile/providers/routes.provider.dart';
->>>>>>> 76eaee36
 import 'package:immich_mobile/providers/user.provider.dart';
 import 'package:immich_mobile/widgets/asset_viewer/video_controls.dart';
 
@@ -58,18 +52,13 @@
     }
 
     final actions = <Widget>[
-      const ShareActionButton(source: ActionSource.viewer),
-      if (asset.isLocalOnly) const UploadActionButton(source: ActionSource.viewer),
-<<<<<<< HEAD
-      if (asset.hasRemote && isOwner) const ArchiveActionButton(source: ActionSource.viewer),
+      //todo check merge results!
       if (isWaitingForApproval) ...[
         const DenyMoveToTrashActionButton(source: ActionSource.viewer),
         const AllowMoveToTrashActionButton(source: ActionSource.viewer),
-      ] else
-        asset.isLocalOnly
-            ? const DeleteLocalActionButton(source: ActionSource.viewer)
-            : const DeleteActionButton(source: ActionSource.viewer, showConfirmation: true),
-=======
+      ] else ...[
+        const ShareActionButton(source: ActionSource.viewer),
+      if (asset.isLocalOnly) const UploadActionButton(source: ActionSource.viewer),
       if (asset.type == AssetType.image) const EditImageActionButton(),
       if (isOwner) ...[
         if (asset.hasRemote && isOwner && isArchived)
@@ -80,7 +69,7 @@
             ? const DeleteLocalActionButton(source: ActionSource.viewer)
             : const DeleteActionButton(source: ActionSource.viewer, showConfirmation: true),
       ],
->>>>>>> 76eaee36
+      ],
     ];
 
     return IgnorePointer(
