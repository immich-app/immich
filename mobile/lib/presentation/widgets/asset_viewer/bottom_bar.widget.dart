--- conflicted
+++ resolved
@@ -51,7 +51,6 @@
     final originalTheme = context.themeData;
 
     final actions = <Widget>[
-<<<<<<< HEAD
       if (isSyncTrashTimeline || isWaitingForSyncApproval) ...[
         const Text('asset_out_of_sync_actions_title').tr(),
         const KeepOnDeviceActionButton(source: ActionSource.viewer, isPreview: true),
@@ -60,7 +59,7 @@
         const ShareActionButton(source: ActionSource.viewer),
         if (asset.isLocalOnly && !isWaitingForSyncApproval) const UploadActionButton(source: ActionSource.viewer),
         if (asset.type == AssetType.image) const EditImageActionButton(),
-        if (asset.hasRemote) const AddActionButton(),
+        if (asset.hasRemote) AddActionButton(originalTheme: originalTheme),
         if (isOwner) ...[
           asset.isLocalOnly
               ? const DeleteLocalActionButton(source: ActionSource.viewer)
@@ -85,17 +84,6 @@
             ),
           ),
         ],
-=======
-      const ShareActionButton(source: ActionSource.viewer),
-      if (asset.isLocalOnly) const UploadActionButton(source: ActionSource.viewer),
-      if (asset.type == AssetType.image) const EditImageActionButton(),
-      if (asset.hasRemote) AddActionButton(originalTheme: originalTheme),
-
-      if (isOwner) ...[
-        asset.isLocalOnly
-            ? const DeleteLocalActionButton(source: ActionSource.viewer)
-            : const DeleteActionButton(source: ActionSource.viewer, showConfirmation: true),
->>>>>>> 287f6d5c
       ],
     ];
 
