--- conflicted
+++ resolved
@@ -20,14 +20,11 @@
 import 'package:immich_mobile/providers/infrastructure/action.provider.dart';
 import 'package:immich_mobile/providers/infrastructure/album.provider.dart';
 import 'package:immich_mobile/providers/infrastructure/asset_viewer/current_asset.provider.dart';
-<<<<<<< HEAD
 import 'package:immich_mobile/providers/infrastructure/current_album.provider.dart';
 import 'package:immich_mobile/providers/infrastructure/setting.provider.dart';
 import 'package:immich_mobile/providers/infrastructure/trash_sync.provider.dart';
 import 'package:immich_mobile/providers/routes.provider.dart';
 import 'package:immich_mobile/providers/server_info.provider.dart';
-=======
->>>>>>> f0b069ad
 import 'package:immich_mobile/providers/user.provider.dart';
 import 'package:immich_mobile/repositories/asset_media.repository.dart';
 import 'package:immich_mobile/routing/router.dart';
@@ -49,33 +46,30 @@
     if (asset == null) {
       return const SizedBox.shrink();
     }
-
-<<<<<<< HEAD
-    final isTrashEnable = ref.watch(serverInfoProvider.select((state) => state.serverFeatures.trash));
-    final isOwner = asset is RemoteAsset && asset.ownerId == ref.watch(currentUserProvider)?.id;
-    final isInLockedView = ref.watch(inLockedViewProvider);
-    final currentAlbum = ref.watch(currentRemoteAlbumProvider);
-    final isArchived = asset is RemoteAsset && asset.visibility == AssetVisibility.archive;
-    final advancedTroubleshooting = ref.watch(settingsProvider.notifier).get(Setting.advancedTroubleshooting);
-    final isWaitingForTrashApproval = ref.watch(isWaitingForSyncApprovalProvider(asset.checksum)).value == true;
-
-    final buttonContext = ActionButtonContext(
-      asset: asset,
-      isOwner: isOwner,
-      isArchived: isArchived,
-      isTrashEnabled: isTrashEnable,
-      isInLockedView: isInLockedView,
-      isStacked: asset is RemoteAsset && asset.stackId != null,
-      currentAlbum: currentAlbum,
-      advancedTroubleshooting: advancedTroubleshooting,
-      isWaitingForTrashApproval: isWaitingForTrashApproval,
-      source: ActionSource.viewer,
-    );
-
-    final actions = ActionButtonBuilder.build(buttonContext);
-
-=======
->>>>>>> f0b069ad
+//todo check it!
+    // final isTrashEnable = ref.watch(serverInfoProvider.select((state) => state.serverFeatures.trash));
+    // final isOwner = asset is RemoteAsset && asset.ownerId == ref.watch(currentUserProvider)?.id;
+    // final isInLockedView = ref.watch(inLockedViewProvider);
+    // final currentAlbum = ref.watch(currentRemoteAlbumProvider);
+    // final isArchived = asset is RemoteAsset && asset.visibility == AssetVisibility.archive;
+    // final advancedTroubleshooting = ref.watch(settingsProvider.notifier).get(Setting.advancedTroubleshooting);
+    // final isWaitingForTrashApproval = ref.watch(isWaitingForSyncApprovalProvider(asset.checksum)).value == true;
+    //
+    // final buttonContext = ActionButtonContext(
+    //   asset: asset,
+    //   isOwner: isOwner,
+    //   isArchived: isArchived,
+    //   isTrashEnabled: isTrashEnable,
+    //   isInLockedView: isInLockedView,
+    //   isStacked: asset is RemoteAsset && asset.stackId != null,
+    //   currentAlbum: currentAlbum,
+    //   advancedTroubleshooting: advancedTroubleshooting,
+    //   isWaitingForTrashApproval: isWaitingForTrashApproval,
+    //   source: ActionSource.viewer,
+    // );
+    //
+    // final actions = ActionButtonBuilder.build(buttonContext);
+
     return BaseBottomSheet(
       actions: [],
       slivers: const [_AssetDetailBottomSheet()],
