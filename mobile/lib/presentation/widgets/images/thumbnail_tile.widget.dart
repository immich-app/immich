--- conflicted
+++ resolved
@@ -4,11 +4,8 @@
 import 'package:immich_mobile/extensions/build_context_extensions.dart';
 import 'package:immich_mobile/extensions/theme_extensions.dart';
 import 'package:immich_mobile/presentation/widgets/images/thumbnail.widget.dart';
-<<<<<<< HEAD
+import 'package:immich_mobile/providers/timeline/multiselect.provider.dart';
 import 'package:immich_mobile/utils/thumbnail_utils.dart';
-=======
-import 'package:immich_mobile/providers/timeline/multiselect.provider.dart';
->>>>>>> 2a801972
 
 class ThumbnailTile extends ConsumerWidget {
   const ThumbnailTile(
@@ -40,21 +37,6 @@
 
     return Stack(
       children: [
-<<<<<<< HEAD
-        Positioned.fill(
-          child: Hero(
-            tag: '${asset.heroTag}_${getHeroOffset(context)}',
-            child: Thumbnail(asset: asset, fit: fit, size: size),
-          ),
-        ),
-        if (asset.isVideo)
-          Align(
-            alignment: Alignment.topRight,
-            child: Padding(
-              padding: const EdgeInsets.only(right: 10.0, top: 6.0),
-              child: _VideoIndicator(asset.durationInSeconds ?? 0),
-            ),
-=======
         AnimatedContainer(
           duration: Durations.short4,
           curve: Curves.decelerate,
@@ -68,7 +50,6 @@
                     width: 8,
                   )
                 : const Border(),
->>>>>>> 2a801972
           ),
           child: ClipRRect(
             borderRadius: isSelected
@@ -77,10 +58,13 @@
             child: Stack(
               children: [
                 Positioned.fill(
-                  child: Thumbnail(
-                    asset: asset,
-                    fit: fit,
-                    size: size,
+                  child: Hero(
+                    tag: '${asset.heroTag}_${getHeroOffset(context)}',
+                    child: Thumbnail(
+                      asset: asset,
+                      fit: fit,
+                      size: size,
+                    ),
                   ),
                 ),
                 if (asset.isVideo)
