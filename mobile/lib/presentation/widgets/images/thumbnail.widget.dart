import 'package:flutter/material.dart';
import 'package:immich_mobile/domain/models/asset/base_asset.model.dart';
import 'package:immich_mobile/presentation/widgets/images/image_provider.dart';
import 'package:immich_mobile/presentation/widgets/images/thumb_hash_provider.dart';
import 'package:immich_mobile/widgets/asset_grid/thumbnail_placeholder.dart';
import 'package:immich_mobile/widgets/common/fade_in_placeholder_image.dart';
import 'package:logging/logging.dart';
import 'package:octo_image/octo_image.dart';

class Thumbnail extends StatelessWidget {
  const Thumbnail({
    this.asset,
    this.remoteId,
    this.size = const Size.square(256),
    this.fit = BoxFit.cover,
    super.key,
  }) : assert(
          asset != null || remoteId != null,
          'Either asset or remoteId must be provided',
        );

  final BaseAsset? asset;
  final String? remoteId;
  final Size size;
  final BoxFit fit;

<<<<<<< HEAD
  @override
  Widget build(BuildContext context) {
    final thumbHash = asset is Asset ? (asset as Asset).thumbHash : null;
    final provider = getThumbnailImageProvider(asset, size: size);
=======
  static ImageProvider imageProvider({
    BaseAsset? asset,
    String? remoteId,
    Size size = const Size.square(256),
  }) {
    assert(
      asset != null || remoteId != null,
      'Either asset or remoteId must be provided',
    );

    if (remoteId != null) {
      return RemoteThumbProvider(
        assetId: remoteId,
        height: size.height,
        width: size.width,
      );
    }

    if (asset is LocalAsset) {
      return LocalThumbProvider(
        asset: asset,
        height: size.height,
        width: size.width,
      );
    }

    if (asset is RemoteAsset) {
      return RemoteThumbProvider(
        assetId: asset.id,
        height: size.height,
        width: size.width,
      );
    }

    throw ArgumentError("Unsupported asset type: ${asset.runtimeType}");
  }

  @override
  Widget build(BuildContext context) {
    final thumbHash =
        asset is RemoteAsset ? (asset as RemoteAsset).thumbHash : null;
    final provider =
        imageProvider(asset: asset, remoteId: remoteId, size: size);

>>>>>>> 15be3437
    return OctoImage.fromSet(
      image: provider,
      octoSet: OctoSet(
        placeholderBuilder: _blurHashPlaceholderBuilder(thumbHash, fit: fit),
        errorBuilder: _blurHashErrorBuilder(
          thumbHash,
          provider: provider,
          fit: fit,
          asset: asset,
        ),
      ),
      fadeOutDuration: const Duration(milliseconds: 100),
      fadeInDuration: Duration.zero,
      width: size.width,
      height: size.height,
      fit: fit,
      placeholderFadeInDuration: Duration.zero,
    );
  }
}

OctoPlaceholderBuilder _blurHashPlaceholderBuilder(
  String? thumbHash, {
  BoxFit? fit,
}) {
  return (context) => thumbHash == null
      ? const ThumbnailPlaceholder()
      : FadeInPlaceholderImage(
          placeholder: const ThumbnailPlaceholder(),
          image: ThumbHashProvider(thumbHash: thumbHash),
          fit: fit ?? BoxFit.cover,
        );
}

OctoErrorBuilder _blurHashErrorBuilder(
  String? blurhash, {
  BaseAsset? asset,
  ImageProvider? provider,
  BoxFit? fit,
}) =>
    (context, e, s) {
      Logger("ImThumbnail")
          .warning("Error loading thumbnail for ${asset?.name}", e, s);
      provider?.evict();
      return Stack(
        alignment: Alignment.center,
        children: [
          _blurHashPlaceholderBuilder(blurhash, fit: fit)(context),
          const Opacity(
            opacity: 0.75,
            child: Icon(Icons.error_outline_rounded),
          ),
        ],
      );
    };<|MERGE_RESOLUTION|>--- conflicted
+++ resolved
@@ -24,57 +24,13 @@
   final Size size;
   final BoxFit fit;
 
-<<<<<<< HEAD
-  @override
-  Widget build(BuildContext context) {
-    final thumbHash = asset is Asset ? (asset as Asset).thumbHash : null;
-    final provider = getThumbnailImageProvider(asset, size: size);
-=======
-  static ImageProvider imageProvider({
-    BaseAsset? asset,
-    String? remoteId,
-    Size size = const Size.square(256),
-  }) {
-    assert(
-      asset != null || remoteId != null,
-      'Either asset or remoteId must be provided',
-    );
-
-    if (remoteId != null) {
-      return RemoteThumbProvider(
-        assetId: remoteId,
-        height: size.height,
-        width: size.width,
-      );
-    }
-
-    if (asset is LocalAsset) {
-      return LocalThumbProvider(
-        asset: asset,
-        height: size.height,
-        width: size.width,
-      );
-    }
-
-    if (asset is RemoteAsset) {
-      return RemoteThumbProvider(
-        assetId: asset.id,
-        height: size.height,
-        width: size.width,
-      );
-    }
-
-    throw ArgumentError("Unsupported asset type: ${asset.runtimeType}");
-  }
-
   @override
   Widget build(BuildContext context) {
     final thumbHash =
         asset is RemoteAsset ? (asset as RemoteAsset).thumbHash : null;
     final provider =
-        imageProvider(asset: asset, remoteId: remoteId, size: size);
+        getThumbnailImageProvider(asset: asset, remoteId: remoteId, size: size);
 
->>>>>>> 15be3437
     return OctoImage.fromSet(
       image: provider,
       octoSet: OctoSet(
