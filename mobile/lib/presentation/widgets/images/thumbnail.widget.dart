--- conflicted
+++ resolved
@@ -64,15 +64,10 @@
 
   @override
   Widget build(BuildContext context) {
-<<<<<<< HEAD
-    final thumbHash = asset is Asset ? (asset as Asset).thumbHash : null;
+    final thumbHash =
+        asset is RemoteAsset ? (asset as RemoteAsset).thumbHash : null;
     final provider =
         imageProvider(asset: asset, remoteId: remoteId, size: size);
-=======
-    final thumbHash =
-        asset is RemoteAsset ? (asset as RemoteAsset).thumbHash : null;
-    final provider = imageProvider(asset: asset, size: size);
->>>>>>> bb875502
 
     return OctoImage.fromSet(
       image: provider,
