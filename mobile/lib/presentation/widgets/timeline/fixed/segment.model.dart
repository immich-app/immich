import 'dart:math' as math;

import 'package:auto_route/auto_route.dart';
import 'package:flutter/widgets.dart';
import 'package:hooks_riverpod/hooks_riverpod.dart';
import 'package:immich_mobile/domain/models/asset/base_asset.model.dart';
import 'package:immich_mobile/domain/services/timeline.service.dart';
import 'package:immich_mobile/presentation/widgets/images/thumbnail_tile.widget.dart';
import 'package:immich_mobile/presentation/widgets/timeline/fixed/row.dart';
import 'package:immich_mobile/presentation/widgets/timeline/header.widget.dart';
import 'package:immich_mobile/presentation/widgets/timeline/segment.model.dart';
import 'package:immich_mobile/presentation/widgets/timeline/segment_builder.dart';
import 'package:immich_mobile/presentation/widgets/timeline/timeline.state.dart';
import 'package:immich_mobile/providers/asset_viewer/is_motion_video_playing.provider.dart';
import 'package:immich_mobile/providers/haptic_feedback.provider.dart';
import 'package:immich_mobile/providers/infrastructure/timeline.provider.dart';
import 'package:immich_mobile/providers/timeline/multiselect.provider.dart';
import 'package:immich_mobile/routing/router.dart';

class FixedSegment extends Segment {
  final double tileHeight;
  final int columnCount;
  final double mainAxisExtend;

  const FixedSegment({
    required super.firstIndex,
    required super.lastIndex,
    required super.startOffset,
    required super.endOffset,
    required super.firstAssetIndex,
    required super.bucket,
    required this.tileHeight,
    required this.columnCount,
    required super.headerExtent,
    required super.spacing,
    required super.header,
  }) : assert(tileHeight != 0),
       mainAxisExtend = tileHeight + spacing;

  @override
  double indexToLayoutOffset(int index) {
    final relativeIndex = index - gridIndex;
    return relativeIndex < 0 ? startOffset : gridOffset + (mainAxisExtend * relativeIndex);
  }

  @override
  int getMinChildIndexForScrollOffset(double scrollOffset) {
    final adjustedOffset = scrollOffset - gridOffset;
    if (!adjustedOffset.isFinite || adjustedOffset < 0) return firstIndex;
    return gridIndex + (adjustedOffset / mainAxisExtend).floor();
  }

  @override
  int getMaxChildIndexForScrollOffset(double scrollOffset) {
    final adjustedOffset = scrollOffset - gridOffset;
    if (!adjustedOffset.isFinite || adjustedOffset < 0) return firstIndex;
    return gridIndex + (adjustedOffset / mainAxisExtend).ceil() - 1;
  }

  @override
  Widget builder(BuildContext context, int index) {
    final rowIndexInSegment = index - (firstIndex + 1);
    final assetIndex = rowIndexInSegment * columnCount;
    final assetCount = bucket.assetCount;
    final numberOfAssets = math.min(columnCount, assetCount - assetIndex);

    if (index == firstIndex) {
      return TimelineHeader(bucket: bucket, header: header, height: headerExtent, assetOffset: firstAssetIndex);
    }

    return _FixedSegmentRow(
      assetIndex: firstAssetIndex + assetIndex,
      assetCount: numberOfAssets,
      tileHeight: tileHeight,
      spacing: spacing,
    );
  }
}

class _FixedSegmentRow extends ConsumerWidget {
  final int assetIndex;
  final int assetCount;
  final double tileHeight;
  final double spacing;

  const _FixedSegmentRow({
    required this.assetIndex,
    required this.assetCount,
    required this.tileHeight,
    required this.spacing,
  });

  @override
  Widget build(BuildContext context, WidgetRef ref) {
    final isScrubbing = ref.watch(timelineStateProvider.select((s) => s.isScrubbing));
    final timelineService = ref.read(timelineServiceProvider);

    if (isScrubbing) {
      return _buildPlaceholder(context);
    }

    if (timelineService.hasRange(assetIndex, assetCount)) {
<<<<<<< HEAD
      return _buildAssetRow(
        context,
        timelineService.getAssets(assetIndex, assetCount),
        timelineService,
      );
=======
      return _buildAssetRow(context, timelineService.getAssets(assetIndex, assetCount));
>>>>>>> e52b9d15
    }

    return FutureBuilder<List<BaseAsset>>(
      future: timelineService.loadAssets(assetIndex, assetCount),
      builder: (context, snapshot) {
        if (snapshot.connectionState != ConnectionState.done) {
          return _buildPlaceholder(context);
        }
        return _buildAssetRow(context, snapshot.requireData, timelineService);
      },
    );
  }

  Widget _buildPlaceholder(BuildContext context) {
    return SegmentBuilder.buildPlaceholder(context, assetCount, size: Size.square(tileHeight), spacing: spacing);
  }

  Widget _buildAssetRow(BuildContext context, List<BaseAsset> assets, TimelineService timelineService) {
    return FixedTimelineRow(
      dimension: tileHeight,
      spacing: spacing,
      textDirection: Directionality.of(context),
      children: [
        for (int i = 0; i < assets.length; i++)
<<<<<<< HEAD
          _AssetTileWidget(
            key: ValueKey(
              Object.hash(
                assets[i].heroTag,
                assetIndex + i,
                timelineService.hashCode,
              ),
            ),
            asset: assets[i],
            assetIndex: assetIndex + i,
          ),
=======
          _AssetTileWidget(key: ValueKey(assets[i].heroTag), asset: assets[i], assetIndex: assetIndex + i),
>>>>>>> e52b9d15
      ],
    );
  }
}

class _AssetTileWidget extends ConsumerWidget {
  final BaseAsset asset;
  final int assetIndex;

  const _AssetTileWidget({super.key, required this.asset, required this.assetIndex});

  Future _handleOnTap(BuildContext ctx, WidgetRef ref, int assetIndex, BaseAsset asset, int? heroOffset) async {
    final multiSelectState = ref.read(multiSelectProvider);

    if (multiSelectState.forceEnable || multiSelectState.isEnabled) {
      ref.read(multiSelectProvider.notifier).toggleAssetSelection(asset);
    } else {
      await ref.read(timelineServiceProvider).loadAssets(assetIndex, 1);
      ref.read(isPlayingMotionVideoProvider.notifier).playing = false;
      ctx.pushRoute(
        AssetViewerRoute(
          initialIndex: assetIndex,
          timelineService: ref.read(timelineServiceProvider),
          heroOffset: heroOffset,
        ),
      );
    }
  }

  void _handleOnLongPress(WidgetRef ref, BaseAsset asset) {
    final multiSelectState = ref.read(multiSelectProvider);
    if (multiSelectState.isEnabled || multiSelectState.forceEnable) {
      return;
    }

    ref.read(hapticFeedbackProvider.notifier).heavyImpact();
    ref.read(multiSelectProvider.notifier).toggleAssetSelection(asset);
  }

  bool _getLockSelectionStatus(WidgetRef ref) {
    final lockSelectionAssets = ref.read(multiSelectProvider.select((state) => state.lockedSelectionAssets));

    if (lockSelectionAssets.isEmpty) {
      return false;
    }

    return lockSelectionAssets.contains(asset);
  }

  @override
  Widget build(BuildContext context, WidgetRef ref) {
    final heroOffset = TabsRouterScope.of(context)?.controller.activeIndex ?? 0;

    final lockSelection = _getLockSelectionStatus(ref);
    final showStorageIndicator = ref.watch(timelineArgsProvider.select((args) => args.showStorageIndicator));

    return RepaintBoundary(
      child: GestureDetector(
        onTap: () => lockSelection ? null : _handleOnTap(context, ref, assetIndex, asset, heroOffset),
        onLongPress: () => lockSelection ? null : _handleOnLongPress(ref, asset),
        child: ThumbnailTile(
          asset,
          lockSelection: lockSelection,
          showStorageIndicator: showStorageIndicator,
          heroOffset: heroOffset,
        ),
      ),
    );
  }
}<|MERGE_RESOLUTION|>--- conflicted
+++ resolved
@@ -34,8 +34,8 @@
     required super.headerExtent,
     required super.spacing,
     required super.header,
-  }) : assert(tileHeight != 0),
-       mainAxisExtend = tileHeight + spacing;
+  })  : assert(tileHeight != 0),
+        mainAxisExtend = tileHeight + spacing;
 
   @override
   double indexToLayoutOffset(int index) {
@@ -100,15 +100,7 @@
     }
 
     if (timelineService.hasRange(assetIndex, assetCount)) {
-<<<<<<< HEAD
-      return _buildAssetRow(
-        context,
-        timelineService.getAssets(assetIndex, assetCount),
-        timelineService,
-      );
-=======
       return _buildAssetRow(context, timelineService.getAssets(assetIndex, assetCount));
->>>>>>> e52b9d15
     }
 
     return FutureBuilder<List<BaseAsset>>(
@@ -133,21 +125,7 @@
       textDirection: Directionality.of(context),
       children: [
         for (int i = 0; i < assets.length; i++)
-<<<<<<< HEAD
-          _AssetTileWidget(
-            key: ValueKey(
-              Object.hash(
-                assets[i].heroTag,
-                assetIndex + i,
-                timelineService.hashCode,
-              ),
-            ),
-            asset: assets[i],
-            assetIndex: assetIndex + i,
-          ),
-=======
           _AssetTileWidget(key: ValueKey(assets[i].heroTag), asset: assets[i], assetIndex: assetIndex + i),
->>>>>>> e52b9d15
       ],
     );
   }
