--- conflicted
+++ resolved
@@ -42,27 +42,6 @@
     }
 
     final date = (bucket as TimeBucket).date;
-<<<<<<< HEAD
-    return Container(
-      padding: const EdgeInsets.only(left: 10, top: 30, bottom: 10),
-      height: height,
-      child: Column(
-        crossAxisAlignment: CrossAxisAlignment.start,
-        mainAxisAlignment: MainAxisAlignment.spaceAround,
-        children: [
-          if (header == HeaderType.month || header == HeaderType.monthAndDay)
-            Text(
-              _formatMonth(context, date),
-              style: context.textTheme.headlineMedium,
-            ),
-          if (header == HeaderType.day || header == HeaderType.monthAndDay)
-            Text(
-              _formatDay(context, date),
-              style: context.textTheme.labelLarge
-                  ?.copyWith(fontWeight: FontWeight.w500, fontSize: 16),
-            ),
-        ],
-=======
 
     List<BaseAsset> bucketAssets;
     try {
@@ -84,7 +63,6 @@
         top: isMonthHeader ? 8.0 : 0.0,
         left: 12.0,
         right: 12.0,
->>>>>>> 5b0575b9
       ),
       child: SizedBox(
         height: height,
