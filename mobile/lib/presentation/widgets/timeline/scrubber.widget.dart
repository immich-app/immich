--- conflicted
+++ resolved
@@ -97,16 +97,6 @@
   double get _scrubberHeight =>
       widget.timelineHeight - widget.topPadding - widget.bottomPadding;
 
-<<<<<<< HEAD
-  ScrollController? _scrollController;
-
-  double get _currentOffset {
-    if (_scrollController?.hasClients != true) return 0.0;
-
-    return _scrollController!.offset *
-        _scrubberHeight /
-        _scrollController!.position.maxScrollExtent;
-=======
   late ScrollController _scrollController;
 
   double get _currentOffset {
@@ -115,7 +105,6 @@
     return _scrollController.offset *
         _scrubberHeight /
         _scrollController.position.maxScrollExtent;
->>>>>>> 5b0575b9
   }
 
   @override
@@ -295,15 +284,6 @@
 
   void _scrollToLayoutSegment(int layoutSegmentIndex) {
     final layoutSegment = widget.layoutSegments[layoutSegmentIndex];
-<<<<<<< HEAD
-    final maxScrollExtent = _scrollController?.position.maxScrollExtent;
-    final viewportHeight = _scrollController?.position.viewportDimension;
-
-    final targetScrollOffset = layoutSegment.startOffset;
-    final centeredOffset = targetScrollOffset - (viewportHeight! / 4) + 100;
-
-    _scrollController?.jumpTo(centeredOffset.clamp(0.0, maxScrollExtent!));
-=======
     final maxScrollExtent = _scrollController.position.maxScrollExtent;
     final viewportHeight = _scrollController.position.viewportDimension;
 
@@ -311,7 +291,6 @@
     final centeredOffset = targetScrollOffset - (viewportHeight / 4) + 100;
 
     _scrollController.jumpTo(centeredOffset.clamp(0.0, maxScrollExtent));
->>>>>>> 5b0575b9
   }
 
   void _onDragEnd(WidgetRef ref) {
@@ -325,11 +304,7 @@
   @override
   Widget build(BuildContext ctx) {
     Text? label;
-<<<<<<< HEAD
-    if (_scrollController?.hasClients == true) {
-=======
     if (_scrollController.hasClients == true) {
->>>>>>> 5b0575b9
       // Cache to avoid multiple calls to [_currentOffset]
       final scrollOffset = _currentOffset;
       final labelText = _segments
