import 'dart:async';

import 'package:collection/collection.dart';
import 'package:flutter/material.dart';
import 'package:hooks_riverpod/hooks_riverpod.dart';
import 'package:immich_mobile/domain/models/timeline.model.dart';
import 'package:immich_mobile/extensions/build_context_extensions.dart';
import 'package:immich_mobile/extensions/theme_extensions.dart';
import 'package:immich_mobile/presentation/widgets/timeline/constants.dart';
import 'package:immich_mobile/presentation/widgets/timeline/segment.model.dart';
import 'package:immich_mobile/presentation/widgets/timeline/timeline.state.dart';
import 'package:intl/intl.dart' hide TextDirection;
import 'package:immich_mobile/providers/haptic_feedback.provider.dart';

/// A widget that will display a BoxScrollView with a ScrollThumb that can be dragged
/// for quick navigation of the BoxScrollView.
class Scrubber extends ConsumerStatefulWidget {
  /// The view that will be scrolled with the scroll thumb
  final CustomScrollView child;

  /// The segments of the timeline
  final List<Segment> layoutSegments;

  final double timelineHeight;

  final double topPadding;

  final double bottomPadding;

  final double? monthSegmentSnappingOffset;

  Scrubber({
    super.key,
    Key? scrollThumbKey,
    required this.layoutSegments,
    required this.timelineHeight,
    this.topPadding = 0,
    this.bottomPadding = 0,
    this.monthSegmentSnappingOffset,
    required this.child,
  }) : assert(child.scrollDirection == Axis.vertical);

  @override
  ConsumerState createState() => ScrubberState();
}

List<_Segment> _buildSegments({required List<Segment> layoutSegments, required double timelineHeight}) {
  const double offsetThreshold = 20.0;

  final segments = <_Segment>[];
  if (layoutSegments.isEmpty || layoutSegments.first.bucket is! TimeBucket) {
    return [];
  }

  final formatter = DateFormat.yMMM();
  DateTime? lastDate;
  double lastOffset = -offsetThreshold;
  for (final layoutSegment in layoutSegments) {
    final scrollPercentage = layoutSegment.startOffset / layoutSegments.last.endOffset;
    final startOffset = scrollPercentage * timelineHeight;

    final date = (layoutSegment.bucket as TimeBucket).date;
    final label = formatter.format(date);

    final showSegment = lastOffset + offsetThreshold <= startOffset && (lastDate == null || date.year != lastDate.year);

    segments.add(_Segment(date: date, startOffset: startOffset, scrollLabel: label, showSegment: showSegment));
    lastDate = date;
    if (showSegment) {
      lastOffset = startOffset;
    }
  }

  return segments;
}

class ScrubberState extends ConsumerState<Scrubber> with TickerProviderStateMixin {
  String? _lastLabel;
  double _thumbTopOffset = 0.0;
  bool _isDragging = false;
  List<_Segment> _segments = [];

  late double _dragStartX;
  late double _currentDragX;
  late bool _isFineScrollMode;

  late AnimationController _thumbAnimationController;
  Timer? _fadeOutTimer;
  late Animation<double> _thumbAnimation;

  late AnimationController _labelAnimationController;
  late Animation<double> _labelAnimation;

  double get _scrubberHeight => widget.timelineHeight - widget.topPadding - widget.bottomPadding;

  late ScrollController _scrollController;

  double get _currentOffset {
    if (_scrollController.hasClients != true) return 0.0;

    return _scrollController.offset * _scrubberHeight / _scrollController.position.maxScrollExtent;
  }

  @override
  void initState() {
    super.initState();
    _isDragging = false;
    _dragStartX = 0.0;
    _currentDragX = 0.0;
    _isFineScrollMode = false;
    _segments = _buildSegments(layoutSegments: widget.layoutSegments, timelineHeight: _scrubberHeight);
    _thumbAnimationController = AnimationController(vsync: this, duration: kTimelineScrubberFadeInDuration);
    _thumbAnimation = CurvedAnimation(parent: _thumbAnimationController, curve: Curves.fastEaseInToSlowEaseOut);
    _labelAnimationController = AnimationController(vsync: this, duration: kTimelineScrubberFadeInDuration);

    _labelAnimation = CurvedAnimation(parent: _labelAnimationController, curve: Curves.fastOutSlowIn);
  }

  @override
  void didChangeDependencies() {
    super.didChangeDependencies();
    _scrollController = PrimaryScrollController.of(context);
  }

  @override
  void didUpdateWidget(covariant Scrubber oldWidget) {
    super.didUpdateWidget(oldWidget);

    if (oldWidget.layoutSegments.lastOrNull?.endOffset != widget.layoutSegments.lastOrNull?.endOffset) {
      _segments = _buildSegments(layoutSegments: widget.layoutSegments, timelineHeight: _scrubberHeight);
    }
  }

  @override
  void dispose() {
    _thumbAnimationController.dispose();
    _labelAnimationController.dispose();
    _fadeOutTimer?.cancel();
    super.dispose();
  }

  void _resetThumbTimer() {
    _fadeOutTimer?.cancel();
    _fadeOutTimer = Timer(kTimelineScrubberFadeOutDuration, () {
      _thumbAnimationController.reverse();
      _fadeOutTimer = null;
    });
  }

  bool _onScrollNotification(ScrollNotification notification) {
    if (_isDragging) {
      // If the user is dragging the thumb, we don't want to update the position
      return false;
    }

    if (notification is ScrollStartNotification || notification is ScrollUpdateNotification) {
      ref.read(timelineStateProvider.notifier).setScrolling(true);
    } else if (notification is ScrollEndNotification) {
      ref.read(timelineStateProvider.notifier).setScrolling(false);
    }

    setState(() {
      if (notification is ScrollUpdateNotification) {
        _thumbTopOffset = _currentOffset;
        if (_labelAnimation.status != AnimationStatus.reverse) {
          _labelAnimationController.reverse();
        }
        if (_thumbAnimationController.status != AnimationStatus.forward) {
          _thumbAnimationController.forward();
        }
      }
      _resetThumbTimer();
    });

    return false;
  }

  void _onDragStart(DragStartDetails details) {
    ref.read(timelineStateProvider.notifier).setScrubbing(true);
    setState(() {
      _isDragging = true;
      _labelAnimationController.forward();
      _fadeOutTimer?.cancel();
<<<<<<< HEAD

      _dragStartX = details.globalPosition.dx;
      _currentDragX = _dragStartX;
      _isFineScrollMode = false;
=======
      _lastLabel = null;
>>>>>>> dad81af6
    });
  }

  void _onDragUpdate(DragUpdateDetails details) {
    if (!_isDragging) {
      return;
    }

    if (_thumbAnimationController.status != AnimationStatus.forward) {
      _thumbAnimationController.forward();
    }

    _currentDragX += details.delta.dx;

    double horizontalDragDistance = _dragStartX - _currentDragX;
    double screenWidth = MediaQuery.of(context).size.width;
    _isFineScrollMode = horizontalDragDistance > screenWidth * 0.33;

    double scrollSensitivity = 1.0;
    if (_isFineScrollMode) {
      double triggerDistance = screenWidth * 0.33;
      double effectiveDragDistance = horizontalDragDistance - triggerDistance;
      double maxEffectiveDrag = screenWidth * 0.67;
      scrollSensitivity = 0.01 - (effectiveDragDistance / maxEffectiveDrag).clamp(0.0, 0.009);
    }

    final adjustedDeltaY = details.delta.dy * scrollSensitivity;
    final adjustedDetails = DragUpdateDetails(
      globalPosition: details.globalPosition,
      delta: Offset(details.delta.dx, adjustedDeltaY),
    );

    final dragPosition = _calculateDragPosition(adjustedDetails);
    final nearestMonthSegment = _findNearestMonthSegment(dragPosition);

    if (nearestMonthSegment != null) {
      _snapToSegment(nearestMonthSegment);
      final label = nearestMonthSegment.scrollLabel;
      if (_lastLabel != label) {
        ref.read(hapticFeedbackProvider.notifier).selectionClick();
        _lastLabel = label;
      }
    }
  }

  /// Calculate the drag position relative to the scrubber area
  ///
  /// This method converts the global drag coordinates from the gesture detector
  /// into a position relative to the scrubber's active area (excluding padding).
  ///
  /// The scrubber has padding at the top and bottom, so we need to:
  /// 1. Calculate the actual draggable area (timelineHeight - topPadding - bottomPadding)
  /// 2. Convert the global Y position to a position within this draggable area
  /// 3. Clamp the result to ensure it stays within bounds (0 to dragAreaHeight)
  ///
  /// Example:
  /// - If timelineHeight = 800, topPadding = 50, bottomPadding = 50
  /// - Then dragAreaHeight = 700 (the actual scrubber area)
  /// - If user drags to global Y position that's 100 pixels from the top
  /// - The relative position would be 100 - 50 = 50 (50 pixels into the scrubber area)
  double _calculateDragPosition(DragUpdateDetails details) {
    final dragAreaTop = widget.topPadding;
    final dragAreaBottom = widget.timelineHeight - widget.bottomPadding;
    final dragAreaHeight = dragAreaBottom - dragAreaTop;

    final relativePosition = details.globalPosition.dy - dragAreaTop;

    // Make sure the position stays within the scrubber's bounds
    return relativePosition.clamp(0.0, dragAreaHeight);
  }

  /// Find the segment closest to the given position
  _Segment? _findNearestMonthSegment(double position) {
    _Segment? nearestSegment;
    double minDistance = double.infinity;

    for (final segment in _segments) {
      final distance = (segment.startOffset - position).abs();
      if (distance < minDistance) {
        minDistance = distance;
        nearestSegment = segment;
      }
    }

    return nearestSegment;
  }

  /// Snap the scrubber thumb and scroll view to the given segment
  void _snapToSegment(_Segment segment) {
    setState(() {
      _thumbTopOffset = segment.startOffset;

      final layoutSegmentIndex = _findLayoutSegmentIndex(segment);

      if (layoutSegmentIndex >= 0) {
        _scrollToLayoutSegment(layoutSegmentIndex);
      }
    });
  }

  int _findLayoutSegmentIndex(_Segment segment) {
    return widget.layoutSegments.indexWhere((layoutSegment) {
      final bucket = layoutSegment.bucket as TimeBucket;
      return bucket.date.year == segment.date.year && bucket.date.month == segment.date.month;
    });
  }

  void _scrollToLayoutSegment(int layoutSegmentIndex) {
    final layoutSegment = widget.layoutSegments[layoutSegmentIndex];
    final maxScrollExtent = _scrollController.position.maxScrollExtent;
    final viewportHeight = _scrollController.position.viewportDimension;

    final targetScrollOffset = layoutSegment.startOffset;
    final centeredOffset = targetScrollOffset - (viewportHeight / 4) + 100 + (widget.monthSegmentSnappingOffset ?? 0.0);

    _scrollController.jumpTo(centeredOffset.clamp(0.0, maxScrollExtent));
  }

  void _onDragEnd(DragEndDetails _) {
    ref.read(timelineStateProvider.notifier).setScrubbing(false);
    _labelAnimationController.reverse();
    setState(() {
      _isDragging = false;
      _isFineScrollMode = false;
    });

    _resetThumbTimer();
  }

  @override
  Widget build(BuildContext ctx) {
    Text? label;
    if (_scrollController.hasClients == true) {
      // Cache to avoid multiple calls to [_currentOffset]
      final scrollOffset = _currentOffset;
      final labelText =
          _segments.lastWhereOrNull((segment) => segment.startOffset <= scrollOffset)?.scrollLabel ??
          _segments.firstOrNull?.scrollLabel;
      label = labelText != null
          ? Text(
              labelText,
              style: ctx.textTheme.bodyLarge?.copyWith(color: Colors.white, fontWeight: FontWeight.bold),
            )
          : null;
    }

    return NotificationListener<ScrollNotification>(
      onNotification: _onScrollNotification,
      child: Stack(
        children: [
          RepaintBoundary(child: widget.child),
          // Scroll Segments - wrapped in RepaintBoundary for better performance
          RepaintBoundary(
            child: _SegmentsLayer(
              key: ValueKey('segments_${_isDragging}_${_segments.length}'),
              segments: _segments,
              topPadding: widget.topPadding,
              isDragging: _isDragging,
            ),
          ),
          if (_scrollController.hasClients && _scrollController.position.maxScrollExtent > 0)
            PositionedDirectional(
              top: _thumbTopOffset + widget.topPadding,
              end: 0,
              child: RepaintBoundary(
                child: GestureDetector(
                  onPanStart: _onDragStart,
                  onPanUpdate: _onDragUpdate,
                  onPanEnd: _onDragEnd,
                  child: _Scrubber(
                    thumbAnimation: _thumbAnimation,
                    labelAnimation: _labelAnimation,
                    label: label,
                    isFineScrollMode: _isFineScrollMode,
                  ),
                ),
              ),
            ),
        ],
      ),
    );
  }
}

class _SegmentsLayer extends StatelessWidget {
  final List<_Segment> segments;
  final double topPadding;
  final bool isDragging;

  const _SegmentsLayer({super.key, required this.segments, required this.topPadding, required this.isDragging});

  @override
  Widget build(BuildContext context) {
    return Visibility(
      visible: isDragging,
      child: Stack(
        children: segments
            .where((segment) => segment.showSegment)
            .map(
              (segment) => PositionedDirectional(
                key: ValueKey('segment_${segment.date.millisecondsSinceEpoch}'),
                top: topPadding + segment.startOffset,
                end: 100,
                child: RepaintBoundary(child: _SegmentWidget(segment)),
              ),
            )
            .toList(),
      ),
    );
  }
}

class _SegmentWidget extends StatelessWidget {
  final _Segment _segment;

  const _SegmentWidget(this._segment);

  @override
  Widget build(BuildContext context) {
    return IgnorePointer(
      child: Container(
        margin: const EdgeInsets.only(right: 12.0),
        child: Material(
          color: context.colorScheme.surface,
          borderRadius: const BorderRadius.all(Radius.circular(16.0)),
          child: Container(
            constraints: const BoxConstraints(maxHeight: 28),
            padding: const EdgeInsets.symmetric(horizontal: 10.0),
            alignment: Alignment.center,
            child: Text(
              _segment.date.year.toString(),
              style: context.textTheme.labelMedium?.copyWith(fontFamily: "OverpassMono", fontWeight: FontWeight.w600),
            ),
          ),
        ),
      ),
    );
  }
}

class _ScrollLabel extends StatelessWidget {
  final Text label;
  final Color backgroundColor;
  final Animation<double> animation;

  const _ScrollLabel({required this.label, required this.backgroundColor, required this.animation});

  @override
  Widget build(BuildContext context) {
    return IgnorePointer(
      child: FadeTransition(
        opacity: animation,
        child: Container(
          margin: const EdgeInsets.only(right: 12.0),
          child: Material(
            elevation: 4.0,
            color: backgroundColor,
            borderRadius: const BorderRadius.all(Radius.circular(16.0)),
            child: Container(
              constraints: const BoxConstraints(maxHeight: 28),
              padding: const EdgeInsets.symmetric(horizontal: 10.0),
              alignment: Alignment.center,
              child: label,
            ),
          ),
        ),
      ),
    );
  }
}

class _Scrubber extends StatelessWidget {
  final Text? label;
  final Animation<double> thumbAnimation;
  final Animation<double> labelAnimation;
  final bool? isFineScrollMode;

  const _Scrubber({this.label, required this.thumbAnimation, required this.labelAnimation, this.isFineScrollMode});

  @override
  Widget build(BuildContext context) {
    final backgroundColor = context.isDarkTheme
        ? context.colorScheme.primary.darken(amount: .5)
        : context.colorScheme.primary;

    Color thumbColor = isFineScrollMode == true ? Colors.orange : backgroundColor;

    return _SlideFadeTransition(
      animation: thumbAnimation,
      child: Row(
        mainAxisSize: MainAxisSize.min,
        mainAxisAlignment: MainAxisAlignment.end,
        children: [
          if (label != null) _ScrollLabel(label: label!, backgroundColor: backgroundColor, animation: labelAnimation),
          _CircularThumb(thumbColor),
        ],
      ),
    );
  }
}

class _CircularThumb extends StatelessWidget {
  final Color backgroundColor;

  const _CircularThumb(this.backgroundColor);

  @override
  Widget build(BuildContext context) {
    return CustomPaint(
      foregroundPainter: const _ArrowPainter(Colors.white),
      child: Material(
        elevation: 4.0,
        color: backgroundColor,
        borderRadius: const BorderRadius.only(
          topLeft: Radius.circular(48.0),
          bottomLeft: Radius.circular(48.0),
          topRight: Radius.circular(4.0),
          bottomRight: Radius.circular(4.0),
        ),
        child: Container(constraints: BoxConstraints.tight(const Size(48.0 * 0.6, 48.0))),
      ),
    );
  }
}

class _ArrowPainter extends CustomPainter {
  final Color color;

  const _ArrowPainter(this.color);

  @override
  bool shouldRepaint(covariant CustomPainter oldDelegate) => false;

  @override
  void paint(Canvas canvas, Size size) {
    final paint = Paint()..color = color;
    const width = 12.0;
    const height = 8.0;
    final baseX = size.width / 2;
    final baseY = size.height / 2;

    canvas.drawPath(_trianglePath(Offset(baseX, baseY - 2.0), width, height, true), paint);
    canvas.drawPath(_trianglePath(Offset(baseX, baseY + 2.0), width, height, false), paint);
  }

  static Path _trianglePath(Offset o, double width, double height, bool isUp) {
    return Path()
      ..moveTo(o.dx, o.dy)
      ..lineTo(o.dx + width, o.dy)
      ..lineTo(o.dx + (width / 2), isUp ? o.dy - height : o.dy + height)
      ..close();
  }
}

class _SlideFadeTransition extends StatelessWidget {
  final Animation<double> _animation;
  final Widget _child;

  const _SlideFadeTransition({required Animation<double> animation, required Widget child})
    : _animation = animation,
      _child = child;

  @override
  Widget build(BuildContext context) {
    return AnimatedBuilder(
      animation: _animation,
      builder: (context, child) => _animation.value == 0.0 ? const SizedBox() : child!,
      child: SlideTransition(
        position: Tween(begin: const Offset(0.3, 0.0), end: const Offset(0.0, 0.0)).animate(_animation),
        child: FadeTransition(opacity: _animation, child: _child),
      ),
    );
  }
}

class _Segment {
  final DateTime date;
  final double startOffset;
  final String scrollLabel;
  final bool showSegment;

  const _Segment({required this.date, required this.startOffset, required this.scrollLabel, this.showSegment = false});

  _Segment copyWith({DateTime? date, double? startOffset, String? scrollLabel, bool? showSegment}) {
    return _Segment(
      date: date ?? this.date,
      startOffset: startOffset ?? this.startOffset,
      scrollLabel: scrollLabel ?? this.scrollLabel,
      showSegment: showSegment ?? this.showSegment,
    );
  }

  @override
  String toString() {
    return 'Segment(scrollLabel: $scrollLabel, date: $date)';
  }
}<|MERGE_RESOLUTION|>--- conflicted
+++ resolved
@@ -181,14 +181,10 @@
       _isDragging = true;
       _labelAnimationController.forward();
       _fadeOutTimer?.cancel();
-<<<<<<< HEAD
-
       _dragStartX = details.globalPosition.dx;
       _currentDragX = _dragStartX;
       _isFineScrollMode = false;
-=======
       _lastLabel = null;
->>>>>>> dad81af6
     });
   }
 
