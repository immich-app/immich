import 'dart:async';
import 'dart:math' as math;

import 'package:collection/collection.dart';
import 'package:flutter/foundation.dart';
import 'package:flutter/material.dart';
import 'package:flutter/rendering.dart';
import 'package:hooks_riverpod/hooks_riverpod.dart';
import 'package:immich_mobile/domain/models/setting.model.dart';
import 'package:immich_mobile/domain/utils/event_stream.dart';
import 'package:immich_mobile/extensions/asyncvalue_extensions.dart';
import 'package:immich_mobile/extensions/build_context_extensions.dart';
import 'package:immich_mobile/presentation/widgets/bottom_app_bar/home_bottom_app_bar.widget.dart';
import 'package:immich_mobile/presentation/widgets/timeline/scrubber.widget.dart';
import 'package:immich_mobile/presentation/widgets/timeline/segment.model.dart';
import 'package:immich_mobile/presentation/widgets/timeline/timeline.state.dart';
import 'package:immich_mobile/providers/infrastructure/setting.provider.dart';
import 'package:immich_mobile/providers/infrastructure/timeline.provider.dart';
import 'package:immich_mobile/providers/timeline/multiselect.provider.dart';
import 'package:immich_mobile/widgets/common/immich_sliver_app_bar.dart';
import 'package:immich_mobile/widgets/common/selection_sliver_app_bar.dart';

class Timeline extends StatelessWidget {
  const Timeline({
    super.key,
    this.topSliverWidget,
    this.topSliverWidgetHeight,
<<<<<<< HEAD
    this.appBar,
=======
>>>>>>> d03eb870
  });

  final Widget? topSliverWidget;
  final double? topSliverWidgetHeight;
  final Widget? appBar;

  @override
  Widget build(BuildContext context) {
    return Scaffold(
      body: LayoutBuilder(
        builder: (_, constraints) => ProviderScope(
          overrides: [
            timelineArgsProvider.overrideWith(
              (ref) => TimelineArgs(
                maxWidth: constraints.maxWidth,
                maxHeight: constraints.maxHeight,
                columnCount: ref.watch(
                  settingsProvider.select((s) => s.get(Setting.tilesPerRow)),
                ),
              ),
            ),
          ],
          child: _SliverTimeline(
            topSliverWidget: topSliverWidget,
            topSliverWidgetHeight: topSliverWidgetHeight,
            appBar: appBar,
          ),
        ),
      ),
    );
  }
}

class _SliverTimeline extends ConsumerStatefulWidget {
  const _SliverTimeline({
    this.topSliverWidget,
    this.topSliverWidgetHeight,
<<<<<<< HEAD
    this.appBar,
=======
>>>>>>> d03eb870
  });

  final Widget? topSliverWidget;
  final double? topSliverWidgetHeight;
  final Widget? appBar;

  @override
  ConsumerState createState() => _SliverTimelineState();
}

class _SliverTimelineState extends ConsumerState<_SliverTimeline> {
  final _scrollController = ScrollController();
  StreamSubscription? _reloadSubscription;

  @override
  void initState() {
    super.initState();
    _reloadSubscription =
        EventStream.shared.listen<TimelineReloadEvent>((_) => setState(() {}));
  }

  @override
  void dispose() {
    _scrollController.dispose();
    _reloadSubscription?.cancel();
    super.dispose();
  }

  @override
  Widget build(BuildContext _) {
    final asyncSegments = ref.watch(timelineSegmentProvider);
    final maxHeight =
        ref.watch(timelineArgsProvider.select((args) => args.maxHeight));
    final isSelectionMode = ref.watch(
      multiSelectProvider.select((s) => s.forceEnable),
    );

    return asyncSegments.widgetWhen(
      onData: (segments) {
        final childCount = (segments.lastOrNull?.lastIndex ?? -1) + 1;
        final statusBarHeight = context.padding.top;
        final totalAppBarHeight = statusBarHeight + kToolbarHeight;
        const scrubberBottomPadding = 100.0;

        return PrimaryScrollController(
          controller: _scrollController,
          child: Stack(
            children: [
              Scrubber(
                layoutSegments: segments,
                timelineHeight: maxHeight,
                topPadding: totalAppBarHeight + 10,
                bottomPadding: context.padding.bottom + scrubberBottomPadding,
                monthSegmentSnappingOffset: widget.topSliverWidgetHeight,
                child: CustomScrollView(
                  primary: true,
                  cacheExtent: maxHeight * 2,
                  slivers: [
<<<<<<< HEAD
                    widget.appBar ??
                        const ImmichSliverAppBar(
                          floating: true,
                          pinned: false,
                          snap: false,
                        ),
=======
                    if (isSelectionMode)
                      const SelectionSliverAppBar()
                    else
                      const ImmichSliverAppBar(
                        floating: true,
                        pinned: false,
                        snap: false,
                      ),
>>>>>>> d03eb870
                    if (widget.topSliverWidget != null) widget.topSliverWidget!,
                    _SliverSegmentedList(
                      segments: segments,
                      delegate: SliverChildBuilderDelegate(
                        (ctx, index) {
                          if (index >= childCount) return null;
                          final segment = segments.findByIndex(index);
                          return segment?.builder(ctx, index) ??
                              const SizedBox.shrink();
                        },
                        childCount: childCount,
                        addAutomaticKeepAlives: false,
                        // We add repaint boundary around tiles, so skip the auto boundaries
                        addRepaintBoundaries: false,
                      ),
                    ),
                    const SliverPadding(
                      padding: EdgeInsets.only(
                        bottom: scrubberBottomPadding,
                      ),
                    ),
                  ],
                ),
              ),
              if (!isSelectionMode) ...[
                Consumer(
                  builder: (_, consumerRef, child) {
                    final isMultiSelectEnabled = consumerRef.watch(
                      multiSelectProvider.select(
                        (s) => s.isEnabled,
                      ),
                    );

                    if (isMultiSelectEnabled) {
                      return child!;
                    }
                    return const SizedBox.shrink();
                  },
                  child: const Positioned(
                    top: 60,
                    left: 25,
                    child: _MultiSelectStatusButton(),
                  ),
                ),
                Consumer(
                  builder: (_, consumerRef, child) {
                    final isMultiSelectEnabled = consumerRef.watch(
                      multiSelectProvider.select(
                        (s) => s.isEnabled,
                      ),
                    );

                    if (isMultiSelectEnabled) {
                      return child!;
                    }
                    return const SizedBox.shrink();
                  },
                  child: const HomeBottomAppBar(),
                ),
              ],
            ],
          ),
        );
      },
    );
  }
}

class _SliverSegmentedList extends SliverMultiBoxAdaptorWidget {
  final List<Segment> _segments;

  const _SliverSegmentedList({
    required List<Segment> segments,
    required super.delegate,
  }) : _segments = segments;

  @override
  _RenderSliverTimelineBoxAdaptor createRenderObject(BuildContext context) =>
      _RenderSliverTimelineBoxAdaptor(
        childManager: context as SliverMultiBoxAdaptorElement,
        segments: _segments,
      );

  @override
  void updateRenderObject(
    BuildContext context,
    _RenderSliverTimelineBoxAdaptor renderObject,
  ) {
    renderObject.segments = _segments;
  }
}

/// Modified version of [RenderSliverFixedExtentBoxAdaptor] to use precomputed offsets
class _RenderSliverTimelineBoxAdaptor extends RenderSliverMultiBoxAdaptor {
  List<Segment> _segments;

  set segments(List<Segment> updatedSegments) {
    if (_segments.equals(updatedSegments)) {
      return;
    }
    _segments = updatedSegments;
    markNeedsLayout();
  }

  _RenderSliverTimelineBoxAdaptor({
    required super.childManager,
    required List<Segment> segments,
  }) : _segments = segments;

  int getMinChildIndexForScrollOffset(double offset) =>
      _segments.findByOffset(offset)?.getMinChildIndexForScrollOffset(offset) ??
      0;

  int getMaxChildIndexForScrollOffset(double offset) =>
      _segments.findByOffset(offset)?.getMaxChildIndexForScrollOffset(offset) ??
      0;

  double indexToLayoutOffset(int index) =>
      (_segments.findByIndex(index) ?? _segments.lastOrNull)
          ?.indexToLayoutOffset(index) ??
      0;

  double estimateMaxScrollOffset() => _segments.lastOrNull?.endOffset ?? 0;

  double computeMaxScrollOffset() => _segments.lastOrNull?.endOffset ?? 0;

  @override
  void performLayout() {
    childManager.didStartLayout();
    // Assume initially that we have enough children to fill the viewport/cache area.
    childManager.setDidUnderflow(false);

    final double scrollOffset =
        constraints.scrollOffset + constraints.cacheOrigin;
    assert(scrollOffset >= 0.0);

    final double remainingExtent = constraints.remainingCacheExtent;
    assert(remainingExtent >= 0.0);

    final double targetScrollOffset = scrollOffset + remainingExtent;

    // Find the index of the first child that should be visible or in the leading cache area.
    final int firstRequiredChildIndex =
        getMinChildIndexForScrollOffset(scrollOffset);

    // Find the index of the last child that should be visible or in the trailing cache area.
    final int? lastRequiredChildIndex = targetScrollOffset.isFinite
        ? getMaxChildIndexForScrollOffset(targetScrollOffset)
        : null;

    // Remove children that are no longer visible or within the cache area.
    if (firstChild == null) {
      collectGarbage(0, 0);
    } else {
      final int leadingChildrenToRemove =
          calculateLeadingGarbage(firstIndex: firstRequiredChildIndex);
      final int trailingChildrenToRemove = lastRequiredChildIndex == null
          ? 0
          : calculateTrailingGarbage(lastIndex: lastRequiredChildIndex);
      collectGarbage(leadingChildrenToRemove, trailingChildrenToRemove);
    }

    // If there are currently no children laid out (e.g., initial load),
    // try to add the first child needed for the current scroll offset.
    if (firstChild == null) {
      final double firstChildLayoutOffset =
          indexToLayoutOffset(firstRequiredChildIndex);
      final bool childAdded = addInitialChild(
        index: firstRequiredChildIndex,
        layoutOffset: firstChildLayoutOffset,
      );

      if (!childAdded) {
        // There are either no children, or we are past the end of all our children.
        final double max =
            firstRequiredChildIndex <= 0 ? 0.0 : computeMaxScrollOffset();
        geometry = SliverGeometry(scrollExtent: max, maxPaintExtent: max);
        childManager.didFinishLayout();
        return;
      }
    }

    // Layout children that might have scrolled into view from the top (before the current firstChild).
    RenderBox? highestLaidOutChild;
    final childConstraints = constraints.asBoxConstraints();

    for (int currentIndex = indexOf(firstChild!) - 1;
        currentIndex >= firstRequiredChildIndex;
        --currentIndex) {
      final RenderBox? newLeadingChild =
          insertAndLayoutLeadingChild(childConstraints);
      if (newLeadingChild == null) {
        // If a child is missing where we expect one, it indicates
        // an inconsistency in offset that needs correction.
        final Segment? segment =
            _segments.findByIndex(currentIndex) ?? _segments.firstOrNull;
        geometry = SliverGeometry(
          // Request a scroll correction based on where the missing child should have been.
          scrollOffsetCorrection:
              segment?.indexToLayoutOffset(currentIndex) ?? 0.0,
        );
        // Parent will re-layout everything.
        return;
      }
      final childParentData =
          newLeadingChild.parentData! as SliverMultiBoxAdaptorParentData;
      childParentData.layoutOffset = indexToLayoutOffset(currentIndex);
      assert(childParentData.index == currentIndex);
      highestLaidOutChild ??= newLeadingChild;
    }

    // If the loop above didn't run (meaning the firstChild was already the correct [firstRequiredChildIndex]),
    // or even if it did, we need to ensure the first visible child is correctly laid out
    // and establish our starting point for laying out trailing children.

    // If [highestLaidOutChild] is still null, it means the loop above didn't add any new leading children.
    // The [firstChild] that existed at the start of performLayout is still the first one we need.
    if (highestLaidOutChild == null) {
      firstChild!.layout(childConstraints);
      final childParentData =
          firstChild!.parentData! as SliverMultiBoxAdaptorParentData;
      childParentData.layoutOffset =
          indexToLayoutOffset(firstRequiredChildIndex);
      highestLaidOutChild = firstChild;
    }

    RenderBox? mostRecentlyLaidOutChild = highestLaidOutChild;

    // Starting from the child after [mostRecentlyLaidOutChild], layout subsequent children
    // until we reach the [lastRequiredChildIndex] or run out of children.
    double calculatedMaxScrollOffset = double.infinity;

    for (int currentIndex = indexOf(mostRecentlyLaidOutChild!) + 1;
        lastRequiredChildIndex == null ||
            currentIndex <= lastRequiredChildIndex;
        ++currentIndex) {
      RenderBox? child = childAfter(mostRecentlyLaidOutChild!);

      if (child == null || indexOf(child) != currentIndex) {
        child = insertAndLayoutChild(
          childConstraints,
          after: mostRecentlyLaidOutChild,
        );
        if (child == null) {
          final Segment? segment =
              _segments.findByIndex(currentIndex) ?? _segments.lastOrNull;
          calculatedMaxScrollOffset =
              segment?.indexToLayoutOffset(currentIndex) ??
                  computeMaxScrollOffset();
          break;
        }
      } else {
        child.layout(childConstraints);
      }

      mostRecentlyLaidOutChild = child;
      final childParentData = mostRecentlyLaidOutChild.parentData!
          as SliverMultiBoxAdaptorParentData;
      assert(childParentData.index == currentIndex);
      childParentData.layoutOffset = indexToLayoutOffset(currentIndex);
    }

    final int lastLaidOutChildIndex = indexOf(lastChild!);
    final double leadingScrollOffset =
        indexToLayoutOffset(firstRequiredChildIndex);
    final double trailingScrollOffset =
        indexToLayoutOffset(lastLaidOutChildIndex + 1);

    assert(
      firstRequiredChildIndex == 0 ||
          (childScrollOffset(firstChild!) ?? -1.0) - scrollOffset <=
              precisionErrorTolerance,
    );
    assert(debugAssertChildListIsNonEmptyAndContiguous());
    assert(indexOf(firstChild!) == firstRequiredChildIndex);
    assert(
      lastRequiredChildIndex == null ||
          lastLaidOutChildIndex <= lastRequiredChildIndex,
    );

    calculatedMaxScrollOffset = math.min(
      calculatedMaxScrollOffset,
      estimateMaxScrollOffset(),
    );

    final double paintExtent = calculatePaintOffset(
      constraints,
      from: leadingScrollOffset,
      to: trailingScrollOffset,
    );

    final double cacheExtent = calculateCacheOffset(
      constraints,
      from: leadingScrollOffset,
      to: trailingScrollOffset,
    );

    final double targetEndScrollOffsetForPaint =
        constraints.scrollOffset + constraints.remainingPaintExtent;
    final int? targetLastIndexForPaint = targetEndScrollOffsetForPaint.isFinite
        ? getMaxChildIndexForScrollOffset(targetEndScrollOffsetForPaint)
        : null;

    final maxPaintExtent = math.max(paintExtent, calculatedMaxScrollOffset);

    geometry = SliverGeometry(
      scrollExtent: calculatedMaxScrollOffset,
      paintExtent: paintExtent,
      maxPaintExtent: maxPaintExtent,
      // Indicates if there's content scrolled off-screen.
      // This is true if the last child needed for painting is actually laid out,
      // or if the first child is partially visible.
      hasVisualOverflow: (targetLastIndexForPaint != null &&
              lastLaidOutChildIndex >= targetLastIndexForPaint) ||
          constraints.scrollOffset > 0.0,
      cacheExtent: cacheExtent,
    );

    // We may have started the layout while scrolled to the end, which would not
    // expose a new child.
    if (calculatedMaxScrollOffset == trailingScrollOffset) {
      childManager.setDidUnderflow(true);
    }

    childManager.didFinishLayout();
  }
}

class _MultiSelectStatusButton extends ConsumerWidget {
  const _MultiSelectStatusButton();

  @override
  Widget build(BuildContext context, WidgetRef ref) {
    final selectCount =
        ref.watch(multiSelectProvider.select((s) => s.selectedAssets.length));
    return ElevatedButton.icon(
      onPressed: () => ref.read(multiSelectProvider.notifier).reset(),
      icon: Icon(
        Icons.close_rounded,
        color: context.colorScheme.onPrimary,
      ),
      label: Text(
        selectCount.toString(),
        style: context.textTheme.titleMedium?.copyWith(
          height: 2.5,
          color: context.colorScheme.onPrimary,
        ),
      ),
    );
  }
}<|MERGE_RESOLUTION|>--- conflicted
+++ resolved
@@ -25,10 +25,7 @@
     super.key,
     this.topSliverWidget,
     this.topSliverWidgetHeight,
-<<<<<<< HEAD
     this.appBar,
-=======
->>>>>>> d03eb870
   });
 
   final Widget? topSliverWidget;
@@ -66,10 +63,7 @@
   const _SliverTimeline({
     this.topSliverWidget,
     this.topSliverWidgetHeight,
-<<<<<<< HEAD
     this.appBar,
-=======
->>>>>>> d03eb870
   });
 
   final Widget? topSliverWidget;
@@ -128,23 +122,15 @@
                   primary: true,
                   cacheExtent: maxHeight * 2,
                   slivers: [
-<<<<<<< HEAD
-                    widget.appBar ??
-                        const ImmichSliverAppBar(
-                          floating: true,
-                          pinned: false,
-                          snap: false,
-                        ),
-=======
                     if (isSelectionMode)
                       const SelectionSliverAppBar()
                     else
-                      const ImmichSliverAppBar(
-                        floating: true,
-                        pinned: false,
-                        snap: false,
-                      ),
->>>>>>> d03eb870
+                      widget.appBar ??
+                          const ImmichSliverAppBar(
+                            floating: true,
+                            pinned: false,
+                            snap: false,
+                          ),
                     if (widget.topSliverWidget != null) widget.topSliverWidget!,
                     _SliverSegmentedList(
                       segments: segments,
