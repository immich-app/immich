--- conflicted
+++ resolved
@@ -92,17 +92,15 @@
   final _scrollController = ScrollController();
   StreamSubscription? _eventSubscription;
 
-<<<<<<< HEAD
   // Drag selection state
   bool _dragging = false;
   TimelineAssetIndex? _dragAnchorIndex;
   final Set<BaseAsset> _draggedAssets = HashSet();
   ScrollPhysics? _scrollPhysics;
-=======
+
   int _perRow = 4;
   double _scaleFactor = 3.0;
   double _baseScaleFactor = 3.0;
->>>>>>> 4bd465e7
 
   @override
   void initState() {
@@ -267,16 +265,6 @@
 
           return PrimaryScrollController(
             controller: _scrollController,
-<<<<<<< HEAD
-            child: TimelineDragRegion(
-              onStart: _setDragStartIndex,
-              onAssetEnter: _handleDragAssetEnter,
-              onEnd: _stopDrag,
-              onScroll: _dragScroll,
-              onScrollStart: () {
-                // Minimize the bottom sheet when drag selection starts
-                ref.read(timelineStateProvider.notifier).setScrolling(true);
-=======
             child: RawGestureDetector(
               gestures: {
                 CustomScaleGestureRecognizer: GestureRecognizerFactoryWithHandlers<CustomScaleGestureRecognizer>(
@@ -301,52 +289,58 @@
                     };
                   },
                 ),
->>>>>>> 4bd465e7
               },
-              child: Stack(
-                children: [
-                  Scrubber(
-                    layoutSegments: segments,
-                    timelineHeight: maxHeight,
-                    topPadding: topPadding,
-                    bottomPadding: bottomPadding,
-                    monthSegmentSnappingOffset: widget.topSliverWidgetHeight ?? 0 + appBarExpandedHeight,
-                    child: CustomScrollView(
-                      primary: true,
-<<<<<<< HEAD
-                      physics: _scrollPhysics,
-=======
->>>>>>> 4bd465e7
-                      cacheExtent: maxHeight * 2,
-                      slivers: [
-                        if (isSelectionMode)
-                          const SelectionSliverAppBar()
-                        else if (widget.appBar != null)
-                          widget.appBar!,
-                        if (widget.topSliverWidget != null) widget.topSliverWidget!,
-                        _SliverSegmentedList(
-                          segments: segments,
-                          delegate: SliverChildBuilderDelegate(
-                            (ctx, index) {
-                              if (index >= childCount) return null;
-                              final segment = segments.findByIndex(index);
-                              return segment?.builder(ctx, index) ?? const SizedBox.shrink();
-                            },
-                            childCount: childCount,
-                            addAutomaticKeepAlives: false,
-                            // We add repaint boundary around tiles, so skip the auto boundaries
-                            addRepaintBoundaries: false,
+              child: TimelineDragRegion(
+                onStart: _setDragStartIndex,
+                onAssetEnter: _handleDragAssetEnter,
+                onEnd: _stopDrag,
+                onScroll: _dragScroll,
+                onScrollStart: () {
+                  // Minimize the bottom sheet when drag selection starts
+                  ref.read(timelineStateProvider.notifier).setScrolling(true);
+                },
+                child: Stack(
+                  children: [
+                    Scrubber(
+                      layoutSegments: segments,
+                      timelineHeight: maxHeight,
+                      topPadding: topPadding,
+                      bottomPadding: bottomPadding,
+                      monthSegmentSnappingOffset: widget.topSliverWidgetHeight ?? 0 + appBarExpandedHeight,
+                      child: CustomScrollView(
+                        primary: true,
+                        physics: _scrollPhysics,
+                        cacheExtent: maxHeight * 2,
+                        slivers: [
+                          if (isSelectionMode)
+                            const SelectionSliverAppBar()
+                          else if (widget.appBar != null)
+                            widget.appBar!,
+                          if (widget.topSliverWidget != null) widget.topSliverWidget!,
+                          _SliverSegmentedList(
+                            segments: segments,
+                            delegate: SliverChildBuilderDelegate(
+                              (ctx, index) {
+                                if (index >= childCount) return null;
+                                final segment = segments.findByIndex(index);
+                                return segment?.builder(ctx, index) ?? const SizedBox.shrink();
+                              },
+                              childCount: childCount,
+                              addAutomaticKeepAlives: false,
+                              // We add repaint boundary around tiles, so skip the auto boundaries
+                              addRepaintBoundaries: false,
+                            ),
                           ),
-                        ),
-                        const SliverPadding(padding: EdgeInsets.only(bottom: scrubberBottomPadding)),
-                      ],
+                          const SliverPadding(padding: EdgeInsets.only(bottom: scrubberBottomPadding)),
+                        ],
+                      ),
                     ),
-                  ),
-                  if (!isSelectionMode && isMultiSelectEnabled) ...[
-                    const Positioned(top: 60, left: 25, child: _MultiSelectStatusButton()),
-                    if (widget.bottomSheet != null) widget.bottomSheet!,
+                    if (!isSelectionMode && isMultiSelectEnabled) ...[
+                      const Positioned(top: 60, left: 25, child: _MultiSelectStatusButton()),
+                      if (widget.bottomSheet != null) widget.bottomSheet!,
+                    ],
                   ],
-                ],
+                ),
               ),
             ),
           );
