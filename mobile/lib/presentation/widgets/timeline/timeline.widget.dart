--- conflicted
+++ resolved
@@ -28,16 +28,12 @@
     this.topSliverWidget,
     this.topSliverWidgetHeight,
     this.showStorageIndicator = false,
-<<<<<<< HEAD
     this.withStack = false,
-    this.appBar,
-=======
     this.appBar = const ImmichSliverAppBar(
       floating: true,
       pinned: false,
       snap: false,
     ),
->>>>>>> 546f841b
     this.bottomSheet = const GeneralBottomSheet(),
     this.groupBy,
   });
@@ -47,11 +43,8 @@
   final bool showStorageIndicator;
   final Widget? appBar;
   final Widget? bottomSheet;
-<<<<<<< HEAD
   final bool withStack;
-=======
   final GroupAssetsBy? groupBy;
->>>>>>> 546f841b
 
   @override
   Widget build(BuildContext context) {
@@ -67,11 +60,8 @@
                   settingsProvider.select((s) => s.get(Setting.tilesPerRow)),
                 ),
                 showStorageIndicator: showStorageIndicator,
-<<<<<<< HEAD
                 withStack: withStack,
-=======
                 groupBy: groupBy,
->>>>>>> 546f841b
               ),
             ),
           ],
