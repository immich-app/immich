--- conflicted
+++ resolved
@@ -26,20 +26,14 @@
     super.key,
     this.topSliverWidget,
     this.topSliverWidgetHeight,
-<<<<<<< HEAD
     this.showStorageIndicator = false,
-=======
     this.appBar,
->>>>>>> b19884d0
   });
 
   final Widget? topSliverWidget;
   final double? topSliverWidgetHeight;
-<<<<<<< HEAD
   final bool showStorageIndicator;
-=======
   final Widget? appBar;
->>>>>>> b19884d0
 
   @override
   Widget build(BuildContext context) {
