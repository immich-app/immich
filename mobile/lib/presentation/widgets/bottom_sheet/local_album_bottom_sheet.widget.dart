--- conflicted
+++ resolved
@@ -5,29 +5,20 @@
 import 'package:immich_mobile/presentation/widgets/action_buttons/share_action_button.widget.dart';
 import 'package:immich_mobile/presentation/widgets/action_buttons/upload_action_button.widget.dart';
 import 'package:immich_mobile/presentation/widgets/bottom_sheet/base_bottom_sheet.widget.dart';
-import 'package:immich_mobile/providers/timeline/multiselect.provider.dart';
 
 class LocalAlbumBottomSheet extends ConsumerWidget {
   const LocalAlbumBottomSheet({super.key});
 
   @override
   Widget build(BuildContext context, WidgetRef ref) {
-    final multiselect = ref.watch(multiSelectProvider);
-
-    return BaseBottomSheet(
+    return const BaseBottomSheet(
       initialChildSize: 0.25,
       maxChildSize: 0.4,
       shouldCloseOnMinExtent: false,
       actions: [
-<<<<<<< HEAD
-        const ShareActionButton(),
-        const DeleteLocalActionButton(source: ActionSource.timeline),
-        if (multiselect.hasLocal) const UploadActionButton(),
-=======
         ShareActionButton(source: ActionSource.timeline),
         DeleteLocalActionButton(source: ActionSource.timeline),
         UploadActionButton(),
->>>>>>> 055b9300
       ],
     );
   }
