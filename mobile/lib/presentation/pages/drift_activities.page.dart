import 'package:auto_route/auto_route.dart';
import 'package:flutter/material.dart';
import 'package:flutter_hooks/flutter_hooks.dart' hide Store;
import 'package:hooks_riverpod/hooks_riverpod.dart';
import 'package:immich_mobile/domain/models/album/album.model.dart';
import 'package:immich_mobile/domain/models/asset/base_asset.model.dart';
import 'package:immich_mobile/extensions/asyncvalue_extensions.dart';
import 'package:immich_mobile/extensions/build_context_extensions.dart';
import 'package:immich_mobile/extensions/datetime_extensions.dart';
import 'package:immich_mobile/models/activities/activity.model.dart';
import 'package:immich_mobile/presentation/widgets/action_buttons/like_activity_action_button.widget.dart';
import 'package:immich_mobile/presentation/widgets/album/drift_activity_text_field.dart';
import 'package:immich_mobile/providers/activity.provider.dart';
import 'package:immich_mobile/providers/activity_service.provider.dart';
import 'package:immich_mobile/providers/image/immich_remote_thumbnail_provider.dart';
import 'package:immich_mobile/providers/infrastructure/asset_viewer/current_asset.provider.dart';
import 'package:immich_mobile/providers/infrastructure/current_album.provider.dart';
import 'package:immich_mobile/providers/user.provider.dart';
import 'package:immich_mobile/widgets/activities/dismissible_activity.dart';
import 'package:immich_mobile/widgets/common/user_circle_avatar.dart';

@RoutePage()
class DriftActivitiesPage extends HookConsumerWidget {
  final RemoteAlbum album;

  const DriftActivitiesPage({super.key, required this.album});

  @override
  Widget build(BuildContext context, WidgetRef ref) {
<<<<<<< HEAD
    final album = ref.watch(currentRemoteAlbumProvider)!;
    final asset = ref.read(currentAssetNotifier) as RemoteAsset?;
=======
    final asset = ref.watch(currentAssetNotifier) as RemoteAsset?;
    final user = ref.watch(currentUserProvider);
>>>>>>> 8273c822

    final activityNotifier = ref.read(albumActivityProvider(album.id, asset?.id).notifier);
    final activities = ref.watch(albumActivityProvider(album.id, asset?.id));
    final listViewScrollController = useScrollController();

    void scrollToBottom() {
      listViewScrollController.animateTo(0, duration: const Duration(milliseconds: 300), curve: Curves.fastOutSlowIn);
    }

    Future<void> onAddComment(String comment) async {
      await activityNotifier.addComment(comment);
      scrollToBottom();
    }

<<<<<<< HEAD
    return Scaffold(
      appBar: AppBar(
        title: asset == null ? Text(album.name) : null,
        actions: [const LikeActivityActionButton(menuItem: true)],
        actionsPadding: const EdgeInsets.only(right: 8),
      ),
      body: activities.widgetWhen(
        onData: (data) {
          final List<Widget> activityWidgets = [];
          for (final activity in data.reversed) {
            activityWidgets.add(
              Padding(
                padding: const EdgeInsets.symmetric(horizontal: 8, vertical: 6),
                child: _CommentBubble(activity: activity),
              ),
            );
          }

          return SafeArea(
            child: Stack(
              children: [
                ListView(
                  controller: listViewScrollController,
                  padding: const EdgeInsets.only(top: 8, bottom: 80),
                  reverse: true,
                  children: activityWidgets,
                ),
                Align(
                  alignment: Alignment.bottomCenter,
                  child: Container(
                    decoration: BoxDecoration(
                      color: context.scaffoldBackgroundColor,
                      border: Border(top: BorderSide(color: context.colorScheme.secondaryContainer, width: 1)),
                    ),
                    child: DriftActivityTextField(isEnabled: album.isActivityEnabled, onSubmit: onAddComment),
=======
    return ProviderScope(
      overrides: [currentRemoteAlbumScopedProvider.overrideWithValue(album)],
      child: Scaffold(
        appBar: AppBar(
          title: asset == null ? Text(album.name) : null,
          actions: [const LikeActivityActionButton(menuItem: true)],
          actionsPadding: const EdgeInsets.only(right: 8),
        ),
        body: activities.widgetWhen(
          onData: (data) {
            final liked = data.firstWhereOrNull(
              (a) => a.type == ActivityType.like && a.user.id == user?.id && a.assetId == asset?.id,
            );

            return SafeArea(
              child: Stack(
                children: [
                  ListView.builder(
                    controller: listViewScrollController,
                    itemCount: data.length + 1,
                    itemBuilder: (context, index) {
                      if (index == data.length) {
                        return const SizedBox(height: 80);
                      }
                      final activity = data[index];
                      final canDelete = activity.user.id == user?.id || album.ownerId == user?.id;
                      return Padding(
                        padding: const EdgeInsets.all(5),
                        child: DismissibleActivity(
                          activity.id,
                          ActivityTile(activity),
                          onDismiss: canDelete
                              ? (activityId) async => await activityNotifier.removeActivity(activity.id)
                              : null,
                        ),
                      );
                    },
                  ),
                  Align(
                    alignment: Alignment.bottomCenter,
                    child: Container(
                      decoration: BoxDecoration(
                        color: context.scaffoldBackgroundColor,
                        border: Border(top: BorderSide(color: context.colorScheme.secondaryContainer, width: 1)),
                      ),
                      child: DriftActivityTextField(
                        isEnabled: album.isActivityEnabled,
                        likeId: liked?.id,
                        onSubmit: onAddComment,
                      ),
                    ),
>>>>>>> 8273c822
                  ),
                ],
              ),
            );
          },
        ),
        resizeToAvoidBottomInset: true,
      ),
    );
  }
}

class _CommentBubble extends ConsumerWidget {
  final Activity activity;

  const _CommentBubble({required this.activity});

  @override
  Widget build(BuildContext context, WidgetRef ref) {
    final user = ref.watch(currentUserProvider);
    final album = ref.watch(currentRemoteAlbumProvider)!;
    final isOwn = activity.user.id == user?.id;
    final canDelete = isOwn || album.ownerId == user?.id;
    final hasAsset = activity.assetId != null && activity.assetId!.isNotEmpty;
    final isLike = activity.type == ActivityType.like;
    final bgColor = isOwn ? context.colorScheme.primaryContainer : context.colorScheme.surfaceContainer;

    final activityNotifier = ref.read(albumActivityProvider(album.id, activity.assetId).notifier);

    Future<void> openAssetViewer() async {
      final activityService = ref.read(activityServiceProvider);
      final route = await activityService.buildAssetViewerRoute(activity.assetId!, ref);
      if (route != null) await context.pushRoute(route);
    }

    // avatar (hidden for own messages)
    Widget avatar() => isOwn ? const SizedBox.shrink() : UserCircleAvatar(user: activity.user, size: 28, radius: 14);

    // Thumbnail with tappable behavior and optional heart overlay
    Widget? thumbnail() {
      if (!hasAsset) return null;
      return ConstrainedBox(
        constraints: const BoxConstraints(maxWidth: 150, maxHeight: 150),
        child: Stack(
          children: [
            GestureDetector(
              onTap: openAssetViewer,
              child: ClipRRect(
                borderRadius: const BorderRadius.all(Radius.circular(10)),
                child: Image(
                  image: ImmichRemoteThumbnailProvider(assetId: activity.assetId!),
                  fit: BoxFit.cover,
                ),
              ),
            ),
            if (isLike)
              Positioned(
                right: 6,
                bottom: 6,
                child: Container(
                  padding: const EdgeInsets.all(4),
                  decoration: BoxDecoration(color: Colors.white.withValues(alpha: 0.7), shape: BoxShape.circle),
                  child: Icon(Icons.favorite, color: Colors.red[600], size: 18),
                ),
              ),
          ],
        ),
      );
    }

    // Likes Album widget (for likes without asset)
    Widget? likesToAlbum() {
      if (!isLike || hasAsset) return null;
      return Container(
        padding: const EdgeInsets.all(8),
        decoration: BoxDecoration(color: Colors.white.withValues(alpha: 0.7), shape: BoxShape.circle),
        child: Icon(Icons.favorite, color: Colors.red[600], size: 18),
      );
    }

    // Comment bubble, comment-only
    Widget? commentBubble() {
      if (activity.comment == null || activity.comment!.isEmpty) return null;
      return ConstrainedBox(
        constraints: BoxConstraints(maxWidth: MediaQuery.of(context).size.width * 0.5),
        child: Container(
          padding: const EdgeInsets.all(10),
          decoration: BoxDecoration(color: bgColor, borderRadius: const BorderRadius.all(Radius.circular(12))),
          child: Text(
            activity.comment ?? '',
            style: context.textTheme.bodyMedium?.copyWith(color: context.colorScheme.onSurface),
          ),
        ),
      );
    }

    // Combined content widgets
    final List<Widget> contentChildren = [thumbnail(), likesToAlbum(), commentBubble()].whereType<Widget>().toList();

    return DismissibleActivity(
      onDismiss: canDelete ? (id) async => await activityNotifier.removeActivity(id) : null,
      activity.id,
      Align(
        alignment: isOwn ? Alignment.centerRight : Alignment.centerLeft,
        child: ConstrainedBox(
          constraints: BoxConstraints(maxWidth: MediaQuery.of(context).size.width * 0.86),
          child: Container(
            margin: const EdgeInsets.symmetric(vertical: 6, horizontal: 10),
            child: Row(
              mainAxisSize: MainAxisSize.min,
              crossAxisAlignment: CrossAxisAlignment.start,
              children: [
                if (!isOwn) ...[avatar(), const SizedBox(width: 8)],
                // Content column
                Column(
                  crossAxisAlignment: isOwn ? CrossAxisAlignment.end : CrossAxisAlignment.start,
                  children: [
                    ...contentChildren.map((w) => Padding(padding: const EdgeInsets.only(bottom: 8.0), child: w)),
                    Text(
                      '${activity.user.name} • ${activity.createdAt.timeAgo()}',
                      style: context.textTheme.labelSmall?.copyWith(
                        color: context.colorScheme.onSurface.withValues(alpha: 0.6),
                      ),
                    ),
                  ],
                ),
                if (isOwn) const SizedBox(width: 8),
              ],
            ),
          ),
        ),
      ),
    );
  }
}<|MERGE_RESOLUTION|>--- conflicted
+++ resolved
@@ -27,13 +27,7 @@
 
   @override
   Widget build(BuildContext context, WidgetRef ref) {
-<<<<<<< HEAD
-    final album = ref.watch(currentRemoteAlbumProvider)!;
     final asset = ref.read(currentAssetNotifier) as RemoteAsset?;
-=======
-    final asset = ref.watch(currentAssetNotifier) as RemoteAsset?;
-    final user = ref.watch(currentUserProvider);
->>>>>>> 8273c822
 
     final activityNotifier = ref.read(albumActivityProvider(album.id, asset?.id).notifier);
     final activities = ref.watch(albumActivityProvider(album.id, asset?.id));
@@ -48,43 +42,6 @@
       scrollToBottom();
     }
 
-<<<<<<< HEAD
-    return Scaffold(
-      appBar: AppBar(
-        title: asset == null ? Text(album.name) : null,
-        actions: [const LikeActivityActionButton(menuItem: true)],
-        actionsPadding: const EdgeInsets.only(right: 8),
-      ),
-      body: activities.widgetWhen(
-        onData: (data) {
-          final List<Widget> activityWidgets = [];
-          for (final activity in data.reversed) {
-            activityWidgets.add(
-              Padding(
-                padding: const EdgeInsets.symmetric(horizontal: 8, vertical: 6),
-                child: _CommentBubble(activity: activity),
-              ),
-            );
-          }
-
-          return SafeArea(
-            child: Stack(
-              children: [
-                ListView(
-                  controller: listViewScrollController,
-                  padding: const EdgeInsets.only(top: 8, bottom: 80),
-                  reverse: true,
-                  children: activityWidgets,
-                ),
-                Align(
-                  alignment: Alignment.bottomCenter,
-                  child: Container(
-                    decoration: BoxDecoration(
-                      color: context.scaffoldBackgroundColor,
-                      border: Border(top: BorderSide(color: context.colorScheme.secondaryContainer, width: 1)),
-                    ),
-                    child: DriftActivityTextField(isEnabled: album.isActivityEnabled, onSubmit: onAddComment),
-=======
     return ProviderScope(
       overrides: [currentRemoteAlbumScopedProvider.overrideWithValue(album)],
       child: Scaffold(
@@ -95,33 +52,24 @@
         ),
         body: activities.widgetWhen(
           onData: (data) {
-            final liked = data.firstWhereOrNull(
-              (a) => a.type == ActivityType.like && a.user.id == user?.id && a.assetId == asset?.id,
-            );
+            final List<Widget> activityWidgets = [];
+            for (final activity in data.reversed) {
+              activityWidgets.add(
+                Padding(
+                  padding: const EdgeInsets.symmetric(horizontal: 8, vertical: 6),
+                  child: _CommentBubble(activity: activity),
+                ),
+              );
+            }
 
             return SafeArea(
               child: Stack(
                 children: [
-                  ListView.builder(
+                  ListView(
                     controller: listViewScrollController,
-                    itemCount: data.length + 1,
-                    itemBuilder: (context, index) {
-                      if (index == data.length) {
-                        return const SizedBox(height: 80);
-                      }
-                      final activity = data[index];
-                      final canDelete = activity.user.id == user?.id || album.ownerId == user?.id;
-                      return Padding(
-                        padding: const EdgeInsets.all(5),
-                        child: DismissibleActivity(
-                          activity.id,
-                          ActivityTile(activity),
-                          onDismiss: canDelete
-                              ? (activityId) async => await activityNotifier.removeActivity(activity.id)
-                              : null,
-                        ),
-                      );
-                    },
+                    padding: const EdgeInsets.only(top: 8, bottom: 80),
+                    reverse: true,
+                    children: activityWidgets,
                   ),
                   Align(
                     alignment: Alignment.bottomCenter,
@@ -130,13 +78,8 @@
                         color: context.scaffoldBackgroundColor,
                         border: Border(top: BorderSide(color: context.colorScheme.secondaryContainer, width: 1)),
                       ),
-                      child: DriftActivityTextField(
-                        isEnabled: album.isActivityEnabled,
-                        likeId: liked?.id,
-                        onSubmit: onAddComment,
-                      ),
+                      child: DriftActivityTextField(isEnabled: album.isActivityEnabled, onSubmit: onAddComment),
                     ),
->>>>>>> 8273c822
                   ),
                 ],
               ),
