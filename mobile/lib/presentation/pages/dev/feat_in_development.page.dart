import 'dart:async';

import 'package:auto_route/auto_route.dart';
import 'package:drift/drift.dart' hide Column;
import 'package:easy_localization/easy_localization.dart';
import 'package:flutter/material.dart';
import 'package:hooks_riverpod/hooks_riverpod.dart';
import 'package:immich_mobile/domain/models/asset/base_asset.model.dart';
import 'package:immich_mobile/extensions/build_context_extensions.dart';
import 'package:immich_mobile/extensions/theme_extensions.dart';
import 'package:immich_mobile/presentation/pages/dev/dev_logger.dart';
import 'package:immich_mobile/providers/background_sync.provider.dart';
import 'package:immich_mobile/providers/infrastructure/asset.provider.dart';
import 'package:immich_mobile/providers/infrastructure/db.provider.dart';
import 'package:immich_mobile/providers/infrastructure/platform.provider.dart';
import 'package:immich_mobile/providers/user.provider.dart';
import 'package:immich_mobile/routing/router.dart';

final _features = [
  _Feature(
    name: 'Main Timeline',
    icon: Icons.timeline_rounded,
    onTap: (ctx, _) => ctx.pushRoute(const TabShellRoute()),
  ),
  _Feature(
<<<<<<< HEAD
    name: 'Video',
    icon: Icons.video_collection_outlined,
    onTap: (ctx, _) => ctx.pushRoute(const DriftVideoRoute()),
  ),
  _Feature(
    name: 'Recently Taken',
    icon: Icons.schedule_outlined,
    onTap: (ctx, _) => ctx.pushRoute(const DriftRecentlyTakenRoute()),
  ),
  _Feature(
=======
>>>>>>> dee6d072
    name: 'Selection Mode Timeline',
    icon: Icons.developer_mode_rounded,
    onTap: (ctx, ref) async {
      final user = ref.watch(currentUserProvider);
      if (user == null) {
        return Future.value();
      }

      final assets =
          await ref.read(remoteAssetRepositoryProvider).getSome(user.id);

      final selectedAssets = await ctx.pushRoute<Set<BaseAsset>>(
        DriftAssetSelectionTimelineRoute(
          lockedSelectionAssets: assets.toSet(),
        ),
      );

      DLog.log(
        "Selected ${selectedAssets?.length ?? 0} assets",
      );

      return Future.value();
    },
  ),
  _Feature(
    name: '',
    icon: Icons.vertical_align_center_sharp,
    onTap: (_, __) => Future.value(),
  ),
  _Feature(
    name: 'Sync Local',
    icon: Icons.photo_album_rounded,
    onTap: (_, ref) => ref.read(backgroundSyncProvider).syncLocal(),
  ),
  _Feature(
    name: 'Sync Local Full (1)',
    icon: Icons.photo_library_rounded,
    onTap: (_, ref) => ref.read(backgroundSyncProvider).syncLocal(full: true),
  ),
  _Feature(
    name: 'Hash Local Assets (2)',
    icon: Icons.numbers_outlined,
    onTap: (_, ref) => ref.read(backgroundSyncProvider).hashAssets(),
  ),
  _Feature(
    name: 'Sync Remote (3)',
    icon: Icons.refresh_rounded,
    onTap: (_, ref) => ref.read(backgroundSyncProvider).syncRemote(),
  ),
  _Feature(
    name: 'WAL Checkpoint',
    icon: Icons.save_rounded,
    onTap: (_, ref) => ref
        .read(driftProvider)
        .customStatement("pragma wal_checkpoint(truncate)"),
  ),
  _Feature(
    name: '',
    icon: Icons.vertical_align_center_sharp,
    onTap: (_, __) => Future.value(),
  ),
  _Feature(
    name: 'Clear Delta Checkpoint',
    icon: Icons.delete_rounded,
    onTap: (_, ref) => ref.read(nativeSyncApiProvider).clearSyncCheckpoint(),
  ),
  _Feature(
    name: 'Clear Local Data',
    style: const TextStyle(
      color: Colors.orange,
      fontWeight: FontWeight.bold,
    ),
    icon: Icons.delete_forever_rounded,
    onTap: (_, ref) async {
      final db = ref.read(driftProvider);
      await db.localAssetEntity.deleteAll();
      await db.localAlbumEntity.deleteAll();
      await db.localAlbumAssetEntity.deleteAll();
    },
  ),
  _Feature(
    name: 'Clear Remote Data',
    style: const TextStyle(
      color: Colors.orange,
      fontWeight: FontWeight.bold,
    ),
    icon: Icons.delete_sweep_rounded,
    onTap: (_, ref) async {
      final db = ref.read(driftProvider);
      await db.remoteAssetEntity.deleteAll();
      await db.remoteExifEntity.deleteAll();
      await db.remoteAlbumEntity.deleteAll();
      await db.remoteAlbumUserEntity.deleteAll();
      await db.remoteAlbumAssetEntity.deleteAll();
      await db.memoryEntity.deleteAll();
      await db.memoryAssetEntity.deleteAll();
      await db.stackEntity.deleteAll();
      await db.personEntity.deleteAll();
    },
  ),
  _Feature(
    name: 'Local Media Summary',
    style: const TextStyle(
      color: Colors.indigo,
      fontWeight: FontWeight.bold,
    ),
    icon: Icons.table_chart_rounded,
    onTap: (ctx, _) => ctx.pushRoute(const LocalMediaSummaryRoute()),
  ),
  _Feature(
    name: 'Remote Media Summary',
    style: const TextStyle(
      color: Colors.indigo,
      fontWeight: FontWeight.bold,
    ),
    icon: Icons.summarize_rounded,
    onTap: (ctx, _) => ctx.pushRoute(const RemoteMediaSummaryRoute()),
  ),
  _Feature(
    name: 'Reset Sqlite',
    icon: Icons.table_view_rounded,
    style: const TextStyle(
      color: Colors.red,
      fontWeight: FontWeight.bold,
    ),
    onTap: (_, ref) async {
      final drift = ref.read(driftProvider);
      // ignore: invalid_use_of_protected_member, invalid_use_of_visible_for_testing_member
      final migrator = drift.createMigrator();
      for (final entity in drift.allSchemaEntities) {
        await migrator.drop(entity);
        await migrator.create(entity);
      }
    },
  ),
];

@RoutePage()
class FeatInDevPage extends StatelessWidget {
  const FeatInDevPage({super.key});

  @override
  Widget build(BuildContext context) {
    return Scaffold(
      appBar: AppBar(
        title: const Text('Features in Development'),
        centerTitle: true,
      ),
      body: Column(
        children: [
          Flexible(
            flex: 1,
            child: ListView.builder(
              itemBuilder: (_, index) {
                final feat = _features[index];
                return Consumer(
                  builder: (ctx, ref, _) => ListTile(
                    title: Text(
                      feat.name,
                      style: feat.style,
                    ),
                    trailing: Icon(feat.icon),
                    visualDensity: VisualDensity.compact,
                    onTap: () => unawaited(feat.onTap(ctx, ref)),
                  ),
                );
              },
              itemCount: _features.length,
            ),
          ),
          const Divider(height: 0),
          const Flexible(child: _DevLogs()),
        ],
      ),
    );
  }
}

class _Feature {
  const _Feature({
    required this.name,
    required this.icon,
    required this.onTap,
    this.style,
  });

  final String name;
  final IconData icon;
  final TextStyle? style;
  final Future<void> Function(BuildContext, WidgetRef _) onTap;
}

class _DevLogs extends StatelessWidget {
  const _DevLogs();

  @override
  Widget build(BuildContext context) {
    return Scaffold(
      appBar: AppBar(
        automaticallyImplyLeading: false,
        actions: [
          IconButton(
            onPressed: DLog.clearLog,
            icon: Icon(
              Icons.delete_outline_rounded,
              size: 20.0,
              color: context.primaryColor,
              semanticLabel: "Clear logs",
            ),
          ),
        ],
        centerTitle: true,
      ),
      body: StreamBuilder(
        initialData: [],
        stream: DLog.watchLog(),
        builder: (_, logMessages) {
          return ListView.separated(
            itemBuilder: (ctx, index) {
              final logMessage = logMessages.data![index];
              return ListTile(
                title: Text(
                  logMessage.message,
                  style: TextStyle(
                    color: ctx.colorScheme.onSurface,
                    fontSize: 14.0,
                    overflow: TextOverflow.ellipsis,
                  ),
                ),
                subtitle: Text(
                  "at ${DateFormat("HH:mm:ss.SSS").format(logMessage.createdAt)}",
                  style: TextStyle(
                    color: ctx.colorScheme.onSurfaceSecondary,
                    fontSize: 12.0,
                  ),
                ),
                dense: true,
                visualDensity: VisualDensity.compact,
                tileColor: Colors.transparent,
                minLeadingWidth: 10,
              );
            },
            separatorBuilder: (_, index) {
              return const Divider(height: 0);
            },
            itemCount: logMessages.data?.length ?? 0,
          );
        },
      ),
    );
  }
}<|MERGE_RESOLUTION|>--- conflicted
+++ resolved
@@ -23,19 +23,6 @@
     onTap: (ctx, _) => ctx.pushRoute(const TabShellRoute()),
   ),
   _Feature(
-<<<<<<< HEAD
-    name: 'Video',
-    icon: Icons.video_collection_outlined,
-    onTap: (ctx, _) => ctx.pushRoute(const DriftVideoRoute()),
-  ),
-  _Feature(
-    name: 'Recently Taken',
-    icon: Icons.schedule_outlined,
-    onTap: (ctx, _) => ctx.pushRoute(const DriftRecentlyTakenRoute()),
-  ),
-  _Feature(
-=======
->>>>>>> dee6d072
     name: 'Selection Mode Timeline',
     icon: Icons.developer_mode_rounded,
     onTap: (ctx, ref) async {
