import 'dart:async';

import 'package:auto_route/auto_route.dart';
import 'package:drift/drift.dart' hide Column;
import 'package:easy_localization/easy_localization.dart';
import 'package:flutter/material.dart';
import 'package:hooks_riverpod/hooks_riverpod.dart';
import 'package:immich_mobile/extensions/build_context_extensions.dart';
import 'package:immich_mobile/extensions/theme_extensions.dart';
import 'package:immich_mobile/presentation/pages/dev/dev_logger.dart';
import 'package:immich_mobile/providers/background_sync.provider.dart';
import 'package:immich_mobile/providers/infrastructure/db.provider.dart';
import 'package:immich_mobile/providers/infrastructure/platform.provider.dart';
import 'package:immich_mobile/routing/router.dart';

final _features = [
  _Feature(
    name: 'Sync Local',
    icon: Icons.photo_album_rounded,
    onTap: (_, ref) => ref.read(backgroundSyncProvider).syncLocal(),
  ),
  _Feature(
    name: 'Sync Local Full',
    icon: Icons.photo_library_rounded,
    onTap: (_, ref) => ref.read(backgroundSyncProvider).syncLocal(full: true),
  ),
  _Feature(
    name: 'Hash Local Assets',
    icon: Icons.numbers_outlined,
    onTap: (_, ref) => ref.read(backgroundSyncProvider).hashAssets(),
  ),
  _Feature(
    name: 'Sync Remote',
    icon: Icons.refresh_rounded,
    onTap: (_, ref) => ref.read(backgroundSyncProvider).syncRemote(),
  ),
  _Feature(
    name: 'WAL Checkpoint',
    icon: Icons.save_rounded,
    onTap: (_, ref) => ref
        .read(driftProvider)
        .customStatement("pragma wal_checkpoint(truncate)"),
  ),
  _Feature(
    name: 'Clear Delta Checkpoint',
    icon: Icons.delete_rounded,
    onTap: (_, ref) => ref.read(nativeSyncApiProvider).clearSyncCheckpoint(),
  ),
  _Feature(
    name: 'Clear Local Data',
    icon: Icons.delete_forever_rounded,
    onTap: (_, ref) async {
      final db = ref.read(driftProvider);
      await db.localAssetEntity.deleteAll();
      await db.localAlbumEntity.deleteAll();
      await db.localAlbumAssetEntity.deleteAll();
    },
  ),
  _Feature(
    name: 'Clear Remote Data',
    icon: Icons.delete_sweep_rounded,
    onTap: (_, ref) async {
      final db = ref.read(driftProvider);
      await db.remoteAssetEntity.deleteAll();
      await db.remoteExifEntity.deleteAll();
      await db.remoteAlbumEntity.deleteAll();
      await db.remoteAlbumUserEntity.deleteAll();
      await db.remoteAlbumAssetEntity.deleteAll();
      await db.memoryEntity.deleteAll();
      await db.memoryAssetEntity.deleteAll();
      await db.stackEntity.deleteAll();
    },
  ),
  _Feature(
    name: 'Local Media Summary',
    icon: Icons.table_chart_rounded,
    onTap: (ctx, _) => ctx.pushRoute(const LocalMediaSummaryRoute()),
  ),
  _Feature(
    name: 'Remote Media Summary',
    icon: Icons.summarize_rounded,
    onTap: (ctx, _) => ctx.pushRoute(const RemoteMediaSummaryRoute()),
  ),
  _Feature(
    name: 'Reset Sqlite',
    icon: Icons.table_view_rounded,
    onTap: (_, ref) async {
      final drift = ref.read(driftProvider);
      // ignore: invalid_use_of_protected_member, invalid_use_of_visible_for_testing_member
      final migrator = drift.createMigrator();
      for (final entity in drift.allSchemaEntities) {
        await migrator.drop(entity);
        await migrator.create(entity);
      }
    },
  ),
  _Feature(
    name: 'Main Timeline',
    icon: Icons.timeline_rounded,
    onTap: (ctx, _) => ctx.pushRoute(const TabShellRoute()),
  ),
  _Feature(
<<<<<<< HEAD
    name: 'Video',
    icon: Icons.video_collection_outlined,
    onTap: (ctx, _) => ctx.pushRoute(const DriftVideoRoute()),
=======
    name: 'Trash',
    icon: Icons.delete_outline_rounded,
    onTap: (ctx, _) => ctx.pushRoute(const DriftTrashRoute()),
  ),
  _Feature(
    name: 'Archive',
    icon: Icons.archive_outlined,
    onTap: (ctx, _) => ctx.pushRoute(const DriftArchiveRoute()),
  ),
  _Feature(
    name: 'Locked Folder',
    icon: Icons.lock_outline_rounded,
    onTap: (ctx, _) => ctx.pushRoute(const DriftLockedFolderRoute()),
>>>>>>> cf91d9bd
  ),
];

@RoutePage()
class FeatInDevPage extends StatelessWidget {
  const FeatInDevPage({super.key});

  @override
  Widget build(BuildContext context) {
    return Scaffold(
      appBar: AppBar(
        title: const Text('Features in Development'),
        centerTitle: true,
      ),
      body: Column(
        children: [
          Flexible(
            flex: 1,
            child: ListView.builder(
              itemBuilder: (_, index) {
                final feat = _features[index];
                return Consumer(
                  builder: (ctx, ref, _) => ListTile(
                    title: Text(feat.name),
                    trailing: Icon(feat.icon),
                    visualDensity: VisualDensity.compact,
                    onTap: () => unawaited(feat.onTap(ctx, ref)),
                  ),
                );
              },
              itemCount: _features.length,
            ),
          ),
          const Divider(height: 0),
          const Flexible(child: _DevLogs()),
        ],
      ),
    );
  }
}

class _Feature {
  const _Feature({
    required this.name,
    required this.icon,
    required this.onTap,
  });

  final String name;
  final IconData icon;
  final Future<void> Function(BuildContext, WidgetRef _) onTap;
}

class _DevLogs extends StatelessWidget {
  const _DevLogs();

  @override
  Widget build(BuildContext context) {
    return Scaffold(
      appBar: AppBar(
        automaticallyImplyLeading: false,
        actions: [
          IconButton(
            onPressed: DLog.clearLog,
            icon: Icon(
              Icons.delete_outline_rounded,
              size: 20.0,
              color: context.primaryColor,
              semanticLabel: "Clear logs",
            ),
          ),
        ],
        centerTitle: true,
      ),
      body: StreamBuilder(
        initialData: [],
        stream: DLog.watchLog(),
        builder: (_, logMessages) {
          return ListView.separated(
            itemBuilder: (ctx, index) {
              final logMessage = logMessages.data![index];
              return ListTile(
                title: Text(
                  logMessage.message,
                  style: TextStyle(
                    color: ctx.colorScheme.onSurface,
                    fontSize: 14.0,
                    overflow: TextOverflow.ellipsis,
                  ),
                ),
                subtitle: Text(
                  "at ${DateFormat("HH:mm:ss.SSS").format(logMessage.createdAt)}",
                  style: TextStyle(
                    color: ctx.colorScheme.onSurfaceSecondary,
                    fontSize: 12.0,
                  ),
                ),
                dense: true,
                visualDensity: VisualDensity.compact,
                tileColor: Colors.transparent,
                minLeadingWidth: 10,
              );
            },
            separatorBuilder: (_, index) {
              return const Divider(height: 0);
            },
            itemCount: logMessages.data?.length ?? 0,
          );
        },
      ),
    );
  }
}<|MERGE_RESOLUTION|>--- conflicted
+++ resolved
@@ -100,25 +100,24 @@
     onTap: (ctx, _) => ctx.pushRoute(const TabShellRoute()),
   ),
   _Feature(
-<<<<<<< HEAD
+    name: 'Trash',
+    icon: Icons.delete_outline_rounded,
+    onTap: (ctx, _) => ctx.pushRoute(const DriftTrashRoute()),
+  ),
+  _Feature(
+    name: 'Archive',
+    icon: Icons.archive_outlined,
+    onTap: (ctx, _) => ctx.pushRoute(const DriftArchiveRoute()),
+  ),
+  _Feature(
+    name: 'Locked Folder',
+    icon: Icons.lock_outline_rounded,
+    onTap: (ctx, _) => ctx.pushRoute(const DriftLockedFolderRoute()),
+  ),
+  _Feature(
     name: 'Video',
     icon: Icons.video_collection_outlined,
     onTap: (ctx, _) => ctx.pushRoute(const DriftVideoRoute()),
-=======
-    name: 'Trash',
-    icon: Icons.delete_outline_rounded,
-    onTap: (ctx, _) => ctx.pushRoute(const DriftTrashRoute()),
-  ),
-  _Feature(
-    name: 'Archive',
-    icon: Icons.archive_outlined,
-    onTap: (ctx, _) => ctx.pushRoute(const DriftArchiveRoute()),
-  ),
-  _Feature(
-    name: 'Locked Folder',
-    icon: Icons.lock_outline_rounded,
-    onTap: (ctx, _) => ctx.pushRoute(const DriftLockedFolderRoute()),
->>>>>>> cf91d9bd
   ),
 ];
 
