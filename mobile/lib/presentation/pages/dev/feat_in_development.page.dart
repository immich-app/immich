import 'dart:async';

import 'package:auto_route/auto_route.dart';
import 'package:drift/drift.dart' hide Column;
import 'package:easy_localization/easy_localization.dart';
import 'package:flutter/material.dart';
import 'package:hooks_riverpod/hooks_riverpod.dart';
import 'package:immich_mobile/extensions/build_context_extensions.dart';
import 'package:immich_mobile/extensions/theme_extensions.dart';
import 'package:immich_mobile/presentation/pages/dev/dev_logger.dart';
import 'package:immich_mobile/providers/background_sync.provider.dart';
import 'package:immich_mobile/providers/infrastructure/db.provider.dart';
import 'package:immich_mobile/providers/infrastructure/platform.provider.dart';
import 'package:immich_mobile/routing/router.dart';

final _features = [
  _Feature(
    name: 'Sync Local',
    icon: Icons.photo_album_rounded,
    onTap: (_, ref) => ref.read(backgroundSyncProvider).syncLocal(),
  ),
  _Feature(
    name: 'Sync Local Full',
    icon: Icons.photo_library_rounded,
    onTap: (_, ref) => ref.read(backgroundSyncProvider).syncLocal(full: true),
  ),
  _Feature(
    name: 'Hash Local Assets',
    icon: Icons.numbers_outlined,
    onTap: (_, ref) => ref.read(backgroundSyncProvider).hashAssets(),
  ),
  _Feature(
    name: 'Sync Remote',
    icon: Icons.refresh_rounded,
    onTap: (_, ref) => ref.read(backgroundSyncProvider).syncRemote(),
  ),
  _Feature(
    name: 'WAL Checkpoint',
    icon: Icons.save_rounded,
    onTap: (_, ref) => ref
        .read(driftProvider)
        .customStatement("pragma wal_checkpoint(truncate)"),
  ),
  _Feature(
    name: 'Clear Delta Checkpoint',
    icon: Icons.delete_rounded,
    onTap: (_, ref) => ref.read(nativeSyncApiProvider).clearSyncCheckpoint(),
  ),
  _Feature(
    name: 'Clear Local Data',
    icon: Icons.delete_forever_rounded,
    onTap: (_, ref) async {
      final db = ref.read(driftProvider);
      await db.localAssetEntity.deleteAll();
      await db.localAlbumEntity.deleteAll();
      await db.localAlbumAssetEntity.deleteAll();
    },
  ),
  _Feature(
    name: 'Clear Remote Data',
    icon: Icons.delete_sweep_rounded,
    onTap: (_, ref) async {
      final db = ref.read(driftProvider);
      await db.remoteAssetEntity.deleteAll();
      await db.remoteExifEntity.deleteAll();
      await db.remoteAlbumEntity.deleteAll();
      await db.remoteAlbumUserEntity.deleteAll();
      await db.remoteAlbumAssetEntity.deleteAll();
      await db.memoryEntity.deleteAll();
      await db.memoryAssetEntity.deleteAll();
      await db.stackEntity.deleteAll();
    },
  ),
  _Feature(
    name: 'Local Media Summary',
    icon: Icons.table_chart_rounded,
    onTap: (ctx, _) => ctx.pushRoute(const LocalMediaSummaryRoute()),
  ),
  _Feature(
    name: 'Remote Media Summary',
    icon: Icons.summarize_rounded,
    onTap: (ctx, _) => ctx.pushRoute(const RemoteMediaSummaryRoute()),
  ),
  _Feature(
    name: 'Reset Sqlite',
    icon: Icons.table_view_rounded,
    onTap: (_, ref) async {
      final drift = ref.read(driftProvider);
      // ignore: invalid_use_of_protected_member, invalid_use_of_visible_for_testing_member
      final migrator = drift.createMigrator();
      for (final entity in drift.allSchemaEntities) {
        await migrator.drop(entity);
        await migrator.create(entity);
      }
    },
  ),
  _Feature(
    name: 'Main Timeline',
    icon: Icons.timeline_rounded,
    onTap: (ctx, _) => ctx.pushRoute(const TabShellRoute()),
  ),
  _Feature(
<<<<<<< HEAD
    name: 'Trash',
    icon: Icons.delete_outline_rounded,
    onTap: (ctx, _) => ctx.pushRoute(const DriftTrashRoute()),
=======
    name: 'Archive',
    icon: Icons.archive_outlined,
    onTap: (ctx, _) => ctx.pushRoute(const DriftArchiveRoute()),
>>>>>>> 56756bae
  ),
];

@RoutePage()
class FeatInDevPage extends StatelessWidget {
  const FeatInDevPage({super.key});

  @override
  Widget build(BuildContext context) {
    return Scaffold(
      appBar: AppBar(
        title: const Text('Features in Development'),
        centerTitle: true,
      ),
      body: Column(
        children: [
          Flexible(
            flex: 1,
            child: ListView.builder(
              itemBuilder: (_, index) {
                final feat = _features[index];
                return Consumer(
                  builder: (ctx, ref, _) => ListTile(
                    title: Text(feat.name),
                    trailing: Icon(feat.icon),
                    visualDensity: VisualDensity.compact,
                    onTap: () => unawaited(feat.onTap(ctx, ref)),
                  ),
                );
              },
              itemCount: _features.length,
            ),
          ),
          const Divider(height: 0),
          const Flexible(child: _DevLogs()),
        ],
      ),
    );
  }
}

class _Feature {
  const _Feature({
    required this.name,
    required this.icon,
    required this.onTap,
  });

  final String name;
  final IconData icon;
  final Future<void> Function(BuildContext, WidgetRef _) onTap;
}

class _DevLogs extends StatelessWidget {
  const _DevLogs();

  @override
  Widget build(BuildContext context) {
    return Scaffold(
      appBar: AppBar(
        automaticallyImplyLeading: false,
        actions: [
          IconButton(
            onPressed: DLog.clearLog,
            icon: Icon(
              Icons.delete_outline_rounded,
              size: 20.0,
              color: context.primaryColor,
              semanticLabel: "Clear logs",
            ),
          ),
        ],
        centerTitle: true,
      ),
      body: StreamBuilder(
        initialData: [],
        stream: DLog.watchLog(),
        builder: (_, logMessages) {
          return ListView.separated(
            itemBuilder: (ctx, index) {
              final logMessage = logMessages.data![index];
              return ListTile(
                title: Text(
                  logMessage.message,
                  style: TextStyle(
                    color: ctx.colorScheme.onSurface,
                    fontSize: 14.0,
                    overflow: TextOverflow.ellipsis,
                  ),
                ),
                subtitle: Text(
                  "at ${DateFormat("HH:mm:ss.SSS").format(logMessage.createdAt)}",
                  style: TextStyle(
                    color: ctx.colorScheme.onSurfaceSecondary,
                    fontSize: 12.0,
                  ),
                ),
                dense: true,
                visualDensity: VisualDensity.compact,
                tileColor: Colors.transparent,
                minLeadingWidth: 10,
              );
            },
            separatorBuilder: (_, index) {
              return const Divider(height: 0);
            },
            itemCount: logMessages.data?.length ?? 0,
          );
        },
      ),
    );
  }
}<|MERGE_RESOLUTION|>--- conflicted
+++ resolved
@@ -100,15 +100,14 @@
     onTap: (ctx, _) => ctx.pushRoute(const TabShellRoute()),
   ),
   _Feature(
-<<<<<<< HEAD
     name: 'Trash',
     icon: Icons.delete_outline_rounded,
     onTap: (ctx, _) => ctx.pushRoute(const DriftTrashRoute()),
-=======
+  ),
+  _Feature(
     name: 'Archive',
     icon: Icons.archive_outlined,
     onTap: (ctx, _) => ctx.pushRoute(const DriftArchiveRoute()),
->>>>>>> 56756bae
   ),
 ];
 
