import 'package:auto_route/auto_route.dart';
import 'package:flutter/material.dart';
import 'package:hooks_riverpod/hooks_riverpod.dart';
import 'package:immich_mobile/presentation/widgets/memory/memory_lane.widget.dart';
import 'package:immich_mobile/presentation/widgets/timeline/timeline.widget.dart';
import 'package:immich_mobile/providers/infrastructure/memory.provider.dart';
import 'package:immich_mobile/providers/user.provider.dart';

@RoutePage()
class MainTimelinePage extends ConsumerWidget {
  const MainTimelinePage({super.key});

  @override
  Widget build(BuildContext context, WidgetRef ref) {
    final memoryLaneProvider = ref.watch(driftMemoryFutureProvider);
    final memoriesEnabled = ref.watch(currentUserProvider.select((user) => user?.memoryEnabled ?? true));

    // TODO: the user preferences need to be updated
    // from the server to get live hiding/showing of memory lane

    return memoryLaneProvider.maybeWhen(
      data: (memories) {
<<<<<<< HEAD
        return memories.isEmpty || !memoriesEnabled
            ? const Timeline(showStorageIndicator: true)
=======
        return memories.isEmpty
            ? const Timeline()
>>>>>>> 750d21ae
            : Timeline(
                topSliverWidget: SliverToBoxAdapter(
                  key: Key('memory-lane-${memories.first.assets.first.id}'),
                  child: DriftMemoryLane(memories: memories),
                ),
                topSliverWidgetHeight: 200,
              );
      },
      orElse: () => const Timeline(),
    );
  }
}<|MERGE_RESOLUTION|>--- conflicted
+++ resolved
@@ -20,13 +20,8 @@
 
     return memoryLaneProvider.maybeWhen(
       data: (memories) {
-<<<<<<< HEAD
         return memories.isEmpty || !memoriesEnabled
-            ? const Timeline(showStorageIndicator: true)
-=======
-        return memories.isEmpty
             ? const Timeline()
->>>>>>> 750d21ae
             : Timeline(
                 topSliverWidget: SliverToBoxAdapter(
                   key: Key('memory-lane-${memories.first.assets.first.id}'),
