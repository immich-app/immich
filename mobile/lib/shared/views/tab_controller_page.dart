<<<<<<< HEAD
// import 'package:auto_route/auto_route.dart';
// import 'package:flutter/material.dart';
// import 'package:hooks_riverpod/hooks_riverpod.dart';
// import 'package:immich_mobile/modules/home/providers/home_page_state.provider.dart';
// import 'package:immich_mobile/routing/router.dart';
=======
import 'package:auto_route/auto_route.dart';
import 'package:easy_localization/easy_localization.dart';
import 'package:flutter/material.dart';
import 'package:hooks_riverpod/hooks_riverpod.dart';
import 'package:immich_mobile/modules/home/providers/home_page_state.provider.dart';
import 'package:immich_mobile/routing/router.dart';
>>>>>>> f5e93a81

// class TabControllerPage extends ConsumerWidget {
//   const TabControllerPage({Key? key}) : super(key: key);

//   @override
//   Widget build(BuildContext context, WidgetRef ref) {
//     var isMultiSelectEnable =
//         ref.watch(homePageStateProvider).isMultiSelectEnable;

<<<<<<< HEAD
//     return AutoTabsRouter(
//       routes: [
//         const HomeRoute(),
//         SearchRoute(),
//         const SharingRoute(),
//       ],
//       builder: (context, child, animation) {
//         final tabsRouter = AutoTabsRouter.of(context);
//         return WillPopScope(
//           onWillPop: () async {
//             tabsRouter.setActiveIndex(0);
//             return false;
//           },
//           child: Scaffold(
//             body: FadeTransition(
//               opacity: animation,
//               child: child,
//             ),
//             bottomNavigationBar: isMultiSelectEnable
//                 ? null
//                 : BottomNavigationBar(
//                     selectedLabelStyle: const TextStyle(
//                         fontSize: 15, fontWeight: FontWeight.w600),
//                     unselectedLabelStyle: const TextStyle(
//                         fontSize: 15, fontWeight: FontWeight.w600),
//                     currentIndex: tabsRouter.activeIndex,
//                     onTap: (index) {
//                       tabsRouter.setActiveIndex(index);
//                     },
//                     items: const [
//                       BottomNavigationBarItem(
//                           label: 'Photos', icon: Icon(Icons.photo)),
//                       BottomNavigationBarItem(
//                           label: 'Search', icon: Icon(Icons.search)),
//                       BottomNavigationBarItem(
//                           label: 'Sharing', icon: Icon(Icons.group_outlined)),
//                     ],
//                   ),
//           ),
//         );
//       },
//     );
//   }
// }
=======
    return AutoTabsRouter(
      routes: [
        const HomeRoute(),
        SearchRoute(),
        const SharingRoute(),
      ],
      builder: (context, child, animation) {
        final tabsRouter = AutoTabsRouter.of(context);
        return WillPopScope(
          onWillPop: () async {
            tabsRouter.setActiveIndex(0);
            return false;
          },
          child: Scaffold(
            body: FadeTransition(
              opacity: animation,
              child: child,
            ),
            bottomNavigationBar: isMultiSelectEnable
                ? null
                : BottomNavigationBar(
                    selectedLabelStyle: const TextStyle(
                        fontSize: 15, fontWeight: FontWeight.w600),
                    unselectedLabelStyle: const TextStyle(
                        fontSize: 15, fontWeight: FontWeight.w600),
                    currentIndex: tabsRouter.activeIndex,
                    onTap: (index) {
                      tabsRouter.setActiveIndex(index);
                    },
                    items: [
                      BottomNavigationBarItem(
                          label: 'tab_controller_nav_photos'.tr(),
                          icon: const Icon(Icons.photo)),
                      BottomNavigationBarItem(
                          label: 'tab_controller_nav_search'.tr(),
                          icon: const Icon(Icons.search)),
                      BottomNavigationBarItem(
                          label: 'tab_controller_nav_sharing'.tr(),
                          icon: const Icon(Icons.group_outlined)),
                    ],
                  ),
          ),
        );
      },
    );
  }
}
>>>>>>> f5e93a81
<|MERGE_RESOLUTION|>--- conflicted
+++ resolved
@@ -1,17 +1,9 @@
-<<<<<<< HEAD
 // import 'package:auto_route/auto_route.dart';
+// import 'package:easy_localization/easy_localization.dart';
 // import 'package:flutter/material.dart';
 // import 'package:hooks_riverpod/hooks_riverpod.dart';
 // import 'package:immich_mobile/modules/home/providers/home_page_state.provider.dart';
 // import 'package:immich_mobile/routing/router.dart';
-=======
-import 'package:auto_route/auto_route.dart';
-import 'package:easy_localization/easy_localization.dart';
-import 'package:flutter/material.dart';
-import 'package:hooks_riverpod/hooks_riverpod.dart';
-import 'package:immich_mobile/modules/home/providers/home_page_state.provider.dart';
-import 'package:immich_mobile/routing/router.dart';
->>>>>>> f5e93a81
 
 // class TabControllerPage extends ConsumerWidget {
 //   const TabControllerPage({Key? key}) : super(key: key);
@@ -21,7 +13,6 @@
 //     var isMultiSelectEnable =
 //         ref.watch(homePageStateProvider).isMultiSelectEnable;
 
-<<<<<<< HEAD
 //     return AutoTabsRouter(
 //       routes: [
 //         const HomeRoute(),
@@ -51,13 +42,16 @@
 //                     onTap: (index) {
 //                       tabsRouter.setActiveIndex(index);
 //                     },
-//                     items: const [
+//                     items: [
 //                       BottomNavigationBarItem(
-//                           label: 'Photos', icon: Icon(Icons.photo)),
+//                           label: 'tab_controller_nav_photos'.tr(),
+//                           icon: const Icon(Icons.photo)),
 //                       BottomNavigationBarItem(
-//                           label: 'Search', icon: Icon(Icons.search)),
+//                           label: 'tab_controller_nav_search'.tr(),
+//                           icon: const Icon(Icons.search)),
 //                       BottomNavigationBarItem(
-//                           label: 'Sharing', icon: Icon(Icons.group_outlined)),
+//                           label: 'tab_controller_nav_sharing'.tr(),
+//                           icon: const Icon(Icons.group_outlined)),
 //                     ],
 //                   ),
 //           ),
@@ -65,53 +59,4 @@
 //       },
 //     );
 //   }
-// }
-=======
-    return AutoTabsRouter(
-      routes: [
-        const HomeRoute(),
-        SearchRoute(),
-        const SharingRoute(),
-      ],
-      builder: (context, child, animation) {
-        final tabsRouter = AutoTabsRouter.of(context);
-        return WillPopScope(
-          onWillPop: () async {
-            tabsRouter.setActiveIndex(0);
-            return false;
-          },
-          child: Scaffold(
-            body: FadeTransition(
-              opacity: animation,
-              child: child,
-            ),
-            bottomNavigationBar: isMultiSelectEnable
-                ? null
-                : BottomNavigationBar(
-                    selectedLabelStyle: const TextStyle(
-                        fontSize: 15, fontWeight: FontWeight.w600),
-                    unselectedLabelStyle: const TextStyle(
-                        fontSize: 15, fontWeight: FontWeight.w600),
-                    currentIndex: tabsRouter.activeIndex,
-                    onTap: (index) {
-                      tabsRouter.setActiveIndex(index);
-                    },
-                    items: [
-                      BottomNavigationBarItem(
-                          label: 'tab_controller_nav_photos'.tr(),
-                          icon: const Icon(Icons.photo)),
-                      BottomNavigationBarItem(
-                          label: 'tab_controller_nav_search'.tr(),
-                          icon: const Icon(Icons.search)),
-                      BottomNavigationBarItem(
-                          label: 'tab_controller_nav_sharing'.tr(),
-                          icon: const Icon(Icons.group_outlined)),
-                    ],
-                  ),
-          ),
-        );
-      },
-    );
-  }
-}
->>>>>>> f5e93a81
+// }