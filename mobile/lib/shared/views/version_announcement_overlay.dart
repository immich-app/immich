import 'package:easy_localization/easy_localization.dart';
import 'package:flutter/gestures.dart';
import 'package:flutter/material.dart';
import 'package:hooks_riverpod/hooks_riverpod.dart';
import 'package:immich_mobile/shared/providers/release_info.provider.dart';
import 'package:url_launcher/url_launcher.dart';

class VersionAnnouncementOverlay extends HookConsumerWidget {
  const VersionAnnouncementOverlay({
    Key? key,
  }) : super(key: key);

  @override
  Widget build(BuildContext context, WidgetRef ref) {
    void goToReleaseNote() async {
      final Uri url =
          Uri.parse('https://github.com/alextran1502/immich/releases/latest');
      await launchUrl(url);
    }

    void onAcknowledgeTapped() {
      ref.watch(releaseInfoProvider.notifier).acknowledgeNewVersion();
    }

    return ValueListenableBuilder<bool>(
      valueListenable:
          VersionAnnouncementOverlayController.appLoader.loaderShowingNotifier,
      builder: (context, shouldShow, child) {
        if (shouldShow) {
          return Scaffold(
            backgroundColor: Colors.black38,
            body: Center(
              child: ConstrainedBox(
                constraints: const BoxConstraints(maxWidth: 307),
                child: Wrap(
                  children: [
                    Card(
                      child: Padding(
                        padding: const EdgeInsets.all(30.0),
                        child: Column(
                          crossAxisAlignment: CrossAxisAlignment.start,
                          children: [
                            const Text(
                              "version_announcement_overlay_title",
                              style: TextStyle(
                                fontSize: 16,
                                fontFamily: 'WorkSans',
                                fontWeight: FontWeight.bold,
                                color: Colors.indigo,
                              ),
                            ).tr(),
                            Padding(
                              padding: const EdgeInsets.only(top: 16.0),
                              child: RichText(
                                text: TextSpan(
                                  style: const TextStyle(
                                    fontSize: 14,
                                    fontFamily: 'WorkSans',
                                    color: Colors.black87,
                                    height: 1.2,
                                  ),
                                  children: <TextSpan>[
                                    TextSpan(
                                      text:
                                          'version_announcement_overlay_text_1'
                                              .tr(),
                                    ),
                                    const TextSpan(
                                      text: ' Immich ',
                                      style: TextStyle(
                                        fontFamily: "SnowBurstOne",
                                        color: Colors.indigo,
                                        fontWeight: FontWeight.bold,
                                      ),
                                    ),
                                    TextSpan(
                                      text:
                                          "version_announcement_overlay_text_2"
                                              .tr(),
                                    ),
                                    TextSpan(
                                      text:
                                          "version_announcement_overlay_release_notes"
                                              .tr(),
                                      style: const TextStyle(
                                        decoration: TextDecoration.underline,
                                      ),
                                      recognizer: TapGestureRecognizer()
                                        ..onTap = goToReleaseNote,
                                    ),
                                    TextSpan(
                                      text:
                                          "version_announcement_overlay_text_3"
                                              .tr(),
                                    )
                                  ],
                                ),
                              ),
                            ),
                            Padding(
                              padding: const EdgeInsets.only(top: 16.0),
                              child: ElevatedButton(
                                style: ElevatedButton.styleFrom(
                                  foregroundColor: Colors.grey[50],
                                  backgroundColor: Colors.indigo,
                                  shape: const StadiumBorder(),
                                  visualDensity: VisualDensity.standard,
<<<<<<< HEAD
=======
                                  backgroundColor: Colors.indigo,
                                  foregroundColor: Colors.grey[50],
>>>>>>> e63d165b
                                  elevation: 2,
                                  padding: const EdgeInsets.symmetric(
                                    vertical: 10,
                                    horizontal: 25,
                                  ),
                                ),
                                onPressed: onAcknowledgeTapped,
                                child: const Text(
                                  "version_announcement_overlay_ack",
                                  style: TextStyle(
                                    fontSize: 14,
                                  ),
                                ).tr(),
                              ),
                            )
                          ],
                        ),
                      ),
                    ),
                  ],
                ),
              ),
            ),
          );
        } else {
          return const SizedBox();
        }
      },
    );
  }
}

class VersionAnnouncementOverlayController {
  static final VersionAnnouncementOverlayController appLoader =
      VersionAnnouncementOverlayController();
  ValueNotifier<bool> loaderShowingNotifier = ValueNotifier(false);
  ValueNotifier<String> loaderTextNotifier = ValueNotifier('error message');

  void show() {
    loaderShowingNotifier.value = true;
  }

  void hide() {
    loaderShowingNotifier.value = false;
  }
}<|MERGE_RESOLUTION|>--- conflicted
+++ resolved
@@ -101,15 +101,10 @@
                               padding: const EdgeInsets.only(top: 16.0),
                               child: ElevatedButton(
                                 style: ElevatedButton.styleFrom(
-                                  foregroundColor: Colors.grey[50],
-                                  backgroundColor: Colors.indigo,
                                   shape: const StadiumBorder(),
                                   visualDensity: VisualDensity.standard,
-<<<<<<< HEAD
-=======
                                   backgroundColor: Colors.indigo,
                                   foregroundColor: Colors.grey[50],
->>>>>>> e63d165b
                                   elevation: 2,
                                   padding: const EdgeInsets.symmetric(
                                     vertical: 10,
