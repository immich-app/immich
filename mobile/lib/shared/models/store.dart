--- conflicted
+++ resolved
@@ -172,13 +172,9 @@
   albumThumbnailCacheSize<int>(112, type: int),
   selectedAlbumSortOrder<int>(113, type: int),
   advancedTroubleshooting<bool>(114, type: bool),
-<<<<<<< HEAD
   offlineBrowsing<bool>(115, type: bool),
   logLevel<int>(116, type: int),
-=======
-  logLevel<int>(115, type: int),
-  preferRemoteImage<bool>(116, type: bool),
->>>>>>> 1064128f
+  preferRemoteImage<bool>(117, type: bool),
   ;
 
   const StoreKey(
