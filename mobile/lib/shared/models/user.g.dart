--- conflicted
+++ resolved
@@ -27,51 +27,28 @@
       name: r'id',
       type: IsarType.string,
     ),
-<<<<<<< HEAD
     r'isAdmin': PropertySchema(
-      id: 2,
-=======
-    r'inTimeline': PropertySchema(
       id: 3,
-      name: r'inTimeline',
-      type: IsarType.bool,
-    ),
-    r'isAdmin': PropertySchema(
-      id: 4,
->>>>>>> ad4cbf20
       name: r'isAdmin',
       type: IsarType.bool,
     ),
     r'isPartnerSharedBy': PropertySchema(
-<<<<<<< HEAD
-      id: 3,
-=======
-      id: 5,
->>>>>>> ad4cbf20
+      id: 4,
       name: r'isPartnerSharedBy',
       type: IsarType.bool,
     ),
     r'isPartnerSharedWith': PropertySchema(
-<<<<<<< HEAD
-      id: 4,
-      name: r'isPartnerSharedWith',
-      type: IsarType.bool,
-    ),
-    r'memoryEnabled': PropertySchema(
       id: 5,
-=======
-      id: 6,
       name: r'isPartnerSharedWith',
       type: IsarType.bool,
     ),
     r'lastName': PropertySchema(
-      id: 7,
+      id: 6,
       name: r'lastName',
       type: IsarType.string,
     ),
     r'memoryEnabled': PropertySchema(
-      id: 8,
->>>>>>> ad4cbf20
+      id: 7,
       name: r'memoryEnabled',
       type: IsarType.bool,
     ),
@@ -81,20 +58,12 @@
       type: IsarType.string,
     ),
     r'profileImagePath': PropertySchema(
-<<<<<<< HEAD
-      id: 7,
-=======
-      id: 9,
->>>>>>> ad4cbf20
+      id: 8,
       name: r'profileImagePath',
       type: IsarType.string,
     ),
     r'updatedAt': PropertySchema(
-<<<<<<< HEAD
-      id: 8,
-=======
-      id: 10,
->>>>>>> ad4cbf20
+      id: 9,
       name: r'updatedAt',
       type: IsarType.dateTime,
     )
@@ -162,27 +131,15 @@
   Map<Type, List<int>> allOffsets,
 ) {
   writer.writeString(offsets[0], object.email);
-<<<<<<< HEAD
-  writer.writeString(offsets[1], object.id);
-  writer.writeBool(offsets[2], object.isAdmin);
-  writer.writeBool(offsets[3], object.isPartnerSharedBy);
-  writer.writeBool(offsets[4], object.isPartnerSharedWith);
-  writer.writeBool(offsets[5], object.memoryEnabled);
-  writer.writeString(offsets[6], object.name);
-  writer.writeString(offsets[7], object.profileImagePath);
-  writer.writeDateTime(offsets[8], object.updatedAt);
-=======
   writer.writeString(offsets[1], object.firstName);
   writer.writeString(offsets[2], object.id);
-  writer.writeBool(offsets[3], object.inTimeline);
-  writer.writeBool(offsets[4], object.isAdmin);
-  writer.writeBool(offsets[5], object.isPartnerSharedBy);
-  writer.writeBool(offsets[6], object.isPartnerSharedWith);
-  writer.writeString(offsets[7], object.lastName);
-  writer.writeBool(offsets[8], object.memoryEnabled);
-  writer.writeString(offsets[9], object.profileImagePath);
-  writer.writeDateTime(offsets[10], object.updatedAt);
->>>>>>> ad4cbf20
+  writer.writeBool(offsets[3], object.isAdmin);
+  writer.writeBool(offsets[4], object.isPartnerSharedBy);
+  writer.writeBool(offsets[5], object.isPartnerSharedWith);
+  writer.writeString(offsets[6], object.lastName);
+  writer.writeBool(offsets[7], object.memoryEnabled);
+  writer.writeString(offsets[8], object.profileImagePath);
+  writer.writeDateTime(offsets[9], object.updatedAt);
 }
 
 User _userDeserialize(
@@ -193,27 +150,15 @@
 ) {
   final object = User(
     email: reader.readString(offsets[0]),
-<<<<<<< HEAD
-    id: reader.readString(offsets[1]),
-    isAdmin: reader.readBool(offsets[2]),
-    isPartnerSharedBy: reader.readBoolOrNull(offsets[3]) ?? false,
-    isPartnerSharedWith: reader.readBoolOrNull(offsets[4]) ?? false,
-    memoryEnabled: reader.readBoolOrNull(offsets[5]),
-    name: reader.readString(offsets[6]),
-    profileImagePath: reader.readStringOrNull(offsets[7]) ?? '',
-    updatedAt: reader.readDateTime(offsets[8]),
-=======
     firstName: reader.readString(offsets[1]),
     id: reader.readString(offsets[2]),
-    inTimeline: reader.readBoolOrNull(offsets[3]),
-    isAdmin: reader.readBool(offsets[4]),
-    isPartnerSharedBy: reader.readBoolOrNull(offsets[5]) ?? false,
-    isPartnerSharedWith: reader.readBoolOrNull(offsets[6]) ?? false,
-    lastName: reader.readString(offsets[7]),
-    memoryEnabled: reader.readBoolOrNull(offsets[8]),
-    profileImagePath: reader.readStringOrNull(offsets[9]) ?? '',
-    updatedAt: reader.readDateTime(offsets[10]),
->>>>>>> ad4cbf20
+    isAdmin: reader.readBool(offsets[3]),
+    isPartnerSharedBy: reader.readBoolOrNull(offsets[4]) ?? false,
+    isPartnerSharedWith: reader.readBoolOrNull(offsets[5]) ?? false,
+    lastName: reader.readString(offsets[6]),
+    memoryEnabled: reader.readBoolOrNull(offsets[7]),
+    profileImagePath: reader.readStringOrNull(offsets[8]) ?? '',
+    updatedAt: reader.readDateTime(offsets[9]),
   );
   return object;
 }
@@ -230,15 +175,9 @@
     case 1:
       return (reader.readString(offset)) as P;
     case 2:
-<<<<<<< HEAD
-      return (reader.readBool(offset)) as P;
-    case 3:
-      return (reader.readBoolOrNull(offset) ?? false) as P;
-=======
       return (reader.readString(offset)) as P;
     case 3:
-      return (reader.readBoolOrNull(offset)) as P;
->>>>>>> ad4cbf20
+      return (reader.readBool(offset)) as P;
     case 4:
       return (reader.readBool(offset)) as P;
     case 5:
@@ -246,17 +185,10 @@
     case 6:
       return (reader.readBoolOrNull(offset) ?? false) as P;
     case 7:
-<<<<<<< HEAD
+      return (reader.readBoolOrNull(offset)) as P;
+    case 8:
       return (reader.readStringOrNull(offset) ?? '') as P;
-    case 8:
-=======
-      return (reader.readString(offset)) as P;
-    case 8:
-      return (reader.readBoolOrNull(offset)) as P;
     case 9:
-      return (reader.readStringOrNull(offset) ?? '') as P;
-    case 10:
->>>>>>> ad4cbf20
       return (reader.readDateTime(offset)) as P;
     default:
       throw IsarError('Unknown property with id $propertyId');
