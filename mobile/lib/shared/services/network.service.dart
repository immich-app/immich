--- conflicted
+++ resolved
@@ -1,152 +1,148 @@
-import 'dart:async';
-import 'dart:convert';
-
-import 'package:dio/dio.dart';
-import 'package:flutter/cupertino.dart';
-import 'package:hive/hive.dart';
-import 'package:immich_mobile/constants/hive_box.dart';
-import 'package:immich_mobile/utils/dio_http_interceptor.dart';
-
-class NetworkService {
-  Future<dynamic> deleteRequest({required String url, dynamic data}) async {
-    try {
-      var dio = Dio();
-      dio.interceptors.add(AuthenticatedRequestInterceptor());
-
-      var savedEndpoint = Hive.box(userInfoBox).get(serverEndpointKey);
-      Response res = await dio.delete('$savedEndpoint/$url', data: data);
-
-      if (res.statusCode == 200) {
-        return res;
-      }
-    } on DioError catch (e) {
-      debugPrint("DioError: ${e.response}");
-    } catch (e) {
-      debugPrint("ERROR deleteRequest: ${e.toString()}");
-    }
-  }
-
-  Future<dynamic> getRequest({required String url, bool isByteResponse = false, bool isStreamReponse = false}) async {
-    try {
-      var dio = Dio();
-      dio.interceptors.add(AuthenticatedRequestInterceptor());
-
-      var savedEndpoint = Hive.box(userInfoBox).get(serverEndpointKey);
-
-      if (isByteResponse) {
-        Response<List<int>> res = await dio.get<List<int>>(
-          '$savedEndpoint/$url',
-          options: Options(responseType: ResponseType.bytes),
-        );
-
-        if (res.statusCode == 200) {
-          return res;
-        }
-      } else if (isStreamReponse) {
-        Response<ResponseBody> res = await dio.get<ResponseBody>(
-          '$savedEndpoint/$url',
-          options: Options(responseType: ResponseType.stream),
-        );
-
-        if (res.statusCode == 200) {
-          return res;
-        }
-      } else {
-        Response res = await dio.get('$savedEndpoint/$url');
-        if (res.statusCode == 200) {
-          return res;
-        }
-      }
-    } on DioError catch (e) {
-      debugPrint("DioError: ${e.response}");
-    } catch (e) {
-      debugPrint("ERROR getRequest: ${e.toString()}");
-    }
-  }
-
-  Future<dynamic> postRequest({required String url, dynamic data}) async {
-    try {
-      var dio = Dio();
-      dio.interceptors.add(AuthenticatedRequestInterceptor());
-
-      var savedEndpoint = Hive.box(userInfoBox).get(serverEndpointKey);
-      String validUrl = Uri.parse('$savedEndpoint/$url').toString();
-      Response res = await dio.post(validUrl, data: data);
-
-      return res;
-    } on DioError catch (e) {
-      debugPrint("DioError: ${e.response}");
-      return null;
-    } catch (e) {
-      debugPrint("ERROR PostRequest: $e");
-      return null;
-    }
-  }
-
-  Future<dynamic> putRequest({required String url, dynamic data}) async {
-    try {
-      var dio = Dio();
-      dio.interceptors.add(AuthenticatedRequestInterceptor());
-
-      var savedEndpoint = Hive.box(userInfoBox).get(serverEndpointKey);
-      String validUrl = Uri.parse('$savedEndpoint/$url').toString();
-      Response res = await dio.put(validUrl, data: data);
-
-      return res;
-    } on DioError catch (e) {
-      debugPrint("DioError: ${e.response}");
-      return null;
-    } catch (e) {
-      debugPrint("ERROR PutRequest: $e");
-      return null;
-    }
-  }
-
-  Future<dynamic> patchRequest({required String url, dynamic data}) async {
-    try {
-      var dio = Dio();
-      dio.interceptors.add(AuthenticatedRequestInterceptor());
-
-      var savedEndpoint = Hive.box(userInfoBox).get(serverEndpointKey);
-
-      String validUrl = Uri.parse('$savedEndpoint/$url').toString();
-      Response res = await dio.patch(validUrl, data: data);
-
-      return res;
-    } on DioError catch (e) {
-      debugPrint("DioError: ${e.response}");
-    } catch (e) {
-      debugPrint("ERROR PatchRequest: $e");
-    }
-  }
-
-  Future<bool> pingServer() async {
-    try {
-      var dio = Dio();
-
-      var savedEndpoint = Hive.box(userInfoBox).get(serverEndpointKey);
-
-      String validUrl = Uri.parse('$savedEndpoint/server-info/ping').toString();
-
-<<<<<<< HEAD
-      debugPrint("Ping server at url $validUrl");
-=======
-      debugPrint("ping server at url $validUrl");
->>>>>>> ad36b8b1
-      Response res = await dio.get(validUrl);
-      var jsonRespsonse = jsonDecode(res.toString());
-
-      if (jsonRespsonse["res"] == "pong") {
-        return true;
-      } else {
-        return false;
-      }
-    } on DioError catch (e) {
-      debugPrint("[PING SERVER] DioError: ${e.response} - $e");
-      return false;
-    } catch (e) {
-      debugPrint("ERROR PingServer: $e");
-      return false;
-    }
-  }
-}
+import 'dart:async';
+import 'dart:convert';
+
+import 'package:dio/dio.dart';
+import 'package:flutter/cupertino.dart';
+import 'package:hive/hive.dart';
+import 'package:immich_mobile/constants/hive_box.dart';
+import 'package:immich_mobile/utils/dio_http_interceptor.dart';
+
+class NetworkService {
+  Future<dynamic> deleteRequest({required String url, dynamic data}) async {
+    try {
+      var dio = Dio();
+      dio.interceptors.add(AuthenticatedRequestInterceptor());
+
+      var savedEndpoint = Hive.box(userInfoBox).get(serverEndpointKey);
+      Response res = await dio.delete('$savedEndpoint/$url', data: data);
+
+      if (res.statusCode == 200) {
+        return res;
+      }
+    } on DioError catch (e) {
+      debugPrint("DioError: ${e.response}");
+    } catch (e) {
+      debugPrint("ERROR deleteRequest: ${e.toString()}");
+    }
+  }
+
+  Future<dynamic> getRequest({required String url, bool isByteResponse = false, bool isStreamReponse = false}) async {
+    try {
+      var dio = Dio();
+      dio.interceptors.add(AuthenticatedRequestInterceptor());
+
+      var savedEndpoint = Hive.box(userInfoBox).get(serverEndpointKey);
+
+      if (isByteResponse) {
+        Response<List<int>> res = await dio.get<List<int>>(
+          '$savedEndpoint/$url',
+          options: Options(responseType: ResponseType.bytes),
+        );
+
+        if (res.statusCode == 200) {
+          return res;
+        }
+      } else if (isStreamReponse) {
+        Response<ResponseBody> res = await dio.get<ResponseBody>(
+          '$savedEndpoint/$url',
+          options: Options(responseType: ResponseType.stream),
+        );
+
+        if (res.statusCode == 200) {
+          return res;
+        }
+      } else {
+        Response res = await dio.get('$savedEndpoint/$url');
+        if (res.statusCode == 200) {
+          return res;
+        }
+      }
+    } on DioError catch (e) {
+      debugPrint("DioError: ${e.response}");
+    } catch (e) {
+      debugPrint("ERROR getRequest: ${e.toString()}");
+    }
+  }
+
+  Future<dynamic> postRequest({required String url, dynamic data}) async {
+    try {
+      var dio = Dio();
+      dio.interceptors.add(AuthenticatedRequestInterceptor());
+
+      var savedEndpoint = Hive.box(userInfoBox).get(serverEndpointKey);
+      String validUrl = Uri.parse('$savedEndpoint/$url').toString();
+      Response res = await dio.post(validUrl, data: data);
+
+      return res;
+    } on DioError catch (e) {
+      debugPrint("DioError: ${e.response}");
+      return null;
+    } catch (e) {
+      debugPrint("ERROR PostRequest: $e");
+      return null;
+    }
+  }
+
+  Future<dynamic> putRequest({required String url, dynamic data}) async {
+    try {
+      var dio = Dio();
+      dio.interceptors.add(AuthenticatedRequestInterceptor());
+
+      var savedEndpoint = Hive.box(userInfoBox).get(serverEndpointKey);
+      String validUrl = Uri.parse('$savedEndpoint/$url').toString();
+      Response res = await dio.put(validUrl, data: data);
+
+      return res;
+    } on DioError catch (e) {
+      debugPrint("DioError: ${e.response}");
+      return null;
+    } catch (e) {
+      debugPrint("ERROR PutRequest: $e");
+      return null;
+    }
+  }
+
+  Future<dynamic> patchRequest({required String url, dynamic data}) async {
+    try {
+      var dio = Dio();
+      dio.interceptors.add(AuthenticatedRequestInterceptor());
+
+      var savedEndpoint = Hive.box(userInfoBox).get(serverEndpointKey);
+
+      String validUrl = Uri.parse('$savedEndpoint/$url').toString();
+      Response res = await dio.patch(validUrl, data: data);
+
+      return res;
+    } on DioError catch (e) {
+      debugPrint("DioError: ${e.response}");
+    } catch (e) {
+      debugPrint("ERROR PatchRequest: $e");
+    }
+  }
+
+  Future<bool> pingServer() async {
+    try {
+      var dio = Dio();
+
+      var savedEndpoint = Hive.box(userInfoBox).get(serverEndpointKey);
+
+      String validUrl = Uri.parse('$savedEndpoint/server-info/ping').toString();
+
+      debugPrint("Ping server at url $validUrl");
+      Response res = await dio.get(validUrl);
+      var jsonRespsonse = jsonDecode(res.toString());
+
+      if (jsonRespsonse["res"] == "pong") {
+        return true;
+      } else {
+        return false;
+      }
+    } on DioError catch (e) {
+      debugPrint("[PING SERVER] DioError: ${e.response} - $e");
+      return false;
+    } catch (e) {
+      debugPrint("ERROR PingServer: $e");
+      return false;
+    }
+  }
+}