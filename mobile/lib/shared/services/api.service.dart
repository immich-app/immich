import 'dart:convert';

import 'package:flutter/material.dart';
import 'package:immich_mobile/shared/models/store.dart';
import 'package:immich_mobile/utils/url_helper.dart';
import 'package:openapi/api.dart';
import 'package:http/http.dart';

class ApiService {
  late ApiClient _apiClient;

  late UserApi userApi;
  late AuthenticationApi authenticationApi;
  late OAuthApi oAuthApi;
  late AlbumApi albumApi;
  late AssetApi assetApi;
  late SearchApi searchApi;
  late ServerInfoApi serverInfoApi;
<<<<<<< HEAD
  late PersonApi personApi;
=======
  late PartnerApi partnerApi;
>>>>>>> 9a3a01ca

  ApiService() {
    final endpoint = Store.tryGet(StoreKey.serverEndpoint);
    if (endpoint != null && endpoint.isNotEmpty) {
      setEndpoint(endpoint);
    }
  }
  String? _authToken;

  setEndpoint(String endpoint) {
    _apiClient = ApiClient(basePath: endpoint);
    if (_authToken != null) {
      setAccessToken(_authToken!);
    }
    userApi = UserApi(_apiClient);
    authenticationApi = AuthenticationApi(_apiClient);
    oAuthApi = OAuthApi(_apiClient);
    albumApi = AlbumApi(_apiClient);
    assetApi = AssetApi(_apiClient);
    serverInfoApi = ServerInfoApi(_apiClient);
    searchApi = SearchApi(_apiClient);
<<<<<<< HEAD
    personApi = PersonApi(_apiClient);
=======
    partnerApi = PartnerApi(_apiClient);
>>>>>>> 9a3a01ca
  }

  Future<String> resolveAndSetEndpoint(String serverUrl) async {
    final endpoint = await _resolveEndpoint(serverUrl);
    setEndpoint(endpoint);

    // Save in hivebox for next startup
    Store.put(StoreKey.serverEndpoint, endpoint);
    return endpoint;
  }

  /// Takes a server URL and attempts to resolve the API endpoint.
  ///
  /// Input: [schema://]host[:port][/path]
  ///  schema - optional (default: https)
  ///  host   - required
  ///  port   - optional (default: based on schema)
  ///  path   - optional
  Future<String> _resolveEndpoint(String serverUrl) async {
    final url = sanitizeUrl(serverUrl);

    // Check for /.well-known/immich
    final wellKnownEndpoint = await _getWellKnownEndpoint(url);
    if (wellKnownEndpoint.isNotEmpty) return wellKnownEndpoint;

    // Otherwise, assume the URL provided is the api endpoint
    return url;
  }

  Future<String> _getWellKnownEndpoint(String baseUrl) async {
    final Client client = Client();

    try {
      final res = await client.get(
        Uri.parse("$baseUrl/.well-known/immich"),
        headers: {"Accept": "application/json"},
      );

      if (res.statusCode == 200) {
        final data = jsonDecode(res.body);
        final endpoint = data['api']['endpoint'].toString();

        if (endpoint.startsWith('/')) {
          // Full URL is relative to base
          return "$baseUrl$endpoint";
        }
        return endpoint;
      }
    } catch (e) {
      debugPrint("Could not locate /.well-known/immich at $baseUrl");
    }

    return "";
  }

  setAccessToken(String accessToken) {
    _authToken = accessToken;
    _apiClient.addDefaultHeader('Authorization', 'Bearer $accessToken');
  }

  ApiClient get apiClient => _apiClient;
}<|MERGE_RESOLUTION|>--- conflicted
+++ resolved
@@ -16,11 +16,8 @@
   late AssetApi assetApi;
   late SearchApi searchApi;
   late ServerInfoApi serverInfoApi;
-<<<<<<< HEAD
+  late PartnerApi partnerApi;
   late PersonApi personApi;
-=======
-  late PartnerApi partnerApi;
->>>>>>> 9a3a01ca
 
   ApiService() {
     final endpoint = Store.tryGet(StoreKey.serverEndpoint);
@@ -42,11 +39,8 @@
     assetApi = AssetApi(_apiClient);
     serverInfoApi = ServerInfoApi(_apiClient);
     searchApi = SearchApi(_apiClient);
-<<<<<<< HEAD
+    partnerApi = PartnerApi(_apiClient);
     personApi = PersonApi(_apiClient);
-=======
-    partnerApi = PartnerApi(_apiClient);
->>>>>>> 9a3a01ca
   }
 
   Future<String> resolveAndSetEndpoint(String serverUrl) async {
