--- conflicted
+++ resolved
@@ -10,13 +10,8 @@
       height: 4,
       width: 30,
       decoration: BoxDecoration(
-<<<<<<< HEAD
-        color: Colors.grey[500],
-        borderRadius: const BorderRadius.all(Radius.circular(16)),
-=======
         color: context.themeData.dividerColor,
         borderRadius: const BorderRadius.all(Radius.circular(20)),
->>>>>>> 9a2fa21b
       ),
     );
   }
@@ -28,13 +23,11 @@
     required this.label,
     required this.iconData,
     this.onPressed,
-    this.onLongPressed,
   }) : super(key: key);
 
   final String label;
   final IconData iconData;
   final void Function()? onPressed;
-  final void Function()? onLongPressed;
 
   @override
   Widget build(BuildContext context) {
@@ -42,7 +35,6 @@
       padding: const EdgeInsets.all(10),
       shape: const CircleBorder(),
       onPressed: onPressed,
-      onLongPress: onLongPressed,
       minWidth: 75.0,
       child: Column(
         mainAxisAlignment: MainAxisAlignment.start,
