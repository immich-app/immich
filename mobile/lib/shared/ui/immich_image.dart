import 'package:flutter/material.dart';
import 'package:flutter/services.dart';
import 'package:immich_mobile/extensions/build_context_extensions.dart';
import 'package:immich_mobile/modules/asset_viewer/image_providers/immich_local_image_provider.dart';
import 'package:immich_mobile/modules/asset_viewer/image_providers/immich_remote_image_provider.dart';
import 'package:immich_mobile/shared/models/asset.dart';
import 'package:immich_mobile/shared/models/store.dart';
import 'package:photo_manager/photo_manager.dart';
import 'package:photo_manager_image_provider/photo_manager_image_provider.dart';
import 'package:thumbhash/thumbhash.dart' as thumbhash;

/// Renders an Asset using local data if available, else remote data
class ImmichImage extends StatefulWidget {
  const ImmichImage(
    this.asset, {
    this.width,
    this.height,
    this.fit = BoxFit.cover,
    this.useGrayBoxPlaceholder = false,
    this.useProgressIndicator = false,
    this.isThumbnail = false,
    this.thumbnailSize = 250,
    super.key,
  });
  final Asset? asset;
  final bool useGrayBoxPlaceholder;
  final bool useProgressIndicator;
  final double? width;
  final double? height;
  final BoxFit fit;
  final bool isThumbnail;
  final int thumbnailSize;

  /// Factory constructor to use the thumbnail variant
  factory ImmichImage.thumbnail(
    Asset? asset, {
    BoxFit fit = BoxFit.cover,
    double? width,
    double? height,
  }) {
    return ImmichImage(
      asset,
      isThumbnail: true,
      fit: fit,
      width: width,
      height: height,
    );
  }

  @override
<<<<<<< HEAD
  Widget build(BuildContext context) {
    if (this.asset == null) {
      return Container(
        decoration: const BoxDecoration(
          color: Colors.grey,
        ),
        child: SizedBox(
          width: width,
          height: height,
          child: const Center(
            child: Icon(Icons.no_photography),
          ),
        ),
      );
    }

    final Asset asset = this.asset!;

    return Image(
      image: ImmichImage.imageProvider(
        asset: asset,
        isThumbnail: isThumbnail,
        thumbnailSize: thumbnailSize,
      ),
      width: width,
      height: height,
      fit: fit,
      frameBuilder: (context, child, frame, wasSynchronouslyLoaded) {
        if (wasSynchronouslyLoaded || frame != null) {
          return child;
        }

        // Show loading if desired
        return Stack(
          children: [
            if (useGrayBoxPlaceholder)
              const SizedBox.square(
                dimension: 250,
                child: DecoratedBox(
                  decoration: BoxDecoration(color: Colors.grey),
                ),
              ),
            if (useProgressIndicator)
              const Center(
                child: CircularProgressIndicator(),
              ),
          ],
        );
      },
      errorBuilder: (context, error, stackTrace) {
        if (error is PlatformException &&
            error.code == "The asset not found!") {
          debugPrint(
            "Asset ${asset.localId} does not exist anymore on device!",
          );
        } else {
          debugPrint(
            "Error getting thumb for assetId=${asset.localId}: $error",
          );
        }
        return Icon(
          Icons.image_not_supported_outlined,
          color: context.primaryColor,
        );
      },
    );
  }
=======
  State<ImmichImage> createState() => _ImmichImageState();
>>>>>>> e270ae00

  static bool useLocal(Asset asset) =>
      !asset.isRemote ||
      asset.isLocal && !Store.get(StoreKey.preferRemoteImage, false);

  // Helper function to return the image provider for the asset
  // either by using the asset ID or the asset itself
  /// [asset] is the Asset to request, or else use [assetId] to get a remote
  /// image provider
  /// Use [isThumbnail] and [thumbnailSize] if you'd like to request a thumbnail
  /// The size of the square thumbnail to request. Ignored if isThumbnail
  /// is not true

  static ImageProvider imageProvider({
    Asset? asset,
    String? assetId,
    bool isThumbnail = false,
    int thumbnailSize = 250,
  }) {
    if (asset == null && assetId == null) {
      throw Exception('Must supply either asset or assetId');
    }

    if (asset == null) {
      return ImmichRemoteImageProvider(
        assetId: assetId!,
        isThumbnail: isThumbnail,
      );
    }

    if (useLocal(asset) && isThumbnail) {
      return AssetEntityImageProvider(
        asset.local!,
        isOriginal: false,
        thumbnailSize: ThumbnailSize.square(thumbnailSize),
      );
    } else if (useLocal(asset) && !isThumbnail) {
      return ImmichLocalImageProvider(
        asset: asset,
      );
    } else {
      return ImmichRemoteImageProvider(
        assetId: asset.remoteId!,
        isThumbnail: isThumbnail,
      );
    }
  }
}

class _ImmichImageState extends State<ImmichImage> {
  // Creating the Uint8List from the List<bytes> during each build results in flickers during
  // the fade transition. Calculate the hash in the initState and cache it for further builds
  Uint8List? thumbHashBytes;
  static const _placeholderDimension = 300.0;

  @override
  void initState() {
    super.initState();
    if (widget.asset?.thumbhash != null) {
      final bytes = Uint8List.fromList(widget.asset!.thumbhash!);
      final rgbaImage = thumbhash.thumbHashToRGBA(bytes);
      thumbHashBytes = thumbhash.rgbaToBmp(rgbaImage);
    }
  }

  @override
  Widget build(BuildContext context) {
    if (widget.asset == null) {
      return Container(
        decoration: const BoxDecoration(
          color: Colors.grey,
        ),
        child: SizedBox(
          width: widget.width,
          height: widget.height,
          child: const Center(
            child: Icon(Icons.no_photography),
          ),
        ),
      );
    }

    final Asset asset = widget.asset!;

    return Image(
      image: ImmichImage.imageProvider(
        asset: asset,
        isThumbnail: widget.isThumbnail,
      ),
      width: widget.width,
      height: widget.height,
      fit: widget.fit,
      loadingBuilder: (_, child, loadingProgress) {
        return AnimatedOpacity(
          opacity: loadingProgress != null ? 0 : 1,
          duration: const Duration(seconds: 1),
          curve: Curves.easeOut,
          child: child,
        );
      },
      frameBuilder: (_, child, frame, wasSynchronouslyLoaded) {
        if (wasSynchronouslyLoaded || frame != null) {
          return child;
        }

        return Stack(
          alignment: Alignment.center,
          children: [
            if (widget.useGrayBoxPlaceholder)
              const SizedBox.square(
                dimension: _placeholderDimension,
                child: DecoratedBox(
                  decoration: BoxDecoration(color: Colors.grey),
                ),
              ),
            if (thumbHashBytes != null)
              Image.memory(
                thumbHashBytes!,
                width: _placeholderDimension,
                height: _placeholderDimension,
                fit: BoxFit.cover,
              ),
            if (widget.useProgressIndicator)
              const Center(
                child: CircularProgressIndicator(),
              ),
          ],
        );
      },
      errorBuilder: (context, error, stackTrace) {
        if (error is PlatformException &&
            error.code == "The asset not found!") {
          debugPrint(
            "Asset ${asset.localId} does not exist anymore on device!",
          );
        } else {
          debugPrint(
            "Error getting thumb for assetId=${asset.localId}: $error",
          );
        }
        return Icon(
          Icons.image_not_supported_outlined,
          color: context.primaryColor,
        );
      },
    );
  }
}<|MERGE_RESOLUTION|>--- conflicted
+++ resolved
@@ -48,7 +48,6 @@
   }
 
   @override
-<<<<<<< HEAD
   Widget build(BuildContext context) {
     if (this.asset == null) {
       return Container(
@@ -116,9 +115,6 @@
       },
     );
   }
-=======
-  State<ImmichImage> createState() => _ImmichImageState();
->>>>>>> e270ae00
 
   static bool useLocal(Asset asset) =>
       !asset.isRemote ||
