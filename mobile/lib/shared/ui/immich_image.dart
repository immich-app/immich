--- conflicted
+++ resolved
@@ -83,11 +83,7 @@
       );
     }
     final String? token = Hive.box(userInfoBox).get(accessTokenKey);
-<<<<<<< HEAD
-    final String thumbnailRequestUrl = getThumbnailUrl(asset.remote!);
-=======
     final String thumbnailRequestUrl = getThumbnailUrl(asset);
->>>>>>> 4dab50c1
     return CachedNetworkImage(
       imageUrl: thumbnailRequestUrl,
       httpHeaders: {"Authorization": "Bearer $token"},
