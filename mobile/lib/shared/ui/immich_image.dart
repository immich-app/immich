import 'dart:math';

import 'package:flutter/material.dart';
import 'package:flutter/services.dart';
import 'package:immich_mobile/extensions/build_context_extensions.dart';
import 'package:immich_mobile/modules/asset_viewer/image_providers/immich_local_image_provider.dart';
import 'package:immich_mobile/modules/asset_viewer/image_providers/immich_remote_image_provider.dart';
import 'package:immich_mobile/shared/models/asset.dart';
import 'package:immich_mobile/shared/models/store.dart';
<<<<<<< HEAD
import 'package:immich_mobile/shared/ui/delayed_loading_indicator.dart';
import 'package:immich_mobile/utils/image_url_builder.dart';
=======
import 'package:octo_image/octo_image.dart';
>>>>>>> 5abbb335
import 'package:photo_manager/photo_manager.dart';
import 'package:photo_manager_image_provider/photo_manager_image_provider.dart';

class ImmichImage extends StatelessWidget {
  const ImmichImage(
    this.asset, {
    this.width,
    this.height,
    this.fit = BoxFit.cover,
    this.useGrayBoxPlaceholder = false,
    this.isThumbnail = false,
    this.thumbnailSize = 250,
    super.key,
  });

  final Asset? asset;
  final bool useGrayBoxPlaceholder;
  final double? width;
  final double? height;
  final BoxFit fit;
  final bool isThumbnail;
  final int thumbnailSize;

  /// Factory constructor to use the thumbnail variant
  factory ImmichImage.thumbnail(
    Asset? asset, {
    BoxFit fit = BoxFit.cover,
    double? width,
    double? height,
  }) {
    // Use the width and height to derive thumbnail size
    final thumbnailSize = max(width ?? 250, height ?? 250).toInt();

    return ImmichImage(
      asset,
      isThumbnail: true,
      fit: fit,
      width: width,
      height: height,
      useGrayBoxPlaceholder: true,
      thumbnailSize: thumbnailSize,
    );
  }

  // Helper function to return the image provider for the asset
  // either by using the asset ID or the asset itself
  /// [asset] is the Asset to request, or else use [assetId] to get a remote
  /// image provider
  /// Use [isThumbnail] and [thumbnailSize] if you'd like to request a thumbnail
  /// The size of the square thumbnail to request. Ignored if isThumbnail
  /// is not true
  static ImageProvider imageProvider({
    Asset? asset,
    String? assetId,
    bool isThumbnail = false,
    int thumbnailSize = 250,
  }) {
    if (asset == null && assetId == null) {
      throw Exception('Must supply either asset or assetId');
    }

    if (asset == null) {
      return ImmichRemoteImageProvider(
        assetId: assetId!,
        isThumbnail: isThumbnail,
      );
    }

    if (useLocal(asset) && isThumbnail) {
      return AssetEntityImageProvider(
        asset.local!,
        isOriginal: false,
        thumbnailSize: ThumbnailSize.square(thumbnailSize),
      );
    } else if (useLocal(asset) && !isThumbnail) {
      return ImmichLocalImageProvider(
        asset: asset,
      );
    } else {
      return ImmichRemoteImageProvider(
        assetId: asset.remoteId!,
        isThumbnail: isThumbnail,
      );
    }
  }

  static bool useLocal(Asset asset) =>
      !asset.isRemote ||
      asset.isLocal && !Store.get(StoreKey.preferRemoteImage, false);
  @override
  Widget build(BuildContext context) {

    if (asset == null) {
      return Container(
        decoration: const BoxDecoration(
          color: Colors.grey,
        ),
        child: SizedBox(
          width: width,
          height: height,
          child: const Center(
            child: Icon(Icons.no_photography),
          ),
        ),
      );
    }

<<<<<<< HEAD
          // Show loading if desired
          return Stack(
            children: [
              if (useGrayBoxPlaceholder)
                const SizedBox.square(
                  dimension: 250,
                  child: DecoratedBox(
                    decoration: BoxDecoration(color: Colors.grey),
                  ),
                ),
              if (useProgressIndicator)
                const Center(
                  child: DelayedLoadingIndicator(),
                ),
            ],
=======
    return OctoImage(
      fadeInDuration: const Duration(milliseconds: 0),
      fadeOutDuration: const Duration(milliseconds: 400),
      placeholderBuilder: (context) {
        if (useGrayBoxPlaceholder) {
          // Use the gray box placeholder
          return const SizedBox.expand(
            child: DecoratedBox(
              decoration: BoxDecoration(color: Colors.grey),
            ),
>>>>>>> 5abbb335
          );
        }
        // No placeholder
        return const SizedBox();
      },
      image: ImmichImage.imageProvider(
        asset: asset,
        isThumbnail: isThumbnail,
      ),
      width: width,
      height: height,
      fit: fit,
      errorBuilder: (context, error, stackTrace) {
        if (error is PlatformException &&
            error.code == "The asset not found!") {
          debugPrint(
            "Asset ${asset?.localId} does not exist anymore on device!",
          );
        } else {
          debugPrint(
            "Error getting thumb for assetId=${asset?.localId}: $error",
          );
        }
        return Icon(
          Icons.image_not_supported_outlined,
          color: context.primaryColor,
        );
      },
    );
  }
<<<<<<< HEAD

  static AssetEntityImageProvider localImageProvider(
    Asset asset, {
    int size = 250,
  }) =>
      AssetEntityImageProvider(
        asset.local!,
        isOriginal: false,
        thumbnailSize: ThumbnailSize.square(size),
      );

  static CachedNetworkImageProvider remoteThumbnailProvider(
    Asset asset,
    api.ThumbnailFormat type,
    Map<String, String> authHeader,
  ) =>
      CachedNetworkImageProvider(
        getThumbnailUrl(asset, type: type),
        cacheKey: getThumbnailCacheKey(asset, type: type),
        headers: authHeader,
      );

  /// TODO: refactor image providers to separate class
  static CachedNetworkImageProvider remoteThumbnailProviderForId(
    String assetId, {
    api.ThumbnailFormat type = api.ThumbnailFormat.WEBP,
  }) =>
      CachedNetworkImageProvider(
        getThumbnailUrlForRemoteId(assetId, type: type),
        cacheKey: getThumbnailCacheKeyForRemoteId(assetId, type: type),
        headers: {
          "x-immich-user-token": Store.get(StoreKey.accessToken),
        },
      );

  /// Precaches this asset for instant load the next time it is shown
  static Future<void> precacheAsset(
    Asset asset,
    BuildContext context, {
    type = api.ThumbnailFormat.WEBP,
    size = 250,
  }) {
    if (useLocal(asset)) {
      // Precache the local image
      return precacheImage(
        localImageProvider(asset, size: size),
        context,
      );
    } else {
      final accessToken = Store.get(StoreKey.accessToken);
      // Precache the remote image since we are not using local images
      return precacheImage(
        remoteThumbnailProvider(
            asset, type, {"x-immich-user-token": accessToken}),
        context,
      );
    }
  }

  static bool useLocal(Asset asset) =>
      !asset.isRemote ||
      asset.isLocal && !Store.get(StoreKey.preferRemoteImage, false);
=======
>>>>>>> 5abbb335
}<|MERGE_RESOLUTION|>--- conflicted
+++ resolved
@@ -7,12 +7,7 @@
 import 'package:immich_mobile/modules/asset_viewer/image_providers/immich_remote_image_provider.dart';
 import 'package:immich_mobile/shared/models/asset.dart';
 import 'package:immich_mobile/shared/models/store.dart';
-<<<<<<< HEAD
-import 'package:immich_mobile/shared/ui/delayed_loading_indicator.dart';
-import 'package:immich_mobile/utils/image_url_builder.dart';
-=======
 import 'package:octo_image/octo_image.dart';
->>>>>>> 5abbb335
 import 'package:photo_manager/photo_manager.dart';
 import 'package:photo_manager_image_provider/photo_manager_image_provider.dart';
 
@@ -120,23 +115,6 @@
       );
     }
 
-<<<<<<< HEAD
-          // Show loading if desired
-          return Stack(
-            children: [
-              if (useGrayBoxPlaceholder)
-                const SizedBox.square(
-                  dimension: 250,
-                  child: DecoratedBox(
-                    decoration: BoxDecoration(color: Colors.grey),
-                  ),
-                ),
-              if (useProgressIndicator)
-                const Center(
-                  child: DelayedLoadingIndicator(),
-                ),
-            ],
-=======
     return OctoImage(
       fadeInDuration: const Duration(milliseconds: 0),
       fadeOutDuration: const Duration(milliseconds: 400),
@@ -147,7 +125,6 @@
             child: DecoratedBox(
               decoration: BoxDecoration(color: Colors.grey),
             ),
->>>>>>> 5abbb335
           );
         }
         // No placeholder
@@ -178,69 +155,4 @@
       },
     );
   }
-<<<<<<< HEAD
-
-  static AssetEntityImageProvider localImageProvider(
-    Asset asset, {
-    int size = 250,
-  }) =>
-      AssetEntityImageProvider(
-        asset.local!,
-        isOriginal: false,
-        thumbnailSize: ThumbnailSize.square(size),
-      );
-
-  static CachedNetworkImageProvider remoteThumbnailProvider(
-    Asset asset,
-    api.ThumbnailFormat type,
-    Map<String, String> authHeader,
-  ) =>
-      CachedNetworkImageProvider(
-        getThumbnailUrl(asset, type: type),
-        cacheKey: getThumbnailCacheKey(asset, type: type),
-        headers: authHeader,
-      );
-
-  /// TODO: refactor image providers to separate class
-  static CachedNetworkImageProvider remoteThumbnailProviderForId(
-    String assetId, {
-    api.ThumbnailFormat type = api.ThumbnailFormat.WEBP,
-  }) =>
-      CachedNetworkImageProvider(
-        getThumbnailUrlForRemoteId(assetId, type: type),
-        cacheKey: getThumbnailCacheKeyForRemoteId(assetId, type: type),
-        headers: {
-          "x-immich-user-token": Store.get(StoreKey.accessToken),
-        },
-      );
-
-  /// Precaches this asset for instant load the next time it is shown
-  static Future<void> precacheAsset(
-    Asset asset,
-    BuildContext context, {
-    type = api.ThumbnailFormat.WEBP,
-    size = 250,
-  }) {
-    if (useLocal(asset)) {
-      // Precache the local image
-      return precacheImage(
-        localImageProvider(asset, size: size),
-        context,
-      );
-    } else {
-      final accessToken = Store.get(StoreKey.accessToken);
-      // Precache the remote image since we are not using local images
-      return precacheImage(
-        remoteThumbnailProvider(
-            asset, type, {"x-immich-user-token": accessToken}),
-        context,
-      );
-    }
-  }
-
-  static bool useLocal(Asset asset) =>
-      !asset.isRemote ||
-      asset.isLocal && !Store.get(StoreKey.preferRemoteImage, false);
-=======
->>>>>>> 5abbb335
 }