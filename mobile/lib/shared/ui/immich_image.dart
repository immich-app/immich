--- conflicted
+++ resolved
@@ -110,7 +110,6 @@
       fit: fit,
       fadeInDuration: const Duration(milliseconds: 250),
       progressIndicatorBuilder: (context, url, downloadProgress) {
-<<<<<<< HEAD
         // Show loading if desired
         return Stack(
           children: [
@@ -122,27 +121,16 @@
                 ),
               ),
             if (useProgressIndicator)
-              Center(
-                child: CircularProgressIndicator.adaptive(
-                  value: downloadProgress.progress,
+              Transform.scale(
+                scale: 2,
+                child: Center(
+                  child: CircularProgressIndicator.adaptive(
+                    strokeWidth: 1,
+                    value: downloadProgress.progress,
+                  ),
                 ),
               ),
           ],
-=======
-        if (useGrayBoxPlaceholder) {
-          return const DecoratedBox(
-            decoration: BoxDecoration(color: Colors.grey),
-          );
-        }
-        return Transform.scale(
-          scale: 2,
-          child: Center(
-            child: CircularProgressIndicator.adaptive(
-              strokeWidth: 1,
-              value: downloadProgress.progress,
-            ),
-          ),
->>>>>>> c0bee2a6
         );
       },
       errorWidget: (context, url, error) {
