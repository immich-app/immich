--- conflicted
+++ resolved
@@ -1,143 +1,130 @@
-import 'package:easy_localization/easy_localization.dart';
-import 'package:hooks_riverpod/hooks_riverpod.dart';
-
-import 'package:immich_mobile/shared/models/server_info_state.model.dart';
-import 'package:immich_mobile/shared/services/server_info.service.dart';
-import 'package:openapi/api.dart';
-import 'package:package_info_plus/package_info_plus.dart';
-
-class ServerInfoNotifier extends StateNotifier<ServerInfoState> {
-  ServerInfoNotifier(this._serverInfoService)
-      : super(
-          ServerInfoState(
-            serverVersion: ServerVersionResponseDto(
-              major: 0,
-              patch_: 0,
-              minor: 0,
-            ),
-            serverFeatures: ServerFeaturesDto(
-              clipEncode: true,
-              configFile: false,
-              facialRecognition: true,
-              map: true,
-              oauth: false,
-              oauthAutoLaunch: false,
-              passwordLogin: true,
-              search: true,
-              sidecar: true,
-              tagImage: true,
-<<<<<<< HEAD
-              trash: true,
-=======
-              reverseGeocoding: true,
->>>>>>> c145963b
-            ),
-            serverConfig: ServerConfigDto(
-              loginPageMessage: "",
-              mapTileUrl: "https://tile.openstreetmap.org/{z}/{x}/{y}.png",
-              oauthButtonText: "",
-<<<<<<< HEAD
-              trashDays: 30,
-=======
->>>>>>> c145963b
-            ),
-            isVersionMismatch: false,
-            versionMismatchErrorMessage: "",
-          ),
-        );
-
-  final ServerInfoService _serverInfoService;
-
-<<<<<<< HEAD
-  getServerInfo() async {
-    await getServerVersion();
-    await getServerFeatures();
-    await getServerConfig();
-=======
-  getServerInfo() {
-    getServerVersion();
-    getServerFeatures();
-    getServerConfig();
->>>>>>> c145963b
-  }
-
-  getServerVersion() async {
-    ServerVersionResponseDto? serverVersion =
-        await _serverInfoService.getServerVersion();
-
-    if (serverVersion == null) {
-      state = state.copyWith(
-        isVersionMismatch: true,
-        versionMismatchErrorMessage: "common_server_error".tr(),
-      );
-      return;
-    }
-
-    state = state.copyWith(serverVersion: serverVersion);
-
-    var packageInfo = await PackageInfo.fromPlatform();
-
-    Map<String, int> appVersion = _getDetailVersion(packageInfo.version);
-
-    if (appVersion["major"]! > serverVersion.major) {
-      state = state.copyWith(
-        isVersionMismatch: true,
-        versionMismatchErrorMessage:
-            "Server is out of date in major version. Some functionalities might not work correctly. Download and rebuild server",
-      );
-
-      return;
-    }
-
-    if (appVersion["minor"]! > serverVersion.minor) {
-      state = state.copyWith(
-        isVersionMismatch: true,
-        versionMismatchErrorMessage:
-            "Server is out of date in minor version. Some functionalities might not work correctly. Consider download and rebuild server",
-      );
-
-      return;
-    }
-
-    state = state.copyWith(
-      isVersionMismatch: false,
-      versionMismatchErrorMessage: "",
-    );
-  }
-
-  getServerFeatures() async {
-    ServerFeaturesDto? serverFeatures =
-        await _serverInfoService.getServerFeatures();
-    if (serverFeatures == null) {
-      return;
-    }
-    state = state.copyWith(serverFeatures: serverFeatures);
-  }
-
-  getServerConfig() async {
-    ServerConfigDto? serverConfig = await _serverInfoService.getServerConfig();
-    if (serverConfig == null) {
-      return;
-    }
-    state = state.copyWith(serverConfig: serverConfig);
-  }
-
-  Map<String, int> _getDetailVersion(String version) {
-    List<String> detail = version.split(".");
-
-    var major = detail[0];
-    var minor = detail[1];
-    var patch = detail[2];
-
-    return {
-      "major": int.parse(major),
-      "minor": int.parse(minor),
-      "patch": int.parse(patch.replaceAll("-DEBUG", "")),
-    };
-  }
-}
-
-final serverInfoProvider =
-    StateNotifierProvider<ServerInfoNotifier, ServerInfoState>((ref) {
-  return ServerInfoNotifier(ref.watch(serverInfoServiceProvider));
-});
+import 'package:easy_localization/easy_localization.dart';
+import 'package:hooks_riverpod/hooks_riverpod.dart';
+
+import 'package:immich_mobile/shared/models/server_info_state.model.dart';
+import 'package:immich_mobile/shared/services/server_info.service.dart';
+import 'package:openapi/api.dart';
+import 'package:package_info_plus/package_info_plus.dart';
+
+class ServerInfoNotifier extends StateNotifier<ServerInfoState> {
+  ServerInfoNotifier(this._serverInfoService)
+      : super(
+          ServerInfoState(
+            serverVersion: ServerVersionResponseDto(
+              major: 0,
+              patch_: 0,
+              minor: 0,
+            ),
+            serverFeatures: ServerFeaturesDto(
+              clipEncode: true,
+              configFile: false,
+              facialRecognition: true,
+              map: true,
+              oauth: false,
+              oauthAutoLaunch: false,
+              passwordLogin: true,
+              search: true,
+              sidecar: true,
+              tagImage: true,
+              trash: true,
+              reverseGeocoding: true,
+            ),
+            serverConfig: ServerConfigDto(
+              loginPageMessage: "",
+              mapTileUrl: "https://tile.openstreetmap.org/{z}/{x}/{y}.png",
+              oauthButtonText: "",
+              trashDays: 30,
+            ),
+            isVersionMismatch: false,
+            versionMismatchErrorMessage: "",
+          ),
+        );
+
+  final ServerInfoService _serverInfoService;
+
+  getServerInfo() {
+    getServerVersion();
+    getServerFeatures();
+    getServerConfig();
+  }
+
+  getServerVersion() async {
+    ServerVersionResponseDto? serverVersion =
+        await _serverInfoService.getServerVersion();
+
+    if (serverVersion == null) {
+      state = state.copyWith(
+        isVersionMismatch: true,
+        versionMismatchErrorMessage: "common_server_error".tr(),
+      );
+      return;
+    }
+
+    state = state.copyWith(serverVersion: serverVersion);
+
+    var packageInfo = await PackageInfo.fromPlatform();
+
+    Map<String, int> appVersion = _getDetailVersion(packageInfo.version);
+
+    if (appVersion["major"]! > serverVersion.major) {
+      state = state.copyWith(
+        isVersionMismatch: true,
+        versionMismatchErrorMessage:
+            "Server is out of date in major version. Some functionalities might not work correctly. Download and rebuild server",
+      );
+
+      return;
+    }
+
+    if (appVersion["minor"]! > serverVersion.minor) {
+      state = state.copyWith(
+        isVersionMismatch: true,
+        versionMismatchErrorMessage:
+            "Server is out of date in minor version. Some functionalities might not work correctly. Consider download and rebuild server",
+      );
+
+      return;
+    }
+
+    state = state.copyWith(
+      isVersionMismatch: false,
+      versionMismatchErrorMessage: "",
+    );
+  }
+
+  getServerFeatures() async {
+    ServerFeaturesDto? serverFeatures =
+        await _serverInfoService.getServerFeatures();
+    if (serverFeatures == null) {
+      return;
+    }
+    state = state.copyWith(serverFeatures: serverFeatures);
+  }
+
+  getServerConfig() async {
+    ServerConfigDto? serverConfig = await _serverInfoService.getServerConfig();
+    if (serverConfig == null) {
+      return;
+    }
+    state = state.copyWith(serverConfig: serverConfig);
+  }
+
+  Map<String, int> _getDetailVersion(String version) {
+    List<String> detail = version.split(".");
+
+    var major = detail[0];
+    var minor = detail[1];
+    var patch = detail[2];
+
+    return {
+      "major": int.parse(major),
+      "minor": int.parse(minor),
+      "patch": int.parse(patch.replaceAll("-DEBUG", "")),
+    };
+  }
+}
+
+final serverInfoProvider =
+    StateNotifierProvider<ServerInfoNotifier, ServerInfoState>((ref) {
+  return ServerInfoNotifier(ref.watch(serverInfoServiceProvider));
+});