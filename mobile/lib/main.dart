--- conflicted
+++ resolved
@@ -193,26 +193,6 @@
       supportedLocales: context.supportedLocales,
       locale: context.locale,
       debugShowCheckedModeBanner: false,
-<<<<<<< HEAD
-      home: Stack(
-        children: [
-          MaterialApp.router(
-            title: 'Immich',
-            debugShowCheckedModeBanner: false,
-            themeMode: ref.watch(immichThemeProvider),
-            darkTheme: immichDarkTheme,
-            theme: immichLightTheme,
-            routeInformationParser: router.defaultRouteParser(),
-            routerDelegate: router.delegate(
-              navigatorObservers: () => [TabNavigationObserver(ref: ref)],
-            ),
-          ),
-          ImmichLoadingOverlay(
-            darkTheme: immichDarkTheme,
-            theme: immichLightTheme,
-          ),
-        ],
-=======
       home: MaterialApp.router(
         title: 'Immich',
         debugShowCheckedModeBanner: false,
@@ -223,7 +203,6 @@
         routerDelegate: router.delegate(
           navigatorObservers: () => [TabNavigationObserver(ref: ref)],
         ),
->>>>>>> 6d3421a5
       ),
     );
   }
