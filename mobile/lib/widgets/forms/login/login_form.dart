--- conflicted
+++ resolved
@@ -225,13 +225,7 @@
       }
     }
 
-<<<<<<< HEAD
-    bool isSyncRemoteDeletionsMode() =>
-        Platform.isAndroid && Store.get(StoreKey.manageLocalMediaAndroid, false) ||
-        Store.get(StoreKey.reviewOutOfSyncChangesAndroid, false);
-=======
     bool isSyncRemoteDeletionsMode() => Platform.isAndroid && Store.get(StoreKey.manageLocalMediaAndroid, false);
->>>>>>> 0b3633db
 
     login() async {
       TextInput.finishAutofillContext();
