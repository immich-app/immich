--- conflicted
+++ resolved
@@ -1,15 +1,14 @@
 import 'package:auto_route/auto_route.dart';
 import 'package:easy_localization/easy_localization.dart';
+import 'package:flutter/foundation.dart';
 import 'package:flutter/material.dart';
 import 'package:flutter/services.dart';
 import 'package:flutter_svg/svg.dart';
 import 'package:hooks_riverpod/hooks_riverpod.dart';
-import 'package:immich_mobile/domain/models/store.model.dart';
 import 'package:immich_mobile/extensions/build_context_extensions.dart';
 import 'package:immich_mobile/models/backup/backup_state.model.dart';
 import 'package:immich_mobile/models/server_info/server_info.model.dart';
 import 'package:immich_mobile/providers/backup/backup.provider.dart';
-import 'package:immich_mobile/providers/infrastructure/store.provider.dart';
 import 'package:immich_mobile/providers/cast.provider.dart';
 import 'package:immich_mobile/providers/server_info.provider.dart';
 import 'package:immich_mobile/providers/user.provider.dart';
@@ -28,7 +27,6 @@
 
   @override
   Widget build(BuildContext context, WidgetRef ref) {
-    final storeService = ref.watch(storeServiceProvider);
     final BackUpState backupState = ref.watch(backupProvider);
     final bool isEnableAutoBackup =
         backupState.backgroundBackup || backupState.autoBackup;
@@ -120,19 +118,10 @@
     buildBackupIndicator() {
       final indicatorIcon = getBackupBadgeIcon();
       final badgeBackground = context.colorScheme.surfaceContainer;
-      final useExperimentalFeature =
-          storeService.get(StoreKey.newUpload, false);
 
       return InkWell(
-<<<<<<< HEAD
-        onTap: () => useExperimentalFeature
-            ? context.pushRoute(const ExpBackupRoute())
-            : context.pushRoute(const BackupControllerRoute()),
-        borderRadius: BorderRadius.circular(12),
-=======
         onTap: () => context.pushRoute(const BackupControllerRoute()),
         borderRadius: const BorderRadius.all(Radius.circular(12)),
->>>>>>> bfceed15
         child: Badge(
           label: Container(
             width: widgetSize / 2,
@@ -197,19 +186,11 @@
               child: action,
             ),
           ),
-<<<<<<< HEAD
-        // if (kDebugMode || kProfileMode)
-        IconButton(
-          icon: const Icon(Icons.science_rounded),
-          onPressed: () => context.pushRoute(const FeatInDevRoute()),
-        ),
-=======
         if (kDebugMode || kProfileMode || appFlavor == 'beta')
           IconButton(
             icon: const Icon(Icons.science_rounded),
             onPressed: () => context.pushRoute(const FeatInDevRoute()),
           ),
->>>>>>> bfceed15
         if (isCasting)
           Padding(
             padding: const EdgeInsets.only(right: 12),
