--- conflicted
+++ resolved
@@ -77,8 +77,7 @@
         ),
       );
     }
-
-<<<<<<< HEAD
+    
     final assetAltText = getAltText(
       asset!.exifInfo,
       asset!.fileCreatedAt,
@@ -86,22 +85,6 @@
       [],
     );
 
-    return Semantics(
-      label: assetAltText,
-      child: OctoImage.fromSet(
-        placeholderFadeInDuration: Duration.zero,
-        fadeInDuration: Duration.zero,
-        fadeOutDuration: const Duration(milliseconds: 100),
-        octoSet: blurHashOrPlaceholder(blurhash),
-        image: ImmichThumbnail.imageProvider(
-          asset: asset,
-          userId: userId,
-        ),
-        width: width,
-        height: height,
-        fit: fit,
-      ),
-=======
     final thumbnailProviderInstance = ImmichThumbnail.imageProvider(
       asset: asset,
       userId: userId,
@@ -115,19 +98,22 @@
       return originalErrorWidgetBuilder(ctx, error, stackTrace);
     }
 
-    return OctoImage.fromSet(
-      placeholderFadeInDuration: Duration.zero,
-      fadeInDuration: Duration.zero,
-      fadeOutDuration: const Duration(milliseconds: 100),
-      octoSet: OctoSet(
-        placeholderBuilder: blurHashPlaceholderBuilder(blurhash, fit: fit),
-        errorBuilder: customErrorBuilder,
+
+    return Semantics(
+      label: assetAltText,
+      child: OctoImage.fromSet(
+        placeholderFadeInDuration: Duration.zero,
+        fadeInDuration: Duration.zero,
+        fadeOutDuration: const Duration(milliseconds: 100),
+        octoSet: OctoSet(
+          placeholderBuilder: blurHashPlaceholderBuilder(blurhash, fit: fit),
+          errorBuilder: customErrorBuilder,
+        ),
+        image: thumbnailProviderInstance,
+        width: width,
+        height: height,
+        fit: fit,
       ),
-      image: thumbnailProviderInstance,
-      width: width,
-      height: height,
-      fit: fit,
->>>>>>> 911c877e
     );
   }
 }