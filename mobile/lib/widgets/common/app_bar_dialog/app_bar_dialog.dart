--- conflicted
+++ resolved
@@ -36,11 +36,8 @@
     final horizontalPadding = isHorizontal ? 100.0 : 20.0;
     final user = ref.watch(currentUserProvider);
     final isLoggingOut = useState(false);
-<<<<<<< HEAD
-=======
     final isReadonlyModeEnabled = ref.watch(readonlyModeProvider);
 
->>>>>>> bbc1c818
     useEffect(() {
       ref.read(backupProvider.notifier).updateDiskInfo();
       ref.read(currentUserProvider.notifier).refresh();
@@ -289,11 +286,8 @@
                 const AppBarProfileInfoBox(),
                 buildStorageInformation(),
                 const AppBarServerInfo(),
-<<<<<<< HEAD
                 buildOutOfSyncButton(),
-=======
                 if (isReadonlyModeEnabled) buildReadonlyMessage(),
->>>>>>> bbc1c818
                 buildAppLogButton(),
                 buildSettingButton(),
                 buildSignOutButton(),
