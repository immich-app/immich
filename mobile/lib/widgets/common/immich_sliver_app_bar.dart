import 'package:auto_route/auto_route.dart';
import 'package:easy_localization/easy_localization.dart';
import 'package:flutter/material.dart';
import 'package:flutter_svg/svg.dart';
import 'package:hooks_riverpod/hooks_riverpod.dart';
import 'package:immich_mobile/extensions/build_context_extensions.dart';
import 'package:immich_mobile/models/backup/backup_state.model.dart';
import 'package:immich_mobile/models/server_info/server_info.model.dart';
import 'package:immich_mobile/providers/backup/backup.provider.dart';
import 'package:immich_mobile/providers/cast.provider.dart';
import 'package:immich_mobile/providers/server_info.provider.dart';
import 'package:immich_mobile/providers/sync_status.provider.dart';
import 'package:immich_mobile/providers/timeline/multiselect.provider.dart';
import 'package:immich_mobile/providers/user.provider.dart';
import 'package:immich_mobile/routing/router.dart';
import 'package:immich_mobile/widgets/asset_viewer/cast_dialog.dart';
import 'package:immich_mobile/widgets/common/app_bar_dialog/app_bar_dialog.dart';
import 'package:immich_mobile/widgets/common/user_circle_avatar.dart';

class ImmichSliverAppBar extends ConsumerWidget {
  final List<Widget>? actions;
  final bool showUploadButton;
  final bool floating;
  final bool pinned;
  final bool snap;
  final Widget? title;
  final double? expandedHeight;

  const ImmichSliverAppBar({
    super.key,
    this.actions,
    this.showUploadButton = true,
    this.floating = true,
    this.pinned = false,
    this.snap = true,
    this.title,
    this.expandedHeight,
  });

  @override
  Widget build(BuildContext context, WidgetRef ref) {
    final isCasting = ref.watch(castProvider.select((c) => c.isCasting));
    final isMultiSelectEnabled =
        ref.watch(multiSelectProvider.select((s) => s.isEnabled));

    return SliverAnimatedOpacity(
      duration: Durations.medium1,
      opacity: isMultiSelectEnabled ? 0 : 1,
      sliver: SliverAppBar(
        floating: floating,
        pinned: pinned,
        snap: snap,
        expandedHeight: expandedHeight,
        shape: const RoundedRectangleBorder(
          borderRadius: BorderRadius.all(
            Radius.circular(5),
          ),
        ),
        automaticallyImplyLeading: false,
        centerTitle: false,
        title: title ?? const _ImmichLogoWithText(),
        actions: [
<<<<<<< HEAD
          if (actions != null)
            ...actions!.map(
              (action) => Padding(
                padding: const EdgeInsets.only(right: 16),
                child: action,
              ),
            ),
          IconButton(
            icon: const Icon(Icons.swipe_left_alt_rounded),
            onPressed: () => context.pop(),
          ),
          IconButton(
            onPressed: () {
              ref.read(backgroundSyncProvider).syncLocal(full: true);
              ref.read(backgroundSyncProvider).syncRemote();

              Future.delayed(
                const Duration(seconds: 10),
                () => ref.read(backgroundSyncProvider).hashAssets(),
              );
            },
            icon: const Icon(
              Icons.sync,
            ),
          ),
=======
>>>>>>> dee6d072
          if (isCasting)
            Padding(
              padding: const EdgeInsets.only(right: 12),
              child: IconButton(
                onPressed: () {
                  showDialog(
                    context: context,
                    builder: (context) => const CastDialog(),
                  );
                },
                icon: Icon(
                  isCasting ? Icons.cast_connected_rounded : Icons.cast_rounded,
                ),
              ),
            ),
          const _SyncStatusIndicator(),
          if (actions != null)
            ...actions!.map(
              (action) => Padding(
                padding: const EdgeInsets.only(right: 16),
                child: action,
              ),
            ),
          if (showUploadButton)
            const Padding(
              padding: EdgeInsets.only(right: 20),
              child: _BackupIndicator(),
            ),
          const Padding(
            padding: EdgeInsets.only(right: 20),
            child: _ProfileIndicator(),
          ),
        ],
      ),
    );
  }
}

class _ImmichLogoWithText extends StatelessWidget {
  const _ImmichLogoWithText();

  @override
  Widget build(BuildContext context) {
    return Builder(
      builder: (BuildContext context) {
        return Row(
          children: [
            Builder(
              builder: (context) {
                return Badge(
                  padding:
                      const EdgeInsets.symmetric(horizontal: 6, vertical: 4),
                  backgroundColor: context.primaryColor,
                  alignment: Alignment.centerRight,
                  offset: const Offset(16, -8),
                  label: Text(
                    'β',
                    style: TextStyle(
                      fontSize: 11,
                      color: context.colorScheme.onPrimary,
                      fontWeight: FontWeight.bold,
                      fontFamily: 'OverpassMono',
                      height: 1.2,
                    ),
                  ),
                  child: Padding(
                    padding: const EdgeInsets.only(top: 3.0),
                    child: SvgPicture.asset(
                      context.isDarkTheme
                          ? 'assets/immich-logo-inline-dark.svg'
                          : 'assets/immich-logo-inline-light.svg',
                      height: 40,
                    ),
                  ),
                );
              },
            ),
          ],
        );
      },
    );
  }
}

class _ProfileIndicator extends ConsumerWidget {
  const _ProfileIndicator();

  @override
  Widget build(BuildContext context, WidgetRef ref) {
    final ServerInfo serverInfoState = ref.watch(serverInfoProvider);
    final user = ref.watch(currentUserProvider);
    const widgetSize = 30.0;

    return InkWell(
      onTap: () => showDialog(
        context: context,
        useRootNavigator: false,
        builder: (ctx) => const ImmichAppBarDialog(),
      ),
      borderRadius: const BorderRadius.all(Radius.circular(12)),
      child: Badge(
        label: Container(
          decoration: BoxDecoration(
            color: Colors.black,
            borderRadius: BorderRadius.circular(widgetSize / 2),
          ),
          child: const Icon(
            Icons.info,
            color: Color.fromARGB(255, 243, 188, 106),
            size: widgetSize / 2,
          ),
        ),
        backgroundColor: Colors.transparent,
        alignment: Alignment.bottomRight,
        isLabelVisible: serverInfoState.isVersionMismatch ||
            ((user?.isAdmin ?? false) && serverInfoState.isNewReleaseAvailable),
        offset: const Offset(-2, -12),
        child: user == null
            ? const Icon(
                Icons.face_outlined,
                size: widgetSize,
              )
            : Semantics(
                label: "logged_in_as".tr(namedArgs: {"user": user.name}),
                child: UserCircleAvatar(
                  radius: 17,
                  size: 31,
                  user: user,
                ),
              ),
      ),
    );
  }
}

class _BackupIndicator extends ConsumerWidget {
  const _BackupIndicator();

  @override
  Widget build(BuildContext context, WidgetRef ref) {
    const widgetSize = 30.0;
    final indicatorIcon = _getBackupBadgeIcon(context, ref);
    final badgeBackground = context.colorScheme.surfaceContainer;

    return InkWell(
      onTap: () => context.pushRoute(const DriftBackupRoute()),
      borderRadius: const BorderRadius.all(Radius.circular(12)),
      child: Badge(
        label: Container(
          width: widgetSize / 2,
          height: widgetSize / 2,
          decoration: BoxDecoration(
            color: badgeBackground,
            border: Border.all(
              color: context.colorScheme.outline.withValues(alpha: .3),
            ),
            borderRadius: BorderRadius.circular(widgetSize / 2),
          ),
          child: indicatorIcon,
        ),
        backgroundColor: Colors.transparent,
        alignment: Alignment.bottomRight,
        isLabelVisible: indicatorIcon != null,
        offset: const Offset(-2, -12),
        child: Icon(
          Icons.backup_rounded,
          size: widgetSize,
          color: context.primaryColor,
        ),
      ),
    );
  }

  Widget? _getBackupBadgeIcon(BuildContext context, WidgetRef ref) {
    final BackUpState backupState = ref.watch(backupProvider);
    final bool isEnableAutoBackup =
        backupState.backgroundBackup || backupState.autoBackup;
    final isDarkTheme = context.isDarkTheme;
    final iconColor = isDarkTheme ? Colors.white : Colors.black;

    if (isEnableAutoBackup) {
      if (backupState.backupProgress == BackUpProgressEnum.inProgress) {
        return Container(
          padding: const EdgeInsets.all(3.5),
          child: CircularProgressIndicator(
            strokeWidth: 2,
            strokeCap: StrokeCap.round,
            valueColor: AlwaysStoppedAnimation<Color>(iconColor),
            semanticsLabel: 'backup_controller_page_backup'.tr(),
          ),
        );
      } else if (backupState.backupProgress !=
              BackUpProgressEnum.inBackground &&
          backupState.backupProgress != BackUpProgressEnum.manualInProgress) {
        return Icon(
          Icons.check_outlined,
          size: 9,
          color: iconColor,
          semanticLabel: 'backup_controller_page_backup'.tr(),
        );
      }
    }

    if (!isEnableAutoBackup) {
      return Icon(
        Icons.cloud_off_rounded,
        size: 9,
        color: iconColor,
        semanticLabel: 'backup_controller_page_backup'.tr(),
      );
    }

    return null;
  }
}

class _SyncStatusIndicator extends ConsumerStatefulWidget {
  const _SyncStatusIndicator();

  @override
  ConsumerState<_SyncStatusIndicator> createState() =>
      _SyncStatusIndicatorState();
}

class _SyncStatusIndicatorState extends ConsumerState<_SyncStatusIndicator>
    with TickerProviderStateMixin {
  late AnimationController _rotationController;
  late AnimationController _dismissalController;
  late Animation<double> _rotationAnimation;
  late Animation<double> _dismissalAnimation;

  @override
  void initState() {
    super.initState();
    _rotationController = AnimationController(
      duration: const Duration(seconds: 2),
      vsync: this,
    );
    _dismissalController = AnimationController(
      duration: const Duration(milliseconds: 300),
      vsync: this,
    );
    _rotationAnimation = Tween<double>(
      begin: 0.0,
      end: 1.0,
    ).animate(_rotationController);
    _dismissalAnimation = Tween<double>(
      begin: 1.0,
      end: 0.0,
    ).animate(
      CurvedAnimation(
        parent: _dismissalController,
        curve: Curves.easeOutQuart,
      ),
    );
  }

  @override
  void dispose() {
    _rotationController.dispose();
    _dismissalController.dispose();
    super.dispose();
  }

  @override
  Widget build(BuildContext context) {
    final syncStatus = ref.watch(syncStatusProvider);
    final isSyncing = syncStatus.isRemoteSyncing;

    // Control animations based on sync status
    if (isSyncing) {
      if (!_rotationController.isAnimating) {
        _rotationController.repeat();
      }
      _dismissalController.reset();
    } else {
      _rotationController.stop();
      if (_dismissalController.status == AnimationStatus.dismissed) {
        _dismissalController.forward();
      }
    }

    // Don't show anything if not syncing and dismissal animation is complete
    if (!isSyncing &&
        _dismissalController.status == AnimationStatus.completed) {
      return const SizedBox.shrink();
    }

    return AnimatedBuilder(
      animation: Listenable.merge([_rotationAnimation, _dismissalAnimation]),
      builder: (context, child) {
        return Padding(
          padding: EdgeInsets.only(right: isSyncing ? 16 : 0),
          child: Transform.scale(
            scale: isSyncing ? 1.0 : _dismissalAnimation.value,
            child: Opacity(
              opacity: isSyncing ? 1.0 : _dismissalAnimation.value,
              child: Transform.rotate(
                angle: _rotationAnimation.value * 2 * 3.14159,
                child: Icon(
                  Icons.sync,
                  size: 24,
                  color: context.primaryColor,
                ),
              ),
            ),
          ),
        );
      },
    );
  }
}<|MERGE_RESOLUTION|>--- conflicted
+++ resolved
@@ -60,34 +60,6 @@
         centerTitle: false,
         title: title ?? const _ImmichLogoWithText(),
         actions: [
-<<<<<<< HEAD
-          if (actions != null)
-            ...actions!.map(
-              (action) => Padding(
-                padding: const EdgeInsets.only(right: 16),
-                child: action,
-              ),
-            ),
-          IconButton(
-            icon: const Icon(Icons.swipe_left_alt_rounded),
-            onPressed: () => context.pop(),
-          ),
-          IconButton(
-            onPressed: () {
-              ref.read(backgroundSyncProvider).syncLocal(full: true);
-              ref.read(backgroundSyncProvider).syncRemote();
-
-              Future.delayed(
-                const Duration(seconds: 10),
-                () => ref.read(backgroundSyncProvider).hashAssets(),
-              );
-            },
-            icon: const Icon(
-              Icons.sync,
-            ),
-          ),
-=======
->>>>>>> dee6d072
           if (isCasting)
             Padding(
               padding: const EdgeInsets.only(right: 12),
