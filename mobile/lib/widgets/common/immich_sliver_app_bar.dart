--- conflicted
+++ resolved
@@ -60,36 +60,6 @@
         centerTitle: false,
         title: title ?? const _ImmichLogoWithText(),
         actions: [
-<<<<<<< HEAD
-          if (actions != null)
-            ...actions!.map(
-              (action) => Padding(
-                padding: const EdgeInsets.only(right: 16),
-                child: action,
-              ),
-            ),
-          IconButton(
-            icon: const Icon(Icons.swipe_left_alt_rounded),
-            onPressed: () => context.pop(),
-          ),
-          IconButton(
-            onPressed: () {
-              Future.wait([
-                ref
-                    .read(backgroundSyncProvider)
-                    .syncLocal(full: true)
-                    .then((_) {
-                  ref.read(backgroundSyncProvider).hashAssets();
-                }),
-                ref.read(backgroundSyncProvider).syncRemote(),
-              ]);
-            },
-            icon: const Icon(
-              Icons.sync,
-            ),
-          ),
-=======
->>>>>>> dcfe8d5a
           if (isCasting)
             Padding(
               padding: const EdgeInsets.only(right: 12),
