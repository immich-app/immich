import 'package:auto_route/auto_route.dart';
import 'package:easy_localization/easy_localization.dart';
import 'package:flutter/foundation.dart';
import 'package:flutter/material.dart';
import 'package:flutter_svg/svg.dart';
import 'package:hooks_riverpod/hooks_riverpod.dart';
import 'package:immich_mobile/domain/models/setting.model.dart';
import 'package:immich_mobile/extensions/build_context_extensions.dart';
import 'package:immich_mobile/models/server_info/server_info.model.dart';
import 'package:immich_mobile/providers/backup/drift_backup.provider.dart';
import 'package:immich_mobile/providers/cast.provider.dart';
<<<<<<< HEAD
import 'package:immich_mobile/providers/infrastructure/setting.provider.dart';
import 'package:immich_mobile/providers/infrastructure/trash_sync.provider.dart';
=======
>>>>>>> 952133a9
import 'package:immich_mobile/providers/infrastructure/readonly_mode.provider.dart';
import 'package:immich_mobile/providers/infrastructure/setting.provider.dart';
import 'package:immich_mobile/providers/server_info.provider.dart';
import 'package:immich_mobile/providers/sync_status.provider.dart';
import 'package:immich_mobile/providers/timeline/multiselect.provider.dart';
import 'package:immich_mobile/providers/user.provider.dart';
import 'package:immich_mobile/routing/router.dart';
import 'package:immich_mobile/widgets/asset_viewer/cast_dialog.dart';
import 'package:immich_mobile/widgets/common/app_bar_dialog/app_bar_dialog.dart';
import 'package:immich_mobile/widgets/common/user_circle_avatar.dart';

class ImmichSliverAppBar extends ConsumerWidget {
  final List<Widget>? actions;
  final bool showUploadButton;
  final bool floating;
  final bool pinned;
  final bool snap;
  final Widget? title;
  final double? expandedHeight;

  const ImmichSliverAppBar({
    super.key,
    this.actions,
    this.showUploadButton = true,
    this.floating = true,
    this.pinned = false,
    this.snap = true,
    this.title,
    this.expandedHeight,
  });

  @override
  Widget build(BuildContext context, WidgetRef ref) {
    final isCasting = ref.watch(castProvider.select((c) => c.isCasting));
    final isReadonlyModeEnabled = ref.watch(readonlyModeProvider);
    final isMultiSelectEnabled = ref.watch(multiSelectProvider.select((s) => s.isEnabled));

    return SliverAnimatedOpacity(
      duration: Durations.medium1,
      opacity: isMultiSelectEnabled ? 0 : 1,
      sliver: SliverAppBar(
        floating: floating,
        pinned: pinned,
        snap: snap,
        expandedHeight: expandedHeight,
        shape: const RoundedRectangleBorder(borderRadius: BorderRadius.all(Radius.circular(5))),
        automaticallyImplyLeading: false,
        centerTitle: false,
        title: title ?? const _ImmichLogoWithText(),
        actions: [
          if (isCasting && !isReadonlyModeEnabled)
            Padding(
              padding: const EdgeInsets.only(right: 12),
              child: IconButton(
                onPressed: () {
                  showDialog(context: context, builder: (context) => const CastDialog());
                },
                icon: Icon(isCasting ? Icons.cast_connected_rounded : Icons.cast_rounded),
              ),
            ),
          const _SyncStatusIndicator(),
          if (actions != null)
            ...actions!.map((action) => Padding(padding: const EdgeInsets.only(right: 16), child: action)),
          if ((kDebugMode || kProfileMode) && !isReadonlyModeEnabled)
            IconButton(
              icon: const Icon(Icons.science_rounded),
              onPressed: () => context.pushRoute(const FeatInDevRoute()),
            ),
          if (showUploadButton && !isReadonlyModeEnabled)
            const Padding(padding: EdgeInsets.only(right: 20), child: _BackupIndicator()),
          const Padding(padding: EdgeInsets.only(right: 20), child: _ProfileIndicator()),
        ],
      ),
    );
  }
}

class _ImmichLogoWithText extends StatelessWidget {
  const _ImmichLogoWithText();

  @override
  Widget build(BuildContext context) {
    return Builder(
      builder: (BuildContext context) {
        return Row(
          children: [
            Builder(
              builder: (context) {
                return Padding(
                  padding: const EdgeInsets.only(top: 3.0),
                  child: SvgPicture.asset(
                    context.isDarkTheme ? 'assets/immich-logo-inline-dark.svg' : 'assets/immich-logo-inline-light.svg',
                    height: 40,
                  ),
                );
              },
            ),
          ],
        );
      },
    );
  }
}

class _ProfileIndicator extends ConsumerWidget {
  const _ProfileIndicator();

  @override
  Widget build(BuildContext context, WidgetRef ref) {
    final user = ref.watch(currentUserProvider);
    final bool versionWarningPresent = ref.watch(versionWarningPresentProvider(user));
    final serverInfoState = ref.watch(serverInfoProvider);

    const widgetSize = 30.0;
    final outOfSyncCount = ref.watch(outOfSyncCountProvider).maybeWhen(data: (count) => count, orElse: () => 0);

    void toggleReadonlyMode() {
      final isReadonlyModeEnabled = ref.watch(readonlyModeProvider);
      ref.read(readonlyModeProvider.notifier).toggleReadonlyMode();

      context.scaffoldMessenger.showSnackBar(
        SnackBar(
          duration: const Duration(seconds: 2),
          content: Text(
            (isReadonlyModeEnabled ? "readonly_mode_disabled" : "readonly_mode_enabled").tr(),
            style: context.textTheme.bodyLarge?.copyWith(color: context.primaryColor),
          ),
        ),
      );
    }

    return InkWell(
      onTap: () => showDialog(context: context, useRootNavigator: false, builder: (ctx) => const ImmichAppBarDialog()),
      onLongPress: () => toggleReadonlyMode(),
      borderRadius: const BorderRadius.all(Radius.circular(12)),
      child: Badge(
        label: Container(
          decoration: BoxDecoration(
            color: context.isDarkTheme ? Colors.black : Colors.white,
            borderRadius: BorderRadius.circular(widgetSize / 2),
          ),
          child: Icon(
            Icons.info,
            color: serverInfoState.versionStatus == VersionStatus.error
                ? context.colorScheme.error
                : context.primaryColor,
            size: widgetSize / 2,
          ),
        ),
        backgroundColor: Colors.transparent,
        alignment: Alignment.bottomRight,
<<<<<<< HEAD
        isLabelVisible:
        serverInfoState.isVersionMismatch || ((user?.isAdmin ?? false) && serverInfoState.isNewReleaseAvailable) ||
            outOfSyncCount > 0,
=======
        isLabelVisible: versionWarningPresent,
>>>>>>> 952133a9
        offset: const Offset(-2, -12),
        child: user == null
            ? const Icon(Icons.face_outlined, size: widgetSize)
            : Semantics(
                label: "logged_in_as".tr(namedArgs: {"user": user.name}),
                child: AbsorbPointer(child: UserCircleAvatar(radius: 17, size: 31, user: user)),
              ),
      ),
    );
  }
}

const double _kBadgeWidgetSize = 30.0;

class _BackupIndicator extends ConsumerWidget {
  const _BackupIndicator();

  @override
  Widget build(BuildContext context, WidgetRef ref) {
    final indicatorIcon = _getBackupBadgeIcon(context, ref);

    return InkWell(
      onTap: () => context.pushRoute(const DriftBackupRoute()),
      borderRadius: const BorderRadius.all(Radius.circular(12)),
      child: Badge(
        label: indicatorIcon,
        backgroundColor: Colors.transparent,
        alignment: Alignment.bottomRight,
        isLabelVisible: indicatorIcon != null,
        offset: const Offset(-2, -12),
        child: Icon(Icons.backup_rounded, size: _kBadgeWidgetSize, color: context.primaryColor),
      ),
    );
  }

  Widget? _getBackupBadgeIcon(BuildContext context, WidgetRef ref) {
    final backupStateStream = ref.watch(settingsProvider).watch(Setting.enableBackup);
    final hasError = ref.watch(driftBackupProvider.select((state) => state.error != BackupError.none));
    final isDarkTheme = context.isDarkTheme;
    final iconColor = isDarkTheme ? Colors.white : Colors.black;
    final isUploading = ref.watch(driftBackupProvider.select((state) => state.uploadItems.isNotEmpty));

    return StreamBuilder(
      stream: backupStateStream,
      initialData: false,
      builder: (ctx, snapshot) {
        final backupEnabled = snapshot.data ?? false;

        if (!backupEnabled) {
          return _BadgeLabel(
            Icon(
              Icons.cloud_off_rounded,
              size: 9,
              color: iconColor,
              semanticLabel: 'backup_controller_page_backup'.tr(),
            ),
          );
        }

        if (hasError) {
          return _BadgeLabel(
            Icon(
              Icons.warning_rounded,
              size: 12,
              color: context.colorScheme.error,
              semanticLabel: 'backup_controller_page_backup'.tr(),
            ),
            backgroundColor: context.colorScheme.errorContainer,
          );
        }

        if (isUploading) {
          return _BadgeLabel(
            Container(
              padding: const EdgeInsets.all(3.5),
              child: Theme(
                data: context.themeData.copyWith(
                  progressIndicatorTheme: context.themeData.progressIndicatorTheme.copyWith(year2023: true),
                ),
                child: CircularProgressIndicator(
                  strokeWidth: 2,
                  strokeCap: StrokeCap.round,
                  valueColor: AlwaysStoppedAnimation<Color>(iconColor),
                  semanticsLabel: 'backup_controller_page_backup'.tr(),
                ),
              ),
            ),
          );
        }

        return _BadgeLabel(
          Icon(Icons.check_outlined, size: 9, color: iconColor, semanticLabel: 'backup_controller_page_backup'.tr()),
        );
      },
    );
  }
}

class _BadgeLabel extends StatelessWidget {
  final Widget indicator;
  final Color? backgroundColor;

  const _BadgeLabel(this.indicator, {this.backgroundColor});

  @override
  Widget build(BuildContext context) {
    return Container(
      width: _kBadgeWidgetSize / 2,
      height: _kBadgeWidgetSize / 2,
      decoration: BoxDecoration(
        color: backgroundColor ?? context.colorScheme.surfaceContainer,
        border: Border.all(color: context.colorScheme.outline.withValues(alpha: .3)),
        borderRadius: BorderRadius.circular(_kBadgeWidgetSize / 2),
      ),
      child: indicator,
    );
  }
}

class _SyncStatusIndicator extends ConsumerStatefulWidget {
  const _SyncStatusIndicator();

  @override
  ConsumerState<_SyncStatusIndicator> createState() => _SyncStatusIndicatorState();
}

class _SyncStatusIndicatorState extends ConsumerState<_SyncStatusIndicator> with TickerProviderStateMixin {
  late AnimationController _rotationController;
  late AnimationController _dismissalController;
  late Animation<double> _rotationAnimation;
  late Animation<double> _dismissalAnimation;

  @override
  void initState() {
    super.initState();
    _rotationController = AnimationController(duration: const Duration(seconds: 2), vsync: this);
    _dismissalController = AnimationController(duration: const Duration(milliseconds: 300), vsync: this);
    _rotationAnimation = Tween<double>(begin: 0.0, end: 1.0).animate(_rotationController);
    _dismissalAnimation = Tween<double>(
      begin: 1.0,
      end: 0.0,
    ).animate(CurvedAnimation(parent: _dismissalController, curve: Curves.easeOutQuart));
  }

  @override
  void dispose() {
    _rotationController.dispose();
    _dismissalController.dispose();
    super.dispose();
  }

  @override
  Widget build(BuildContext context) {
    final syncStatus = ref.watch(syncStatusProvider);
    final isSyncing = syncStatus.isRemoteSyncing || syncStatus.isLocalSyncing;

    // Control animations based on sync status
    if (isSyncing) {
      if (!_rotationController.isAnimating) {
        _rotationController.repeat();
      }
      _dismissalController.reset();
    } else {
      _rotationController.stop();
      if (_dismissalController.status == AnimationStatus.dismissed) {
        _dismissalController.forward();
      }
    }

    // Don't show anything if not syncing and dismissal animation is complete
    if (!isSyncing && _dismissalController.status == AnimationStatus.completed) {
      return const SizedBox.shrink();
    }

    return AnimatedBuilder(
      animation: Listenable.merge([_rotationAnimation, _dismissalAnimation]),
      builder: (context, child) {
        return Padding(
          padding: EdgeInsets.only(right: isSyncing ? 16 : 0),
          child: Transform.scale(
            scale: isSyncing ? 1.0 : _dismissalAnimation.value,
            child: Opacity(
              opacity: isSyncing ? 1.0 : _dismissalAnimation.value,
              child: Transform.rotate(
                angle: _rotationAnimation.value * 2 * 3.14159 * -1, // Rotate counter-clockwise
                child: Icon(Icons.sync, size: 24, color: context.primaryColor),
              ),
            ),
          ),
        );
      },
    );
  }
}<|MERGE_RESOLUTION|>--- conflicted
+++ resolved
@@ -9,11 +9,8 @@
 import 'package:immich_mobile/models/server_info/server_info.model.dart';
 import 'package:immich_mobile/providers/backup/drift_backup.provider.dart';
 import 'package:immich_mobile/providers/cast.provider.dart';
-<<<<<<< HEAD
 import 'package:immich_mobile/providers/infrastructure/setting.provider.dart';
 import 'package:immich_mobile/providers/infrastructure/trash_sync.provider.dart';
-=======
->>>>>>> 952133a9
 import 'package:immich_mobile/providers/infrastructure/readonly_mode.provider.dart';
 import 'package:immich_mobile/providers/infrastructure/setting.provider.dart';
 import 'package:immich_mobile/providers/server_info.provider.dart';
@@ -165,13 +162,8 @@
         ),
         backgroundColor: Colors.transparent,
         alignment: Alignment.bottomRight,
-<<<<<<< HEAD
-        isLabelVisible:
-        serverInfoState.isVersionMismatch || ((user?.isAdmin ?? false) && serverInfoState.isNewReleaseAvailable) ||
+        isLabelVisible: versionWarningPresent ||
             outOfSyncCount > 0,
-=======
-        isLabelVisible: versionWarningPresent,
->>>>>>> 952133a9
         offset: const Offset(-2, -12),
         child: user == null
             ? const Icon(Icons.face_outlined, size: widgetSize)
