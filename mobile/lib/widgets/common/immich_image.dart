import 'package:flutter/material.dart';
import 'package:immich_mobile/domain/models/store.model.dart';
import 'package:immich_mobile/entities/asset.entity.dart';
import 'package:immich_mobile/entities/store.entity.dart';
import 'package:immich_mobile/extensions/build_context_extensions.dart';
import 'package:immich_mobile/providers/image/immich_local_image_provider.dart';
import 'package:immich_mobile/providers/image/immich_remote_image_provider.dart';
import 'package:immich_mobile/widgets/asset_grid/thumbnail_placeholder.dart';
import 'package:octo_image/octo_image.dart';

class ImmichImage extends StatelessWidget {
  const ImmichImage(
    this.asset, {
    this.width,
    this.height,
    this.fit = BoxFit.cover,
    this.placeholder = const ThumbnailPlaceholder(),
    super.key,
  });

  final Asset? asset;
  final Widget? placeholder;
  final double? width;
  final double? height;
  final BoxFit fit;

  // Helper function to return the image provider for the asset
  // either by using the asset ID or the asset itself
  /// [asset] is the Asset to request, or else use [assetId] to get a remote
  /// image provider
  static ImageProvider imageProvider({
    Asset? asset,
    String? assetId,
    double width = 1080,
    double height = 1920,
  }) {
    if (asset == null && assetId == null) {
      throw Exception('Must supply either asset or assetId');
    }

    if (asset == null) {
      return ImmichRemoteImageProvider(
        assetId: assetId!,
      );
    }

    if (useLocal(asset)) {
      return ImmichLocalImageProvider(
        asset: asset,
        width: width,
        height: height,
      );
    } else {
      return ImmichRemoteImageProvider(
        assetId: asset.remoteId!,
      );
    }
  }

  // Whether to use the local asset image provider or a remote one
  static bool useLocal(Asset asset) =>
      !asset.isRemote ||
      asset.isLocal && !Store.get(StoreKey.preferRemoteImage, false);

  @override
  Widget build(BuildContext context) {
    if (asset == null) {
      return Container(
        color: Colors.grey,
        width: width,
        height: height,
        child: const Center(
          child: Icon(Icons.no_photography),
        ),
      );
    }

<<<<<<< HEAD
    final double requestWidth = width ?? context.width;
    final double requestHeight = height ?? context.height;

    final imageProviderInstance = ImmichImage.imageProvider(
      asset: asset,
      width: requestWidth,
      height: requestHeight,
=======
    final imageProviderInstance = ImmichImage.imageProvider(
      asset: asset,
      width: context.width,
      height: context.height,
>>>>>>> c8641d24
    );

    return OctoImage(
      fadeInDuration: const Duration(milliseconds: 0),
      fadeOutDuration: const Duration(milliseconds: 100),
      placeholderBuilder: (context) {
        if (placeholder != null) {
          return placeholder!;
        }
        return const SizedBox();
      },
      image: imageProviderInstance,
      width: width,
      height: height,
      fit: fit,
      errorBuilder: (context, error, stackTrace) {
        imageProviderInstance.evict();

        return Icon(
          Icons.image_not_supported_outlined,
          size: 32,
          color: Colors.red[200],
        );
      },
    );
  }
}<|MERGE_RESOLUTION|>--- conflicted
+++ resolved
@@ -75,20 +75,10 @@
       );
     }
 
-<<<<<<< HEAD
-    final double requestWidth = width ?? context.width;
-    final double requestHeight = height ?? context.height;
-
-    final imageProviderInstance = ImmichImage.imageProvider(
-      asset: asset,
-      width: requestWidth,
-      height: requestHeight,
-=======
     final imageProviderInstance = ImmichImage.imageProvider(
       asset: asset,
       width: context.width,
       height: context.height,
->>>>>>> c8641d24
     );
 
     return OctoImage(
