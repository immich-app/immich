import 'dart:io';

import 'package:auto_route/auto_route.dart';
import 'package:easy_localization/easy_localization.dart';
import 'package:flutter/material.dart';
import 'package:fluttertoast/fluttertoast.dart';
import 'package:hooks_riverpod/hooks_riverpod.dart';
import 'package:immich_mobile/extensions/build_context_extensions.dart';
import 'package:immich_mobile/providers/album/current_album.provider.dart';
import 'package:immich_mobile/providers/album/shared_album.provider.dart';
import 'package:immich_mobile/providers/asset_viewer/asset_stack.provider.dart';
import 'package:immich_mobile/providers/asset_viewer/download.provider.dart';
import 'package:immich_mobile/providers/asset_viewer/show_controls.provider.dart';
import 'package:immich_mobile/services/stack.service.dart';
import 'package:immich_mobile/widgets/asset_grid/asset_grid_data_structure.dart';
import 'package:immich_mobile/widgets/asset_viewer/video_controls.dart';
import 'package:immich_mobile/widgets/asset_grid/delete_dialog.dart';
import 'package:immich_mobile/routing/router.dart';
import 'package:immich_mobile/widgets/common/immich_image.dart';
import 'package:immich_mobile/entities/asset.entity.dart';
import 'package:immich_mobile/providers/asset.provider.dart';
import 'package:immich_mobile/providers/server_info.provider.dart';
import 'package:immich_mobile/providers/user.provider.dart';
import 'package:immich_mobile/widgets/common/immich_toast.dart';
import 'package:immich_mobile/pages/editing/edit.page.dart';

class BottomGalleryBar extends ConsumerWidget {
  final Asset asset;
  final ValueNotifier<int> assetIndex;
  final bool showStack;
  final int stackIndex;
  final ValueNotifier<int> totalAssets;
  final bool showVideoPlayerControls;
  final PageController controller;
  final RenderList renderList;

  const BottomGalleryBar({
    super.key,
    required this.showStack,
    required this.stackIndex,
    required this.asset,
    required this.assetIndex,
    required this.controller,
    required this.totalAssets,
    required this.showVideoPlayerControls,
    required this.renderList,
  });

  @override
  Widget build(BuildContext context, WidgetRef ref) {
    final isOwner = asset.ownerId == ref.watch(currentUserProvider)?.isarId;

    final stackItems = showStack && asset.stackCount > 0
        ? ref.watch(assetStackStateProvider(asset))
        : <Asset>[];
    bool isStackPrimaryAsset = asset.stackPrimaryAssetId == null;
    final navStack = AutoRouter.of(context).stackData;
    final isTrashEnabled =
        ref.watch(serverInfoProvider.select((v) => v.serverFeatures.trash));
    final isFromTrash = isTrashEnabled &&
        navStack.length > 2 &&
        navStack.elementAt(navStack.length - 2).name == TrashRoute.name;
    final isInAlbum = ref.watch(currentAlbumProvider)?.isRemote ?? false;

    void removeAssetFromStack() {
      if (stackIndex > 0 && showStack) {
        ref
            .read(assetStackStateProvider(asset).notifier)
            .removeChild(stackIndex - 1);
      }
    }

    void handleDelete() async {
      Future<bool> onDelete(bool force) async {
        final isDeleted = await ref.read(assetProvider.notifier).deleteAssets(
          {asset},
          force: force,
        );
        if (isDeleted && isStackPrimaryAsset) {
          // Workaround for asset remaining in the gallery
          renderList.deleteAsset(asset);

          // `assetIndex == totalAssets.value - 1` handle the case of removing the last asset
          // to not throw the error when the next preCache index is called
          if (totalAssets.value == 1 ||
              assetIndex.value == totalAssets.value - 1) {
            // Handle only one asset
            context.maybePop();
          }

          totalAssets.value -= 1;
        }
        return isDeleted;
      }

      // Asset is trashed
      if (isTrashEnabled && !isFromTrash) {
        final isDeleted = await onDelete(false);
        if (isDeleted) {
          // Can only trash assets stored in server. Local assets are always permanently removed for now
          if (context.mounted && asset.isRemote && isStackPrimaryAsset) {
            ImmichToast.show(
              durationInSecond: 1,
              context: context,
              msg: 'Asset trashed',
              gravity: ToastGravity.BOTTOM,
            );
          }
          removeAssetFromStack();
        }
        return;
      }

      // Asset is permanently removed
      showDialog(
        context: context,
        builder: (BuildContext _) {
          return DeleteDialog(
            onDelete: () async {
              final isDeleted = await onDelete(true);
              if (isDeleted) {
                removeAssetFromStack();
              }
            },
          );
        },
      );
    }

    unStack() async {
      if (asset.stackId == null) {
        return;
      }

      await ref
          .read(stackServiceProvider)
          .deleteStack(asset.stackId!, [asset, ...stackItems]);
    }

    void showStackActionItems() {
      showModalBottomSheet<void>(
        context: context,
        enableDrag: false,
        builder: (BuildContext ctx) {
          return SafeArea(
            child: Padding(
              padding: const EdgeInsets.only(top: 24.0),
              child: Column(
                mainAxisSize: MainAxisSize.min,
                children: [
                  ListTile(
                    leading: const Icon(
                      Icons.filter_none_outlined,
                      size: 18,
                    ),
                    onTap: () async {
                      await unStack();
                      ctx.pop();
                      context.maybePop();
                    },
                    title: const Text(
                      "viewer_unstack",
                      style: TextStyle(fontWeight: FontWeight.bold),
                    ).tr(),
                  ),
                ],
              ),
            ),
          );
        },
      );
    }

    shareAsset() {
<<<<<<< HEAD
      if (asset.isOffline) {
        ImmichToast.show(
          durationInSecond: 1,
          context: context,
          msg: 'asset_action_share_err_offline'.tr(),
          gravity: ToastGravity.BOTTOM,
        );
        return;
      }
      ref.read(downloadStateProvider.notifier).shareAsset(asset, context);
=======
      ref.read(imageViewerStateProvider.notifier).shareAsset(asset, context);
>>>>>>> ad0dbf03
    }

    void handleEdit() async {
      final image = Image(image: ImmichImage.imageProvider(asset: asset));

      Navigator.of(context).push(
        MaterialPageRoute(
          builder: (context) => EditImagePage(
            asset: asset,
            image: image,
            isEdited: false,
          ),
        ),
      );
    }

    handleArchive() {
      ref.read(assetProvider.notifier).toggleArchive([asset]);
      if (isStackPrimaryAsset) {
        context.maybePop();
        return;
      }
      removeAssetFromStack();
    }

    handleDownload() {
      if (asset.isLocal) {
        return;
      }
<<<<<<< HEAD
      if (asset.isOffline) {
        ImmichToast.show(
          durationInSecond: 1,
          context: context,
          msg: 'asset_action_share_err_offline'.tr(),
          gravity: ToastGravity.BOTTOM,
        );
        return;
      }

      ref.read(downloadStateProvider.notifier).downloadAsset(
=======
      ref.read(imageViewerStateProvider.notifier).downloadAsset(
>>>>>>> ad0dbf03
            asset,
            context,
          );
    }

    handleRemoveFromAlbum() async {
      final album = ref.read(currentAlbumProvider);
      final bool isSuccess = album != null &&
          await ref
              .read(sharedAlbumProvider.notifier)
              .removeAssetFromAlbum(album, [asset]);

      if (isSuccess) {
        // Workaround for asset remaining in the gallery
        renderList.deleteAsset(asset);

        if (totalAssets.value == 1) {
          // Handle empty viewer
          await context.maybePop();
        } else {
          // changing this also for the last asset causes the parent to rebuild with an error
          totalAssets.value -= 1;
        }
        if (assetIndex.value == totalAssets.value && assetIndex.value > 0) {
          // handle the case of removing the last asset in the list
          assetIndex.value -= 1;
        }
      } else {
        ImmichToast.show(
          context: context,
          msg: "album_viewer_appbar_share_err_remove".tr(),
          toastType: ToastType.error,
          gravity: ToastGravity.BOTTOM,
        );
      }
    }

    final List<Map<BottomNavigationBarItem, Function(int)>> albumActions = [
      {
        BottomNavigationBarItem(
          icon: Icon(
            Platform.isAndroid ? Icons.share_rounded : Icons.ios_share_rounded,
          ),
          label: 'control_bottom_app_bar_share'.tr(),
          tooltip: 'control_bottom_app_bar_share'.tr(),
        ): (_) => shareAsset(),
      },
      if (asset.isImage)
        {
          BottomNavigationBarItem(
            icon: const Icon(Icons.tune_outlined),
            label: 'control_bottom_app_bar_edit'.tr(),
            tooltip: 'control_bottom_app_bar_edit'.tr(),
          ): (_) => handleEdit(),
        },
      if (isOwner)
        {
          asset.isArchived
              ? BottomNavigationBarItem(
                  icon: const Icon(Icons.unarchive_rounded),
                  label: 'control_bottom_app_bar_unarchive'.tr(),
                  tooltip: 'control_bottom_app_bar_unarchive'.tr(),
                )
              : BottomNavigationBarItem(
                  icon: const Icon(Icons.archive_outlined),
                  label: 'control_bottom_app_bar_archive'.tr(),
                  tooltip: 'control_bottom_app_bar_archive'.tr(),
                ): (_) => handleArchive(),
        },
      if (isOwner && asset.stackCount > 0)
        {
          BottomNavigationBarItem(
            icon: const Icon(Icons.burst_mode_outlined),
            label: 'control_bottom_app_bar_stack'.tr(),
            tooltip: 'control_bottom_app_bar_stack'.tr(),
          ): (_) => showStackActionItems(),
        },
      if (isOwner && !isInAlbum)
        {
          BottomNavigationBarItem(
            icon: const Icon(Icons.delete_outline),
            label: 'control_bottom_app_bar_delete'.tr(),
            tooltip: 'control_bottom_app_bar_delete'.tr(),
          ): (_) => handleDelete(),
        },
      if (!isOwner)
        {
          BottomNavigationBarItem(
            icon: const Icon(Icons.download_outlined),
            label: 'control_bottom_app_bar_download'.tr(),
            tooltip: 'control_bottom_app_bar_download'.tr(),
          ): (_) => handleDownload(),
        },
      if (isInAlbum)
        {
          BottomNavigationBarItem(
            icon: const Icon(Icons.remove_circle_outline),
            label: 'album_viewer_appbar_share_remove'.tr(),
            tooltip: 'album_viewer_appbar_share_remove'.tr(),
          ): (_) => handleRemoveFromAlbum(),
        },
    ];
    return IgnorePointer(
      ignoring: !ref.watch(showControlsProvider),
      child: AnimatedOpacity(
        duration: const Duration(milliseconds: 100),
        opacity: ref.watch(showControlsProvider) ? 1.0 : 0.0,
        child: Column(
          children: [
            Visibility(
              visible: showVideoPlayerControls,
              child: const VideoControls(),
            ),
            BottomNavigationBar(
              backgroundColor: Colors.black.withOpacity(0.4),
              unselectedIconTheme: const IconThemeData(color: Colors.white),
              selectedIconTheme: const IconThemeData(color: Colors.white),
              unselectedLabelStyle: const TextStyle(
                color: Colors.white,
                fontWeight: FontWeight.w500,
                height: 2.3,
              ),
              selectedLabelStyle: const TextStyle(
                color: Colors.white,
                fontWeight: FontWeight.w500,
                height: 2.3,
              ),
              unselectedFontSize: 14,
              selectedFontSize: 14,
              selectedItemColor: Colors.white,
              unselectedItemColor: Colors.white,
              showSelectedLabels: true,
              showUnselectedLabels: true,
              items:
                  albumActions.map((e) => e.keys.first).toList(growable: false),
              onTap: (index) {
                albumActions[index].values.first.call(index);
              },
            ),
          ],
        ),
      ),
    );
  }
}<|MERGE_RESOLUTION|>--- conflicted
+++ resolved
@@ -172,7 +172,6 @@
     }
 
     shareAsset() {
-<<<<<<< HEAD
       if (asset.isOffline) {
         ImmichToast.show(
           durationInSecond: 1,
@@ -183,9 +182,6 @@
         return;
       }
       ref.read(downloadStateProvider.notifier).shareAsset(asset, context);
-=======
-      ref.read(imageViewerStateProvider.notifier).shareAsset(asset, context);
->>>>>>> ad0dbf03
     }
 
     void handleEdit() async {
@@ -215,7 +211,6 @@
       if (asset.isLocal) {
         return;
       }
-<<<<<<< HEAD
       if (asset.isOffline) {
         ImmichToast.show(
           durationInSecond: 1,
@@ -227,9 +222,6 @@
       }
 
       ref.read(downloadStateProvider.notifier).downloadAsset(
-=======
-      ref.read(imageViewerStateProvider.notifier).downloadAsset(
->>>>>>> ad0dbf03
             asset,
             context,
           );
