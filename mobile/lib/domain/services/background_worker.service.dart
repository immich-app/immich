--- conflicted
+++ resolved
@@ -192,12 +192,8 @@
       _cancellationToken.cancel();
       _logger.info("Cleaning up background worker");
       final cleanupFutures = [
-<<<<<<< HEAD
-        workerManagerPatch.dispose().catchError((_) async {
-=======
         nativeSyncApi?.cancelHashing(),
         workerManager.dispose().catchError((_) async {
->>>>>>> 471cc74f
           // Discard any errors on the dispose call
           return;
         }),
