--- conflicted
+++ resolved
@@ -33,11 +33,8 @@
   map,
   search,
   deepLink,
-<<<<<<< HEAD
+  albumActivities,
   syncTrash
-=======
-  albumActivities,
->>>>>>> caff7fb2
 }
 
 class TimelineFactory {
