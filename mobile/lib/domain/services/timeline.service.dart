import 'dart:async';
import 'dart:math' as math;

import 'package:collection/collection.dart';
import 'package:immich_mobile/constants/constants.dart';
import 'package:immich_mobile/domain/models/asset/base_asset.model.dart';
import 'package:immich_mobile/domain/models/setting.model.dart';
import 'package:immich_mobile/domain/models/timeline.model.dart';
import 'package:immich_mobile/domain/services/setting.service.dart';
import 'package:immich_mobile/domain/utils/event_stream.dart';
import 'package:immich_mobile/infrastructure/repositories/timeline.repository.dart';
import 'package:immich_mobile/utils/async_mutex.dart';

typedef TimelineAssetSource = Future<List<BaseAsset>> Function(
  int index,
  int count,
);

typedef TimelineBucketSource = Stream<List<Bucket>> Function();

class TimelineFactory {
  final DriftTimelineRepository _timelineRepository;
  final SettingsService _settingsService;

  const TimelineFactory({
    required DriftTimelineRepository timelineRepository,
    required SettingsService settingsService,
  })  : _timelineRepository = timelineRepository,
        _settingsService = settingsService;

  GroupAssetsBy get groupBy =>
      GroupAssetsBy.values[_settingsService.get(Setting.groupAssetsBy)];

  TimelineService main(List<String> timelineUsers) => TimelineService(
        assetSource: (offset, count) => _timelineRepository
            .getMainBucketAssets(timelineUsers, offset: offset, count: count),
        bucketSource: () => _timelineRepository.watchMainBucket(
          timelineUsers,
          groupBy: groupBy,
        ),
      );

  TimelineService localAlbum({required String albumId}) => TimelineService(
        assetSource: (offset, count) => _timelineRepository
            .getLocalBucketAssets(albumId, offset: offset, count: count),
        bucketSource: () =>
            _timelineRepository.watchLocalBucket(albumId, groupBy: groupBy),
      );

  TimelineService remoteAlbum({required String albumId}) => TimelineService(
        assetSource: (offset, count) => _timelineRepository
            .getRemoteBucketAssets(albumId, offset: offset, count: count),
        bucketSource: () =>
            _timelineRepository.watchRemoteBucket(albumId, groupBy: groupBy),
      );

<<<<<<< HEAD
  TimelineService trash(String userId) => TimelineService(
        assetSource: (offset, count) => _timelineRepository
            .getTrashBucketAssets(userId, offset: offset, count: count),
        bucketSource: () =>
            _timelineRepository.watchTrashBucket(userId, groupBy: groupBy),
=======
  TimelineService archive(String userId) => TimelineService(
        assetSource: (offset, count) => _timelineRepository
            .getArchiveBucketAssets(userId, offset: offset, count: count),
        bucketSource: () =>
            _timelineRepository.watchArchiveBucket(userId, groupBy: groupBy),
>>>>>>> 56756bae
      );
}

class TimelineService {
  final TimelineAssetSource _assetSource;
  final TimelineBucketSource _bucketSource;
  int _totalAssets = 0;
  int get totalAssets => _totalAssets;

  TimelineService({
    required TimelineAssetSource assetSource,
    required TimelineBucketSource bucketSource,
  })  : _assetSource = assetSource,
        _bucketSource = bucketSource {
    _bucketSubscription = _bucketSource().listen((buckets) {
      _totalAssets =
          buckets.fold<int>(0, (acc, bucket) => acc + bucket.assetCount);
      unawaited(_reloadBucket());
    });
  }

  final AsyncMutex _mutex = AsyncMutex();
  int _bufferOffset = 0;
  List<BaseAsset> _buffer = [];
  StreamSubscription? _bucketSubscription;

  Stream<List<Bucket>> Function() get watchBuckets => _bucketSource;

  Future<void> _reloadBucket() => _mutex.run(() async {
        _buffer = await _assetSource(_bufferOffset, _buffer.length);
        EventStream.shared.emit(const TimelineReloadEvent());
      });

  Future<List<BaseAsset>> loadAssets(int index, int count) =>
      _mutex.run(() => _loadAssets(index, count));

  Future<List<BaseAsset>> _loadAssets(int index, int count) async {
    if (hasRange(index, count)) {
      return getAssets(index, count);
    }

    // if the requested offset is greater than the cached offset, the user scrolls forward "down"
    final bool forward = _bufferOffset < index;

    // make sure to load a meaningful amount of data (and not only the requested slice)
    // otherwise, each call to [loadAssets] would result in DB call trashing performance
    // fills small requests to [kTimelineAssetLoadBatchSize], adds some legroom into the opposite scroll direction for large requests
    final len = math.max(
      kTimelineAssetLoadBatchSize,
      count + kTimelineAssetLoadOppositeSize,
    );
    // when scrolling forward, start shortly before the requested offset
    // when scrolling backward, end shortly after the requested offset to guard against the user scrolling
    // in the other direction a tiny bit resulting in another required load from the DB
    final start = math.max(
      0,
      forward
          ? index - kTimelineAssetLoadOppositeSize
          : (len > kTimelineAssetLoadBatchSize ? index : index + count - len),
    );

    final assets = await _assetSource(start, len);
    _buffer = assets;
    _bufferOffset = start;

    return getAssets(index, count);
  }

  bool hasRange(int index, int count) =>
      index >= _bufferOffset && index + count <= _bufferOffset + _buffer.length;

  List<BaseAsset> getAssets(int index, int count) {
    assert(index + count <= totalAssets);
    if (!hasRange(index, count)) {
      throw RangeError('TimelineService::getAssets Index out of range');
    }
    int start = index - _bufferOffset;
    return _buffer.slice(start, start + count);
  }

  // Pre-cache assets around the given index for asset viewer
  Future<void> preCacheAssets(int index) =>
      _mutex.run(() => _loadAssets(index, 5));

  BaseAsset getAsset(int index) {
    if (!hasRange(index, 1)) {
      throw RangeError('TimelineService::getAsset Index out of range');
    }
    return _buffer.elementAt(index - _bufferOffset);
  }

  Future<void> dispose() async {
    await _bucketSubscription?.cancel();
    _bucketSubscription = null;
    _buffer.clear();
    _bufferOffset = 0;
  }
}<|MERGE_RESOLUTION|>--- conflicted
+++ resolved
@@ -54,19 +54,18 @@
             _timelineRepository.watchRemoteBucket(albumId, groupBy: groupBy),
       );
 
-<<<<<<< HEAD
   TimelineService trash(String userId) => TimelineService(
         assetSource: (offset, count) => _timelineRepository
             .getTrashBucketAssets(userId, offset: offset, count: count),
         bucketSource: () =>
             _timelineRepository.watchTrashBucket(userId, groupBy: groupBy),
-=======
+      );
+
   TimelineService archive(String userId) => TimelineService(
         assetSource: (offset, count) => _timelineRepository
             .getArchiveBucketAssets(userId, offset: offset, count: count),
         bucketSource: () =>
             _timelineRepository.watchArchiveBucket(userId, groupBy: groupBy),
->>>>>>> 56756bae
       );
 }
 
