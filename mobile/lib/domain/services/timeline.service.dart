--- conflicted
+++ resolved
@@ -54,13 +54,13 @@
             _timelineRepository.watchRemoteBucket(albumId, groupBy: groupBy),
       );
 
-<<<<<<< HEAD
   TimelineService favorite(String userId) => TimelineService(
         assetSource: (offset, count) => _timelineRepository
             .getFavoriteBucketAssets(userId, offset: offset, count: count),
         bucketSource: () =>
             _timelineRepository.watchFavoriteBucket(userId, groupBy: groupBy),
-=======
+      );
+
   TimelineService trash(String userId) => TimelineService(
         assetSource: (offset, count) => _timelineRepository
             .getTrashBucketAssets(userId, offset: offset, count: count),
@@ -82,7 +82,6 @@
           userId,
           groupBy: groupBy,
         ),
->>>>>>> cf91d9bd
       );
 }
 
