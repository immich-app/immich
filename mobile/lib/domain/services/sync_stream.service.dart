import 'dart:async';

import 'package:immich_mobile/domain/models/sync_event.model.dart';
import 'package:immich_mobile/infrastructure/repositories/sync_api.repository.dart';
import 'package:immich_mobile/infrastructure/repositories/sync_stream.repository.dart';
import 'package:immich_mobile/presentation/pages/dev/dev_logger.dart';
import 'package:logging/logging.dart';
import 'package:openapi/api.dart';

class SyncStreamService {
  final Logger _logger = Logger('SyncStreamService');

  final SyncApiRepository _syncApiRepository;
  final SyncStreamRepository _syncStreamRepository;
  final bool Function()? _cancelChecker;

  SyncStreamService({
    required SyncApiRepository syncApiRepository,
    required SyncStreamRepository syncStreamRepository,
    bool Function()? cancelChecker,
  })  : _syncApiRepository = syncApiRepository,
        _syncStreamRepository = syncStreamRepository,
        _cancelChecker = cancelChecker;

  bool get isCancelled => _cancelChecker?.call() ?? false;

  Future<void> sync() {
    _logger.info("Remote sync request for userr");
    DLog.log("Remote sync request for user");
    // Start the sync stream and handle events
    return _syncApiRepository.streamChanges(_handleEvents);
  }

  Future<void> handleWsAssetUploadReadyV1Batch(List<dynamic> batchData) async {
    if (batchData.isEmpty) return;

    _logger.info(
      'Processing batch of ${batchData.length} AssetUploadReadyV1 events',
    );

    final List<SyncAssetV1> assets = [];
    final List<SyncAssetExifV1> exifs = [];

    try {
      for (final data in batchData) {
        if (data is! Map<String, dynamic>) {
          continue;
        }

        final payload = data;
        final assetData = payload['asset'];
        final exifData = payload['exif'];

        if (assetData == null || exifData == null) {
          continue;
        }

        final asset = SyncAssetV1.fromJson(assetData);
        final exif = SyncAssetExifV1.fromJson(exifData);

        if (asset != null && exif != null) {
          assets.add(asset);
          exifs.add(exif);
        }
      }

      if (assets.isNotEmpty && exifs.isNotEmpty) {
        await _syncStreamRepository.updateAssetsV1(
          assets,
          debugLabel: 'websocket-batch',
        );
        await _syncStreamRepository.updateAssetsExifV1(
          exifs,
          debugLabel: 'websocket-batch',
        );
        _logger.info('Successfully processed ${assets.length} assets in batch');
      }
    } catch (error, stackTrace) {
      _logger.severe(
        "Error processing AssetUploadReadyV1 websocket batch events",
        error,
        stackTrace,
      );
    }
  }

  Future<void> _handleEvents(List<SyncEvent> events, Function() abort) async {
    List<SyncEvent> items = [];
    for (final event in events) {
      if (isCancelled) {
        _logger.warning("Sync stream cancelled");
        abort();
        return;
      }

      if (event.type != items.firstOrNull?.type) {
        await _processBatch(items);
      }

      items.add(event);
    }

    await _processBatch(items);
  }

  Future<void> _processBatch(List<SyncEvent> batch) async {
    if (batch.isEmpty) {
      return;
    }

    final type = batch.first.type;
    await _handleSyncData(type, batch.map((e) => e.data));
    await _syncApiRepository.ack([batch.last.ack]);
    batch.clear();
  }

  Future<void> _handleSyncData(
    SyncEntityType type,
    Iterable<Object> data,
  ) async {
    _logger.fine("Processing sync data for $type of length ${data.length}");
    switch (type) {
      case SyncEntityType.userV1:
        return _syncStreamRepository.updateUsersV1(data.cast());
      case SyncEntityType.userDeleteV1:
        return _syncStreamRepository.deleteUsersV1(data.cast());
      case SyncEntityType.partnerV1:
        return _syncStreamRepository.updatePartnerV1(data.cast());
      case SyncEntityType.partnerDeleteV1:
        return _syncStreamRepository.deletePartnerV1(data.cast());
      case SyncEntityType.assetV1:
        return _syncStreamRepository.updateAssetsV1(data.cast());
      case SyncEntityType.assetDeleteV1:
        return _syncStreamRepository.deleteAssetsV1(data.cast());
      case SyncEntityType.assetExifV1:
        return _syncStreamRepository.updateAssetsExifV1(data.cast());
      case SyncEntityType.partnerAssetV1:
        return _syncStreamRepository.updateAssetsV1(
          data.cast(),
          debugLabel: 'partner',
        );
      case SyncEntityType.partnerAssetBackfillV1:
        return _syncStreamRepository.updateAssetsV1(
          data.cast(),
          debugLabel: 'partner backfill',
        );
      case SyncEntityType.partnerAssetDeleteV1:
        return _syncStreamRepository.deleteAssetsV1(
          data.cast(),
          debugLabel: "partner",
        );
      case SyncEntityType.partnerAssetExifV1:
        return _syncStreamRepository.updateAssetsExifV1(
          data.cast(),
          debugLabel: 'partner',
        );
      case SyncEntityType.partnerAssetExifBackfillV1:
        return _syncStreamRepository.updateAssetsExifV1(
          data.cast(),
          debugLabel: 'partner backfill',
        );
      case SyncEntityType.albumV1:
        return _syncStreamRepository.updateAlbumsV1(data.cast());
      case SyncEntityType.albumDeleteV1:
        return _syncStreamRepository.deleteAlbumsV1(data.cast());
      case SyncEntityType.albumUserV1:
        return _syncStreamRepository.updateAlbumUsersV1(data.cast());
      case SyncEntityType.albumUserBackfillV1:
        return _syncStreamRepository.updateAlbumUsersV1(
          data.cast(),
          debugLabel: 'backfill',
        );
      case SyncEntityType.albumUserDeleteV1:
        return _syncStreamRepository.deleteAlbumUsersV1(data.cast());
      case SyncEntityType.albumAssetV1:
        return _syncStreamRepository.updateAssetsV1(
          data.cast(),
          debugLabel: 'album',
        );
      case SyncEntityType.albumAssetBackfillV1:
        return _syncStreamRepository.updateAssetsV1(
          data.cast(),
          debugLabel: 'album backfill',
        );
      case SyncEntityType.albumAssetExifV1:
        return _syncStreamRepository.updateAssetsExifV1(
          data.cast(),
          debugLabel: 'album',
        );
      case SyncEntityType.albumAssetExifBackfillV1:
        return _syncStreamRepository.updateAssetsExifV1(
          data.cast(),
          debugLabel: 'album backfill',
        );
      case SyncEntityType.albumToAssetV1:
        return _syncStreamRepository.updateAlbumToAssetsV1(data.cast());
      case SyncEntityType.albumToAssetBackfillV1:
        return _syncStreamRepository.updateAlbumToAssetsV1(
          data.cast(),
          debugLabel: 'backfill',
        );
      case SyncEntityType.albumToAssetDeleteV1:
        return _syncStreamRepository.deleteAlbumToAssetsV1(data.cast());
      // No-op. SyncAckV1 entities are checkpoints in the sync stream
      // to acknowledge that the client has processed all the backfill events
      case SyncEntityType.syncAckV1:
        return;
      case SyncEntityType.memoryV1:
        return _syncStreamRepository.updateMemoriesV1(data.cast());
      case SyncEntityType.memoryDeleteV1:
        return _syncStreamRepository.deleteMemoriesV1(data.cast());
      case SyncEntityType.memoryToAssetV1:
        return _syncStreamRepository.updateMemoryAssetsV1(data.cast());
      case SyncEntityType.memoryToAssetDeleteV1:
        return _syncStreamRepository.deleteMemoryAssetsV1(data.cast());
      case SyncEntityType.stackV1:
        return _syncStreamRepository.updateStacksV1(data.cast());
      case SyncEntityType.stackDeleteV1:
        return _syncStreamRepository.deleteStacksV1(data.cast());
      case SyncEntityType.partnerStackV1:
        return _syncStreamRepository.updateStacksV1(
          data.cast(),
          debugLabel: 'partner',
        );
      case SyncEntityType.partnerStackBackfillV1:
        return _syncStreamRepository.updateStacksV1(
          data.cast(),
          debugLabel: 'partner backfill',
        );
      case SyncEntityType.partnerStackDeleteV1:
        return _syncStreamRepository.deleteStacksV1(
          data.cast(),
          debugLabel: 'partner',
        );
<<<<<<< HEAD
=======
      case SyncEntityType.userMetadataV1:
        return _syncStreamRepository.updateUserMetadatasV1(
          data.cast(),
        );
      case SyncEntityType.userMetadataDeleteV1:
        return _syncStreamRepository.deleteUserMetadatasV1(
          data.cast(),
        );
>>>>>>> 7bae49eb
      case SyncEntityType.personV1:
        return _syncStreamRepository.updatePeopleV1(data.cast());
      case SyncEntityType.personDeleteV1:
        return _syncStreamRepository.deletePeopleV1(data.cast());
      default:
        _logger.warning("Unknown sync data type: $type");
    }
  }
}<|MERGE_RESOLUTION|>--- conflicted
+++ resolved
@@ -232,8 +232,6 @@
           data.cast(),
           debugLabel: 'partner',
         );
-<<<<<<< HEAD
-=======
       case SyncEntityType.userMetadataV1:
         return _syncStreamRepository.updateUserMetadatasV1(
           data.cast(),
@@ -242,7 +240,6 @@
         return _syncStreamRepository.deleteUserMetadatasV1(
           data.cast(),
         );
->>>>>>> 7bae49eb
       case SyncEntityType.personV1:
         return _syncStreamRepository.updatePeopleV1(data.cast());
       case SyncEntityType.personDeleteV1:
