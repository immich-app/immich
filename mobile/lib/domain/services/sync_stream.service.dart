import 'dart:async';

import 'package:immich_mobile/domain/models/store.model.dart';
import 'package:immich_mobile/domain/models/sync_event.model.dart';
import 'package:immich_mobile/entities/store.entity.dart';
import 'package:immich_mobile/extensions/platform_extensions.dart';
import 'package:immich_mobile/infrastructure/repositories/local_asset.repository.dart';
import 'package:immich_mobile/infrastructure/repositories/storage.repository.dart';
import 'package:immich_mobile/infrastructure/repositories/sync_api.repository.dart';
import 'package:immich_mobile/infrastructure/repositories/sync_stream.repository.dart';
import 'package:immich_mobile/infrastructure/repositories/trashed_local_asset.repository.dart';
import 'package:immich_mobile/repositories/local_files_manager.repository.dart';
import 'package:logging/logging.dart';
import 'package:openapi/api.dart';

class SyncStreamService {
  final Logger _logger = Logger('SyncStreamService');

  final SyncApiRepository _syncApiRepository;
  final SyncStreamRepository _syncStreamRepository;
  final DriftLocalAssetRepository _localAssetRepository;
  final DriftTrashedLocalAssetRepository _trashedLocalAssetRepository;
  final LocalFilesManagerRepository _localFilesManager;
  final StorageRepository _storageRepository;
  final bool Function()? _cancelChecker;

  SyncStreamService({
    required SyncApiRepository syncApiRepository,
    required SyncStreamRepository syncStreamRepository,
    required DriftLocalAssetRepository localAssetRepository,
    required DriftTrashedLocalAssetRepository trashedLocalAssetRepository,
    required LocalFilesManagerRepository localFilesManager,
    required StorageRepository storageRepository,
    bool Function()? cancelChecker,
  }) : _syncApiRepository = syncApiRepository,
       _syncStreamRepository = syncStreamRepository,
       _localAssetRepository = localAssetRepository,
       _trashedLocalAssetRepository = trashedLocalAssetRepository,
       _localFilesManager = localFilesManager,
       _storageRepository = storageRepository,
       _cancelChecker = cancelChecker;

  bool get isCancelled => _cancelChecker?.call() ?? false;

  Future<bool> sync() async {
    _logger.info("Remote sync request for user");
    // Start the sync stream and handle events
    bool shouldReset = false;
    await _syncApiRepository.streamChanges(_handleEvents, onReset: () => shouldReset = true);
    if (shouldReset) {
      _logger.info("Resetting sync state as requested by server");
      await _syncApiRepository.streamChanges(_handleEvents);
    }
    return true;
  }

  Future<void> _handleEvents(List<SyncEvent> events, Function() abort, Function() reset) async {
    List<SyncEvent> items = [];
    for (final event in events) {
      if (isCancelled) {
        _logger.warning("Sync stream cancelled");
        abort();
        return;
      }

      if (event.type != items.firstOrNull?.type) {
        await _processBatch(items);
      }

      if (event.type == SyncEntityType.syncResetV1) {
        reset();
      }

      items.add(event);
    }

    await _processBatch(items);
  }

  Future<void> _processBatch(List<SyncEvent> batch) async {
    if (batch.isEmpty) {
      return;
    }

    final type = batch.first.type;
    await _handleSyncData(type, batch.map((e) => e.data));
    await _syncApiRepository.ack([batch.last.ack]);
    batch.clear();
  }

  Future<void> _handleSyncData(SyncEntityType type, Iterable<Object> data) async {
    _logger.fine("Processing sync data for $type of length ${data.length}");
    switch (type) {
      case SyncEntityType.authUserV1:
        return _syncStreamRepository.updateAuthUsersV1(data.cast());
      case SyncEntityType.userV1:
        return _syncStreamRepository.updateUsersV1(data.cast());
      case SyncEntityType.userDeleteV1:
        return _syncStreamRepository.deleteUsersV1(data.cast());
      case SyncEntityType.partnerV1:
        return _syncStreamRepository.updatePartnerV1(data.cast());
      case SyncEntityType.partnerDeleteV1:
        return _syncStreamRepository.deletePartnerV1(data.cast());
      case SyncEntityType.assetV1:
        final remoteSyncAssets = data.cast<SyncAssetV1>();
        await _syncStreamRepository.updateAssetsV1(remoteSyncAssets);
        if (CurrentPlatform.isAndroid && (Store.tryGet(StoreKey.manageLocalMediaAndroid) ?? false)) {
          final hasPermission = await _localFilesManager.hasManageMediaPermission();
          if (hasPermission) {
            await _handleRemoteTrashed(remoteSyncAssets.where((e) => e.deletedAt != null).map((e) => e.checksum));
            await _applyRemoteRestoreToLocal();
          } else {
            _logger.warning("sync Trashed Assets cannot proceed because MANAGE_MEDIA permission is missing");
          }
        }
        return;
      case SyncEntityType.assetDeleteV1:
        return _syncStreamRepository.deleteAssetsV1(data.cast());
      case SyncEntityType.assetExifV1:
        return _syncStreamRepository.updateAssetsExifV1(data.cast());
      case SyncEntityType.partnerAssetV1:
        return _syncStreamRepository.updateAssetsV1(data.cast(), debugLabel: 'partner');
      case SyncEntityType.partnerAssetBackfillV1:
        return _syncStreamRepository.updateAssetsV1(data.cast(), debugLabel: 'partner backfill');
      case SyncEntityType.partnerAssetDeleteV1:
        return _syncStreamRepository.deleteAssetsV1(data.cast(), debugLabel: "partner");
      case SyncEntityType.partnerAssetExifV1:
        return _syncStreamRepository.updateAssetsExifV1(data.cast(), debugLabel: 'partner');
      case SyncEntityType.partnerAssetExifBackfillV1:
        return _syncStreamRepository.updateAssetsExifV1(data.cast(), debugLabel: 'partner backfill');
      case SyncEntityType.albumV1:
        return _syncStreamRepository.updateAlbumsV1(data.cast());
      case SyncEntityType.albumDeleteV1:
        return _syncStreamRepository.deleteAlbumsV1(data.cast());
      case SyncEntityType.albumUserV1:
        return _syncStreamRepository.updateAlbumUsersV1(data.cast());
      case SyncEntityType.albumUserBackfillV1:
        return _syncStreamRepository.updateAlbumUsersV1(data.cast(), debugLabel: 'backfill');
      case SyncEntityType.albumUserDeleteV1:
        return _syncStreamRepository.deleteAlbumUsersV1(data.cast());
      case SyncEntityType.albumAssetCreateV1:
        return _syncStreamRepository.updateAssetsV1(data.cast(), debugLabel: 'album asset create');
      case SyncEntityType.albumAssetUpdateV1:
        return _syncStreamRepository.updateAssetsV1(data.cast(), debugLabel: 'album asset update');
      case SyncEntityType.albumAssetBackfillV1:
        return _syncStreamRepository.updateAssetsV1(data.cast(), debugLabel: 'album asset backfill');
      case SyncEntityType.albumAssetExifCreateV1:
        return _syncStreamRepository.updateAssetsExifV1(data.cast(), debugLabel: 'album asset exif create');
      case SyncEntityType.albumAssetExifUpdateV1:
        return _syncStreamRepository.updateAssetsExifV1(data.cast(), debugLabel: 'album asset exif update');
      case SyncEntityType.albumAssetExifBackfillV1:
        return _syncStreamRepository.updateAssetsExifV1(data.cast(), debugLabel: 'album asset exif backfill');
      case SyncEntityType.albumToAssetV1:
        return _syncStreamRepository.updateAlbumToAssetsV1(data.cast());
      case SyncEntityType.albumToAssetBackfillV1:
        return _syncStreamRepository.updateAlbumToAssetsV1(data.cast(), debugLabel: 'backfill');
      case SyncEntityType.albumToAssetDeleteV1:
        return _syncStreamRepository.deleteAlbumToAssetsV1(data.cast());
      // No-op. SyncAckV1 entities are checkpoints in the sync stream
      // to acknowledge that the client has processed all the backfill events
      case SyncEntityType.syncAckV1:
        return;
      // No-op. SyncCompleteV1 is used to signal the completion of the sync process
      case SyncEntityType.syncCompleteV1:
        return;
      // Request to reset the client state. Clear everything related to remote entities
      case SyncEntityType.syncResetV1:
        return _syncStreamRepository.reset();
      case SyncEntityType.memoryV1:
        return _syncStreamRepository.updateMemoriesV1(data.cast());
      case SyncEntityType.memoryDeleteV1:
        return _syncStreamRepository.deleteMemoriesV1(data.cast());
      case SyncEntityType.memoryToAssetV1:
        return _syncStreamRepository.updateMemoryAssetsV1(data.cast());
      case SyncEntityType.memoryToAssetDeleteV1:
        return _syncStreamRepository.deleteMemoryAssetsV1(data.cast());
      case SyncEntityType.stackV1:
        return _syncStreamRepository.updateStacksV1(data.cast());
      case SyncEntityType.stackDeleteV1:
        return _syncStreamRepository.deleteStacksV1(data.cast());
      case SyncEntityType.partnerStackV1:
        return _syncStreamRepository.updateStacksV1(data.cast(), debugLabel: 'partner');
      case SyncEntityType.partnerStackBackfillV1:
        return _syncStreamRepository.updateStacksV1(data.cast(), debugLabel: 'partner backfill');
      case SyncEntityType.partnerStackDeleteV1:
        return _syncStreamRepository.deleteStacksV1(data.cast(), debugLabel: 'partner');
      case SyncEntityType.userMetadataV1:
        return _syncStreamRepository.updateUserMetadatasV1(data.cast());
      case SyncEntityType.userMetadataDeleteV1:
        return _syncStreamRepository.deleteUserMetadatasV1(data.cast());
      case SyncEntityType.personV1:
        return _syncStreamRepository.updatePeopleV1(data.cast());
      case SyncEntityType.personDeleteV1:
        return _syncStreamRepository.deletePeopleV1(data.cast());
      case SyncEntityType.assetFaceV1:
        return _syncStreamRepository.updateAssetFacesV1(data.cast());
      case SyncEntityType.assetFaceDeleteV1:
        return _syncStreamRepository.deleteAssetFacesV1(data.cast());
      default:
        _logger.warning("Unknown sync data type: $type");
    }
  }

  Future<void> handleWsAssetUploadReadyV1Batch(List<dynamic> batchData) async {
    if (batchData.isEmpty) return;

    _logger.info('Processing batch of ${batchData.length} AssetUploadReadyV1 events');

    final List<SyncAssetV1> assets = [];
    final List<SyncAssetExifV1> exifs = [];

    try {
      for (final data in batchData) {
        if (data is! Map<String, dynamic>) {
          continue;
        }

        final payload = data;
        final assetData = payload['asset'];
        final exifData = payload['exif'];

        if (assetData == null || exifData == null) {
          continue;
        }

        final asset = SyncAssetV1.fromJson(assetData);
        final exif = SyncAssetExifV1.fromJson(exifData);

        if (asset != null && exif != null) {
          assets.add(asset);
          exifs.add(exif);
        }
      }

      if (assets.isNotEmpty && exifs.isNotEmpty) {
        await _syncStreamRepository.updateAssetsV1(assets, debugLabel: 'websocket-batch');
        await _syncStreamRepository.updateAssetsExifV1(exifs, debugLabel: 'websocket-batch');
        _logger.info('Successfully processed ${assets.length} assets in batch');
      }
    } catch (error, stackTrace) {
      _logger.severe("Error processing AssetUploadReadyV1 websocket batch events", error, stackTrace);
    }
  }

  Future<void> _handleRemoteTrashed(Iterable<String> checksums) async {
    if (checksums.isEmpty) {
      return Future.value();
    } else {
      final localAssetsToTrash = await _localAssetRepository.getAssetsFromBackupAlbums(checksums);
      //todo here need to use sth like if (autoSync) else await _applyRemoteTrashToReview(localAssetsToTrash);
      if (localAssetsToTrash.isNotEmpty) {
        final mediaUrls = await Future.wait(
          localAssetsToTrash.values
              .expand((e) => e)
              .map((localAsset) => _storageRepository.getAssetEntityForAsset(localAsset).then((e) => e?.getMediaUrl())),
        );
        _logger.info("Moving to trash ${mediaUrls.join(", ")} assets");
        final result = await _localFilesManager.moveToTrash(mediaUrls.nonNulls.toList());
        if (result) {
          await _trashedLocalAssetRepository.trashLocalAsset(localAssetsToTrash);
        }
      } else {
        _logger.info("No assets found in backup-enabled albums for assets: $checksums");
      }
    }
  }

  Future<void> _applyRemoteRestoreToLocal() async {
    final assetsToRestore = await _trashedLocalAssetRepository.getToRestore();
<<<<<<< HEAD
    //todo here need to use sth like if (autoSync) else await _applyRemoteTrashToReview(localAssetsToTrash);
=======
>>>>>>> caff7fb2
    if (assetsToRestore.isNotEmpty) {
      final restoredIds = await _localFilesManager.restoreAssetsFromTrash(assetsToRestore);
      await _trashedLocalAssetRepository.applyRestoredAssets(restoredIds);
    } else {
      _logger.info("No remote assets found for restoration");
    }
  }
}<|MERGE_RESOLUTION|>--- conflicted
+++ resolved
@@ -267,10 +267,7 @@
 
   Future<void> _applyRemoteRestoreToLocal() async {
     final assetsToRestore = await _trashedLocalAssetRepository.getToRestore();
-<<<<<<< HEAD
     //todo here need to use sth like if (autoSync) else await _applyRemoteTrashToReview(localAssetsToTrash);
-=======
->>>>>>> caff7fb2
     if (assetsToRestore.isNotEmpty) {
       final restoredIds = await _localFilesManager.restoreAssetsFromTrash(assetsToRestore);
       await _trashedLocalAssetRepository.applyRestoredAssets(restoredIds);
