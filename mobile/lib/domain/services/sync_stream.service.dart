--- conflicted
+++ resolved
@@ -1,13 +1,9 @@
 import 'dart:async';
 
 import 'package:immich_mobile/domain/models/sync_event.model.dart';
-<<<<<<< HEAD
-import 'package:immich_mobile/domain/services/trash_sync.service.dart';
-=======
 import 'package:immich_mobile/extensions/platform_extensions.dart';
 import 'package:immich_mobile/infrastructure/repositories/local_asset.repository.dart';
 import 'package:immich_mobile/infrastructure/repositories/storage.repository.dart';
->>>>>>> 952133a9
 import 'package:immich_mobile/infrastructure/repositories/sync_api.repository.dart';
 import 'package:immich_mobile/infrastructure/repositories/sync_stream.repository.dart';
 import 'package:immich_mobile/infrastructure/repositories/trashed_local_asset.repository.dart';
@@ -20,26 +16,15 @@
 
   final SyncApiRepository _syncApiRepository;
   final SyncStreamRepository _syncStreamRepository;
-<<<<<<< HEAD
-  final TrashSyncService _trashSyncService;
-=======
   final DriftLocalAssetRepository _localAssetRepository;
   final DriftTrashedLocalAssetRepository _trashedLocalAssetRepository;
   final LocalFilesManagerRepository _localFilesManager;
   final StorageRepository _storageRepository;
->>>>>>> 952133a9
   final bool Function()? _cancelChecker;
 
   SyncStreamService({
     required SyncApiRepository syncApiRepository,
     required SyncStreamRepository syncStreamRepository,
-<<<<<<< HEAD
-    required TrashSyncService trashSyncService,
-    bool Function()? cancelChecker,
-  }) : _syncApiRepository = syncApiRepository,
-       _syncStreamRepository = syncStreamRepository,
-       _trashSyncService = trashSyncService,
-=======
     required DriftLocalAssetRepository localAssetRepository,
     required DriftTrashedLocalAssetRepository trashedLocalAssetRepository,
     required LocalFilesManagerRepository localFilesManager,
@@ -51,7 +36,6 @@
        _trashedLocalAssetRepository = trashedLocalAssetRepository,
        _localFilesManager = localFilesManager,
        _storageRepository = storageRepository,
->>>>>>> 952133a9
        _cancelChecker = cancelChecker;
 
   bool get isCancelled => _cancelChecker?.call() ?? false;
@@ -117,21 +101,12 @@
         return _syncStreamRepository.deletePartnerV1(data.cast());
       case SyncEntityType.assetV1:
         final remoteSyncAssets = data.cast<SyncAssetV1>();
-<<<<<<< HEAD
-        if (_trashSyncService.isServiceEnabled) {
-          await _trashSyncService.handleRemoteChanges(
-            remoteSyncAssets.map<TrashSyncItem>((e) => (checksum: e.checksum, deletedAt: e.deletedAt)),
-          );
-        }
-        return _syncStreamRepository.updateAssetsV1(remoteSyncAssets);
-=======
         await _syncStreamRepository.updateAssetsV1(remoteSyncAssets);
         if (CurrentPlatform.isAndroid) {
           await _handleRemoteTrashed(remoteSyncAssets.where((e) => e.deletedAt != null).map((e) => e.checksum));
           await _applyRemoteRestoreToLocal();
         }
         return;
->>>>>>> 952133a9
       case SyncEntityType.assetDeleteV1:
         return _syncStreamRepository.deleteAssetsV1(data.cast());
       case SyncEntityType.assetExifV1:
