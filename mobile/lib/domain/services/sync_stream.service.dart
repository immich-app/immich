--- conflicted
+++ resolved
@@ -30,8 +30,6 @@
     // Start the sync stream and handle events
     return _syncApiRepository.streamChanges(_handleEvents);
   }
-<<<<<<< HEAD
-=======
 
   Future<void> handleWsAssetUploadReadyV1Batch(List<dynamic> batchData) async {
     if (batchData.isEmpty) return;
@@ -85,7 +83,6 @@
       );
     }
   }
->>>>>>> dee6d072
 
   Future<void> _handleEvents(List<SyncEvent> events, Function() abort) async {
     List<SyncEvent> items = [];
