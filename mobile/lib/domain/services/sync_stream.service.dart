import 'dart:async';

import 'package:collection/collection.dart';
import 'package:immich_mobile/domain/models/store.model.dart';
import 'package:immich_mobile/domain/models/sync_event.model.dart';
import 'package:immich_mobile/domain/services/trash_sync.service.dart';
import 'package:immich_mobile/entities/store.entity.dart';
import 'package:immich_mobile/extensions/platform_extensions.dart';
import 'package:immich_mobile/infrastructure/repositories/local_asset.repository.dart';
import 'package:immich_mobile/infrastructure/repositories/storage.repository.dart';
import 'package:immich_mobile/infrastructure/repositories/sync_api.repository.dart';
import 'package:immich_mobile/infrastructure/repositories/sync_stream.repository.dart';
import 'package:immich_mobile/infrastructure/repositories/trash_sync.repository.dart';
import 'package:immich_mobile/infrastructure/repositories/trashed_local_asset.repository.dart';
import 'package:immich_mobile/repositories/local_files_manager.repository.dart';
import 'package:logging/logging.dart';
import 'package:openapi/api.dart';

class SyncStreamService {
  final Logger _logger = Logger('SyncStreamService');

  final SyncApiRepository _syncApiRepository;
  final SyncStreamRepository _syncStreamRepository;
  final DriftLocalAssetRepository _localAssetRepository;
  final DriftTrashedLocalAssetRepository _trashedLocalAssetRepository;
  final DriftTrashSyncRepository _trashSyncRepository;
  final LocalFilesManagerRepository _localFilesManager;
  final StorageRepository _storageRepository;
  final bool Function()? _cancelChecker;

  SyncStreamService({
    required SyncApiRepository syncApiRepository,
    required SyncStreamRepository syncStreamRepository,
    required DriftLocalAssetRepository localAssetRepository,
    required DriftTrashedLocalAssetRepository trashedLocalAssetRepository,
    required DriftTrashSyncRepository trashSyncRepository,
    required LocalFilesManagerRepository localFilesManager,
    required StorageRepository storageRepository,
    bool Function()? cancelChecker,
  }) : _syncApiRepository = syncApiRepository,
       _syncStreamRepository = syncStreamRepository,
       _localAssetRepository = localAssetRepository,
       _trashedLocalAssetRepository = trashedLocalAssetRepository,
       _trashSyncRepository = trashSyncRepository,
       _localFilesManager = localFilesManager,
       _storageRepository = storageRepository,
       _cancelChecker = cancelChecker;

  bool get isCancelled => _cancelChecker?.call() ?? false;

  Future<bool> sync() async {
    _logger.info("Remote sync request for user");
    // Start the sync stream and handle events
    bool shouldReset = false;
    await _syncApiRepository.streamChanges(_handleEvents, onReset: () => shouldReset = true);
    if (shouldReset) {
      _logger.info("Resetting sync state as requested by server");
      await _syncApiRepository.streamChanges(_handleEvents);
    }
    return true;
  }

  Future<void> _handleEvents(List<SyncEvent> events, Function() abort, Function() reset) async {
    List<SyncEvent> items = [];
    for (final event in events) {
      if (isCancelled) {
        _logger.warning("Sync stream cancelled");
        abort();
        return;
      }

      if (event.type != items.firstOrNull?.type) {
        await _processBatch(items);
      }

      if (event.type == SyncEntityType.syncResetV1) {
        reset();
      }

      items.add(event);
    }

    await _processBatch(items);
  }

  Future<void> _processBatch(List<SyncEvent> batch) async {
    if (batch.isEmpty) {
      return;
    }

    final type = batch.first.type;
    await _handleSyncData(type, batch.map((e) => e.data));
    await _syncApiRepository.ack([batch.last.ack]);
    batch.clear();
  }

  Future<void> _handleSyncData(SyncEntityType type, Iterable<Object> data) async {
    _logger.fine("Processing sync data for $type of length ${data.length}");
    switch (type) {
      case SyncEntityType.authUserV1:
        return _syncStreamRepository.updateAuthUsersV1(data.cast());
      case SyncEntityType.userV1:
        return _syncStreamRepository.updateUsersV1(data.cast());
      case SyncEntityType.userDeleteV1:
        return _syncStreamRepository.deleteUsersV1(data.cast());
      case SyncEntityType.partnerV1:
        return _syncStreamRepository.updatePartnerV1(data.cast());
      case SyncEntityType.partnerDeleteV1:
        return _syncStreamRepository.deletePartnerV1(data.cast());
      case SyncEntityType.assetV1:
        final remoteSyncAssets = data.cast<SyncAssetV1>();
        await _syncStreamRepository.updateAssetsV1(remoteSyncAssets);
<<<<<<< HEAD
        if (CurrentPlatform.isAndroid &&
            (Store.get(StoreKey.manageLocalMediaAndroid, false) ||
                Store.get(StoreKey.reviewOutOfSyncChangesAndroid, false))) {
=======
        if (CurrentPlatform.isAndroid && Store.get(StoreKey.manageLocalMediaAndroid, false)) {
>>>>>>> 9b03e08b
          final hasPermission = await _localFilesManager.hasManageMediaPermission();
          if (hasPermission) {
            await _handleRemoteTrashed(remoteSyncAssets.where((e) => e.deletedAt != null).map((e) => e.checksum));
            await _applyRemoteRestoreToLocal();
          } else {
            _logger.warning("sync Trashed Assets cannot proceed because MANAGE_MEDIA permission is missing");
          }
        }
        return;
      case SyncEntityType.assetDeleteV1:
        return _syncStreamRepository.deleteAssetsV1(data.cast());
      case SyncEntityType.assetExifV1:
        return _syncStreamRepository.updateAssetsExifV1(data.cast());
      case SyncEntityType.partnerAssetV1:
        return _syncStreamRepository.updateAssetsV1(data.cast(), debugLabel: 'partner');
      case SyncEntityType.partnerAssetBackfillV1:
        return _syncStreamRepository.updateAssetsV1(data.cast(), debugLabel: 'partner backfill');
      case SyncEntityType.partnerAssetDeleteV1:
        return _syncStreamRepository.deleteAssetsV1(data.cast(), debugLabel: "partner");
      case SyncEntityType.partnerAssetExifV1:
        return _syncStreamRepository.updateAssetsExifV1(data.cast(), debugLabel: 'partner');
      case SyncEntityType.partnerAssetExifBackfillV1:
        return _syncStreamRepository.updateAssetsExifV1(data.cast(), debugLabel: 'partner backfill');
      case SyncEntityType.albumV1:
        return _syncStreamRepository.updateAlbumsV1(data.cast());
      case SyncEntityType.albumDeleteV1:
        return _syncStreamRepository.deleteAlbumsV1(data.cast());
      case SyncEntityType.albumUserV1:
        return _syncStreamRepository.updateAlbumUsersV1(data.cast());
      case SyncEntityType.albumUserBackfillV1:
        return _syncStreamRepository.updateAlbumUsersV1(data.cast(), debugLabel: 'backfill');
      case SyncEntityType.albumUserDeleteV1:
        return _syncStreamRepository.deleteAlbumUsersV1(data.cast());
      case SyncEntityType.albumAssetCreateV1:
        return _syncStreamRepository.updateAssetsV1(data.cast(), debugLabel: 'album asset create');
      case SyncEntityType.albumAssetUpdateV1:
        return _syncStreamRepository.updateAssetsV1(data.cast(), debugLabel: 'album asset update');
      case SyncEntityType.albumAssetBackfillV1:
        return _syncStreamRepository.updateAssetsV1(data.cast(), debugLabel: 'album asset backfill');
      case SyncEntityType.albumAssetExifCreateV1:
        return _syncStreamRepository.updateAssetsExifV1(data.cast(), debugLabel: 'album asset exif create');
      case SyncEntityType.albumAssetExifUpdateV1:
        return _syncStreamRepository.updateAssetsExifV1(data.cast(), debugLabel: 'album asset exif update');
      case SyncEntityType.albumAssetExifBackfillV1:
        return _syncStreamRepository.updateAssetsExifV1(data.cast(), debugLabel: 'album asset exif backfill');
      case SyncEntityType.albumToAssetV1:
        return _syncStreamRepository.updateAlbumToAssetsV1(data.cast());
      case SyncEntityType.albumToAssetBackfillV1:
        return _syncStreamRepository.updateAlbumToAssetsV1(data.cast(), debugLabel: 'backfill');
      case SyncEntityType.albumToAssetDeleteV1:
        return _syncStreamRepository.deleteAlbumToAssetsV1(data.cast());
      // No-op. SyncAckV1 entities are checkpoints in the sync stream
      // to acknowledge that the client has processed all the backfill events
      case SyncEntityType.syncAckV1:
        return;
      // No-op. SyncCompleteV1 is used to signal the completion of the sync process
      case SyncEntityType.syncCompleteV1:
        return;
      // Request to reset the client state. Clear everything related to remote entities
      case SyncEntityType.syncResetV1:
        return _syncStreamRepository.reset();
      case SyncEntityType.memoryV1:
        return _syncStreamRepository.updateMemoriesV1(data.cast());
      case SyncEntityType.memoryDeleteV1:
        return _syncStreamRepository.deleteMemoriesV1(data.cast());
      case SyncEntityType.memoryToAssetV1:
        return _syncStreamRepository.updateMemoryAssetsV1(data.cast());
      case SyncEntityType.memoryToAssetDeleteV1:
        return _syncStreamRepository.deleteMemoryAssetsV1(data.cast());
      case SyncEntityType.stackV1:
        return _syncStreamRepository.updateStacksV1(data.cast());
      case SyncEntityType.stackDeleteV1:
        return _syncStreamRepository.deleteStacksV1(data.cast());
      case SyncEntityType.partnerStackV1:
        return _syncStreamRepository.updateStacksV1(data.cast(), debugLabel: 'partner');
      case SyncEntityType.partnerStackBackfillV1:
        return _syncStreamRepository.updateStacksV1(data.cast(), debugLabel: 'partner backfill');
      case SyncEntityType.partnerStackDeleteV1:
        return _syncStreamRepository.deleteStacksV1(data.cast(), debugLabel: 'partner');
      case SyncEntityType.userMetadataV1:
        return _syncStreamRepository.updateUserMetadatasV1(data.cast());
      case SyncEntityType.userMetadataDeleteV1:
        return _syncStreamRepository.deleteUserMetadatasV1(data.cast());
      case SyncEntityType.personV1:
        return _syncStreamRepository.updatePeopleV1(data.cast());
      case SyncEntityType.personDeleteV1:
        return _syncStreamRepository.deletePeopleV1(data.cast());
      case SyncEntityType.assetFaceV1:
        return _syncStreamRepository.updateAssetFacesV1(data.cast());
      case SyncEntityType.assetFaceDeleteV1:
        return _syncStreamRepository.deleteAssetFacesV1(data.cast());
      default:
        _logger.warning("Unknown sync data type: $type");
    }
  }

  Future<void> handleWsAssetUploadReadyV1Batch(List<dynamic> batchData) async {
    if (batchData.isEmpty) return;

    _logger.info('Processing batch of ${batchData.length} AssetUploadReadyV1 events');

    final List<SyncAssetV1> assets = [];
    final List<SyncAssetExifV1> exifs = [];

    try {
      for (final data in batchData) {
        if (data is! Map<String, dynamic>) {
          continue;
        }

        final payload = data;
        final assetData = payload['asset'];
        final exifData = payload['exif'];

        if (assetData == null || exifData == null) {
          continue;
        }

        final asset = SyncAssetV1.fromJson(assetData);
        final exif = SyncAssetExifV1.fromJson(exifData);

        if (asset != null && exif != null) {
          assets.add(asset);
          exifs.add(exif);
        }
      }

      if (assets.isNotEmpty && exifs.isNotEmpty) {
        await _syncStreamRepository.updateAssetsV1(assets, debugLabel: 'websocket-batch');
        await _syncStreamRepository.updateAssetsExifV1(exifs, debugLabel: 'websocket-batch');
        _logger.info('Successfully processed ${assets.length} assets in batch');
      }
    } catch (error, stackTrace) {
      _logger.severe("Error processing AssetUploadReadyV1 websocket batch events", error, stackTrace);
    }
  }

  Future<void> _handleRemoteTrashed(Iterable<String> checksums) async {
    if (checksums.isEmpty) {
      return Future.value();
    } else {
      final localAssetsToTrash = await _localAssetRepository.getAssetsFromBackupAlbums(checksums);
      if (localAssetsToTrash.isNotEmpty) {
        final reviewMode = Store.get(StoreKey.reviewOutOfSyncChangesAndroid, false);
        if (reviewMode) {
          final itemsToReview = localAssetsToTrash.values.flattened
              .map<ReviewItem>((la) => (localAssetId: la.id, checksum: la.checksum ?? ''))
              .where((la) => la.checksum.isNotEmpty);

          _logger.info("Apply remote trash action to review for: $itemsToReview");
          await _trashSyncRepository.insertIfNotExists(itemsToReview);
        } else {
          final mediaUrls = await Future.wait(
            localAssetsToTrash.values
                .expand((e) => e)
                .map(
                  (localAsset) => _storageRepository.getAssetEntityForAsset(localAsset).then((e) => e?.getMediaUrl()),
                ),
          );
          _logger.info("Moving to trash ${mediaUrls.join(", ")} assets");
          final result = await _localFilesManager.moveToTrash(mediaUrls.nonNulls.toList());
          if (result) {
            await _trashedLocalAssetRepository.trashLocalAsset(localAssetsToTrash);
          }
        }
      } else {
        _logger.info("No assets found in backup-enabled albums for assets: $checksums");
      }
    }
  }

  Future<void> _applyRemoteRestoreToLocal() async {
    final assetsToRestore = await _trashedLocalAssetRepository.getToRestore();
    if (assetsToRestore.isNotEmpty) {
      final reviewMode = Store.get(StoreKey.reviewOutOfSyncChangesAndroid, false);
      if (reviewMode) {
        final checksums = assetsToRestore.map((e) => e.checksum).nonNulls;
        _logger.info("Clear unapproved trash sync for: $checksums");
        await _trashSyncRepository.deleteUnapproved(checksums);
      } else {
        final restoredIds = await _localFilesManager.restoreAssetsFromTrash(assetsToRestore);
        await _trashedLocalAssetRepository.applyRestoredAssets(restoredIds);
      }
    } else {
      _logger.info("No remote assets found for restoration");
    }
  }
}<|MERGE_RESOLUTION|>--- conflicted
+++ resolved
@@ -110,13 +110,9 @@
       case SyncEntityType.assetV1:
         final remoteSyncAssets = data.cast<SyncAssetV1>();
         await _syncStreamRepository.updateAssetsV1(remoteSyncAssets);
-<<<<<<< HEAD
         if (CurrentPlatform.isAndroid &&
-            (Store.get(StoreKey.manageLocalMediaAndroid, false) ||
+            Store.get(StoreKey.manageLocalMediaAndroid, false) ||
                 Store.get(StoreKey.reviewOutOfSyncChangesAndroid, false))) {
-=======
-        if (CurrentPlatform.isAndroid && Store.get(StoreKey.manageLocalMediaAndroid, false)) {
->>>>>>> 9b03e08b
           final hasPermission = await _localFilesManager.hasManageMediaPermission();
           if (hasPermission) {
             await _handleRemoteTrashed(remoteSyncAssets.where((e) => e.deletedAt != null).map((e) => e.checksum));
