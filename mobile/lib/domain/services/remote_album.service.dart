--- conflicted
+++ resolved
@@ -26,14 +26,10 @@
     return _repository.get(albumId);
   }
 
-<<<<<<< HEAD
   Future<RemoteAlbum?> getByName(String albumName, String ownerId) {
     return _repository.getByName(albumName, ownerId);
   }
 
-  List<RemoteAlbum> sortAlbums(List<RemoteAlbum> albums, RemoteAlbumSortMode sortMode, {bool isReverse = false}) {
-    return sortMode.sortFn(albums, isReverse);
-=======
   Future<List<RemoteAlbum>> sortAlbums(
     List<RemoteAlbum> albums,
     RemoteAlbumSortMode sortMode, {
@@ -49,7 +45,6 @@
     };
 
     return (isReverse ? sorted.reversed : sorted).toList();
->>>>>>> 99d66735
   }
 
   List<RemoteAlbum> searchAlbums(
