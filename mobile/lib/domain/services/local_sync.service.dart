import 'dart:async';

import 'package:collection/collection.dart';
import 'package:flutter/foundation.dart';
import 'package:immich_mobile/domain/models/album/local_album.model.dart';
import 'package:immich_mobile/domain/models/asset/base_asset.model.dart';
<<<<<<< HEAD
import 'package:immich_mobile/domain/services/trash_sync.service.dart';
=======
import 'package:immich_mobile/extensions/platform_extensions.dart';
>>>>>>> c37d1369
import 'package:immich_mobile/infrastructure/repositories/local_album.repository.dart';
import 'package:immich_mobile/platform/native_sync_api.g.dart';
import 'package:immich_mobile/utils/datetime_helpers.dart';
import 'package:immich_mobile/utils/diff.dart';
import 'package:logging/logging.dart';

class LocalSyncService {
  final DriftLocalAlbumRepository _localAlbumRepository;
  final NativeSyncApi _nativeSyncApi;
<<<<<<< HEAD
  final TrashSyncService _trashSyncService;
  final Platform _platform;
  final Logger _log = Logger("DeviceSyncService");

  LocalSyncService({
    required DriftLocalAlbumRepository localAlbumRepository,
    required TrashSyncService trashSyncService,
    required NativeSyncApi nativeSyncApi,
    Platform? platform,
  }) : _localAlbumRepository = localAlbumRepository,
       _trashSyncService = trashSyncService,
       _nativeSyncApi = nativeSyncApi,
       _platform = platform ?? const LocalPlatform();
=======
  final Logger _log = Logger("DeviceSyncService");

  LocalSyncService({required DriftLocalAlbumRepository localAlbumRepository, required NativeSyncApi nativeSyncApi})
    : _localAlbumRepository = localAlbumRepository,
      _nativeSyncApi = nativeSyncApi;
>>>>>>> c37d1369

  Future<void> sync({bool full = false}) async {
    final Stopwatch stopwatch = Stopwatch()..start();
    try {
      if (full || await _nativeSyncApi.shouldFullSync()) {
        _log.fine("Full sync request from ${full ? "user" : "native"}");
        return await fullSync();
      }

      final delta = await _nativeSyncApi.getMediaChanges();
      if (!delta.hasChanges) {
        _log.fine("No media changes detected. Skipping sync");
        return;
      }

      _log.fine("Delta updated: ${delta.updates.length}");
      _log.fine("Delta deleted: ${delta.deletes.length}");

      final deviceAlbums = await _nativeSyncApi.getAlbums();
      await _localAlbumRepository.updateAll(deviceAlbums.toLocalAlbums());
      await _localAlbumRepository.processDelta(
        updates: delta.updates.toLocalAssets(),
        deletes: delta.deletes,
        assetAlbums: delta.assetAlbums,
      );

      final dbAlbums = await _localAlbumRepository.getAll();
      // On Android, we need to sync all albums since it is not possible to
      // detect album deletions from the native side
      if (CurrentPlatform.isAndroid) {
        for (final album in dbAlbums) {
          final deviceIds = await _nativeSyncApi.getAssetIdsForAlbum(album.id);
          await _localAlbumRepository.syncDeletes(album.id, deviceIds);
        }
      }

      if (CurrentPlatform.isIOS) {
        // On iOS, we need to full sync albums that are marked as cloud as the delta sync
        // does not include changes for cloud albums. If ignoreIcloudAssets is enabled,
        // remove the albums from the local database from the previous sync
        final cloudAlbums = deviceAlbums.where((a) => a.isCloud).toLocalAlbums();
        for (final album in cloudAlbums) {
          final dbAlbum = dbAlbums.firstWhereOrNull((a) => a.id == album.id);
          if (dbAlbum == null) {
            _log.warning("Cloud album ${album.name} not found in local database. Skipping sync.");
            continue;
          }
          await updateAlbum(dbAlbum, album);
        }
      }
      if (_trashSyncService.isAutoSyncMode) {
        // On Android we need to sync trashed assets
        await _trashSyncService.updateLocalTrashFromDevice();
      }
      await _nativeSyncApi.checkpointSync();
    } catch (e, s) {
      _log.severe("Error performing device sync", e, s);
    } finally {
      stopwatch.stop();
      _log.info("Device sync took - ${stopwatch.elapsedMilliseconds}ms");
    }
  }

  Future<void> fullSync() async {
    try {
      final Stopwatch stopwatch = Stopwatch()..start();

      final deviceAlbums = await _nativeSyncApi.getAlbums();
      final dbAlbums = await _localAlbumRepository.getAll(sortBy: {SortLocalAlbumsBy.id});

      await diffSortedLists(
        dbAlbums,
        deviceAlbums.toLocalAlbums(),
        compare: (a, b) => a.id.compareTo(b.id),
        both: updateAlbum,
        onlyFirst: removeAlbum,
        onlySecond: addAlbum,
      );
      if (_trashSyncService.isAutoSyncMode) {
        await _trashSyncService.updateLocalTrashFromDevice();
      }

      await _nativeSyncApi.checkpointSync();
      stopwatch.stop();
      _log.info("Full device sync took - ${stopwatch.elapsedMilliseconds}ms");
    } catch (e, s) {
      _log.severe("Error performing full device sync", e, s);
    }
  }

  Future<void> addAlbum(LocalAlbum album) async {
    try {
      _log.fine("Adding device album ${album.name}");

      final assets = album.assetCount > 0 ? await _nativeSyncApi.getAssetsForAlbum(album.id) : <PlatformAsset>[];

      await _localAlbumRepository.upsert(album, toUpsert: assets.toLocalAssets());
      _log.fine("Successfully added device album ${album.name}");
    } catch (e, s) {
      _log.warning("Error while adding device album", e, s);
    }
  }

  Future<void> removeAlbum(LocalAlbum a) async {
    _log.fine("Removing device album ${a.name}");
    try {
      // Asset deletion is handled in the repository
      await _localAlbumRepository.delete(a.id);
    } catch (e, s) {
      _log.warning("Error while removing device album", e, s);
    }
  }

  // The deviceAlbum is ignored since we are going to refresh it anyways
  FutureOr<bool> updateAlbum(LocalAlbum dbAlbum, LocalAlbum deviceAlbum) async {
    try {
      _log.fine("Syncing device album ${dbAlbum.name}");

      if (_albumsEqual(deviceAlbum, dbAlbum)) {
        _log.fine("Device album ${dbAlbum.name} has not changed. Skipping sync.");
        return false;
      }

      _log.fine("Device album ${dbAlbum.name} has changed. Syncing...");

      // Faster path - only new assets added
      if (await checkAddition(dbAlbum, deviceAlbum)) {
        _log.fine("Fast synced device album ${dbAlbum.name}");
        return true;
      }

      // Slower path - full sync
      return await fullDiff(dbAlbum, deviceAlbum);
    } catch (e, s) {
      _log.warning("Error while diff device album", e, s);
    }
    return true;
  }

  @visibleForTesting
  // The [deviceAlbum] is expected to be refreshed before calling this method
  // with modified time and asset count
  Future<bool> checkAddition(LocalAlbum dbAlbum, LocalAlbum deviceAlbum) async {
    try {
      _log.fine("Fast syncing device album ${dbAlbum.name}");
      // Assets has been modified
      if (deviceAlbum.assetCount <= dbAlbum.assetCount) {
        _log.fine("Local album has modifications. Proceeding to full sync");
        return false;
      }

      final updatedTime = (dbAlbum.updatedAt.millisecondsSinceEpoch ~/ 1000) + 1;
      final newAssetsCount = await _nativeSyncApi.getAssetsCountSince(deviceAlbum.id, updatedTime);

      // Early return if no new assets were found
      if (newAssetsCount == 0) {
        _log.fine("No new assets found despite album having changes. Proceeding to full sync for ${dbAlbum.name}");
        return false;
      }

      // Check whether there is only addition or if there has been deletions
      if (deviceAlbum.assetCount != dbAlbum.assetCount + newAssetsCount) {
        _log.fine("Local album has modifications. Proceeding to full sync");
        return false;
      }

      final newAssets = await _nativeSyncApi.getAssetsForAlbum(deviceAlbum.id, updatedTimeCond: updatedTime);

      await _localAlbumRepository.upsert(
        deviceAlbum.copyWith(backupSelection: dbAlbum.backupSelection),
        toUpsert: newAssets.toLocalAssets(),
      );

      return true;
    } catch (e, s) {
      _log.warning("Error on fast syncing local album: ${dbAlbum.name}", e, s);
    }
    return false;
  }

  @visibleForTesting
  // The [deviceAlbum] is expected to be refreshed before calling this method
  // with modified time and asset count
  Future<bool> fullDiff(LocalAlbum dbAlbum, LocalAlbum deviceAlbum) async {
    try {
      final assetsInDevice = deviceAlbum.assetCount > 0
          ? await _nativeSyncApi.getAssetsForAlbum(deviceAlbum.id).then((a) => a.toLocalAssets())
          : <LocalAsset>[];
      final assetsInDb = dbAlbum.assetCount > 0 ? await _localAlbumRepository.getAssets(dbAlbum.id) : <LocalAsset>[];

      if (deviceAlbum.assetCount == 0) {
        _log.fine("Device album ${deviceAlbum.name} is empty. Removing assets from DB.");
        await _localAlbumRepository.upsert(
          deviceAlbum.copyWith(backupSelection: dbAlbum.backupSelection),
          toDelete: assetsInDb.map((a) => a.id),
        );
        return true;
      }

      final updatedDeviceAlbum = deviceAlbum.copyWith(backupSelection: dbAlbum.backupSelection);

      if (dbAlbum.assetCount == 0) {
        _log.fine("Device album ${deviceAlbum.name} is empty. Adding assets to DB.");
        await _localAlbumRepository.upsert(updatedDeviceAlbum, toUpsert: assetsInDevice);
        return true;
      }

      assert(assetsInDb.isSortedBy((a) => a.id));
      assetsInDevice.sort((a, b) => a.id.compareTo(b.id));

      final assetsToUpsert = <LocalAsset>[];
      final assetsToDelete = <String>[];

      diffSortedListsSync(
        assetsInDb,
        assetsInDevice,
        compare: (a, b) => a.id.compareTo(b.id),
        both: (dbAsset, deviceAsset) {
          // Custom comparison to check if the asset has been modified without
          // comparing the checksum
          if (!_assetsEqual(dbAsset, deviceAsset)) {
            assetsToUpsert.add(deviceAsset);
            return true;
          }
          return false;
        },
        onlyFirst: (dbAsset) => assetsToDelete.add(dbAsset.id),
        onlySecond: (deviceAsset) => assetsToUpsert.add(deviceAsset),
      );

      _log.fine(
        "Syncing ${deviceAlbum.name}. ${assetsToUpsert.length} assets to add/update and ${assetsToDelete.length} assets to delete",
      );

      if (assetsToUpsert.isEmpty && assetsToDelete.isEmpty) {
        _log.fine("No asset changes detected in album ${deviceAlbum.name}. Updating metadata.");
        _localAlbumRepository.upsert(updatedDeviceAlbum);
        return true;
      }

      await _localAlbumRepository.upsert(updatedDeviceAlbum, toUpsert: assetsToUpsert, toDelete: assetsToDelete);

      return true;
    } catch (e, s) {
      _log.warning("Error on full syncing local album: ${dbAlbum.name}", e, s);
    }
    return true;
  }

  bool _assetsEqual(LocalAsset a, LocalAsset b) {
    return a.updatedAt.isAtSameMomentAs(b.updatedAt) &&
        a.createdAt.isAtSameMomentAs(b.createdAt) &&
        a.width == b.width &&
        a.height == b.height &&
        a.durationInSeconds == b.durationInSeconds;
  }

  bool _albumsEqual(LocalAlbum a, LocalAlbum b) {
    return a.name == b.name && a.assetCount == b.assetCount && a.updatedAt.isAtSameMomentAs(b.updatedAt);
  }
}

extension on Iterable<PlatformAlbum> {
  List<LocalAlbum> toLocalAlbums() {
    return map(
      (e) => LocalAlbum(
        id: e.id,
        name: e.name,
        updatedAt: tryFromSecondsSinceEpoch(e.updatedAt) ?? DateTime.now(),
        assetCount: e.assetCount,
      ),
    ).toList();
  }
}

extension on Iterable<PlatformAsset> {
  List<LocalAsset> toLocalAssets() {
    return map(
      (e) => LocalAsset(
        id: e.id,
        name: e.name,
        checksum: null,
        type: AssetType.values.elementAtOrNull(e.type) ?? AssetType.other,
        createdAt: tryFromSecondsSinceEpoch(e.createdAt) ?? DateTime.now(),
        updatedAt: tryFromSecondsSinceEpoch(e.updatedAt) ?? DateTime.now(),
        width: e.width,
        height: e.height,
        durationInSeconds: e.durationInSeconds,
        orientation: e.orientation,
        isFavorite: e.isFavorite,
      ),
    ).toList();
  }
}<|MERGE_RESOLUTION|>--- conflicted
+++ resolved
@@ -4,11 +4,8 @@
 import 'package:flutter/foundation.dart';
 import 'package:immich_mobile/domain/models/album/local_album.model.dart';
 import 'package:immich_mobile/domain/models/asset/base_asset.model.dart';
-<<<<<<< HEAD
+import 'package:immich_mobile/extensions/platform_extensions.dart';
 import 'package:immich_mobile/domain/services/trash_sync.service.dart';
-=======
-import 'package:immich_mobile/extensions/platform_extensions.dart';
->>>>>>> c37d1369
 import 'package:immich_mobile/infrastructure/repositories/local_album.repository.dart';
 import 'package:immich_mobile/platform/native_sync_api.g.dart';
 import 'package:immich_mobile/utils/datetime_helpers.dart';
@@ -18,27 +15,16 @@
 class LocalSyncService {
   final DriftLocalAlbumRepository _localAlbumRepository;
   final NativeSyncApi _nativeSyncApi;
-<<<<<<< HEAD
   final TrashSyncService _trashSyncService;
-  final Platform _platform;
   final Logger _log = Logger("DeviceSyncService");
 
   LocalSyncService({
     required DriftLocalAlbumRepository localAlbumRepository,
     required TrashSyncService trashSyncService,
     required NativeSyncApi nativeSyncApi,
-    Platform? platform,
   }) : _localAlbumRepository = localAlbumRepository,
        _trashSyncService = trashSyncService,
-       _nativeSyncApi = nativeSyncApi,
-       _platform = platform ?? const LocalPlatform();
-=======
-  final Logger _log = Logger("DeviceSyncService");
-
-  LocalSyncService({required DriftLocalAlbumRepository localAlbumRepository, required NativeSyncApi nativeSyncApi})
-    : _localAlbumRepository = localAlbumRepository,
-      _nativeSyncApi = nativeSyncApi;
->>>>>>> c37d1369
+       _nativeSyncApi = nativeSyncApi;
 
   Future<void> sync({bool full = false}) async {
     final Stopwatch stopwatch = Stopwatch()..start();
