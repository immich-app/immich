--- conflicted
+++ resolved
@@ -70,12 +70,9 @@
   // Read-only Mode settings
   readonlyModeEnabled<bool>._(138),
 
-<<<<<<< HEAD
   // Album grid/list view settings
   albumGridView<bool>._(139),
-=======
-  autoPlayVideo<bool>._(139),
->>>>>>> e94eb501
+  autoPlayVideo<bool>._(140),
 
   // Experimental stuff
   photoManagerCustomFilter<bool>._(1000),
