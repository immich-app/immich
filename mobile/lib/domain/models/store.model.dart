import 'package:immich_mobile/domain/models/user.model.dart';

/// Key for each possible value in the `Store`.
/// Defines the data type for each value
enum StoreKey<T> {
  version<int>._(0),
  assetETag<String>._(1),
  currentUser<UserDto>._(2),
  deviceIdHash<int>._(3),
  deviceId<String>._(4),
  backupFailedSince<DateTime>._(5),
  backupRequireWifi<bool>._(6),
  backupRequireCharging<bool>._(7),
  backupTriggerDelay<int>._(8),
  serverUrl<String>._(10),
  accessToken<String>._(11),
  serverEndpoint<String>._(12),
  autoBackup<bool>._(13),
  backgroundBackup<bool>._(14),
  sslClientCertData<String>._(15),
  sslClientPasswd<String>._(16),
  // user settings from [AppSettingsEnum] below:
  loadPreview<bool>._(100),
  loadOriginal<bool>._(101),
  themeMode<String>._(102),
  tilesPerRow<int>._(103),
  dynamicLayout<bool>._(104),
  groupAssetsBy<int>._(105),
  uploadErrorNotificationGracePeriod<int>._(106),
  backgroundBackupTotalProgress<bool>._(107),
  backgroundBackupSingleProgress<bool>._(108),
  storageIndicator<bool>._(109),
  thumbnailCacheSize<int>._(110),
  imageCacheSize<int>._(111),
  albumThumbnailCacheSize<int>._(112),
  selectedAlbumSortOrder<int>._(113),
  advancedTroubleshooting<bool>._(114),
  logLevel<int>._(115),
  preferRemoteImage<bool>._(116),
  loopVideo<bool>._(117),
  // map related settings
  mapShowFavoriteOnly<bool>._(118),
  mapRelativeDate<int>._(119),
  selfSignedCert<bool>._(120),
  mapIncludeArchived<bool>._(121),
  ignoreIcloudAssets<bool>._(122),
  selectedAlbumSortReverse<bool>._(123),
  mapThemeMode<int>._(124),
  mapwithPartners<bool>._(125),
  enableHapticFeedback<bool>._(126),
  customHeaders<String>._(127),

  // theme settings
  primaryColor<String>._(128),
  dynamicTheme<bool>._(129),
  colorfulInterface<bool>._(130),

  syncAlbums<bool>._(131),

  // Auto endpoint switching
  autoEndpointSwitching<bool>._(132),
  preferredWifiName<String>._(133),
  localEndpoint<String>._(134),
  externalEndpointList<String>._(135),

  // Video settings
  loadOriginalVideo<bool>._(136),
  manageLocalMediaAndroid<bool>._(137),

  // Read-only Mode settings
  readonlyModeEnabled<bool>._(138),

  autoPlayVideo<bool>._(139),
<<<<<<< HEAD
  viewerQuickActionOrder<String>._(140),
=======
  albumGridView<bool>._(140),
>>>>>>> c7c929b3

  // Experimental stuff
  photoManagerCustomFilter<bool>._(1000),
  betaPromptShown<bool>._(1001),
  betaTimeline<bool>._(1002),
  enableBackup<bool>._(1003),
  useWifiForUploadVideos<bool>._(1004),
  useWifiForUploadPhotos<bool>._(1005),
  needBetaMigration<bool>._(1006),
  // TODO: Remove this after patching open-api
  shouldResetSync<bool>._(1007);

  const StoreKey._(this.id);
  final int id;
  Type get type => T;
}

class StoreDto<T> {
  final StoreKey<T> key;
  final T? value;

  const StoreDto(this.key, this.value);

  @override
  String toString() {
    return '''
StoreDto: {
  key: $key,
  value: ${value ?? '<NA>'},
}''';
  }

  @override
  bool operator ==(covariant StoreDto<T> other) {
    if (identical(this, other)) return true;

    return other.key == key && other.value == value;
  }

  @override
  int get hashCode => key.hashCode ^ value.hashCode;
}<|MERGE_RESOLUTION|>--- conflicted
+++ resolved
@@ -71,11 +71,8 @@
   readonlyModeEnabled<bool>._(138),
 
   autoPlayVideo<bool>._(139),
-<<<<<<< HEAD
-  viewerQuickActionOrder<String>._(140),
-=======
   albumGridView<bool>._(140),
->>>>>>> c7c929b3
+  viewerQuickActionOrder<String>._(141),
 
   // Experimental stuff
   photoManagerCustomFilter<bool>._(1000),
