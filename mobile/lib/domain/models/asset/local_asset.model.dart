part of 'base_asset.model.dart';

class LocalAsset extends BaseAsset {
  final String id;
  final String? remoteAssetId;
  final int orientation;

  final DateTime? adjustmentTime;
  final double? latitude;
  final double? longitude;

  const LocalAsset({
    required this.id,
    String? remoteId,
    required super.name,
    super.checksum,
    required super.type,
    required super.createdAt,
    required super.updatedAt,
    super.deletedAt,
    super.width,
    super.height,
    super.durationInSeconds,
    super.isFavorite = false,
    super.livePhotoVideoId,
    this.orientation = 0,
    this.adjustmentTime,
    this.latitude,
    this.longitude,
  }) : remoteAssetId = remoteId;

  @override
  String? get localId => id;

  @override
  String? get remoteId => remoteAssetId;

  @override
  AssetState get storage => remoteId == null ? AssetState.local : AssetState.merged;

  @override
  String get heroTag => '${id}_${remoteId ?? checksum}';

  bool get hasCoordinates => latitude != null && longitude != null && latitude != 0 && longitude != 0;

  @override
  String toString() {
    return '''LocalAsset {
   id: $id,
   name: $name,
   type: $type,
   createdAt: $createdAt,
   updatedAt: $updatedAt,
   deletedAt: $deletedAt,
   width: ${width ?? "<NA>"},
   height: ${height ?? "<NA>"},
   durationInSeconds: ${durationInSeconds ?? "<NA>"},
   remoteId: ${remoteId ?? "<NA>"}
   isFavorite: $isFavorite,
<<<<<<< HEAD
   orientation: $orientation,
=======
  orientation: $orientation,
  adjustmentTime: $adjustmentTime,
  latitude: ${latitude ?? "<NA>"},
  longitude: ${longitude ?? "<NA>"},
>>>>>>> ba6687dd
 }''';
  }

  // Not checking for remoteId here
  @override
  bool operator ==(Object other) {
    if (other is! LocalAsset) return false;
    if (identical(this, other)) return true;
    return super == other &&
        id == other.id &&
        orientation == other.orientation &&
        adjustmentTime == other.adjustmentTime &&
        latitude == other.latitude &&
        longitude == other.longitude;
  }

  @override
  int get hashCode =>
      super.hashCode ^
      id.hashCode ^
      remoteId.hashCode ^
      orientation.hashCode ^
      adjustmentTime.hashCode ^
      latitude.hashCode ^
      longitude.hashCode;

  LocalAsset copyWith({
    String? id,
    String? remoteId,
    String? name,
    String? checksum,
    AssetType? type,
    DateTime? createdAt,
    DateTime? updatedAt,
    int? width,
    int? height,
    int? durationInSeconds,
    bool? isFavorite,
    int? orientation,
<<<<<<< HEAD
    DateTime? deletedAt,
=======
    DateTime? adjustmentTime,
    double? latitude,
    double? longitude,
>>>>>>> ba6687dd
  }) {
    return LocalAsset(
      id: id ?? this.id,
      remoteId: remoteId ?? this.remoteId,
      name: name ?? this.name,
      checksum: checksum ?? this.checksum,
      type: type ?? this.type,
      createdAt: createdAt ?? this.createdAt,
      updatedAt: updatedAt ?? this.updatedAt,
      width: width ?? this.width,
      height: height ?? this.height,
      durationInSeconds: durationInSeconds ?? this.durationInSeconds,
      isFavorite: isFavorite ?? this.isFavorite,
      orientation: orientation ?? this.orientation,
<<<<<<< HEAD
      deletedAt: deletedAt ?? this.deletedAt,
=======
      adjustmentTime: adjustmentTime ?? this.adjustmentTime,
      latitude: latitude ?? this.latitude,
      longitude: longitude ?? this.longitude,
>>>>>>> ba6687dd
    );
  }
}<|MERGE_RESOLUTION|>--- conflicted
+++ resolved
@@ -57,14 +57,10 @@
    durationInSeconds: ${durationInSeconds ?? "<NA>"},
    remoteId: ${remoteId ?? "<NA>"}
    isFavorite: $isFavorite,
-<<<<<<< HEAD
    orientation: $orientation,
-=======
-  orientation: $orientation,
-  adjustmentTime: $adjustmentTime,
-  latitude: ${latitude ?? "<NA>"},
-  longitude: ${longitude ?? "<NA>"},
->>>>>>> ba6687dd
+   adjustmentTime: $adjustmentTime,
+   latitude: ${latitude ?? "<NA>"},
+   longitude: ${longitude ?? "<NA>"},
  }''';
   }
 
@@ -104,13 +100,10 @@
     int? durationInSeconds,
     bool? isFavorite,
     int? orientation,
-<<<<<<< HEAD
     DateTime? deletedAt,
-=======
     DateTime? adjustmentTime,
     double? latitude,
     double? longitude,
->>>>>>> ba6687dd
   }) {
     return LocalAsset(
       id: id ?? this.id,
@@ -125,13 +118,10 @@
       durationInSeconds: durationInSeconds ?? this.durationInSeconds,
       isFavorite: isFavorite ?? this.isFavorite,
       orientation: orientation ?? this.orientation,
-<<<<<<< HEAD
-      deletedAt: deletedAt ?? this.deletedAt,
-=======
       adjustmentTime: adjustmentTime ?? this.adjustmentTime,
       latitude: latitude ?? this.latitude,
       longitude: longitude ?? this.longitude,
->>>>>>> ba6687dd
+      deletedAt: deletedAt ?? this.deletedAt,
     );
   }
 }