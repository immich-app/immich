import 'dart:async';
import 'dart:collection';
import 'dart:io';

import 'package:collection/collection.dart';
import 'package:flutter/foundation.dart';
import 'package:hooks_riverpod/hooks_riverpod.dart';
import 'package:immich_mobile/constants/enums.dart';
import 'package:immich_mobile/domain/models/user.model.dart';
import 'package:immich_mobile/domain/services/user.service.dart';
import 'package:immich_mobile/entities/album.entity.dart';
import 'package:immich_mobile/entities/asset.entity.dart';
import 'package:immich_mobile/entities/backup_album.entity.dart';
import 'package:immich_mobile/infrastructure/entities/user.entity.dart'
    as entity;
import 'package:immich_mobile/interfaces/album.interface.dart';
import 'package:immich_mobile/interfaces/asset.interface.dart';
import 'package:immich_mobile/models/albums/album_add_asset_response.model.dart';
import 'package:immich_mobile/models/albums/album_search.model.dart';
import 'package:immich_mobile/providers/infrastructure/user.provider.dart';
import 'package:immich_mobile/repositories/album.repository.dart';
import 'package:immich_mobile/repositories/album_api.repository.dart';
import 'package:immich_mobile/repositories/album_media.repository.dart';
import 'package:immich_mobile/repositories/asset.repository.dart';
import 'package:immich_mobile/repositories/backup.repository.dart';
import 'package:immich_mobile/services/entity.service.dart';
import 'package:immich_mobile/services/sync.service.dart';
import 'package:immich_mobile/utils/hash.dart';
import 'package:logging/logging.dart';

final albumServiceProvider = Provider(
  (ref) => AlbumService(
    ref.watch(syncServiceProvider),
    ref.watch(userServiceProvider),
    ref.watch(entityServiceProvider),
    ref.watch(albumRepositoryProvider),
    ref.watch(assetRepositoryProvider),
    ref.watch(backupAlbumRepositoryProvider),
    ref.watch(albumMediaRepositoryProvider),
    ref.watch(albumApiRepositoryProvider),
  ),
);

class AlbumService {
  final SyncService _syncService;
  final UserService _userService;
  final EntityService _entityService;
  final IAlbumRepository _albumRepository;
  final IAssetRepository _assetRepository;
<<<<<<< HEAD
  final BackupAlbumRepository _backupAlbumRepository;
  final IAlbumMediaRepository _albumMediaRepository;
  final IAlbumApiRepository _albumApiRepository;
=======
  final IBackupAlbumRepository _backupAlbumRepository;
  final AlbumMediaRepository _albumMediaRepository;
  final AlbumApiRepository _albumApiRepository;
>>>>>>> 6a5597b3
  final Logger _log = Logger('AlbumService');
  Completer<bool> _localCompleter = Completer()..complete(false);
  Completer<bool> _remoteCompleter = Completer()..complete(false);

  AlbumService(
    this._syncService,
    this._userService,
    this._entityService,
    this._albumRepository,
    this._assetRepository,
    this._backupAlbumRepository,
    this._albumMediaRepository,
    this._albumApiRepository,
  );

  /// Checks all selected device albums for changes of albums and their assets
  /// Updates the local database and returns `true` if there were any changes
  Future<bool> refreshDeviceAlbums() async {
    if (!_localCompleter.isCompleted) {
      // guard against concurrent calls
      _log.info("refreshDeviceAlbums is already in progress");
      return _localCompleter.future;
    }
    _localCompleter = Completer();
    final Stopwatch sw = Stopwatch()..start();
    bool changes = false;
    try {
      final (selectedIds, excludedIds, onDevice) = await (
        _backupAlbumRepository
            .getIdsBySelection(BackupSelection.select)
            .then((value) => value.toSet()),
        _backupAlbumRepository
            .getIdsBySelection(BackupSelection.exclude)
            .then((value) => value.toSet()),
        _albumMediaRepository.getAll()
      ).wait;
      _log.info("Found ${onDevice.length} device albums");
      if (selectedIds.isEmpty) {
        final numLocal = await _albumRepository.count(local: true);
        if (numLocal > 0) {
          _syncService.removeAllLocalAlbumsAndAssets();
        }
        return false;
      }
      Set<String>? excludedAssets;
      if (excludedIds.isNotEmpty) {
        if (Platform.isIOS) {
          // iOS and Android device album working principle differ significantly
          // on iOS, an asset can be in multiple albums
          // on Android, an asset can only be in exactly one album (folder!) at the same time
          // thus, on Android, excluding an album can be done by ignoring that album
          // however, on iOS, it it necessary to load the assets from all excluded
          // albums and check every asset from any selected album against the set
          // of excluded assets
          excludedAssets = await _loadExcludedAssetIds(onDevice, excludedIds);
          _log.info("Found ${excludedAssets.length} assets to exclude");
        }
        // remove all excluded albums
        onDevice.removeWhere((e) => excludedIds.contains(e.localId));
        _log.info(
          "Ignoring ${excludedIds.length} excluded albums resulting in ${onDevice.length} device albums",
        );
      }

      final allAlbum = onDevice.firstWhereOrNull((album) => album.isAll);
      final hasAll = allAlbum != null && selectedIds.contains(allAlbum.localId);
      if (hasAll) {
        if (Platform.isAndroid) {
          // remove the virtual "Recent" album and keep and individual albums
          // on Android, the virtual "Recent" `lastModified` value is always null
          onDevice.removeWhere((album) => album.isAll);
          _log.info("'Recents' is selected, keeping all individual albums");
        }
      } else {
        // keep only the explicitly selected albums
        onDevice.removeWhere((album) => !selectedIds.contains(album.localId));
        _log.info("'Recents' is not selected, keeping only selected albums");
      }
      changes =
          await _syncService.syncLocalAlbumAssetsToDb(onDevice, excludedAssets);
      _log.info("Syncing completed. Changes: $changes");
    } finally {
      _localCompleter.complete(changes);
    }
    debugPrint("refreshDeviceAlbums took ${sw.elapsedMilliseconds}ms");
    return changes;
  }

  Future<Set<String>> _loadExcludedAssetIds(
    List<Album> albums,
    Set<String> excludedAlbumIds,
  ) async {
    final Set<String> result = HashSet<String>();
    for (final batchAlbums in albums
        .where((album) => excludedAlbumIds.contains(album.localId))
        .slices(5)) {
      await batchAlbums
          .map(
            (album) => _albumMediaRepository
                .getAssetIds(album.localId!)
                .then((assetIds) => result.addAll(assetIds)),
          )
          .wait;
    }
    return result;
  }

  /// Checks remote albums (owned if `isShared` is false) for changes,
  /// updates the local database and returns `true` if there were any changes
  Future<bool> refreshRemoteAlbums() async {
    if (!_remoteCompleter.isCompleted) {
      // guard against concurrent calls
      return _remoteCompleter.future;
    }
    _remoteCompleter = Completer();
    final Stopwatch sw = Stopwatch()..start();
    bool changes = false;
    try {
      final users = await _syncService.getUsersFromServer();
      if (users != null) {
        await _syncService.syncUsersFromServer(users);
      }
      final (sharedAlbum, ownedAlbum) = await (
        // Note: `shared: true` is required to get albums that don't belong to
        // us due to unusual behaviour on the API but this will also return our
        // own shared albums
        _albumApiRepository.getAll(shared: true),
        // Passing null (or nothing) for `shared` returns only albums that
        // explicitly belong to us
        _albumApiRepository.getAll(shared: null)
      ).wait;

      final albums = HashSet<Album>(
        equals: (a, b) => a.remoteId == b.remoteId,
        hashCode: (a) => a.remoteId.hashCode,
      );

      albums.addAll(sharedAlbum);
      albums.addAll(ownedAlbum);

      changes = await _syncService.syncRemoteAlbumsToDb(albums.toList());
    } finally {
      _remoteCompleter.complete(changes);
    }
    debugPrint("refreshRemoteAlbums took ${sw.elapsedMilliseconds}ms");
    return changes;
  }

  Future<Album?> createAlbum(
    String albumName,
    Iterable<Asset> assets, [
    Iterable<UserDto> sharedUsers = const [],
  ]) async {
    final Album album = await _albumApiRepository.create(
      albumName,
      assetIds: assets.map((asset) => asset.remoteId!),
      sharedUserIds: sharedUsers.map((user) => user.id),
    );
    await _entityService.fillAlbumWithDatabaseEntities(album);
    return _albumRepository.create(album);
  }

  /*
   * Creates names like Untitled, Untitled (1), Untitled (2), ...
   */
  Future<String> _getNextAlbumName() async {
    const baseName = "Untitled";
    for (int round = 0;; round++) {
      final proposedName = "$baseName${round == 0 ? "" : " ($round)"}";

      if (null == await _albumRepository.getByName(proposedName, owner: true)) {
        return proposedName;
      }
    }
  }

  Future<Album?> createAlbumWithGeneratedName(
    Iterable<Asset> assets,
  ) async {
    return createAlbum(
      await _getNextAlbumName(),
      assets,
      [],
    );
  }

  Future<AlbumAddAssetsResponse?> addAssets(
    Album album,
    Iterable<Asset> assets,
  ) async {
    try {
      final result = await _albumApiRepository.addAssets(
        album.remoteId!,
        assets.map((asset) => asset.remoteId!),
      );

      final List<Asset> addedAssets = result.added
          .map((id) => assets.firstWhere((asset) => asset.remoteId == id))
          .toList();

      await _updateAssets(album.id, add: addedAssets);

      return AlbumAddAssetsResponse(
        alreadyInAlbum: result.duplicates,
        successfullyAdded: addedAssets.length,
      );
    } catch (e) {
      debugPrint("Error addAssets  ${e.toString()}");
    }
    return null;
  }

  Future<void> _updateAssets(
    int albumId, {
    List<Asset> add = const [],
    List<Asset> remove = const [],
  }) =>
      _albumRepository.transaction(() async {
        final album = await _albumRepository.get(albumId);
        if (album == null) return;
        await _albumRepository.addAssets(album, add);
        await _albumRepository.removeAssets(album, remove);
        await _albumRepository.recalculateMetadata(album);
        await _albumRepository.update(album);
      });

  Future<bool> setActivityStatus(Album album, bool enabled) async {
    try {
      final updatedAlbum = await _albumApiRepository.update(
        album.remoteId!,
        activityEnabled: enabled,
      );
      album.activityEnabled = updatedAlbum.activityEnabled;
      await _albumRepository.update(album);
      return true;
    } catch (e) {
      debugPrint("Error setActivityEnabled  ${e.toString()}");
    }
    return false;
  }

  Future<bool> deleteAlbum(Album album) async {
    try {
      final userId = _userService.getMyUser().id;
      if (album.owner.value?.isarId == fastHash(userId)) {
        await _albumApiRepository.delete(album.remoteId!);
      }
      if (album.shared) {
        final foreignAssets =
            await _assetRepository.getByAlbum(album, notOwnedBy: [userId]);
        await _albumRepository.delete(album.id);

        final List<Album> albums = await _albumRepository.getAll(shared: true);
        final List<Asset> existing = [];
        for (Album album in albums) {
          existing.addAll(
            await _assetRepository.getByAlbum(album, notOwnedBy: [userId]),
          );
        }
        final List<int> idsToRemove =
            _syncService.sharedAssetsToRemove(foreignAssets, existing);
        if (idsToRemove.isNotEmpty) {
          await _assetRepository.deleteByIds(idsToRemove);
        }
      } else {
        await _albumRepository.delete(album.id);
      }
      return true;
    } catch (e) {
      debugPrint("Error deleteAlbum  ${e.toString()}");
    }
    return false;
  }

  Future<bool> leaveAlbum(Album album) async {
    try {
      await _albumApiRepository.removeUser(album.remoteId!, userId: "me");
      return true;
    } catch (e) {
      debugPrint("Error leaveAlbum ${e.toString()}");
      return false;
    }
  }

  Future<bool> removeAsset(
    Album album,
    Iterable<Asset> assets,
  ) async {
    try {
      final result = await _albumApiRepository.removeAssets(
        album.remoteId!,
        assets.map((asset) => asset.remoteId!),
      );
      final toRemove = result.removed
          .map((id) => assets.firstWhere((asset) => asset.remoteId == id));
      await _updateAssets(album.id, remove: toRemove.toList());
      return true;
    } catch (e) {
      debugPrint("Error removeAssetFromAlbum ${e.toString()}");
    }
    return false;
  }

  Future<bool> removeUser(
    Album album,
    UserDto user,
  ) async {
    try {
      await _albumApiRepository.removeUser(
        album.remoteId!,
        userId: user.id,
      );

      album.sharedUsers.remove(entity.User.fromDto(user));
      await _albumRepository.removeUsers(album, [user]);
      final a = await _albumRepository.get(album.id);
      // trigger watcher
      await _albumRepository.update(a!);

      return true;
    } catch (error) {
      debugPrint("Error removeUser  ${error.toString()}");
      return false;
    }
  }

  Future<bool> addUsers(
    Album album,
    List<String> userIds,
  ) async {
    try {
      final updatedAlbum =
          await _albumApiRepository.addUsers(album.remoteId!, userIds);

      album.sharedUsers.addAll(updatedAlbum.remoteUsers);
      album.shared = true;

      await _albumRepository.addUsers(
        album,
        album.sharedUsers.map((u) => u.toDto()).toList(),
      );
      await _albumRepository.update(album);

      return true;
    } catch (error) {
      debugPrint("Error addUsers ${error.toString()}");
    }
    return false;
  }

  Future<bool> changeTitleAlbum(
    Album album,
    String newAlbumTitle,
  ) async {
    try {
      final updatedAlbum = await _albumApiRepository.update(
        album.remoteId!,
        name: newAlbumTitle,
      );

      album.name = updatedAlbum.name;
      await _albumRepository.update(album);
      return true;
    } catch (e) {
      debugPrint("Error changeTitleAlbum  ${e.toString()}");
      return false;
    }
  }

  Future<bool> changeDescriptionAlbum(
    Album album,
    String newAlbumDescription,
  ) async {
    try {
      final updatedAlbum = await _albumApiRepository.update(
        album.remoteId!,
        description: newAlbumDescription,
      );

      album.description = updatedAlbum.description;
      await _albumRepository.update(album);
      return true;
    } catch (e) {
      debugPrint("Error changeDescriptionAlbum  ${e.toString()}");
      return false;
    }
  }

  Future<Album?> getAlbumByName(
    String name, {
    bool? remote,
    bool? shared,
    bool? owner,
  }) =>
      _albumRepository.getByName(
        name,
        remote: remote,
        shared: shared,
        owner: owner,
      );

  ///
  /// Add the uploaded asset to the selected albums
  ///
  Future<void> syncUploadAlbums(
    List<String> albumNames,
    List<String> assetIds,
  ) async {
    for (final albumName in albumNames) {
      Album? album = await getAlbumByName(albumName, remote: true, owner: true);
      album ??= await createAlbum(albumName, []);
      if (album != null && album.remoteId != null) {
        await _albumApiRepository.addAssets(album.remoteId!, assetIds);
      }
    }
  }

  Future<List<Album>> getAllRemoteAlbums() async {
    return _albumRepository.getAll(remote: true);
  }

  Future<List<Album>> getAllLocalAlbums() async {
    return _albumRepository.getAll(remote: false);
  }

  Stream<List<Album>> watchRemoteAlbums() {
    return _albumRepository.watchRemoteAlbums();
  }

  Stream<List<Album>> watchLocalAlbums() {
    return _albumRepository.watchLocalAlbums();
  }

  /// Get album by Isar ID
  Future<Album?> getAlbumById(int id) {
    return _albumRepository.get(id);
  }

  Stream<Album?> watchAlbum(int id) {
    return _albumRepository.watchAlbum(id);
  }

  Future<List<Album>> search(
    String searchTerm,
    QuickFilterMode filterMode,
  ) async {
    return _albumRepository.search(searchTerm, filterMode);
  }

  Future<Album?> updateSortOrder(Album album, SortOrder order) async {
    try {
      final updateAlbum =
          await _albumApiRepository.update(album.remoteId!, sortOrder: order);
      album.sortOrder = updateAlbum.sortOrder;

      return _albumRepository.update(album);
    } catch (error, stackTrace) {
      _log.severe("Error updating album sort order", error, stackTrace);
    }
    return null;
  }

  Future<void> clearTable() async {
    await _albumRepository.clearTable();
  }
}<|MERGE_RESOLUTION|>--- conflicted
+++ resolved
@@ -47,15 +47,9 @@
   final EntityService _entityService;
   final IAlbumRepository _albumRepository;
   final IAssetRepository _assetRepository;
-<<<<<<< HEAD
   final BackupAlbumRepository _backupAlbumRepository;
-  final IAlbumMediaRepository _albumMediaRepository;
-  final IAlbumApiRepository _albumApiRepository;
-=======
-  final IBackupAlbumRepository _backupAlbumRepository;
   final AlbumMediaRepository _albumMediaRepository;
   final AlbumApiRepository _albumApiRepository;
->>>>>>> 6a5597b3
   final Logger _log = Logger('AlbumService');
   Completer<bool> _localCompleter = Completer()..complete(false);
   Completer<bool> _remoteCompleter = Completer()..complete(false);
