import 'dart:async';
import 'dart:developer';
import 'dart:io';
import 'dart:isolate';
import 'dart:ui' show DartPluginRegistrant, IsolateNameServer, PluginUtilities;
import 'package:cancellation_token_http/http.dart';
import 'package:collection/collection.dart';
import 'package:easy_localization/easy_localization.dart';
import 'package:flutter/services.dart';
import 'package:flutter/widgets.dart';
import 'package:hooks_riverpod/hooks_riverpod.dart';
import 'package:immich_mobile/interfaces/backup.interface.dart';
import 'package:immich_mobile/main.dart';
import 'package:immich_mobile/models/backup/backup_candidate.model.dart';
import 'package:immich_mobile/models/backup/success_upload_asset.model.dart';
import 'package:immich_mobile/repositories/album.repository.dart';
import 'package:immich_mobile/repositories/album_api.repository.dart';
import 'package:immich_mobile/repositories/asset.repository.dart';
import 'package:immich_mobile/repositories/asset_media.repository.dart';
import 'package:immich_mobile/repositories/backup.repository.dart';
import 'package:immich_mobile/repositories/album_media.repository.dart';
import 'package:immich_mobile/repositories/etag.repository.dart';
import 'package:immich_mobile/repositories/exif_info.repository.dart';
import 'package:immich_mobile/repositories/file_media.repository.dart';
import 'package:immich_mobile/repositories/partner_api.repository.dart';
import 'package:immich_mobile/repositories/user.repository.dart';
import 'package:immich_mobile/repositories/user_api.repository.dart';
import 'package:immich_mobile/services/album.service.dart';
import 'package:immich_mobile/services/entity.service.dart';
import 'package:immich_mobile/services/hash.service.dart';
import 'package:immich_mobile/services/localization.service.dart';
import 'package:immich_mobile/entities/backup_album.entity.dart';
import 'package:immich_mobile/models/backup/current_upload_asset.model.dart';
import 'package:immich_mobile/models/backup/error_upload_asset.model.dart';
import 'package:immich_mobile/services/backup.service.dart';
import 'package:immich_mobile/services/app_settings.service.dart';
import 'package:immich_mobile/entities/store.entity.dart';
import 'package:immich_mobile/services/api.service.dart';
import 'package:immich_mobile/services/sync.service.dart';
import 'package:immich_mobile/services/user.service.dart';
import 'package:immich_mobile/utils/backup_progress.dart';
import 'package:immich_mobile/utils/diff.dart';
import 'package:immich_mobile/utils/http_ssl_cert_override.dart';
import 'package:path_provider_ios/path_provider_ios.dart';
import 'package:photo_manager/photo_manager.dart' show PMProgressHandler;

final backgroundServiceProvider = Provider(
  (ref) => BackgroundService(),
);

/// Background backup service
class BackgroundService {
  static const String _portNameLock = "immichLock";
  static const MethodChannel _foregroundChannel =
      MethodChannel('immich/foregroundChannel');
  static const MethodChannel _backgroundChannel =
      MethodChannel('immich/backgroundChannel');
  static const notifyInterval = Duration(milliseconds: 400);
  bool _isBackgroundInitialized = false;
  CancellationToken? _cancellationToken;
  bool _canceledBySystem = false;
  int _wantsLockTime = 0;
  bool _hasLock = false;
  SendPort? _waitingIsolate;
  ReceivePort? _rp;
  bool _errorGracePeriodExceeded = true;
  int _uploadedAssetsCount = 0;
  int _assetsToUploadCount = 0;
  String _lastPrintedDetailContent = "";
  String? _lastPrintedDetailTitle;
  late final ThrottleProgressUpdate _throttledNotifiy =
      ThrottleProgressUpdate(_updateProgress, notifyInterval);
  late final ThrottleProgressUpdate _throttledDetailNotify =
      ThrottleProgressUpdate(_updateDetailProgress, notifyInterval);

  bool get isBackgroundInitialized {
    return _isBackgroundInitialized;
  }

  /// Ensures that the background service is enqueued if enabled in settings
  Future<bool> resumeServiceIfEnabled() async {
    return await isBackgroundBackupEnabled() && await enableService();
  }

  /// Enqueues the background service
  Future<bool> enableService({bool immediate = false}) async {
    try {
      final callback = PluginUtilities.getCallbackHandle(_nativeEntry)!;
      final String title =
          "backup_background_service_default_notification".tr();
      final bool ok = await _foregroundChannel
          .invokeMethod('enable', [callback.toRawHandle(), title, immediate]);
      return ok;
    } catch (error) {
      return false;
    }
  }

  /// Configures the background service
  Future<bool> configureService({
    bool requireUnmetered = true,
    bool requireCharging = false,
    int triggerUpdateDelay = 5000,
    int triggerMaxDelay = 50000,
  }) async {
    try {
      final bool ok = await _foregroundChannel.invokeMethod(
        'configure',
        [
          requireUnmetered,
          requireCharging,
          triggerUpdateDelay,
          triggerMaxDelay,
        ],
      );
      return ok;
    } catch (error) {
      return false;
    }
  }

  /// Cancels the background service (if currently running) and removes it from work queue
  Future<bool> disableService() async {
    try {
      final ok = await _foregroundChannel.invokeMethod('disable');
      return ok;
    } catch (error) {
      return false;
    }
  }

  /// Returns `true` if the background service is enabled
  Future<bool> isBackgroundBackupEnabled() async {
    try {
      return await _foregroundChannel.invokeMethod("isEnabled");
    } catch (error) {
      return false;
    }
  }

  /// Returns `true` if battery optimizations are disabled
  Future<bool> isIgnoringBatteryOptimizations() async {
    // iOS does not need battery optimizations enabled
    if (Platform.isIOS) {
      return true;
    }
    try {
      return await _foregroundChannel
          .invokeMethod('isIgnoringBatteryOptimizations');
    } catch (error) {
      return false;
    }
  }

  // Yet to be implemented
  Future<Uint8List?> digestFile(String path) {
    return _foregroundChannel.invokeMethod<Uint8List>("digestFile", [path]);
  }

  Future<List<Uint8List?>?> digestFiles(List<String> paths) {
    return _foregroundChannel.invokeListMethod<Uint8List?>(
      "digestFiles",
      paths,
    );
  }

  /// Updates the notification shown by the background service
  Future<bool?> _updateNotification({
    String? title,
    String? content,
    int progress = 0,
    int max = 0,
    bool indeterminate = false,
    bool isDetail = false,
    bool onlyIfFG = false,
  }) async {
    try {
      if (_isBackgroundInitialized) {
        return _backgroundChannel.invokeMethod<bool>(
          'updateNotification',
          [title, content, progress, max, indeterminate, isDetail, onlyIfFG],
        );
      }
    } catch (error) {
      debugPrint("[_updateNotification] failed to communicate with plugin");
    }
    return false;
  }

  /// Shows a new priority notification
  Future<bool> _showErrorNotification({
    required String title,
    String? content,
    String? individualTag,
  }) async {
    try {
      if (_isBackgroundInitialized && _errorGracePeriodExceeded) {
        return await _backgroundChannel
            .invokeMethod('showError', [title, content, individualTag]);
      }
    } catch (error) {
      debugPrint("[_showErrorNotification] failed to communicate with plugin");
    }
    return false;
  }

  Future<bool> _clearErrorNotifications() async {
    try {
      if (_isBackgroundInitialized) {
        return await _backgroundChannel.invokeMethod('clearErrorNotifications');
      }
    } catch (error) {
      debugPrint(
        "[_clearErrorNotifications] failed to communicate with plugin",
      );
    }
    return false;
  }

  /// await to ensure this thread (foreground or background) has exclusive access
  Future<bool> acquireLock() async {
    if (_hasLock) {
      debugPrint("WARNING: [acquireLock] called more than once");
      return true;
    }
    final int lockTime = Timeline.now;
    _wantsLockTime = lockTime;
    final ReceivePort rp = ReceivePort(_portNameLock);
    _rp = rp;
    final SendPort sp = rp.sendPort;

    while (!IsolateNameServer.registerPortWithName(sp, _portNameLock)) {
      try {
        await _checkLockReleasedWithHeartbeat(lockTime);
      } catch (error) {
        return false;
      }
      if (_wantsLockTime != lockTime) {
        return false;
      }
    }
    _hasLock = true;
    rp.listen(_heartbeatListener);
    return true;
  }

  Future<void> _checkLockReleasedWithHeartbeat(final int lockTime) async {
    SendPort? other = IsolateNameServer.lookupPortByName(_portNameLock);
    if (other != null) {
      final ReceivePort tempRp = ReceivePort();
      final SendPort tempSp = tempRp.sendPort;
      final bs = tempRp.asBroadcastStream();
      while (_wantsLockTime == lockTime) {
        other.send(tempSp);
        final dynamic answer = await bs.first
            .timeout(const Duration(seconds: 3), onTimeout: () => null);
        if (_wantsLockTime != lockTime) {
          break;
        }
        if (answer == null) {
          // other isolate failed to answer, assuming it exited without releasing the lock
          if (other == IsolateNameServer.lookupPortByName(_portNameLock)) {
            IsolateNameServer.removePortNameMapping(_portNameLock);
          }
          break;
        } else if (answer == true) {
          // other isolate released the lock
          break;
        } else if (answer == false) {
          // other isolate is still active
        }
        final dynamic isFinished = await bs.first
            .timeout(const Duration(seconds: 3), onTimeout: () => false);
        if (isFinished == true) {
          break;
        }
      }
      tempRp.close();
    }
  }

  void _heartbeatListener(dynamic msg) {
    if (msg is SendPort) {
      _waitingIsolate = msg;
      msg.send(false);
    }
  }

  /// releases the exclusive access lock
  void releaseLock() {
    _wantsLockTime = 0;
    if (_hasLock) {
      IsolateNameServer.removePortNameMapping(_portNameLock);
      _waitingIsolate?.send(true);
      _waitingIsolate = null;
      _hasLock = false;
    }
    _rp?.close();
    _rp = null;
  }

  void _setupBackgroundCallHandler() {
    _backgroundChannel.setMethodCallHandler(_callHandler);
    _isBackgroundInitialized = true;
    _backgroundChannel.invokeMethod('initialized');
  }

  Future<bool> _callHandler(MethodCall call) async {
    DartPluginRegistrant.ensureInitialized();
    if (Platform.isIOS) {
      // NOTE: I'm not sure this is strictly necessary anymore, but
      // out of an abundance of caution, we will keep it in until someone
      // can say for sure
      PathProviderIOS.registerWith();
    }
    switch (call.method) {
      case "backgroundProcessing":
      case "onAssetsChanged":
        try {
          _clearErrorNotifications();

          // iOS should time out after some threshhold so it doesn't wait
          // indefinitely and can run later
          // Android is fine to wait here until the lock releases
          final waitForLock = Platform.isIOS
              ? acquireLock().timeout(
                  const Duration(seconds: 5),
                  onTimeout: () => false,
                )
              : acquireLock();

          final bool hasAccess = await waitForLock;
          if (!hasAccess) {
            debugPrint("[_callHandler] could not acquire lock, exiting");
            return false;
          }

          final translationsOk = await loadTranslations();
          if (!translationsOk) {
            debugPrint("[_callHandler] could not load translations");
          }

          final bool ok = await _onAssetsChanged();
          return ok;
        } catch (error) {
          debugPrint(error.toString());
          return false;
        } finally {
          releaseLock();
        }
      case "systemStop":
        _canceledBySystem = true;
        _cancellationToken?.cancel();
        return true;
      default:
        debugPrint("Unknown method ${call.method}");
        return false;
    }
  }

  Future<bool> _onAssetsChanged() async {
    final db = await loadDb();

    HttpOverrides.global = HttpSSLCertOverride();
    ApiService apiService = ApiService();
    apiService.setAccessToken(Store.get(StoreKey.accessToken));
    AppSettingsService settingService = AppSettingsService();
    AppSettingsService settingsService = AppSettingsService();
    AlbumRepository albumRepository = AlbumRepository(db);
    AssetRepository assetRepository = AssetRepository(db);
    BackupRepository backupRepository = BackupRepository(db);
    ExifInfoRepository exifInfoRepository = ExifInfoRepository(db);
    ETagRepository eTagRepository = ETagRepository(db);
    AlbumMediaRepository albumMediaRepository = AlbumMediaRepository();
    FileMediaRepository fileMediaRepository = FileMediaRepository();
    AssetMediaRepository assetMediaRepository = AssetMediaRepository();
    UserRepository userRepository = UserRepository(db);
    UserApiRepository userApiRepository =
        UserApiRepository(apiService.usersApi);
    AlbumApiRepository albumApiRepository =
        AlbumApiRepository(apiService.albumsApi);
    PartnerApiRepository partnerApiRepository =
        PartnerApiRepository(apiService.partnersApi);
    HashService hashService =
        HashService(assetRepository, this, albumMediaRepository);
    EntityService entityService =
        EntityService(assetRepository, userRepository);
    SyncService syncSerive = SyncService(
      hashService,
      entityService,
      albumMediaRepository,
      albumApiRepository,
      albumRepository,
      assetRepository,
      exifInfoRepository,
      userRepository,
      eTagRepository,
    );
    UserService userService = UserService(
      partnerApiRepository,
      userApiRepository,
      userRepository,
      syncSerive,
    );
    AlbumService albumService = AlbumService(
      userService,
      syncSerive,
      entityService,
      albumRepository,
      assetRepository,
      backupRepository,
      albumMediaRepository,
      albumApiRepository,
    );
    BackupService backupService = BackupService(
      apiService,
      settingService,
      albumService,
      albumMediaRepository,
      fileMediaRepository,
<<<<<<< HEAD
      assetRepository,
=======
      assetMediaRepository,
>>>>>>> 7adb35e5
    );

    final selectedAlbums =
        await backupRepository.getAllBySelection(BackupSelection.select);
    final excludedAlbums =
        await backupRepository.getAllBySelection(BackupSelection.exclude);
    if (selectedAlbums.isEmpty) {
      return true;
    }

    await fileMediaRepository.enableBackgroundAccess();

    do {
      final bool backupOk = await _runBackup(
        backupService,
        settingsService,
        selectedAlbums,
        excludedAlbums,
      );
      if (backupOk) {
        await Store.delete(StoreKey.backupFailedSince);
        final backupAlbums = [...selectedAlbums, ...excludedAlbums];
        backupAlbums.sortBy((e) => e.id);

        final dbAlbums =
            await backupRepository.getAll(sort: BackupAlbumSort.id);
        final List<int> toDelete = [];
        final List<BackupAlbum> toUpsert = [];
        // stores the most recent `lastBackup` per album but always keeps the `selection` from the most recent DB state
        diffSortedListsSync(
          dbAlbums,
          backupAlbums,
          compare: (BackupAlbum a, BackupAlbum b) => a.id.compareTo(b.id),
          both: (BackupAlbum a, BackupAlbum b) {
            a.lastBackup = a.lastBackup.isAfter(b.lastBackup)
                ? a.lastBackup
                : b.lastBackup;
            toUpsert.add(a);
            return true;
          },
          onlyFirst: (BackupAlbum a) => toUpsert.add(a),
          onlySecond: (BackupAlbum b) => toDelete.add(b.isarId),
        );
        await backupRepository.deleteAll(toDelete);
        await backupRepository.updateAll(toUpsert);
      } else if (Store.tryGet(StoreKey.backupFailedSince) == null) {
        Store.put(StoreKey.backupFailedSince, DateTime.now());
        return false;
      }
      // Android should check for new assets added while performing backup
    } while (Platform.isAndroid &&
        true ==
            await _backgroundChannel.invokeMethod<bool>("hasContentChanged"));
    return true;
  }

  Future<bool> _runBackup(
    BackupService backupService,
    AppSettingsService settingsService,
    List<BackupAlbum> selectedAlbums,
    List<BackupAlbum> excludedAlbums,
  ) async {
    _errorGracePeriodExceeded = _isErrorGracePeriodExceeded(settingsService);
    final bool notifyTotalProgress = settingsService
        .getSetting<bool>(AppSettingsEnum.backgroundBackupTotalProgress);
    final bool notifySingleProgress = settingsService
        .getSetting<bool>(AppSettingsEnum.backgroundBackupSingleProgress);

    if (_canceledBySystem) {
      return false;
    }

    Set<BackupCandidate> toUpload = await backupService.buildUploadCandidates(
      selectedAlbums,
      excludedAlbums,
    );

    try {
      toUpload = await backupService.removeAlreadyUploadedAssets(toUpload);
    } catch (e) {
      _showErrorNotification(
        title: "backup_background_service_error_title".tr(),
        content: "backup_background_service_connection_failed_message".tr(),
      );
      return false;
    }

    if (_canceledBySystem) {
      return false;
    }

    if (toUpload.isEmpty) {
      return true;
    }
    _assetsToUploadCount = toUpload.length;
    _uploadedAssetsCount = 0;
    _updateNotification(
      title: "backup_background_service_in_progress_notification".tr(),
      content: notifyTotalProgress
          ? formatAssetBackupProgress(
              _uploadedAssetsCount,
              _assetsToUploadCount,
            )
          : null,
      progress: 0,
      max: notifyTotalProgress ? _assetsToUploadCount : 0,
      indeterminate: !notifyTotalProgress,
      onlyIfFG: !notifyTotalProgress,
    );

    _cancellationToken = CancellationToken();
    final pmProgressHandler = Platform.isIOS ? PMProgressHandler() : null;

    final bool ok = await backupService.backupAsset(
      toUpload,
      _cancellationToken!,
      pmProgressHandler: pmProgressHandler,
      onSuccess: (result) => _onAssetUploaded(
        result: result,
        shouldNotify: notifyTotalProgress,
      ),
      onProgress: (bytes, totalBytes) =>
          _onProgress(bytes, totalBytes, shouldNotify: notifySingleProgress),
      onCurrentAsset: (asset) =>
          _onSetCurrentBackupAsset(asset, shouldNotify: notifySingleProgress),
      onError: _onBackupError,
      isBackground: true,
    );

    if (!ok && !_cancellationToken!.isCancelled) {
      _showErrorNotification(
        title: "backup_background_service_error_title".tr(),
        content: "backup_background_service_backup_failed_message".tr(),
      );
    }

    return ok;
  }

  void _onAssetUploaded({
    required SuccessUploadAsset result,
    bool shouldNotify = false,
  }) async {
    if (!shouldNotify) {
      return;
    }

    _uploadedAssetsCount++;
    _throttledNotifiy();
  }

  void _onProgress(int bytes, int totalBytes, {bool shouldNotify = false}) {
    if (!shouldNotify) {
      return;
    }

    _throttledDetailNotify(progress: bytes, total: totalBytes);
  }

  void _updateDetailProgress(String? title, int progress, int total) {
    final String msg =
        total > 0 ? humanReadableBytesProgress(progress, total) : "";
    // only update if message actually differs (to stop many useless notification updates on large assets or slow connections)
    if (msg != _lastPrintedDetailContent || _lastPrintedDetailTitle != title) {
      _lastPrintedDetailContent = msg;
      _lastPrintedDetailTitle = title;
      _updateNotification(
        progress: total > 0 ? (progress * 1000) ~/ total : 0,
        max: 1000,
        isDetail: true,
        title: title,
        content: msg,
      );
    }
  }

  void _updateProgress(String? title, int progress, int total) {
    _updateNotification(
      progress: _uploadedAssetsCount,
      max: _assetsToUploadCount,
      title: title,
      content: formatAssetBackupProgress(
        _uploadedAssetsCount,
        _assetsToUploadCount,
      ),
    );
  }

  void _onBackupError(ErrorUploadAsset errorAssetInfo) {
    _showErrorNotification(
      title: "backup_background_service_upload_failure_notification"
          .tr(args: [errorAssetInfo.fileName]),
      individualTag: errorAssetInfo.id,
    );
  }

  void _onSetCurrentBackupAsset(
    CurrentUploadAsset currentUploadAsset, {
    bool shouldNotify = false,
  }) {
    if (!shouldNotify) {
      return;
    }

    _throttledDetailNotify.title =
        "backup_background_service_current_upload_notification"
            .tr(args: [currentUploadAsset.fileName]);
    _throttledDetailNotify.progress = 0;
    _throttledDetailNotify.total = 0;
  }

  bool _isErrorGracePeriodExceeded(AppSettingsService appSettingsService) {
    final int value = appSettingsService
        .getSetting(AppSettingsEnum.uploadErrorNotificationGracePeriod);
    if (value == 0) {
      return true;
    } else if (value == 5) {
      return false;
    }
    final DateTime? failedSince = Store.tryGet(StoreKey.backupFailedSince);
    if (failedSince == null) {
      return false;
    }
    final Duration duration = DateTime.now().difference(failedSince);
    if (value == 1) {
      return duration > const Duration(minutes: 30);
    } else if (value == 2) {
      return duration > const Duration(hours: 2);
    } else if (value == 3) {
      return duration > const Duration(hours: 8);
    } else if (value == 4) {
      return duration > const Duration(hours: 24);
    }
    assert(false, "Invalid value");
    return true;
  }

  Future<DateTime?> getIOSBackupLastRun(IosBackgroundTask task) async {
    if (!Platform.isIOS) {
      return null;
    }
    // Seconds since last run
    final double? lastRun = task == IosBackgroundTask.fetch
        ? await _foregroundChannel.invokeMethod('lastBackgroundFetchTime')
        : await _foregroundChannel.invokeMethod('lastBackgroundProcessingTime');
    if (lastRun == null) {
      return null;
    }
    final time = DateTime.fromMillisecondsSinceEpoch(lastRun.toInt() * 1000);
    return time;
  }

  Future<int> getIOSBackupNumberOfProcesses() async {
    if (!Platform.isIOS) {
      return 0;
    }
    return await _foregroundChannel.invokeMethod('numberOfBackgroundProcesses');
  }

  Future<bool> getIOSBackgroundAppRefreshEnabled() async {
    if (!Platform.isIOS) {
      return false;
    }
    return await _foregroundChannel.invokeMethod('backgroundAppRefreshEnabled');
  }
}

enum IosBackgroundTask { fetch, processing }

/// entry point called by Kotlin/Java code; needs to be a top-level function
@pragma('vm:entry-point')
void _nativeEntry() {
  HttpOverrides.global = HttpSSLCertOverride();
  WidgetsFlutterBinding.ensureInitialized();
  DartPluginRegistrant.ensureInitialized();
  BackgroundService backgroundService = BackgroundService();
  backgroundService._setupBackgroundCallHandler();
}<|MERGE_RESOLUTION|>--- conflicted
+++ resolved
@@ -418,11 +418,8 @@
       albumService,
       albumMediaRepository,
       fileMediaRepository,
-<<<<<<< HEAD
       assetRepository,
-=======
       assetMediaRepository,
->>>>>>> 7adb35e5
     );
 
     final selectedAlbums =
