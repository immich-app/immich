--- conflicted
+++ resolved
@@ -25,7 +25,6 @@
 import 'package:immich_mobile/providers/infrastructure/db.provider.dart';
 import 'package:immich_mobile/repositories/backup.repository.dart';
 import 'package:immich_mobile/repositories/file_media.repository.dart';
-<<<<<<< HEAD
 import 'package:immich_mobile/repositories/local_files_manager.repository.dart';
 import 'package:immich_mobile/repositories/network.repository.dart';
 import 'package:immich_mobile/repositories/partner.repository.dart';
@@ -33,8 +32,6 @@
 import 'package:immich_mobile/repositories/permission.repository.dart';
 import 'package:immich_mobile/services/album.service.dart';
 import 'package:immich_mobile/services/api.service.dart';
-=======
->>>>>>> 6c2985df
 import 'package:immich_mobile/services/app_settings.service.dart';
 import 'package:immich_mobile/services/auth.service.dart';
 import 'package:immich_mobile/services/backup.service.dart';
@@ -362,7 +359,6 @@
     final db = await Bootstrap.initIsar();
     await Bootstrap.initDomain(db);
 
-<<<<<<< HEAD
     HttpOverrides.global = HttpSSLCertOverride();
     ApiService apiService = ApiService();
     apiService.setAccessToken(Store.get(StoreKey.accessToken));
@@ -439,13 +435,11 @@
       authRepository,
       apiService,
       networkService,
-=======
     final ref = ProviderContainer(
       overrides: [
         dbProvider.overrideWithValue(db),
         isarProvider.overrideWithValue(db),
       ],
->>>>>>> 6c2985df
     );
 
     HttpOverrides.global = HttpSSLCertOverride();
