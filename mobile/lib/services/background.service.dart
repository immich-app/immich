--- conflicted
+++ resolved
@@ -12,11 +12,8 @@
 import 'package:flutter/widgets.dart';
 import 'package:hooks_riverpod/hooks_riverpod.dart';
 import 'package:immich_mobile/domain/models/store.model.dart';
-<<<<<<< HEAD
 import 'package:immich_mobile/domain/services/store.service.dart';
 import 'package:immich_mobile/domain/services/user.service.dart';
-=======
->>>>>>> 6a40aa83
 import 'package:immich_mobile/entities/backup_album.entity.dart';
 import 'package:immich_mobile/entities/store.entity.dart';
 import 'package:immich_mobile/interfaces/backup_album.interface.dart';
@@ -357,89 +354,11 @@
     final db = await Bootstrap.initIsar();
     await Bootstrap.initDomain(db);
 
-<<<<<<< HEAD
-    HttpOverrides.global = HttpSSLCertOverride();
-    ApiService apiService = ApiService();
-    apiService.setAccessToken(Store.get(StoreKey.accessToken));
-    AppSettingsService settingsService = AppSettingsService();
-    AlbumRepository albumRepository = AlbumRepository(db);
-    AssetRepository assetRepository = AssetRepository(db);
-    BackupAlbumRepository backupRepository = BackupAlbumRepository(db);
-    IExifInfoRepository exifInfoRepository = IsarExifRepository(db);
-    ETagRepository eTagRepository = ETagRepository(db);
-    AlbumMediaRepository albumMediaRepository = AlbumMediaRepository();
-    FileMediaRepository fileMediaRepository = FileMediaRepository();
-    AssetMediaRepository assetMediaRepository = AssetMediaRepository();
-    IUserRepository userRepository = IsarUserRepository(db);
-    IUserApiRepository userApiRepository =
-        UserApiRepository(apiService.usersApi);
-    AlbumApiRepository albumApiRepository =
-        AlbumApiRepository(apiService.albumsApi);
-    PartnerApiRepository partnerApiRepository =
-        PartnerApiRepository(apiService.partnersApi);
-    HashService hashService =
-        HashService(assetRepository, this, albumMediaRepository);
-    EntityService entityService =
-        EntityService(assetRepository, userRepository);
-    UserService userService = UserService(
-      userRepository: userRepository,
-      userApiRepository: userApiRepository,
-      storeService: StoreService.I,
-    );
-    IPartnerRepository partnerRepository = PartnerRepository(db);
-    SyncService syncService = SyncService(
-      hashService,
-      entityService,
-      albumMediaRepository,
-      albumApiRepository,
-      albumRepository,
-      assetRepository,
-      exifInfoRepository,
-      partnerRepository,
-      userRepository,
-      userService,
-      eTagRepository,
-      partnerApiRepository,
-      userApiRepository,
-    );
-    AlbumService albumService = AlbumService(
-      syncService,
-      userService,
-      entityService,
-      albumRepository,
-      assetRepository,
-      backupRepository,
-      albumMediaRepository,
-      albumApiRepository,
-    );
-    BackupService backupService = BackupService(
-      apiService,
-      settingsService,
-      albumService,
-      albumMediaRepository,
-      fileMediaRepository,
-      assetRepository,
-      assetMediaRepository,
-    );
-
-    AuthApiRepository authApiRepository = AuthApiRepository(apiService);
-    AuthRepository authRepository = AuthRepository(db);
-    NetworkRepository networkRepository = NetworkRepository(NetworkInfo());
-    PermissionRepository permissionRepository = PermissionRepository();
-    NetworkService networkService =
-        NetworkService(networkRepository, permissionRepository);
-    AuthService authService = AuthService(
-      authApiRepository,
-      authRepository,
-      apiService,
-      networkService,
-=======
     final ref = ProviderContainer(
       overrides: [
         dbProvider.overrideWithValue(db),
         isarProvider.overrideWithValue(db),
       ],
->>>>>>> 6a40aa83
     );
 
     HttpOverrides.global = HttpSSLCertOverride();
