--- conflicted
+++ resolved
@@ -35,7 +35,6 @@
 });
 
 class UploadService {
-<<<<<<< HEAD
   UploadService(
     this._uploadRepository,
     this._backupRepository,
@@ -43,9 +42,6 @@
     this._localAssetRepository,
     this._appSettingsService,
   ) {
-=======
-  UploadService(this._uploadRepository, this._backupRepository, this._storageRepository, this._localAssetRepository) {
->>>>>>> fbbb6af2
     _uploadRepository.onUploadStatus = _onUploadCallback;
     _uploadRepository.onTaskProgress = _onTaskProgressCallback;
   }
