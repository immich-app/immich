import 'dart:async';

import 'package:collection/collection.dart';
import 'package:hooks_riverpod/hooks_riverpod.dart';
import 'package:immich_mobile/entities/album.entity.dart';
import 'package:immich_mobile/entities/asset.entity.dart';
import 'package:immich_mobile/entities/etag.entity.dart';
import 'package:immich_mobile/entities/user.entity.dart';
import 'package:immich_mobile/interfaces/album.interface.dart';
import 'package:immich_mobile/interfaces/album_api.interface.dart';
import 'package:immich_mobile/interfaces/album_media.interface.dart';
import 'package:immich_mobile/interfaces/asset.interface.dart';
import 'package:immich_mobile/interfaces/etag.interface.dart';
import 'package:immich_mobile/interfaces/exif_info.interface.dart';
import 'package:immich_mobile/interfaces/user.interface.dart';
import 'package:immich_mobile/repositories/album.repository.dart';
import 'package:immich_mobile/repositories/album_api.repository.dart';
import 'package:immich_mobile/repositories/album_media.repository.dart';
import 'package:immich_mobile/repositories/asset.repository.dart';
import 'package:immich_mobile/repositories/etag.repository.dart';
import 'package:immich_mobile/repositories/exif_info.repository.dart';
import 'package:immich_mobile/repositories/user.repository.dart';
import 'package:immich_mobile/services/entity.service.dart';
import 'package:immich_mobile/services/hash.service.dart';
import 'package:immich_mobile/utils/async_mutex.dart';
import 'package:immich_mobile/extensions/collection_extensions.dart';
import 'package:immich_mobile/utils/datetime_comparison.dart';
import 'package:immich_mobile/utils/diff.dart';
import 'package:logging/logging.dart';

final syncServiceProvider = Provider(
  (ref) => SyncService(
    ref.watch(hashServiceProvider),
    ref.watch(entityServiceProvider),
    ref.watch(albumMediaRepositoryProvider),
    ref.watch(albumApiRepositoryProvider),
    ref.watch(albumRepositoryProvider),
    ref.watch(assetRepositoryProvider),
    ref.watch(exifInfoRepositoryProvider),
    ref.watch(userRepositoryProvider),
    ref.watch(etagRepositoryProvider),
  ),
);

class SyncService {
  final HashService _hashService;
  final EntityService _entityService;
  final IAlbumMediaRepository _albumMediaRepository;
  final IAlbumApiRepository _albumApiRepository;
  final IAlbumRepository _albumRepository;
  final IAssetRepository _assetRepository;
  final IExifInfoRepository _exifInfoRepository;
  final IUserRepository _userRepository;
  final IETagRepository _eTagRepository;
  final AsyncMutex _lock = AsyncMutex();
  final Logger _log = Logger('SyncService');

  SyncService(
    this._hashService,
    this._entityService,
    this._albumMediaRepository,
    this._albumApiRepository,
    this._albumRepository,
    this._assetRepository,
    this._exifInfoRepository,
    this._userRepository,
    this._eTagRepository,
  );

  // public methods:

  /// Syncs users from the server to the local database
  /// Returns `true`if there were any changes
  Future<bool> syncUsersFromServer(List<User> users) =>
      _lock.run(() => _syncUsersFromServer(users));

  /// Syncs remote assets owned by the logged-in user to the DB
  /// Returns `true` if there were any changes
  Future<bool> syncRemoteAssetsToDb({
    required List<User> users,
    required Future<(List<Asset>? toUpsert, List<String>? toDelete)> Function(
      List<User> users,
      DateTime since,
    ) getChangedAssets,
    required FutureOr<List<Asset>?> Function(User user, DateTime until)
        loadAssets,
    required FutureOr<List<User>?> Function() refreshUsers,
  }) =>
      _lock.run(
        () async =>
            await _syncRemoteAssetChanges(users, getChangedAssets) ??
            await _syncRemoteAssetsFull(refreshUsers, loadAssets),
      );

  /// Syncs remote albums to the database
  /// returns `true` if there were any changes
  Future<bool> syncRemoteAlbumsToDb(
    List<Album> remote,
  ) =>
      _lock.run(() => _syncRemoteAlbumsToDb(remote));

  /// Syncs all device albums and their assets to the database
  /// Returns `true` if there were any changes
  Future<bool> syncLocalAlbumAssetsToDb(
    List<Album> onDevice, [
    Set<String>? excludedAssets,
  ]) =>
      _lock.run(() => _syncLocalAlbumAssetsToDb(onDevice, excludedAssets));

  /// returns all Asset IDs that are not contained in the existing list
  List<int> sharedAssetsToRemove(
    List<Asset> deleteCandidates,
    List<Asset> existing,
  ) {
    if (deleteCandidates.isEmpty) {
      return [];
    }
    deleteCandidates.sort(Asset.compareById);
    existing.sort(Asset.compareById);
    return _diffAssets(existing, deleteCandidates, compare: Asset.compareById)
        .$3
        .map((e) => e.id)
        .toList();
  }

  /// Syncs a new asset to the db. Returns `true` if successful
  Future<bool> syncNewAssetToDb(Asset newAsset) =>
      _lock.run(() => _syncNewAssetToDb(newAsset));

  Future<bool> removeAllLocalAlbumsAndAssets() =>
      _lock.run(_removeAllLocalAlbumsAndAssets);

  // private methods:

  /// Syncs users from the server to the local database
  /// Returns `true`if there were any changes
  Future<bool> _syncUsersFromServer(List<User> users) async {
    users.sortBy((u) => u.id);
    final dbUsers = await _userRepository.getAll(sortBy: UserSort.id);
    final List<int> toDelete = [];
    final List<User> toUpsert = [];
    final changes = diffSortedListsSync(
      users,
      dbUsers,
      compare: (User a, User b) => a.id.compareTo(b.id),
      both: (User a, User b) {
        if (!a.updatedAt.isAtSameMomentAs(b.updatedAt) ||
            a.isPartnerSharedBy != b.isPartnerSharedBy ||
            a.isPartnerSharedWith != b.isPartnerSharedWith ||
            a.inTimeline != b.inTimeline) {
          toUpsert.add(a);
          return true;
        }
        return false;
      },
      onlyFirst: (User a) => toUpsert.add(a),
      onlySecond: (User b) => toDelete.add(b.isarId),
    );
    if (changes) {
      await _userRepository.transaction(() async {
        await _userRepository.deleteById(toDelete);
        await _userRepository.upsertAll(toUpsert);
      });
    }
    return changes;
  }

  /// Syncs a new asset to the db. Returns `true` if successful
  Future<bool> _syncNewAssetToDb(Asset a) async {
    final Asset? inDb =
        await _assetRepository.getByOwnerIdChecksum(a.ownerId, a.checksum);
    if (inDb != null) {
      // unify local/remote assets by replacing the
      // local-only asset in the DB with a local&remote asset
      a = inDb.updatedCopy(a);
    }
    try {
      await _assetRepository.update(a);
    } catch (e) {
      _log.severe("Failed to put new asset into db", e);
      return false;
    }
    return true;
  }

  /// Efficiently syncs assets via changes. Returns `null` when a full sync is required.
  Future<bool?> _syncRemoteAssetChanges(
    List<User> users,
    Future<(List<Asset>? toUpsert, List<String>? toDelete)> Function(
      List<User> users,
      DateTime since,
    ) getChangedAssets,
  ) async {
    final currentUser = await _userRepository.me();
    final DateTime? since =
        (await _eTagRepository.get(currentUser.isarId))?.time?.toUtc();
    if (since == null) return null;
    final DateTime now = DateTime.now();
    final (toUpsert, toDelete) = await getChangedAssets(users, since);
    if (toUpsert == null || toDelete == null) {
      await _clearUserAssetsETag(users);
      return null;
    }
    try {
      if (toDelete.isNotEmpty) {
        await handleRemoteAssetRemoval(toDelete);
      }
      if (toUpsert.isNotEmpty) {
        final (_, updated) = await _linkWithExistingFromDb(toUpsert);
        await upsertAssetsWithExif(updated);
      }
      if (toUpsert.isNotEmpty || toDelete.isNotEmpty) {
        await _updateUserAssetsETag(users, now);
        return true;
      }
      return false;
    } catch (e) {
      _log.severe("Failed to sync remote assets to db", e);
    }
    return null;
  }

  /// Deletes remote-only assets, updates merged assets to be local-only
  Future<void> handleRemoteAssetRemoval(List<String> idsToDelete) {
    return _assetRepository.transaction(() async {
      await _assetRepository.deleteAllByRemoteId(
        idsToDelete,
        state: AssetState.remote,
      );
      final merged = await _assetRepository.getAllByRemoteId(
        idsToDelete,
        state: AssetState.merged,
      );
      if (merged.isEmpty) return;
      for (final Asset asset in merged) {
        asset.remoteId = null;
        asset.isTrashed = false;
      }
      await _assetRepository.updateAll(merged);
    });
  }

  /// Syncs assets by loading and comparing all assets from the server.
  Future<bool> _syncRemoteAssetsFull(
    FutureOr<List<User>?> Function() refreshUsers,
    FutureOr<List<Asset>?> Function(User user, DateTime until) loadAssets,
  ) async {
    final serverUsers = await refreshUsers();
    if (serverUsers == null) {
      _log.warning("_syncRemoteAssetsFull aborted because user refresh failed");
      return false;
    }
    await _syncUsersFromServer(serverUsers);
    final List<User> users = await _userRepository.getAllAccessible();
    bool changes = false;
    for (User u in users) {
      changes |= await _syncRemoteAssetsForUser(u, loadAssets);
    }
    return changes;
  }

  Future<bool> _syncRemoteAssetsForUser(
    User user,
    FutureOr<List<Asset>?> Function(User user, DateTime until) loadAssets,
  ) async {
    final DateTime now = DateTime.now().toUtc();
    final List<Asset>? remote = await loadAssets(user, now);
    if (remote == null) {
      return false;
    }
    final List<Asset> inDb = await _assetRepository.getAll(
      ownerId: user.isarId,
      sortBy: AssetSort.checksum,
    );
    assert(inDb.isSorted(Asset.compareByChecksum), "inDb not sorted!");

    remote.sort(Asset.compareByChecksum);

    // filter our duplicates that might be introduced by the chunked retrieval
    remote.uniqueConsecutive(compare: Asset.compareByChecksum);

    final (toAdd, toUpdate, toRemove) = _diffAssets(remote, inDb, remote: true);
    if (toAdd.isEmpty && toUpdate.isEmpty && toRemove.isEmpty) {
      await _updateUserAssetsETag([user], now);
      return false;
    }
    final idsToDelete = toRemove.map((e) => e.id).toList();
    try {
      await _assetRepository.deleteById(idsToDelete);
      await upsertAssetsWithExif(toAdd + toUpdate);
    } catch (e) {
      _log.severe("Failed to sync remote assets to db", e);
    }
    await _updateUserAssetsETag([user], now);
    return true;
  }

  Future<void> _updateUserAssetsETag(List<User> users, DateTime time) {
    final etags = users.map((u) => ETag(id: u.id, time: time)).toList();
    return _eTagRepository.upsertAll(etags);
  }

  Future<void> _clearUserAssetsETag(List<User> users) {
    final ids = users.map((u) => u.id).toList();
    return _eTagRepository.deleteByIds(ids);
  }

  /// Syncs remote albums to the database
  /// returns `true` if there were any changes
  Future<bool> _syncRemoteAlbumsToDb(
    List<Album> remoteAlbums,
  ) async {
    remoteAlbums.sortBy((e) => e.remoteId!);

    final List<Album> dbAlbums = await _albumRepository.getAll(
      remote: true,
      sortBy: AlbumSort.remoteId,
    );
<<<<<<< HEAD

    assert(dbAlbums.isSortedBy((e) => e.remoteId!), "dbAlbums not sorted!");

=======
>>>>>>> 0f3b8b67
    final List<Asset> toDelete = [];
    final List<Asset> existing = [];

    final bool changes = await diffSortedLists(
      remoteAlbums,
      dbAlbums,
      compare: (remoteAlbum, dbAlbum) =>
          remoteAlbum.remoteId!.compareTo(dbAlbum.remoteId!),
      both: (remoteAlbum, dbAlbum) =>
          _syncRemoteAlbum(remoteAlbum, dbAlbum, toDelete, existing),
      onlyFirst: (remoteAlbum) => _addAlbumFromServer(remoteAlbum, existing),
      onlySecond: (dbAlbum) => _removeAlbumFromDb(dbAlbum, toDelete),
    );

    if (toDelete.isNotEmpty) {
      final List<int> idsToRemove = sharedAssetsToRemove(toDelete, existing);
      if (idsToRemove.isNotEmpty) {
        await _assetRepository.deleteById(idsToRemove);
      }
    } else {
      assert(toDelete.isEmpty);
    }
    return changes;
  }

  /// syncs albums from the server to the local database (does not support
  /// syncing changes from local back to server)
  /// accumulates
  Future<bool> _syncRemoteAlbum(
    Album dto,
    Album album,
    List<Asset> deleteCandidates,
    List<Asset> existing,
  ) async {
    if (!_hasRemoteAlbumChanged(dto, album)) {
      return false;
    }
    // loadDetails (/api/album/:id) will not include lastModifiedAssetTimestamp,
    // i.e. it will always be null. Save it here.
    final originalDto = dto;
    dto = await _albumApiRepository.get(dto.remoteId!);

    final assetsInDb = await _assetRepository.getByAlbum(
      album,
      sortBy: AssetSort.ownerIdChecksum,
    );
    assert(assetsInDb.isSorted(Asset.compareByOwnerChecksum), "inDb unsorted!");
    final List<Asset> assetsOnRemote = dto.remoteAssets.toList();
    assetsOnRemote.sort(Asset.compareByOwnerChecksum);
    final (toAdd, toUpdate, toUnlink) = _diffAssets(
      assetsOnRemote,
      assetsInDb,
      compare: Asset.compareByOwnerChecksum,
    );

    // update shared users
    final List<User> sharedUsers = album.sharedUsers.toList(growable: false);
    sharedUsers.sort((a, b) => a.id.compareTo(b.id));
    final List<User> users = dto.remoteUsers.toList()
      ..sort((a, b) => a.id.compareTo(b.id));
    final List<String> userIdsToAdd = [];
    final List<User> usersToUnlink = [];
    diffSortedListsSync(
      users,
      sharedUsers,
      compare: (User a, User b) => a.id.compareTo(b.id),
      both: (a, b) => false,
      onlyFirst: (User a) => userIdsToAdd.add(a.id),
      onlySecond: (User a) => usersToUnlink.add(a),
    );

    // for shared album: put missing album assets into local DB
    final (existingInDb, updated) = await _linkWithExistingFromDb(toAdd);
    await upsertAssetsWithExif(updated);
    final assetsToLink = existingInDb + updated;
    final usersToLink = await _userRepository.getByIds(userIdsToAdd);

    album.name = dto.name;
    album.shared = dto.shared;
    album.createdAt = dto.createdAt;
    album.modifiedAt = dto.modifiedAt;
    album.startDate = dto.startDate;
    album.endDate = dto.endDate;
    album.lastModifiedAssetTimestamp = originalDto.lastModifiedAssetTimestamp;
    album.shared = dto.shared;
    album.activityEnabled = dto.activityEnabled;
    final remoteThumbnailAssetId = dto.remoteThumbnailAssetId;
    if (remoteThumbnailAssetId != null &&
        album.thumbnail.value?.remoteId != remoteThumbnailAssetId) {
      album.thumbnail.value =
          await _assetRepository.getByRemoteId(remoteThumbnailAssetId);
    }

    // write & commit all changes to DB
    try {
      await _assetRepository.transaction(() async {
        await _assetRepository.updateAll(toUpdate);
        await _albumRepository.addUsers(album, usersToLink);
        await _albumRepository.removeUsers(album, usersToUnlink);
        await _albumRepository.addAssets(album, assetsToLink);
        await _albumRepository.removeAssets(album, toUnlink);
        await _albumRepository.recalculateMetadata(album);
        await _albumRepository.update(album);
      });
      _log.info("Synced changes of remote album ${album.name} to DB");
    } catch (e) {
      _log.severe("Failed to sync remote album to database", e);
    }

    if (album.shared || dto.shared) {
      final userId = (await _userRepository.me()).isarId;
      final foreign =
          await _assetRepository.getByAlbum(album, notOwnedBy: [userId]);
      existing.addAll(foreign);

      // delete assets in DB unless they belong to this user or part of some other shared album
      deleteCandidates.addAll(toUnlink.where((a) => a.ownerId != userId));
    }

    return true;
  }

  /// Adds a remote album to the database while making sure to add any foreign
  /// (shared) assets to the database beforehand
  /// accumulates assets already existing in the database
  Future<void> _addAlbumFromServer(
    Album album,
    List<Asset> existing,
  ) async {
    if (album.remoteAssetCount != album.remoteAssets.length) {
      album = await _albumApiRepository.get(album.remoteId!);
    }
    if (album.remoteAssetCount == album.remoteAssets.length) {
      // in case an album contains assets not yet present in local DB:
      // put missing album assets into local DB
      final (existingInDb, updated) =
          await _linkWithExistingFromDb(album.remoteAssets.toList());
      existing.addAll(existingInDb);
      await upsertAssetsWithExif(updated);

      await _entityService.fillAlbumWithDatabaseEntities(album);
      await _albumRepository.create(album);
    } else {
      _log.warning(
          "Failed to add album from server: assetCount ${album.remoteAssetCount} != "
          "asset array length ${album.remoteAssets.length} for album ${album.name}");
    }
  }

  /// Accumulates all suitable album assets to the `deleteCandidates` and
  /// removes the album from the database.
  Future<void> _removeAlbumFromDb(
    Album album,
    List<Asset> deleteCandidates,
  ) async {
    if (album.isLocal) {
      _log.info("Removing local album $album from DB");
      // delete assets in DB unless they are remote or part of some other album
      deleteCandidates.addAll(
        await _assetRepository.getByAlbum(album, state: AssetState.local),
      );
    } else if (album.shared) {
      // delete assets in DB unless they belong to this user or are part of some other shared album or belong to a partner
      final userIds =
          (await _userRepository.getAllAccessible()).map((user) => user.isarId);
      final orphanedAssets =
          await _assetRepository.getByAlbum(album, notOwnedBy: userIds);
      deleteCandidates.addAll(orphanedAssets);
    }
    try {
      await _albumRepository.delete(album.id);
      _log.info("Removed local album $album from DB");
    } catch (e) {
      _log.severe("Failed to remove local album $album from DB", e);
    }
  }

  /// Syncs all device albums and their assets to the database
  /// Returns `true` if there were any changes
  Future<bool> _syncLocalAlbumAssetsToDb(
    List<Album> onDevice, [
    Set<String>? excludedAssets,
  ]) async {
    onDevice.sort((a, b) => a.localId!.compareTo(b.localId!));
    final inDb =
        await _albumRepository.getAll(remote: false, sortBy: AlbumSort.localId);
    final List<Asset> deleteCandidates = [];
    final List<Asset> existing = [];
    final bool anyChanges = await diffSortedLists(
      onDevice,
      inDb,
      compare: (Album a, Album b) => a.localId!.compareTo(b.localId!),
      both: (Album a, Album b) => _syncAlbumInDbAndOnDevice(
        a,
        b,
        deleteCandidates,
        existing,
        excludedAssets,
      ),
      onlyFirst: (Album a) => _addAlbumFromDevice(a, existing, excludedAssets),
      onlySecond: (Album a) => _removeAlbumFromDb(a, deleteCandidates),
    );
    _log.fine(
      "Syncing all local albums almost done. Collected ${deleteCandidates.length} asset candidates to delete",
    );
    final (toDelete, toUpdate) =
        _handleAssetRemoval(deleteCandidates, existing, remote: false);
    _log.fine(
      "${toDelete.length} assets to delete, ${toUpdate.length} to update",
    );
    if (toDelete.isNotEmpty || toUpdate.isNotEmpty) {
      await _assetRepository.transaction(() async {
        await _assetRepository.deleteById(toDelete);
        await _assetRepository.updateAll(toUpdate);
      });
      _log.info(
        "Removed ${toDelete.length} and updated ${toUpdate.length} local assets from DB",
      );
    }
    return anyChanges;
  }

  /// Syncs the device album to the album in the database
  /// returns `true` if there were any changes
  /// Accumulates asset candidates to delete and those already existing in DB
  Future<bool> _syncAlbumInDbAndOnDevice(
    Album deviceAlbum,
    Album dbAlbum,
    List<Asset> deleteCandidates,
    List<Asset> existing, [
    Set<String>? excludedAssets,
    bool forceRefresh = false,
  ]) async {
    if (!forceRefresh && !await _hasAlbumChangeOnDevice(deviceAlbum, dbAlbum)) {
      _log.fine(
        "Local album ${deviceAlbum.name} has not changed. Skipping sync.",
      );
      return false;
    }
    if (!forceRefresh &&
        excludedAssets == null &&
        await _syncDeviceAlbumFast(deviceAlbum, dbAlbum)) {
      return true;
    }
    // general case, e.g. some assets have been deleted or there are excluded albums on iOS
    final inDb = await _assetRepository.getByAlbum(
      dbAlbum,
      ownerId: (await _userRepository.me()).isarId,
      sortBy: AssetSort.checksum,
    );

    assert(inDb.isSorted(Asset.compareByChecksum), "inDb not sorted!");
    final int assetCountOnDevice =
        await _albumMediaRepository.getAssetCount(deviceAlbum.localId!);
    final List<Asset> onDevice = await _hashService.getHashedAssets(
      deviceAlbum,
      excludedAssets: excludedAssets,
    );
    _removeDuplicates(onDevice);
    // _removeDuplicates sorts `onDevice` by checksum
    final (toAdd, toUpdate, toDelete) = _diffAssets(onDevice, inDb);
    if (toAdd.isEmpty &&
        toUpdate.isEmpty &&
        toDelete.isEmpty &&
        dbAlbum.name == deviceAlbum.name &&
        dbAlbum.modifiedAt.isAtSameMomentAs(deviceAlbum.modifiedAt)) {
      // changes only affeted excluded albums
      _log.fine(
        "Only excluded assets in local album ${deviceAlbum.name} changed. Stopping sync.",
      );
      if (assetCountOnDevice !=
          (await _eTagRepository.getById(deviceAlbum.eTagKeyAssetCount))
              ?.assetCount) {
        await _eTagRepository.upsertAll([
          ETag(
            id: deviceAlbum.eTagKeyAssetCount,
            assetCount: assetCountOnDevice,
          ),
        ]);
      }
      return false;
    }
    _log.fine(
      "Syncing local album ${deviceAlbum.name}. ${toAdd.length} assets to add, ${toUpdate.length} to update, ${toDelete.length} to delete",
    );
    final (existingInDb, updated) = await _linkWithExistingFromDb(toAdd);
    _log.fine(
      "Linking assets to add with existing from db. ${existingInDb.length} existing, ${updated.length} to update",
    );
    deleteCandidates.addAll(toDelete);
    existing.addAll(existingInDb);
    dbAlbum.name = deviceAlbum.name;
    dbAlbum.modifiedAt = deviceAlbum.modifiedAt;
    if (dbAlbum.thumbnail.value != null &&
        toDelete.contains(dbAlbum.thumbnail.value)) {
      dbAlbum.thumbnail.value = null;
    }
    try {
      await _assetRepository.transaction(() async {
        await _assetRepository.updateAll(updated + toUpdate);
        await _albumRepository.addAssets(dbAlbum, existingInDb + updated);
        await _albumRepository.removeAssets(dbAlbum, toDelete);
        await _albumRepository.recalculateMetadata(dbAlbum);
        await _albumRepository.update(dbAlbum);
        await _eTagRepository.upsertAll([
          ETag(
            id: deviceAlbum.eTagKeyAssetCount,
            assetCount: assetCountOnDevice,
          ),
        ]);
      });
      _log.info("Synced changes of local album ${deviceAlbum.name} to DB");
    } catch (e) {
      _log.severe("Failed to update synced album ${deviceAlbum.name} in DB", e);
    }

    return true;
  }

  /// fast path for common case: only new assets were added to device album
  /// returns `true` if successfull, else `false`
  Future<bool> _syncDeviceAlbumFast(Album deviceAlbum, Album dbAlbum) async {
    if (!deviceAlbum.modifiedAt.isAfter(dbAlbum.modifiedAt)) {
      return false;
    }
    final int totalOnDevice =
        await _albumMediaRepository.getAssetCount(deviceAlbum.localId!);
    final int lastKnownTotal =
        (await _eTagRepository.getById(deviceAlbum.eTagKeyAssetCount))
                ?.assetCount ??
            0;
    if (totalOnDevice <= lastKnownTotal) {
      return false;
    }
    final List<Asset> newAssets = await _hashService.getHashedAssets(
      deviceAlbum,
      modifiedFrom: dbAlbum.modifiedAt.add(const Duration(seconds: 1)),
      modifiedUntil: deviceAlbum.modifiedAt,
    );

    if (totalOnDevice != lastKnownTotal + newAssets.length) {
      return false;
    }
    dbAlbum.modifiedAt = deviceAlbum.modifiedAt;
    _removeDuplicates(newAssets);
    final (existingInDb, updated) = await _linkWithExistingFromDb(newAssets);
    try {
      await _assetRepository.transaction(() async {
        await _assetRepository.updateAll(updated);
        await _albumRepository.addAssets(dbAlbum, existingInDb + updated);
        await _albumRepository.recalculateMetadata(dbAlbum);
        await _albumRepository.update(dbAlbum);
        await _eTagRepository.upsertAll(
          [ETag(id: deviceAlbum.eTagKeyAssetCount, assetCount: totalOnDevice)],
        );
      });
      _log.info("Fast synced local album ${deviceAlbum.name} to DB");
    } catch (e) {
      _log.severe(
        "Failed to fast sync local album ${deviceAlbum.name} to DB",
        e,
      );
      return false;
    }

    return true;
  }

  /// Adds a new album from the device to the database and Accumulates all
  /// assets already existing in the database to the list of `existing` assets
  Future<void> _addAlbumFromDevice(
    Album album,
    List<Asset> existing, [
    Set<String>? excludedAssets,
  ]) async {
    _log.info("Syncing a new local album to DB: ${album.name}");
    final assets = await _hashService.getHashedAssets(
      album,
      excludedAssets: excludedAssets,
    );
    _removeDuplicates(assets);
    final (existingInDb, updated) = await _linkWithExistingFromDb(assets);
    _log.info(
      "${existingInDb.length} assets already existed in DB, to upsert ${updated.length}",
    );
    await upsertAssetsWithExif(updated);
    existing.addAll(existingInDb);
    album.assets.addAll(existingInDb);
    album.assets.addAll(updated);
    final thumb = existingInDb.firstOrNull ?? updated.firstOrNull;
    album.thumbnail.value = thumb;
    try {
      await _albumRepository.create(album);
      _log.info("Added a new local album to DB: ${album.name}");
    } catch (e) {
      _log.severe("Failed to add new local album ${album.name} to DB", e);
    }
  }

  /// Returns a tuple (existing, updated)
  Future<(List<Asset> existing, List<Asset> updated)> _linkWithExistingFromDb(
    List<Asset> assets,
  ) async {
    if (assets.isEmpty) return ([].cast<Asset>(), [].cast<Asset>());

    final List<Asset?> inDb = await _assetRepository.getAllByOwnerIdChecksum(
      assets.map((a) => a.ownerId).toInt64List(),
      assets.map((a) => a.checksum).toList(growable: false),
    );
    assert(inDb.length == assets.length);
    final List<Asset> existing = [], toUpsert = [];
    for (int i = 0; i < assets.length; i++) {
      final Asset? b = inDb[i];
      if (b == null) {
        toUpsert.add(assets[i]);
        continue;
      }
      if (b.canUpdate(assets[i])) {
        final updated = b.updatedCopy(assets[i]);
        assert(updated.isInDb);
        toUpsert.add(updated);
      } else {
        existing.add(b);
      }
    }
    assert(existing.length + toUpsert.length == assets.length);
    return (existing, toUpsert);
  }

  /// Inserts or updates the assets in the database with their ExifInfo (if any)
  Future<void> upsertAssetsWithExif(List<Asset> assets) async {
    if (assets.isEmpty) return;
    final exifInfos = assets.map((e) => e.exifInfo).nonNulls.toList();
    try {
      await _assetRepository.transaction(() async {
        await _assetRepository.updateAll(assets);
        for (final Asset added in assets) {
          added.exifInfo?.id = added.id;
        }
        await _exifInfoRepository.updateAll(exifInfos);
      });
      _log.info("Upserted ${assets.length} assets into the DB");
    } catch (e) {
      _log.severe("Failed to upsert ${assets.length} assets into the DB", e);
      // give details on the errors
      assets.sort(Asset.compareByOwnerChecksum);
      final inDb = await _assetRepository.getAllByOwnerIdChecksum(
        assets.map((e) => e.ownerId).toInt64List(),
        assets.map((e) => e.checksum).toList(growable: false),
      );
      for (int i = 0; i < assets.length; i++) {
        final Asset a = assets[i];
        final Asset? b = inDb[i];
        if (b == null) {
          if (!a.isInDb) {
            _log.warning(
              "Trying to update an asset that does not exist in DB:\n$a",
            );
          }
        } else if (a.id != b.id) {
          _log.warning(
            "Trying to insert another asset with the same checksum+owner. In DB:\n$b\nTo insert:\n$a",
          );
        }
      }
      for (int i = 1; i < assets.length; i++) {
        if (Asset.compareByOwnerChecksum(assets[i - 1], assets[i]) == 0) {
          _log.warning(
            "Trying to insert duplicate assets:\n${assets[i - 1]}\n${assets[i]}",
          );
        }
      }
    }
  }

  List<Asset> _removeDuplicates(List<Asset> assets) {
    final int before = assets.length;
    assets.sort(Asset.compareByOwnerChecksumCreatedModified);
    assets.uniqueConsecutive(
      compare: Asset.compareByOwnerChecksum,
      onDuplicate: (a, b) =>
          _log.info("Ignoring duplicate assets on device:\n$a\n$b"),
    );
    final int duplicates = before - assets.length;
    if (duplicates > 0) {
      _log.warning("Ignored $duplicates duplicate assets on device");
    }
    return assets;
  }

  /// returns `true` if the albums differ on the surface
  Future<bool> _hasAlbumChangeOnDevice(
    Album deviceAlbum,
    Album dbAlbum,
  ) async {
    return deviceAlbum.name != dbAlbum.name ||
        !deviceAlbum.modifiedAt.isAtSameMomentAs(dbAlbum.modifiedAt) ||
        await _albumMediaRepository.getAssetCount(deviceAlbum.localId!) !=
            (await _eTagRepository.getById(deviceAlbum.eTagKeyAssetCount))
                ?.assetCount;
  }

  Future<bool> _removeAllLocalAlbumsAndAssets() async {
    try {
      final assets = await _assetRepository.getAllLocal();
      final (toDelete, toUpdate) =
          _handleAssetRemoval(assets, [], remote: false);
      await _assetRepository.transaction(() async {
        await _assetRepository.deleteById(toDelete);
        await _assetRepository.updateAll(toUpdate);
        await _albumRepository.deleteAllLocal();
      });
      return true;
    } catch (e) {
      _log.severe("Failed to remove all local albums and assets", e);
      return false;
    }
  }
}

/// Returns a triple(toAdd, toUpdate, toRemove)
(List<Asset> toAdd, List<Asset> toUpdate, List<Asset> toRemove) _diffAssets(
  List<Asset> assets,
  List<Asset> inDb, {
  bool? remote,
  int Function(Asset, Asset) compare = Asset.compareByChecksum,
}) {
  // fast paths for trivial cases: reduces memory usage during initial sync etc.
  if (assets.isEmpty && inDb.isEmpty) {
    return const ([], [], []);
  } else if (assets.isEmpty && remote == null) {
    // remove all from database
    return (const [], const [], inDb);
  } else if (inDb.isEmpty) {
    // add all assets
    return (assets, const [], const []);
  }

  final List<Asset> toAdd = [];
  final List<Asset> toUpdate = [];
  final List<Asset> toRemove = [];
  diffSortedListsSync(
    inDb,
    assets,
    compare: compare,
    both: (Asset a, Asset b) {
      if (a.canUpdate(b)) {
        toUpdate.add(a.updatedCopy(b));
        return true;
      }
      return false;
    },
    onlyFirst: (Asset a) {
      if (remote == true && a.isLocal) {
        if (a.remoteId != null) {
          a.remoteId = null;
          toUpdate.add(a);
        }
      } else if (remote == false && a.isRemote) {
        if (a.isLocal) {
          a.localId = null;
          toUpdate.add(a);
        }
      } else {
        toRemove.add(a);
      }
    },
    onlySecond: (Asset b) => toAdd.add(b),
  );
  return (toAdd, toUpdate, toRemove);
}

/// returns a tuple (toDelete toUpdate) when assets are to be deleted
(List<int> toDelete, List<Asset> toUpdate) _handleAssetRemoval(
  List<Asset> deleteCandidates,
  List<Asset> existing, {
  bool? remote,
}) {
  if (deleteCandidates.isEmpty) {
    return const ([], []);
  }
  deleteCandidates.sort(Asset.compareById);
  deleteCandidates.uniqueConsecutive(compare: Asset.compareById);
  existing.sort(Asset.compareById);
  existing.uniqueConsecutive(compare: Asset.compareById);
  final (tooAdd, toUpdate, toRemove) = _diffAssets(
    existing,
    deleteCandidates,
    compare: Asset.compareById,
    remote: remote,
  );
  assert(tooAdd.isEmpty, "toAdd should be empty in _handleAssetRemoval");
  return (toRemove.map((e) => e.id).toList(), toUpdate);
}

/// returns `true` if the albums differ on the surface
bool _hasRemoteAlbumChanged(Album remoteAlbum, Album dbAlbum) {
  return remoteAlbum.remoteAssetCount != dbAlbum.assetCount ||
      remoteAlbum.name != dbAlbum.name ||
      remoteAlbum.remoteThumbnailAssetId != dbAlbum.thumbnail.value?.remoteId ||
      remoteAlbum.shared != dbAlbum.shared ||
      remoteAlbum.remoteUsers.length != dbAlbum.sharedUsers.length ||
      !remoteAlbum.modifiedAt.isAtSameMomentAs(dbAlbum.modifiedAt) ||
      !isAtSameMomentAs(remoteAlbum.startDate, dbAlbum.startDate) ||
      !isAtSameMomentAs(remoteAlbum.endDate, dbAlbum.endDate) ||
      !isAtSameMomentAs(
        remoteAlbum.lastModifiedAssetTimestamp,
        dbAlbum.lastModifiedAssetTimestamp,
      );
}<|MERGE_RESOLUTION|>--- conflicted
+++ resolved
@@ -316,12 +316,7 @@
       remote: true,
       sortBy: AlbumSort.remoteId,
     );
-<<<<<<< HEAD
-
-    assert(dbAlbums.isSortedBy((e) => e.remoteId!), "dbAlbums not sorted!");
-
-=======
->>>>>>> 0f3b8b67
+
     final List<Asset> toDelete = [];
     final List<Asset> existing = [];
 
