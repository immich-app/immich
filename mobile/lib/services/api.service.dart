--- conflicted
+++ resolved
@@ -31,11 +31,8 @@
   late DownloadApi downloadApi;
   late TrashApi trashApi;
   late StacksApi stacksApi;
-<<<<<<< HEAD
   late ViewApi viewApi;
-=======
   late MemoriesApi memoriesApi;
->>>>>>> 869839f6
 
   ApiService() {
     final endpoint = Store.tryGet(StoreKey.serverEndpoint);
@@ -68,11 +65,8 @@
     downloadApi = DownloadApi(_apiClient);
     trashApi = TrashApi(_apiClient);
     stacksApi = StacksApi(_apiClient);
-<<<<<<< HEAD
     viewApi = ViewApi(_apiClient);
-=======
     memoriesApi = MemoriesApi(_apiClient);
->>>>>>> 869839f6
   }
 
   Future<String> resolveAndSetEndpoint(String serverUrl) async {
