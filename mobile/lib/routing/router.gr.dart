--- conflicted
+++ resolved
@@ -784,7 +784,6 @@
 }
 
 /// generated route for
-<<<<<<< HEAD
 /// [DriftPartnerDetailPage]
 class DriftPartnerDetailRoute
     extends PageRouteInfo<DriftPartnerDetailRouteArgs> {
@@ -799,45 +798,45 @@
         );
 
   static const String name = 'DriftPartnerDetailRoute';
-=======
+
+  static PageInfo page = PageInfo(
+    name,
+    builder: (data) {
+      final args = data.argsAs<DriftPartnerDetailRouteArgs>();
+      return DriftPartnerDetailPage(key: args.key, partnerId: args.partnerId);
+    },
+  );
+}
+
+class DriftPartnerDetailRouteArgs {
+  const DriftPartnerDetailRouteArgs({this.key, required this.partnerId});
+
+  final Key? key;
+
+  final String partnerId;
+
+  @override
+  String toString() {
+    return 'DriftPartnerDetailRouteArgs{key: $key, partnerId: $partnerId}';
+  }
+}
+
+/// generated route for
 /// [DriftRecentlyTakenPage]
 class DriftRecentlyTakenRoute extends PageRouteInfo<void> {
   const DriftRecentlyTakenRoute({List<PageRouteInfo>? children})
       : super(DriftRecentlyTakenRoute.name, initialChildren: children);
 
   static const String name = 'DriftRecentlyTakenRoute';
->>>>>>> 172388c4
-
-  static PageInfo page = PageInfo(
-    name,
-    builder: (data) {
-<<<<<<< HEAD
-      final args = data.argsAs<DriftPartnerDetailRouteArgs>();
-      return DriftPartnerDetailPage(key: args.key, partnerId: args.partnerId);
-    },
-  );
-}
-
-class DriftPartnerDetailRouteArgs {
-  const DriftPartnerDetailRouteArgs({this.key, required this.partnerId});
-
-  final Key? key;
-
-  final String partnerId;
-
-  @override
-  String toString() {
-    return 'DriftPartnerDetailRouteArgs{key: $key, partnerId: $partnerId}';
-  }
-}
-
-=======
+
+  static PageInfo page = PageInfo(
+    name,
+    builder: (data) {
       return const DriftRecentlyTakenPage();
     },
   );
 }
 
->>>>>>> 172388c4
 /// generated route for
 /// [DriftTrashPage]
 class DriftTrashRoute extends PageRouteInfo<void> {
