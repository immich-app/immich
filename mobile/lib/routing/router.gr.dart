--- conflicted
+++ resolved
@@ -635,30 +635,33 @@
 }
 
 /// generated route for
-<<<<<<< HEAD
+/// [DriftFavoritePage]
+class DriftFavoriteRoute extends PageRouteInfo<void> {
+  const DriftFavoriteRoute({List<PageRouteInfo>? children})
+      : super(DriftFavoriteRoute.name, initialChildren: children);
+
+  static const String name = 'DriftFavoriteRoute';
+
+  static PageInfo page = PageInfo(
+    name,
+    builder: (data) {
+      return const DriftFavoritePage();
+    },
+  );
+}
+
+/// generated route for
 /// [DriftLibraryPage]
 class DriftLibraryRoute extends PageRouteInfo<void> {
   const DriftLibraryRoute({List<PageRouteInfo>? children})
       : super(DriftLibraryRoute.name, initialChildren: children);
 
   static const String name = 'DriftLibraryRoute';
-=======
-/// [DriftFavoritePage]
-class DriftFavoriteRoute extends PageRouteInfo<void> {
-  const DriftFavoriteRoute({List<PageRouteInfo>? children})
-      : super(DriftFavoriteRoute.name, initialChildren: children);
-
-  static const String name = 'DriftFavoriteRoute';
->>>>>>> 683af673
-
-  static PageInfo page = PageInfo(
-    name,
-    builder: (data) {
-<<<<<<< HEAD
+
+  static PageInfo page = PageInfo(
+    name,
+    builder: (data) {
       return const DriftLibraryPage();
-=======
-      return const DriftFavoritePage();
->>>>>>> 683af673
     },
   );
 }
