--- conflicted
+++ resolved
@@ -619,21 +619,6 @@
 }
 
 /// generated route for
-<<<<<<< HEAD
-/// [DriftCreateAlbumPage]
-class DriftCreateAlbumRoute extends PageRouteInfo<DriftCreateAlbumRouteArgs> {
-  DriftCreateAlbumRoute({
-    Key? key,
-    List<RemoteAsset>? assets,
-    List<PageRouteInfo>? children,
-  }) : super(
-          DriftCreateAlbumRoute.name,
-          args: DriftCreateAlbumRouteArgs(key: key, assets: assets),
-          initialChildren: children,
-        );
-
-  static const String name = 'DriftCreateAlbumRoute';
-=======
 /// [DriftArchivePage]
 class DriftArchiveRoute extends PageRouteInfo<void> {
   const DriftArchiveRoute({List<PageRouteInfo>? children})
@@ -667,31 +652,10 @@
         );
 
   static const String name = 'DriftAssetSelectionTimelineRoute';
->>>>>>> fd48a336
-
-  static PageInfo page = PageInfo(
-    name,
-    builder: (data) {
-<<<<<<< HEAD
-      final args = data.argsAs<DriftCreateAlbumRouteArgs>(
-        orElse: () => const DriftCreateAlbumRouteArgs(),
-      );
-      return DriftCreateAlbumPage(key: args.key, assets: args.assets);
-    },
-  );
-}
-
-class DriftCreateAlbumRouteArgs {
-  const DriftCreateAlbumRouteArgs({this.key, this.assets});
-
-  final Key? key;
-
-  final List<RemoteAsset>? assets;
-
-  @override
-  String toString() {
-    return 'DriftCreateAlbumRouteArgs{key: $key, assets: $assets}';
-=======
+
+  static PageInfo page = PageInfo(
+    name,
+    builder: (data) {
       final args = data.argsAs<DriftAssetSelectionTimelineRouteArgs>(
         orElse: () => const DriftAssetSelectionTimelineRouteArgs(),
       );
@@ -716,13 +680,49 @@
   @override
   String toString() {
     return 'DriftAssetSelectionTimelineRouteArgs{key: $key, lockedSelectionAssets: $lockedSelectionAssets}';
->>>>>>> fd48a336
-  }
-}
-
-/// generated route for
-<<<<<<< HEAD
-=======
+  }
+}
+
+/// generated route for
+/// [DriftCreateAlbumPage]
+class DriftCreateAlbumRoute extends PageRouteInfo<DriftCreateAlbumRouteArgs> {
+  DriftCreateAlbumRoute({
+    Key? key,
+    List<RemoteAsset>? assets,
+    List<PageRouteInfo>? children,
+  }) : super(
+          DriftCreateAlbumRoute.name,
+          args: DriftCreateAlbumRouteArgs(key: key, assets: assets),
+          initialChildren: children,
+        );
+
+  static const String name = 'DriftCreateAlbumRoute';
+
+  static PageInfo page = PageInfo(
+    name,
+    builder: (data) {
+      final args = data.argsAs<DriftCreateAlbumRouteArgs>(
+        orElse: () => const DriftCreateAlbumRouteArgs(),
+      );
+      return DriftCreateAlbumPage(key: args.key, assets: args.assets);
+    },
+  );
+}
+
+class DriftCreateAlbumRouteArgs {
+  const DriftCreateAlbumRouteArgs({this.key, this.assets});
+
+  final Key? key;
+
+  final List<RemoteAsset>? assets;
+
+  @override
+  String toString() {
+    return 'DriftCreateAlbumRouteArgs{key: $key, assets: $assets}';
+  }
+}
+
+/// generated route for
 /// [DriftFavoritePage]
 class DriftFavoriteRoute extends PageRouteInfo<void> {
   const DriftFavoriteRoute({List<PageRouteInfo>? children})
@@ -787,7 +787,6 @@
 }
 
 /// generated route for
->>>>>>> fd48a336
 /// [DriftMemoryPage]
 class DriftMemoryRoute extends PageRouteInfo<DriftMemoryRouteArgs> {
   DriftMemoryRoute({
