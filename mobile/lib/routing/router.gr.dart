// dart format width=80
// GENERATED CODE - DO NOT MODIFY BY HAND

// **************************************************************************
// AutoRouterGenerator
// **************************************************************************

// ignore_for_file: type=lint
// coverage:ignore-file

part of 'router.dart';

/// generated route for
/// [ActivitiesPage]
class ActivitiesRoute extends PageRouteInfo<void> {
  const ActivitiesRoute({List<PageRouteInfo>? children})
      : super(ActivitiesRoute.name, initialChildren: children);

  static const String name = 'ActivitiesRoute';

  static PageInfo page = PageInfo(
    name,
    builder: (data) {
      return const ActivitiesPage();
    },
  );
}

/// generated route for
/// [AlbumAdditionalSharedUserSelectionPage]
class AlbumAdditionalSharedUserSelectionRoute
    extends PageRouteInfo<AlbumAdditionalSharedUserSelectionRouteArgs> {
  AlbumAdditionalSharedUserSelectionRoute({
    Key? key,
    required Album album,
    List<PageRouteInfo>? children,
  }) : super(
          AlbumAdditionalSharedUserSelectionRoute.name,
          args: AlbumAdditionalSharedUserSelectionRouteArgs(
            key: key,
            album: album,
          ),
          initialChildren: children,
        );

  static const String name = 'AlbumAdditionalSharedUserSelectionRoute';

  static PageInfo page = PageInfo(
    name,
    builder: (data) {
      final args = data.argsAs<AlbumAdditionalSharedUserSelectionRouteArgs>();
      return AlbumAdditionalSharedUserSelectionPage(
        key: args.key,
        album: args.album,
      );
    },
  );
}

class AlbumAdditionalSharedUserSelectionRouteArgs {
  const AlbumAdditionalSharedUserSelectionRouteArgs({
    this.key,
    required this.album,
  });

  final Key? key;

  final Album album;

  @override
  String toString() {
    return 'AlbumAdditionalSharedUserSelectionRouteArgs{key: $key, album: $album}';
  }
}

/// generated route for
/// [AlbumAssetSelectionPage]
class AlbumAssetSelectionRoute
    extends PageRouteInfo<AlbumAssetSelectionRouteArgs> {
  AlbumAssetSelectionRoute({
    Key? key,
    required Set<Asset> existingAssets,
    bool canDeselect = false,
    List<PageRouteInfo>? children,
  }) : super(
          AlbumAssetSelectionRoute.name,
          args: AlbumAssetSelectionRouteArgs(
            key: key,
            existingAssets: existingAssets,
            canDeselect: canDeselect,
          ),
          initialChildren: children,
        );

  static const String name = 'AlbumAssetSelectionRoute';

  static PageInfo page = PageInfo(
    name,
    builder: (data) {
      final args = data.argsAs<AlbumAssetSelectionRouteArgs>();
      return AlbumAssetSelectionPage(
        key: args.key,
        existingAssets: args.existingAssets,
        canDeselect: args.canDeselect,
      );
    },
  );
}

class AlbumAssetSelectionRouteArgs {
  const AlbumAssetSelectionRouteArgs({
    this.key,
    required this.existingAssets,
    this.canDeselect = false,
  });

  final Key? key;

  final Set<Asset> existingAssets;

  final bool canDeselect;

  @override
  String toString() {
    return 'AlbumAssetSelectionRouteArgs{key: $key, existingAssets: $existingAssets, canDeselect: $canDeselect}';
  }
}

/// generated route for
/// [AlbumOptionsPage]
class AlbumOptionsRoute extends PageRouteInfo<void> {
  const AlbumOptionsRoute({List<PageRouteInfo>? children})
      : super(AlbumOptionsRoute.name, initialChildren: children);

  static const String name = 'AlbumOptionsRoute';

  static PageInfo page = PageInfo(
    name,
    builder: (data) {
      return const AlbumOptionsPage();
    },
  );
}

/// generated route for
/// [AlbumPreviewPage]
class AlbumPreviewRoute extends PageRouteInfo<AlbumPreviewRouteArgs> {
  AlbumPreviewRoute({
    Key? key,
    required Album album,
    List<PageRouteInfo>? children,
  }) : super(
          AlbumPreviewRoute.name,
          args: AlbumPreviewRouteArgs(key: key, album: album),
          initialChildren: children,
        );

  static const String name = 'AlbumPreviewRoute';

  static PageInfo page = PageInfo(
    name,
    builder: (data) {
      final args = data.argsAs<AlbumPreviewRouteArgs>();
      return AlbumPreviewPage(key: args.key, album: args.album);
    },
  );
}

class AlbumPreviewRouteArgs {
  const AlbumPreviewRouteArgs({this.key, required this.album});

  final Key? key;

  final Album album;

  @override
  String toString() {
    return 'AlbumPreviewRouteArgs{key: $key, album: $album}';
  }
}

/// generated route for
/// [AlbumSharedUserSelectionPage]
class AlbumSharedUserSelectionRoute
    extends PageRouteInfo<AlbumSharedUserSelectionRouteArgs> {
  AlbumSharedUserSelectionRoute({
    Key? key,
    required Set<Asset> assets,
    List<PageRouteInfo>? children,
  }) : super(
          AlbumSharedUserSelectionRoute.name,
          args: AlbumSharedUserSelectionRouteArgs(key: key, assets: assets),
          initialChildren: children,
        );

  static const String name = 'AlbumSharedUserSelectionRoute';

  static PageInfo page = PageInfo(
    name,
    builder: (data) {
      final args = data.argsAs<AlbumSharedUserSelectionRouteArgs>();
      return AlbumSharedUserSelectionPage(key: args.key, assets: args.assets);
    },
  );
}

class AlbumSharedUserSelectionRouteArgs {
  const AlbumSharedUserSelectionRouteArgs({this.key, required this.assets});

  final Key? key;

  final Set<Asset> assets;

  @override
  String toString() {
    return 'AlbumSharedUserSelectionRouteArgs{key: $key, assets: $assets}';
  }
}

/// generated route for
/// [AlbumViewerPage]
class AlbumViewerRoute extends PageRouteInfo<AlbumViewerRouteArgs> {
  AlbumViewerRoute({
    Key? key,
    required int albumId,
    List<PageRouteInfo>? children,
  }) : super(
          AlbumViewerRoute.name,
          args: AlbumViewerRouteArgs(key: key, albumId: albumId),
          initialChildren: children,
        );

  static const String name = 'AlbumViewerRoute';

  static PageInfo page = PageInfo(
    name,
    builder: (data) {
      final args = data.argsAs<AlbumViewerRouteArgs>();
      return AlbumViewerPage(key: args.key, albumId: args.albumId);
    },
  );
}

class AlbumViewerRouteArgs {
  const AlbumViewerRouteArgs({this.key, required this.albumId});

  final Key? key;

  final int albumId;

  @override
  String toString() {
    return 'AlbumViewerRouteArgs{key: $key, albumId: $albumId}';
  }
}

/// generated route for
/// [AlbumsPage]
class AlbumsRoute extends PageRouteInfo<void> {
  const AlbumsRoute({List<PageRouteInfo>? children})
      : super(AlbumsRoute.name, initialChildren: children);

  static const String name = 'AlbumsRoute';

  static PageInfo page = PageInfo(
    name,
    builder: (data) {
      return const AlbumsPage();
    },
  );
}

/// generated route for
/// [AllMotionPhotosPage]
class AllMotionPhotosRoute extends PageRouteInfo<void> {
  const AllMotionPhotosRoute({List<PageRouteInfo>? children})
      : super(AllMotionPhotosRoute.name, initialChildren: children);

  static const String name = 'AllMotionPhotosRoute';

  static PageInfo page = PageInfo(
    name,
    builder: (data) {
      return const AllMotionPhotosPage();
    },
  );
}

/// generated route for
/// [AllPeoplePage]
class AllPeopleRoute extends PageRouteInfo<void> {
  const AllPeopleRoute({List<PageRouteInfo>? children})
      : super(AllPeopleRoute.name, initialChildren: children);

  static const String name = 'AllPeopleRoute';

  static PageInfo page = PageInfo(
    name,
    builder: (data) {
      return const AllPeoplePage();
    },
  );
}

/// generated route for
/// [AllPlacesPage]
class AllPlacesRoute extends PageRouteInfo<void> {
  const AllPlacesRoute({List<PageRouteInfo>? children})
      : super(AllPlacesRoute.name, initialChildren: children);

  static const String name = 'AllPlacesRoute';

  static PageInfo page = PageInfo(
    name,
    builder: (data) {
      return const AllPlacesPage();
    },
  );
}

/// generated route for
/// [AllVideosPage]
class AllVideosRoute extends PageRouteInfo<void> {
  const AllVideosRoute({List<PageRouteInfo>? children})
      : super(AllVideosRoute.name, initialChildren: children);

  static const String name = 'AllVideosRoute';

  static PageInfo page = PageInfo(
    name,
    builder: (data) {
      return const AllVideosPage();
    },
  );
}

/// generated route for
/// [AppLogDetailPage]
class AppLogDetailRoute extends PageRouteInfo<AppLogDetailRouteArgs> {
  AppLogDetailRoute({
    Key? key,
    required LogMessage logMessage,
    List<PageRouteInfo>? children,
  }) : super(
          AppLogDetailRoute.name,
          args: AppLogDetailRouteArgs(key: key, logMessage: logMessage),
          initialChildren: children,
        );

  static const String name = 'AppLogDetailRoute';

  static PageInfo page = PageInfo(
    name,
    builder: (data) {
      final args = data.argsAs<AppLogDetailRouteArgs>();
      return AppLogDetailPage(key: args.key, logMessage: args.logMessage);
    },
  );
}

class AppLogDetailRouteArgs {
  const AppLogDetailRouteArgs({this.key, required this.logMessage});

  final Key? key;

  final LogMessage logMessage;

  @override
  String toString() {
    return 'AppLogDetailRouteArgs{key: $key, logMessage: $logMessage}';
  }
}

/// generated route for
/// [AppLogPage]
class AppLogRoute extends PageRouteInfo<void> {
  const AppLogRoute({List<PageRouteInfo>? children})
      : super(AppLogRoute.name, initialChildren: children);

  static const String name = 'AppLogRoute';

  static PageInfo page = PageInfo(
    name,
    builder: (data) {
      return const AppLogPage();
    },
  );
}

/// generated route for
/// [ArchivePage]
class ArchiveRoute extends PageRouteInfo<void> {
  const ArchiveRoute({List<PageRouteInfo>? children})
      : super(ArchiveRoute.name, initialChildren: children);

  static const String name = 'ArchiveRoute';

  static PageInfo page = PageInfo(
    name,
    builder: (data) {
      return const ArchivePage();
    },
  );
}

/// generated route for
/// [AssetViewerPage]
class AssetViewerRoute extends PageRouteInfo<AssetViewerRouteArgs> {
  AssetViewerRoute({
    Key? key,
    required int initialIndex,
    required TimelineService timelineService,
    List<PageRouteInfo>? children,
  }) : super(
          AssetViewerRoute.name,
          args: AssetViewerRouteArgs(
            key: key,
            initialIndex: initialIndex,
            timelineService: timelineService,
          ),
          initialChildren: children,
        );

  static const String name = 'AssetViewerRoute';

  static PageInfo page = PageInfo(
    name,
    builder: (data) {
      final args = data.argsAs<AssetViewerRouteArgs>();
      return AssetViewerPage(
        key: args.key,
        initialIndex: args.initialIndex,
        timelineService: args.timelineService,
      );
    },
  );
}

class AssetViewerRouteArgs {
  const AssetViewerRouteArgs({
    this.key,
    required this.initialIndex,
    required this.timelineService,
  });

  final Key? key;

  final int initialIndex;

  final TimelineService timelineService;

  @override
  String toString() {
    return 'AssetViewerRouteArgs{key: $key, initialIndex: $initialIndex, timelineService: $timelineService}';
  }
}

/// generated route for
/// [BackupAlbumSelectionPage]
class BackupAlbumSelectionRoute extends PageRouteInfo<void> {
  const BackupAlbumSelectionRoute({List<PageRouteInfo>? children})
      : super(BackupAlbumSelectionRoute.name, initialChildren: children);

  static const String name = 'BackupAlbumSelectionRoute';

  static PageInfo page = PageInfo(
    name,
    builder: (data) {
      return const BackupAlbumSelectionPage();
    },
  );
}

/// generated route for
/// [BackupControllerPage]
class BackupControllerRoute extends PageRouteInfo<void> {
  const BackupControllerRoute({List<PageRouteInfo>? children})
      : super(BackupControllerRoute.name, initialChildren: children);

  static const String name = 'BackupControllerRoute';

  static PageInfo page = PageInfo(
    name,
    builder: (data) {
      return const BackupControllerPage();
    },
  );
}

/// generated route for
/// [BackupOptionsPage]
class BackupOptionsRoute extends PageRouteInfo<void> {
  const BackupOptionsRoute({List<PageRouteInfo>? children})
      : super(BackupOptionsRoute.name, initialChildren: children);

  static const String name = 'BackupOptionsRoute';

  static PageInfo page = PageInfo(
    name,
    builder: (data) {
      return const BackupOptionsPage();
    },
  );
}

/// generated route for
/// [ChangePasswordPage]
class ChangePasswordRoute extends PageRouteInfo<void> {
  const ChangePasswordRoute({List<PageRouteInfo>? children})
      : super(ChangePasswordRoute.name, initialChildren: children);

  static const String name = 'ChangePasswordRoute';

  static PageInfo page = PageInfo(
    name,
    builder: (data) {
      return const ChangePasswordPage();
    },
  );
}

/// generated route for
/// [CreateAlbumPage]
class CreateAlbumRoute extends PageRouteInfo<CreateAlbumRouteArgs> {
  CreateAlbumRoute({
    Key? key,
    List<Asset>? assets,
    List<PageRouteInfo>? children,
  }) : super(
          CreateAlbumRoute.name,
          args: CreateAlbumRouteArgs(key: key, assets: assets),
          initialChildren: children,
        );

  static const String name = 'CreateAlbumRoute';

  static PageInfo page = PageInfo(
    name,
    builder: (data) {
      final args = data.argsAs<CreateAlbumRouteArgs>(
        orElse: () => const CreateAlbumRouteArgs(),
      );
      return CreateAlbumPage(key: args.key, assets: args.assets);
    },
  );
}

class CreateAlbumRouteArgs {
  const CreateAlbumRouteArgs({this.key, this.assets});

  final Key? key;

  final List<Asset>? assets;

  @override
  String toString() {
    return 'CreateAlbumRouteArgs{key: $key, assets: $assets}';
  }
}

/// generated route for
/// [CropImagePage]
class CropImageRoute extends PageRouteInfo<CropImageRouteArgs> {
  CropImageRoute({
    Key? key,
    required Image image,
    required Asset asset,
    List<PageRouteInfo>? children,
  }) : super(
          CropImageRoute.name,
          args: CropImageRouteArgs(key: key, image: image, asset: asset),
          initialChildren: children,
        );

  static const String name = 'CropImageRoute';

  static PageInfo page = PageInfo(
    name,
    builder: (data) {
      final args = data.argsAs<CropImageRouteArgs>();
      return CropImagePage(key: args.key, image: args.image, asset: args.asset);
    },
  );
}

class CropImageRouteArgs {
  const CropImageRouteArgs({
    this.key,
    required this.image,
    required this.asset,
  });

  final Key? key;

  final Image image;

  final Asset asset;

  @override
  String toString() {
    return 'CropImageRouteArgs{key: $key, image: $image, asset: $asset}';
  }
}

/// generated route for
/// [DriftAlbumsPage]
class DriftAlbumsRoute extends PageRouteInfo<void> {
  const DriftAlbumsRoute({List<PageRouteInfo>? children})
      : super(DriftAlbumsRoute.name, initialChildren: children);

  static const String name = 'DriftAlbumsRoute';

  static PageInfo page = PageInfo(
    name,
    builder: (data) {
      return const DriftAlbumsPage();
    },
  );
}

/// generated route for
/// [DriftArchivePage]
class DriftArchiveRoute extends PageRouteInfo<void> {
  const DriftArchiveRoute({List<PageRouteInfo>? children})
      : super(DriftArchiveRoute.name, initialChildren: children);

  static const String name = 'DriftArchiveRoute';

  static PageInfo page = PageInfo(
    name,
    builder: (data) {
      return const DriftArchivePage();
    },
  );
}

/// generated route for
/// [DriftLockedFolderPage]
class DriftLockedFolderRoute extends PageRouteInfo<void> {
  const DriftLockedFolderRoute({List<PageRouteInfo>? children})
      : super(DriftLockedFolderRoute.name, initialChildren: children);

  static const String name = 'DriftLockedFolderRoute';

  static PageInfo page = PageInfo(
    name,
    builder: (data) {
      return const DriftLockedFolderPage();
    },
  );
}

/// generated route for
/// [DriftMemoryPage]
class DriftMemoryRoute extends PageRouteInfo<DriftMemoryRouteArgs> {
  DriftMemoryRoute({
    required List<DriftMemory> memories,
    required int memoryIndex,
    Key? key,
    List<PageRouteInfo>? children,
  }) : super(
          DriftMemoryRoute.name,
          args: DriftMemoryRouteArgs(
            memories: memories,
            memoryIndex: memoryIndex,
            key: key,
          ),
          initialChildren: children,
        );

  static const String name = 'DriftMemoryRoute';

  static PageInfo page = PageInfo(
    name,
    builder: (data) {
      final args = data.argsAs<DriftMemoryRouteArgs>();
      return DriftMemoryPage(
        memories: args.memories,
        memoryIndex: args.memoryIndex,
        key: args.key,
      );
    },
  );
}

class DriftMemoryRouteArgs {
  const DriftMemoryRouteArgs({
    required this.memories,
    required this.memoryIndex,
    this.key,
  });

  final List<DriftMemory> memories;

  final int memoryIndex;

  final Key? key;

  @override
  String toString() {
    return 'DriftMemoryRouteArgs{memories: $memories, memoryIndex: $memoryIndex, key: $key}';
  }
}

/// generated route for
<<<<<<< HEAD
/// [DriftVideoPage]
class DriftVideoRoute extends PageRouteInfo<void> {
  const DriftVideoRoute({List<PageRouteInfo>? children})
      : super(DriftVideoRoute.name, initialChildren: children);

  static const String name = 'DriftVideoRoute';
=======
/// [DriftTrashPage]
class DriftTrashRoute extends PageRouteInfo<void> {
  const DriftTrashRoute({List<PageRouteInfo>? children})
      : super(DriftTrashRoute.name, initialChildren: children);

  static const String name = 'DriftTrashRoute';
>>>>>>> cf91d9bd

  static PageInfo page = PageInfo(
    name,
    builder: (data) {
<<<<<<< HEAD
      return const DriftVideoPage();
=======
      return const DriftTrashPage();
>>>>>>> cf91d9bd
    },
  );
}

/// generated route for
/// [EditImagePage]
class EditImageRoute extends PageRouteInfo<EditImageRouteArgs> {
  EditImageRoute({
    Key? key,
    required Asset asset,
    required Image image,
    required bool isEdited,
    List<PageRouteInfo>? children,
  }) : super(
          EditImageRoute.name,
          args: EditImageRouteArgs(
            key: key,
            asset: asset,
            image: image,
            isEdited: isEdited,
          ),
          initialChildren: children,
        );

  static const String name = 'EditImageRoute';

  static PageInfo page = PageInfo(
    name,
    builder: (data) {
      final args = data.argsAs<EditImageRouteArgs>();
      return EditImagePage(
        key: args.key,
        asset: args.asset,
        image: args.image,
        isEdited: args.isEdited,
      );
    },
  );
}

class EditImageRouteArgs {
  const EditImageRouteArgs({
    this.key,
    required this.asset,
    required this.image,
    required this.isEdited,
  });

  final Key? key;

  final Asset asset;

  final Image image;

  final bool isEdited;

  @override
  String toString() {
    return 'EditImageRouteArgs{key: $key, asset: $asset, image: $image, isEdited: $isEdited}';
  }
}

/// generated route for
/// [FailedBackupStatusPage]
class FailedBackupStatusRoute extends PageRouteInfo<void> {
  const FailedBackupStatusRoute({List<PageRouteInfo>? children})
      : super(FailedBackupStatusRoute.name, initialChildren: children);

  static const String name = 'FailedBackupStatusRoute';

  static PageInfo page = PageInfo(
    name,
    builder: (data) {
      return const FailedBackupStatusPage();
    },
  );
}

/// generated route for
/// [FavoritesPage]
class FavoritesRoute extends PageRouteInfo<void> {
  const FavoritesRoute({List<PageRouteInfo>? children})
      : super(FavoritesRoute.name, initialChildren: children);

  static const String name = 'FavoritesRoute';

  static PageInfo page = PageInfo(
    name,
    builder: (data) {
      return const FavoritesPage();
    },
  );
}

/// generated route for
/// [FeatInDevPage]
class FeatInDevRoute extends PageRouteInfo<void> {
  const FeatInDevRoute({List<PageRouteInfo>? children})
      : super(FeatInDevRoute.name, initialChildren: children);

  static const String name = 'FeatInDevRoute';

  static PageInfo page = PageInfo(
    name,
    builder: (data) {
      return const FeatInDevPage();
    },
  );
}

/// generated route for
/// [FilterImagePage]
class FilterImageRoute extends PageRouteInfo<FilterImageRouteArgs> {
  FilterImageRoute({
    Key? key,
    required Image image,
    required Asset asset,
    List<PageRouteInfo>? children,
  }) : super(
          FilterImageRoute.name,
          args: FilterImageRouteArgs(key: key, image: image, asset: asset),
          initialChildren: children,
        );

  static const String name = 'FilterImageRoute';

  static PageInfo page = PageInfo(
    name,
    builder: (data) {
      final args = data.argsAs<FilterImageRouteArgs>();
      return FilterImagePage(
        key: args.key,
        image: args.image,
        asset: args.asset,
      );
    },
  );
}

class FilterImageRouteArgs {
  const FilterImageRouteArgs({
    this.key,
    required this.image,
    required this.asset,
  });

  final Key? key;

  final Image image;

  final Asset asset;

  @override
  String toString() {
    return 'FilterImageRouteArgs{key: $key, image: $image, asset: $asset}';
  }
}

/// generated route for
/// [FolderPage]
class FolderRoute extends PageRouteInfo<FolderRouteArgs> {
  FolderRoute({
    Key? key,
    RecursiveFolder? folder,
    List<PageRouteInfo>? children,
  }) : super(
          FolderRoute.name,
          args: FolderRouteArgs(key: key, folder: folder),
          initialChildren: children,
        );

  static const String name = 'FolderRoute';

  static PageInfo page = PageInfo(
    name,
    builder: (data) {
      final args = data.argsAs<FolderRouteArgs>(
        orElse: () => const FolderRouteArgs(),
      );
      return FolderPage(key: args.key, folder: args.folder);
    },
  );
}

class FolderRouteArgs {
  const FolderRouteArgs({this.key, this.folder});

  final Key? key;

  final RecursiveFolder? folder;

  @override
  String toString() {
    return 'FolderRouteArgs{key: $key, folder: $folder}';
  }
}

/// generated route for
/// [GalleryViewerPage]
class GalleryViewerRoute extends PageRouteInfo<GalleryViewerRouteArgs> {
  GalleryViewerRoute({
    Key? key,
    required RenderList renderList,
    int initialIndex = 0,
    int heroOffset = 0,
    bool showStack = false,
    List<PageRouteInfo>? children,
  }) : super(
          GalleryViewerRoute.name,
          args: GalleryViewerRouteArgs(
            key: key,
            renderList: renderList,
            initialIndex: initialIndex,
            heroOffset: heroOffset,
            showStack: showStack,
          ),
          initialChildren: children,
        );

  static const String name = 'GalleryViewerRoute';

  static PageInfo page = PageInfo(
    name,
    builder: (data) {
      final args = data.argsAs<GalleryViewerRouteArgs>();
      return GalleryViewerPage(
        key: args.key,
        renderList: args.renderList,
        initialIndex: args.initialIndex,
        heroOffset: args.heroOffset,
        showStack: args.showStack,
      );
    },
  );
}

class GalleryViewerRouteArgs {
  const GalleryViewerRouteArgs({
    this.key,
    required this.renderList,
    this.initialIndex = 0,
    this.heroOffset = 0,
    this.showStack = false,
  });

  final Key? key;

  final RenderList renderList;

  final int initialIndex;

  final int heroOffset;

  final bool showStack;

  @override
  String toString() {
    return 'GalleryViewerRouteArgs{key: $key, renderList: $renderList, initialIndex: $initialIndex, heroOffset: $heroOffset, showStack: $showStack}';
  }
}

/// generated route for
/// [HeaderSettingsPage]
class HeaderSettingsRoute extends PageRouteInfo<void> {
  const HeaderSettingsRoute({List<PageRouteInfo>? children})
      : super(HeaderSettingsRoute.name, initialChildren: children);

  static const String name = 'HeaderSettingsRoute';

  static PageInfo page = PageInfo(
    name,
    builder: (data) {
      return const HeaderSettingsPage();
    },
  );
}

/// generated route for
/// [LibraryPage]
class LibraryRoute extends PageRouteInfo<void> {
  const LibraryRoute({List<PageRouteInfo>? children})
      : super(LibraryRoute.name, initialChildren: children);

  static const String name = 'LibraryRoute';

  static PageInfo page = PageInfo(
    name,
    builder: (data) {
      return const LibraryPage();
    },
  );
}

/// generated route for
/// [LocalAlbumsPage]
class LocalAlbumsRoute extends PageRouteInfo<void> {
  const LocalAlbumsRoute({List<PageRouteInfo>? children})
      : super(LocalAlbumsRoute.name, initialChildren: children);

  static const String name = 'LocalAlbumsRoute';

  static PageInfo page = PageInfo(
    name,
    builder: (data) {
      return const LocalAlbumsPage();
    },
  );
}

/// generated route for
/// [LocalMediaSummaryPage]
class LocalMediaSummaryRoute extends PageRouteInfo<void> {
  const LocalMediaSummaryRoute({List<PageRouteInfo>? children})
      : super(LocalMediaSummaryRoute.name, initialChildren: children);

  static const String name = 'LocalMediaSummaryRoute';

  static PageInfo page = PageInfo(
    name,
    builder: (data) {
      return const LocalMediaSummaryPage();
    },
  );
}

/// generated route for
/// [LocalTimelinePage]
class LocalTimelineRoute extends PageRouteInfo<LocalTimelineRouteArgs> {
  LocalTimelineRoute({
    Key? key,
    required String albumId,
    List<PageRouteInfo>? children,
  }) : super(
          LocalTimelineRoute.name,
          args: LocalTimelineRouteArgs(key: key, albumId: albumId),
          initialChildren: children,
        );

  static const String name = 'LocalTimelineRoute';

  static PageInfo page = PageInfo(
    name,
    builder: (data) {
      final args = data.argsAs<LocalTimelineRouteArgs>();
      return LocalTimelinePage(key: args.key, albumId: args.albumId);
    },
  );
}

class LocalTimelineRouteArgs {
  const LocalTimelineRouteArgs({this.key, required this.albumId});

  final Key? key;

  final String albumId;

  @override
  String toString() {
    return 'LocalTimelineRouteArgs{key: $key, albumId: $albumId}';
  }
}

/// generated route for
/// [LockedPage]
class LockedRoute extends PageRouteInfo<void> {
  const LockedRoute({List<PageRouteInfo>? children})
      : super(LockedRoute.name, initialChildren: children);

  static const String name = 'LockedRoute';

  static PageInfo page = PageInfo(
    name,
    builder: (data) {
      return const LockedPage();
    },
  );
}

/// generated route for
/// [LoginPage]
class LoginRoute extends PageRouteInfo<void> {
  const LoginRoute({List<PageRouteInfo>? children})
      : super(LoginRoute.name, initialChildren: children);

  static const String name = 'LoginRoute';

  static PageInfo page = PageInfo(
    name,
    builder: (data) {
      return const LoginPage();
    },
  );
}

/// generated route for
/// [MainTimelinePage]
class MainTimelineRoute extends PageRouteInfo<void> {
  const MainTimelineRoute({List<PageRouteInfo>? children})
      : super(MainTimelineRoute.name, initialChildren: children);

  static const String name = 'MainTimelineRoute';

  static PageInfo page = PageInfo(
    name,
    builder: (data) {
      return const MainTimelinePage();
    },
  );
}

/// generated route for
/// [MapLocationPickerPage]
class MapLocationPickerRoute extends PageRouteInfo<MapLocationPickerRouteArgs> {
  MapLocationPickerRoute({
    Key? key,
    LatLng initialLatLng = const LatLng(0, 0),
    List<PageRouteInfo>? children,
  }) : super(
          MapLocationPickerRoute.name,
          args: MapLocationPickerRouteArgs(
            key: key,
            initialLatLng: initialLatLng,
          ),
          initialChildren: children,
        );

  static const String name = 'MapLocationPickerRoute';

  static PageInfo page = PageInfo(
    name,
    builder: (data) {
      final args = data.argsAs<MapLocationPickerRouteArgs>(
        orElse: () => const MapLocationPickerRouteArgs(),
      );
      return MapLocationPickerPage(
        key: args.key,
        initialLatLng: args.initialLatLng,
      );
    },
  );
}

class MapLocationPickerRouteArgs {
  const MapLocationPickerRouteArgs({
    this.key,
    this.initialLatLng = const LatLng(0, 0),
  });

  final Key? key;

  final LatLng initialLatLng;

  @override
  String toString() {
    return 'MapLocationPickerRouteArgs{key: $key, initialLatLng: $initialLatLng}';
  }
}

/// generated route for
/// [MapPage]
class MapRoute extends PageRouteInfo<MapRouteArgs> {
  MapRoute({Key? key, LatLng? initialLocation, List<PageRouteInfo>? children})
      : super(
          MapRoute.name,
          args: MapRouteArgs(key: key, initialLocation: initialLocation),
          initialChildren: children,
        );

  static const String name = 'MapRoute';

  static PageInfo page = PageInfo(
    name,
    builder: (data) {
      final args = data.argsAs<MapRouteArgs>(
        orElse: () => const MapRouteArgs(),
      );
      return MapPage(key: args.key, initialLocation: args.initialLocation);
    },
  );
}

class MapRouteArgs {
  const MapRouteArgs({this.key, this.initialLocation});

  final Key? key;

  final LatLng? initialLocation;

  @override
  String toString() {
    return 'MapRouteArgs{key: $key, initialLocation: $initialLocation}';
  }
}

/// generated route for
/// [MemoryPage]
class MemoryRoute extends PageRouteInfo<MemoryRouteArgs> {
  MemoryRoute({
    required List<Memory> memories,
    required int memoryIndex,
    Key? key,
    List<PageRouteInfo>? children,
  }) : super(
          MemoryRoute.name,
          args: MemoryRouteArgs(
            memories: memories,
            memoryIndex: memoryIndex,
            key: key,
          ),
          initialChildren: children,
        );

  static const String name = 'MemoryRoute';

  static PageInfo page = PageInfo(
    name,
    builder: (data) {
      final args = data.argsAs<MemoryRouteArgs>();
      return MemoryPage(
        memories: args.memories,
        memoryIndex: args.memoryIndex,
        key: args.key,
      );
    },
  );
}

class MemoryRouteArgs {
  const MemoryRouteArgs({
    required this.memories,
    required this.memoryIndex,
    this.key,
  });

  final List<Memory> memories;

  final int memoryIndex;

  final Key? key;

  @override
  String toString() {
    return 'MemoryRouteArgs{memories: $memories, memoryIndex: $memoryIndex, key: $key}';
  }
}

/// generated route for
/// [NativeVideoViewerPage]
class NativeVideoViewerRoute extends PageRouteInfo<NativeVideoViewerRouteArgs> {
  NativeVideoViewerRoute({
    Key? key,
    required Asset asset,
    required Widget image,
    bool showControls = true,
    int playbackDelayFactor = 1,
    List<PageRouteInfo>? children,
  }) : super(
          NativeVideoViewerRoute.name,
          args: NativeVideoViewerRouteArgs(
            key: key,
            asset: asset,
            image: image,
            showControls: showControls,
            playbackDelayFactor: playbackDelayFactor,
          ),
          initialChildren: children,
        );

  static const String name = 'NativeVideoViewerRoute';

  static PageInfo page = PageInfo(
    name,
    builder: (data) {
      final args = data.argsAs<NativeVideoViewerRouteArgs>();
      return NativeVideoViewerPage(
        key: args.key,
        asset: args.asset,
        image: args.image,
        showControls: args.showControls,
        playbackDelayFactor: args.playbackDelayFactor,
      );
    },
  );
}

class NativeVideoViewerRouteArgs {
  const NativeVideoViewerRouteArgs({
    this.key,
    required this.asset,
    required this.image,
    this.showControls = true,
    this.playbackDelayFactor = 1,
  });

  final Key? key;

  final Asset asset;

  final Widget image;

  final bool showControls;

  final int playbackDelayFactor;

  @override
  String toString() {
    return 'NativeVideoViewerRouteArgs{key: $key, asset: $asset, image: $image, showControls: $showControls, playbackDelayFactor: $playbackDelayFactor}';
  }
}

/// generated route for
/// [PartnerDetailPage]
class PartnerDetailRoute extends PageRouteInfo<PartnerDetailRouteArgs> {
  PartnerDetailRoute({
    Key? key,
    required UserDto partner,
    List<PageRouteInfo>? children,
  }) : super(
          PartnerDetailRoute.name,
          args: PartnerDetailRouteArgs(key: key, partner: partner),
          initialChildren: children,
        );

  static const String name = 'PartnerDetailRoute';

  static PageInfo page = PageInfo(
    name,
    builder: (data) {
      final args = data.argsAs<PartnerDetailRouteArgs>();
      return PartnerDetailPage(key: args.key, partner: args.partner);
    },
  );
}

class PartnerDetailRouteArgs {
  const PartnerDetailRouteArgs({this.key, required this.partner});

  final Key? key;

  final UserDto partner;

  @override
  String toString() {
    return 'PartnerDetailRouteArgs{key: $key, partner: $partner}';
  }
}

/// generated route for
/// [PartnerPage]
class PartnerRoute extends PageRouteInfo<void> {
  const PartnerRoute({List<PageRouteInfo>? children})
      : super(PartnerRoute.name, initialChildren: children);

  static const String name = 'PartnerRoute';

  static PageInfo page = PageInfo(
    name,
    builder: (data) {
      return const PartnerPage();
    },
  );
}

/// generated route for
/// [PeopleCollectionPage]
class PeopleCollectionRoute extends PageRouteInfo<void> {
  const PeopleCollectionRoute({List<PageRouteInfo>? children})
      : super(PeopleCollectionRoute.name, initialChildren: children);

  static const String name = 'PeopleCollectionRoute';

  static PageInfo page = PageInfo(
    name,
    builder: (data) {
      return const PeopleCollectionPage();
    },
  );
}

/// generated route for
/// [PermissionOnboardingPage]
class PermissionOnboardingRoute extends PageRouteInfo<void> {
  const PermissionOnboardingRoute({List<PageRouteInfo>? children})
      : super(PermissionOnboardingRoute.name, initialChildren: children);

  static const String name = 'PermissionOnboardingRoute';

  static PageInfo page = PageInfo(
    name,
    builder: (data) {
      return const PermissionOnboardingPage();
    },
  );
}

/// generated route for
/// [PersonResultPage]
class PersonResultRoute extends PageRouteInfo<PersonResultRouteArgs> {
  PersonResultRoute({
    Key? key,
    required String personId,
    required String personName,
    List<PageRouteInfo>? children,
  }) : super(
          PersonResultRoute.name,
          args: PersonResultRouteArgs(
            key: key,
            personId: personId,
            personName: personName,
          ),
          initialChildren: children,
        );

  static const String name = 'PersonResultRoute';

  static PageInfo page = PageInfo(
    name,
    builder: (data) {
      final args = data.argsAs<PersonResultRouteArgs>();
      return PersonResultPage(
        key: args.key,
        personId: args.personId,
        personName: args.personName,
      );
    },
  );
}

class PersonResultRouteArgs {
  const PersonResultRouteArgs({
    this.key,
    required this.personId,
    required this.personName,
  });

  final Key? key;

  final String personId;

  final String personName;

  @override
  String toString() {
    return 'PersonResultRouteArgs{key: $key, personId: $personId, personName: $personName}';
  }
}

/// generated route for
/// [PhotosPage]
class PhotosRoute extends PageRouteInfo<void> {
  const PhotosRoute({List<PageRouteInfo>? children})
      : super(PhotosRoute.name, initialChildren: children);

  static const String name = 'PhotosRoute';

  static PageInfo page = PageInfo(
    name,
    builder: (data) {
      return const PhotosPage();
    },
  );
}

/// generated route for
/// [PinAuthPage]
class PinAuthRoute extends PageRouteInfo<PinAuthRouteArgs> {
  PinAuthRoute({
    Key? key,
    bool createPinCode = false,
    List<PageRouteInfo>? children,
  }) : super(
          PinAuthRoute.name,
          args: PinAuthRouteArgs(key: key, createPinCode: createPinCode),
          initialChildren: children,
        );

  static const String name = 'PinAuthRoute';

  static PageInfo page = PageInfo(
    name,
    builder: (data) {
      final args = data.argsAs<PinAuthRouteArgs>(
        orElse: () => const PinAuthRouteArgs(),
      );
      return PinAuthPage(key: args.key, createPinCode: args.createPinCode);
    },
  );
}

class PinAuthRouteArgs {
  const PinAuthRouteArgs({this.key, this.createPinCode = false});

  final Key? key;

  final bool createPinCode;

  @override
  String toString() {
    return 'PinAuthRouteArgs{key: $key, createPinCode: $createPinCode}';
  }
}

/// generated route for
/// [PlacesCollectionPage]
class PlacesCollectionRoute extends PageRouteInfo<PlacesCollectionRouteArgs> {
  PlacesCollectionRoute({
    Key? key,
    LatLng? currentLocation,
    List<PageRouteInfo>? children,
  }) : super(
          PlacesCollectionRoute.name,
          args: PlacesCollectionRouteArgs(
            key: key,
            currentLocation: currentLocation,
          ),
          initialChildren: children,
        );

  static const String name = 'PlacesCollectionRoute';

  static PageInfo page = PageInfo(
    name,
    builder: (data) {
      final args = data.argsAs<PlacesCollectionRouteArgs>(
        orElse: () => const PlacesCollectionRouteArgs(),
      );
      return PlacesCollectionPage(
        key: args.key,
        currentLocation: args.currentLocation,
      );
    },
  );
}

class PlacesCollectionRouteArgs {
  const PlacesCollectionRouteArgs({this.key, this.currentLocation});

  final Key? key;

  final LatLng? currentLocation;

  @override
  String toString() {
    return 'PlacesCollectionRouteArgs{key: $key, currentLocation: $currentLocation}';
  }
}

/// generated route for
/// [RecentlyTakenPage]
class RecentlyTakenRoute extends PageRouteInfo<void> {
  const RecentlyTakenRoute({List<PageRouteInfo>? children})
      : super(RecentlyTakenRoute.name, initialChildren: children);

  static const String name = 'RecentlyTakenRoute';

  static PageInfo page = PageInfo(
    name,
    builder: (data) {
      return const RecentlyTakenPage();
    },
  );
}

/// generated route for
/// [RemoteMediaSummaryPage]
class RemoteMediaSummaryRoute extends PageRouteInfo<void> {
  const RemoteMediaSummaryRoute({List<PageRouteInfo>? children})
      : super(RemoteMediaSummaryRoute.name, initialChildren: children);

  static const String name = 'RemoteMediaSummaryRoute';

  static PageInfo page = PageInfo(
    name,
    builder: (data) {
      return const RemoteMediaSummaryPage();
    },
  );
}

/// generated route for
/// [RemoteTimelinePage]
class RemoteTimelineRoute extends PageRouteInfo<RemoteTimelineRouteArgs> {
  RemoteTimelineRoute({
    Key? key,
    required String albumId,
    List<PageRouteInfo>? children,
  }) : super(
          RemoteTimelineRoute.name,
          args: RemoteTimelineRouteArgs(key: key, albumId: albumId),
          initialChildren: children,
        );

  static const String name = 'RemoteTimelineRoute';

  static PageInfo page = PageInfo(
    name,
    builder: (data) {
      final args = data.argsAs<RemoteTimelineRouteArgs>();
      return RemoteTimelinePage(key: args.key, albumId: args.albumId);
    },
  );
}

class RemoteTimelineRouteArgs {
  const RemoteTimelineRouteArgs({this.key, required this.albumId});

  final Key? key;

  final String albumId;

  @override
  String toString() {
    return 'RemoteTimelineRouteArgs{key: $key, albumId: $albumId}';
  }
}

/// generated route for
/// [SearchPage]
class SearchRoute extends PageRouteInfo<SearchRouteArgs> {
  SearchRoute({
    Key? key,
    SearchFilter? prefilter,
    List<PageRouteInfo>? children,
  }) : super(
          SearchRoute.name,
          args: SearchRouteArgs(key: key, prefilter: prefilter),
          initialChildren: children,
        );

  static const String name = 'SearchRoute';

  static PageInfo page = PageInfo(
    name,
    builder: (data) {
      final args = data.argsAs<SearchRouteArgs>(
        orElse: () => const SearchRouteArgs(),
      );
      return SearchPage(key: args.key, prefilter: args.prefilter);
    },
  );
}

class SearchRouteArgs {
  const SearchRouteArgs({this.key, this.prefilter});

  final Key? key;

  final SearchFilter? prefilter;

  @override
  String toString() {
    return 'SearchRouteArgs{key: $key, prefilter: $prefilter}';
  }
}

/// generated route for
/// [SettingsPage]
class SettingsRoute extends PageRouteInfo<void> {
  const SettingsRoute({List<PageRouteInfo>? children})
      : super(SettingsRoute.name, initialChildren: children);

  static const String name = 'SettingsRoute';

  static PageInfo page = PageInfo(
    name,
    builder: (data) {
      return const SettingsPage();
    },
  );
}

/// generated route for
/// [SettingsSubPage]
class SettingsSubRoute extends PageRouteInfo<SettingsSubRouteArgs> {
  SettingsSubRoute({
    required SettingSection section,
    Key? key,
    List<PageRouteInfo>? children,
  }) : super(
          SettingsSubRoute.name,
          args: SettingsSubRouteArgs(section: section, key: key),
          initialChildren: children,
        );

  static const String name = 'SettingsSubRoute';

  static PageInfo page = PageInfo(
    name,
    builder: (data) {
      final args = data.argsAs<SettingsSubRouteArgs>();
      return SettingsSubPage(args.section, key: args.key);
    },
  );
}

class SettingsSubRouteArgs {
  const SettingsSubRouteArgs({required this.section, this.key});

  final SettingSection section;

  final Key? key;

  @override
  String toString() {
    return 'SettingsSubRouteArgs{section: $section, key: $key}';
  }
}

/// generated route for
/// [ShareIntentPage]
class ShareIntentRoute extends PageRouteInfo<ShareIntentRouteArgs> {
  ShareIntentRoute({
    Key? key,
    required List<ShareIntentAttachment> attachments,
    List<PageRouteInfo>? children,
  }) : super(
          ShareIntentRoute.name,
          args: ShareIntentRouteArgs(key: key, attachments: attachments),
          initialChildren: children,
        );

  static const String name = 'ShareIntentRoute';

  static PageInfo page = PageInfo(
    name,
    builder: (data) {
      final args = data.argsAs<ShareIntentRouteArgs>();
      return ShareIntentPage(key: args.key, attachments: args.attachments);
    },
  );
}

class ShareIntentRouteArgs {
  const ShareIntentRouteArgs({this.key, required this.attachments});

  final Key? key;

  final List<ShareIntentAttachment> attachments;

  @override
  String toString() {
    return 'ShareIntentRouteArgs{key: $key, attachments: $attachments}';
  }
}

/// generated route for
/// [SharedLinkEditPage]
class SharedLinkEditRoute extends PageRouteInfo<SharedLinkEditRouteArgs> {
  SharedLinkEditRoute({
    Key? key,
    SharedLink? existingLink,
    List<String>? assetsList,
    String? albumId,
    List<PageRouteInfo>? children,
  }) : super(
          SharedLinkEditRoute.name,
          args: SharedLinkEditRouteArgs(
            key: key,
            existingLink: existingLink,
            assetsList: assetsList,
            albumId: albumId,
          ),
          initialChildren: children,
        );

  static const String name = 'SharedLinkEditRoute';

  static PageInfo page = PageInfo(
    name,
    builder: (data) {
      final args = data.argsAs<SharedLinkEditRouteArgs>(
        orElse: () => const SharedLinkEditRouteArgs(),
      );
      return SharedLinkEditPage(
        key: args.key,
        existingLink: args.existingLink,
        assetsList: args.assetsList,
        albumId: args.albumId,
      );
    },
  );
}

class SharedLinkEditRouteArgs {
  const SharedLinkEditRouteArgs({
    this.key,
    this.existingLink,
    this.assetsList,
    this.albumId,
  });

  final Key? key;

  final SharedLink? existingLink;

  final List<String>? assetsList;

  final String? albumId;

  @override
  String toString() {
    return 'SharedLinkEditRouteArgs{key: $key, existingLink: $existingLink, assetsList: $assetsList, albumId: $albumId}';
  }
}

/// generated route for
/// [SharedLinkPage]
class SharedLinkRoute extends PageRouteInfo<void> {
  const SharedLinkRoute({List<PageRouteInfo>? children})
      : super(SharedLinkRoute.name, initialChildren: children);

  static const String name = 'SharedLinkRoute';

  static PageInfo page = PageInfo(
    name,
    builder: (data) {
      return const SharedLinkPage();
    },
  );
}

/// generated route for
/// [SplashScreenPage]
class SplashScreenRoute extends PageRouteInfo<void> {
  const SplashScreenRoute({List<PageRouteInfo>? children})
      : super(SplashScreenRoute.name, initialChildren: children);

  static const String name = 'SplashScreenRoute';

  static PageInfo page = PageInfo(
    name,
    builder: (data) {
      return const SplashScreenPage();
    },
  );
}

/// generated route for
/// [TabControllerPage]
class TabControllerRoute extends PageRouteInfo<void> {
  const TabControllerRoute({List<PageRouteInfo>? children})
      : super(TabControllerRoute.name, initialChildren: children);

  static const String name = 'TabControllerRoute';

  static PageInfo page = PageInfo(
    name,
    builder: (data) {
      return const TabControllerPage();
    },
  );
}

/// generated route for
/// [TabShellPage]
class TabShellRoute extends PageRouteInfo<void> {
  const TabShellRoute({List<PageRouteInfo>? children})
      : super(TabShellRoute.name, initialChildren: children);

  static const String name = 'TabShellRoute';

  static PageInfo page = PageInfo(
    name,
    builder: (data) {
      return const TabShellPage();
    },
  );
}

/// generated route for
/// [TrashPage]
class TrashRoute extends PageRouteInfo<void> {
  const TrashRoute({List<PageRouteInfo>? children})
      : super(TrashRoute.name, initialChildren: children);

  static const String name = 'TrashRoute';

  static PageInfo page = PageInfo(
    name,
    builder: (data) {
      return const TrashPage();
    },
  );
}<|MERGE_RESOLUTION|>--- conflicted
+++ resolved
@@ -702,31 +702,33 @@
   }
 }
 
-/// generated route for
-<<<<<<< HEAD
+/// [DriftTrashPage]
+class DriftTrashRoute extends PageRouteInfo<void> {
+  const DriftTrashRoute({List<PageRouteInfo>? children})
+      : super(DriftTrashRoute.name, initialChildren: children);
+
+  static const String name = 'DriftTrashRoute';
+
+  static PageInfo page = PageInfo(
+    name,
+    builder: (data) {
+      return const DriftTrashPage();
+    },
+  );
+}
+
+/// generated route for
 /// [DriftVideoPage]
 class DriftVideoRoute extends PageRouteInfo<void> {
   const DriftVideoRoute({List<PageRouteInfo>? children})
       : super(DriftVideoRoute.name, initialChildren: children);
 
   static const String name = 'DriftVideoRoute';
-=======
-/// [DriftTrashPage]
-class DriftTrashRoute extends PageRouteInfo<void> {
-  const DriftTrashRoute({List<PageRouteInfo>? children})
-      : super(DriftTrashRoute.name, initialChildren: children);
-
-  static const String name = 'DriftTrashRoute';
->>>>>>> cf91d9bd
-
-  static PageInfo page = PageInfo(
-    name,
-    builder: (data) {
-<<<<<<< HEAD
+
+  static PageInfo page = PageInfo(
+    name,
+    builder: (data) {
       return const DriftVideoPage();
-=======
-      return const DriftTrashPage();
->>>>>>> cf91d9bd
     },
   );
 }
