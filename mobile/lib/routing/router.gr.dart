--- conflicted
+++ resolved
@@ -256,7 +256,6 @@
         child: const ArchivePage(),
       );
     },
-<<<<<<< HEAD
     PersonResultRoute.name: (routeData) {
       final args = routeData.argsAs<PersonResultRouteArgs>();
       return MaterialPageX<dynamic>(
@@ -265,7 +264,9 @@
           key: args.key,
           personId: args.personId,
           personName: args.personName,
-=======
+        ),
+      );
+    },
     PartnerRoute.name: (routeData) {
       return MaterialPageX<dynamic>(
         routeData: routeData,
@@ -279,7 +280,6 @@
         child: PartnerDetailPage(
           key: args.key,
           partner: args.partner,
->>>>>>> 9a3a01ca
         ),
       );
     },
@@ -551,10 +551,14 @@
           ],
         ),
         RouteConfig(
-<<<<<<< HEAD
           PersonResultRoute.name,
           path: '/person-result-page',
-=======
+          guards: [
+            authGuard,
+            duplicateGuard,
+          ],
+        ),
+        RouteConfig(
           PartnerRoute.name,
           path: '/partner-page',
           guards: [
@@ -565,7 +569,6 @@
         RouteConfig(
           PartnerDetailRoute.name,
           path: '/partner-detail-page',
->>>>>>> 9a3a01ca
           guards: [
             authGuard,
             duplicateGuard,
@@ -1162,7 +1165,6 @@
 }
 
 /// generated route for
-<<<<<<< HEAD
 /// [PersonResultPage]
 class PersonResultRoute extends PageRouteInfo<PersonResultRouteArgs> {
   PersonResultRoute({
@@ -1187,7 +1189,21 @@
     this.key,
     required this.personId,
     required this.personName,
-=======
+  });
+
+  final Key? key;
+
+  final String personId;
+
+  final String personName;
+
+  @override
+  String toString() {
+    return 'PersonResultRouteArgs{key: $key, personId: $personId, personName: $personName}';
+  }
+}
+
+/// generated route for
 /// [PartnerPage]
 class PartnerRoute extends PageRouteInfo<void> {
   const PartnerRoute()
@@ -1221,26 +1237,15 @@
   const PartnerDetailRouteArgs({
     this.key,
     required this.partner,
->>>>>>> 9a3a01ca
   });
 
   final Key? key;
 
-<<<<<<< HEAD
-  final String personId;
-
-  final String personName;
-
-  @override
-  String toString() {
-    return 'PersonResultRouteArgs{key: $key, personId: $personId, personName: $personName}';
-=======
   final User partner;
 
   @override
   String toString() {
     return 'PartnerDetailRouteArgs{key: $key, partner: $partner}';
->>>>>>> 9a3a01ca
   }
 }
 
