--- conflicted
+++ resolved
@@ -619,30 +619,33 @@
 }
 
 /// generated route for
-<<<<<<< HEAD
+/// [DriftArchivePage]
+class DriftArchiveRoute extends PageRouteInfo<void> {
+  const DriftArchiveRoute({List<PageRouteInfo>? children})
+      : super(DriftArchiveRoute.name, initialChildren: children);
+
+  static const String name = 'DriftArchiveRoute';
+
+  static PageInfo page = PageInfo(
+    name,
+    builder: (data) {
+      return const DriftArchivePage();
+    },
+  );
+}
+
+/// generated route for
 /// [DriftLockedFolderPage]
 class DriftLockedFolderRoute extends PageRouteInfo<void> {
   const DriftLockedFolderRoute({List<PageRouteInfo>? children})
       : super(DriftLockedFolderRoute.name, initialChildren: children);
 
   static const String name = 'DriftLockedFolderRoute';
-=======
-/// [DriftArchivePage]
-class DriftArchiveRoute extends PageRouteInfo<void> {
-  const DriftArchiveRoute({List<PageRouteInfo>? children})
-      : super(DriftArchiveRoute.name, initialChildren: children);
-
-  static const String name = 'DriftArchiveRoute';
->>>>>>> 55795545
-
-  static PageInfo page = PageInfo(
-    name,
-    builder: (data) {
-<<<<<<< HEAD
+
+  static PageInfo page = PageInfo(
+    name,
+    builder: (data) {
       return const DriftLockedFolderPage();
-=======
-      return const DriftArchivePage();
->>>>>>> 55795545
     },
   );
 }
