--- conflicted
+++ resolved
@@ -81,12 +81,9 @@
 import 'package:immich_mobile/presentation/pages/dev/media_stat.page.dart';
 import 'package:immich_mobile/presentation/pages/dev/remote_timeline.page.dart';
 import 'package:immich_mobile/presentation/pages/drift_album.page.dart';
-<<<<<<< HEAD
-import 'package:immich_mobile/presentation/pages/drift_create_album.page.dart';
-=======
 import 'package:immich_mobile/presentation/pages/drift_library.page.dart';
 import 'package:immich_mobile/presentation/pages/drift_asset_selection_timeline.page.dart';
->>>>>>> fd48a336
+import 'package:immich_mobile/presentation/pages/drift_create_album.page.dart';
 import 'package:immich_mobile/presentation/pages/drift_memory.page.dart';
 import 'package:immich_mobile/presentation/widgets/asset_viewer/asset_viewer.page.dart';
 import 'package:immich_mobile/providers/api.provider.dart';
@@ -411,52 +408,50 @@
       guards: [_authGuard, _duplicateGuard],
     ),
     AutoRoute(
-<<<<<<< HEAD
+      page: DriftFavoriteRoute.page,
+      guards: [_authGuard, _duplicateGuard],
+    ),
+    AutoRoute(
+      page: DriftTrashRoute.page,
+      guards: [_authGuard, _duplicateGuard],
+    ),
+    AutoRoute(
+      page: DriftArchiveRoute.page,
+      guards: [_authGuard, _duplicateGuard],
+    ),
+    AutoRoute(
+      page: DriftLockedFolderRoute.page,
+      guards: [_authGuard, _duplicateGuard],
+    ),
+    AutoRoute(
+      page: DriftVideoRoute.page,
+      guards: [_authGuard, _duplicateGuard],
+    ),
+    AutoRoute(
+      page: DriftLibraryRoute.page,
+      guards: [_authGuard, _duplicateGuard],
+    ),
+    AutoRoute(
+      page: DriftAssetSelectionTimelineRoute.page,
+      guards: [_authGuard, _duplicateGuard],
+    ),
+    AutoRoute(
+      page: DriftPartnerDetailRoute.page,
+      guards: [_authGuard, _duplicateGuard],
+    ),
+    AutoRoute(
+      page: DriftRecentlyTakenRoute.page,
+      guards: [_authGuard, _duplicateGuard],
+    ),
+    AutoRoute(
+      page: DriftLocalAlbumsRoute.page,
+      guards: [_authGuard, _duplicateGuard],
+    ),
+    AutoRoute(
       page: DriftCreateAlbumRoute.page,
       guards: [_authGuard, _duplicateGuard],
     ),
 
-=======
-      page: DriftFavoriteRoute.page,
-      guards: [_authGuard, _duplicateGuard],
-    ),
-    AutoRoute(
-      page: DriftTrashRoute.page,
-      guards: [_authGuard, _duplicateGuard],
-    ),
-    AutoRoute(
-      page: DriftArchiveRoute.page,
-      guards: [_authGuard, _duplicateGuard],
-    ),
-    AutoRoute(
-      page: DriftLockedFolderRoute.page,
-      guards: [_authGuard, _duplicateGuard],
-    ),
-    AutoRoute(
-      page: DriftVideoRoute.page,
-      guards: [_authGuard, _duplicateGuard],
-    ),
-    AutoRoute(
-      page: DriftLibraryRoute.page,
-      guards: [_authGuard, _duplicateGuard],
-    ),
-    AutoRoute(
-      page: DriftAssetSelectionTimelineRoute.page,
-      guards: [_authGuard, _duplicateGuard],
-    ),
-    AutoRoute(
-      page: DriftPartnerDetailRoute.page,
-      guards: [_authGuard, _duplicateGuard],
-    ),
-    AutoRoute(
-      page: DriftRecentlyTakenRoute.page,
-      guards: [_authGuard, _duplicateGuard],
-    ),
-    AutoRoute(
-      page: DriftLocalAlbumsRoute.page,
-      guards: [_authGuard, _duplicateGuard],
-    ),
->>>>>>> fd48a336
     // required to handle all deeplinks in deep_link.service.dart
     // auto_route_library#1722
     RedirectRoute(path: '*', redirectTo: '/'),
