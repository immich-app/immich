import 'package:auto_route/auto_route.dart';
import 'package:flutter/material.dart';
import 'package:hooks_riverpod/hooks_riverpod.dart';
import 'package:immich_mobile/domain/models/log.model.dart';
import 'package:immich_mobile/domain/models/user.model.dart';
import 'package:immich_mobile/entities/album.entity.dart';
import 'package:immich_mobile/entities/asset.entity.dart';
import 'package:immich_mobile/models/folder/recursive_folder.model.dart';
import 'package:immich_mobile/models/memories/memory.model.dart';
import 'package:immich_mobile/models/search/search_filter.model.dart';
import 'package:immich_mobile/models/shared_link/shared_link.model.dart';
import 'package:immich_mobile/models/upload/share_intent_attachment.model.dart';
import 'package:immich_mobile/pages/album/album_additional_shared_user_selection.page.dart';
import 'package:immich_mobile/pages/album/album_asset_selection.page.dart';
import 'package:immich_mobile/pages/album/album_options.page.dart';
import 'package:immich_mobile/pages/album/album_shared_user_selection.page.dart';
import 'package:immich_mobile/pages/album/album_viewer.page.dart';
import 'package:immich_mobile/pages/albums/albums.page.dart';
import 'package:immich_mobile/pages/backup/album_preview.page.dart';
import 'package:immich_mobile/pages/backup/exp_backup_album_selection.page.dart';
import 'package:immich_mobile/pages/backup/exp_backup_controller.page.dart';
import 'package:immich_mobile/pages/backup/backup_album_selection.page.dart';
import 'package:immich_mobile/pages/backup/backup_controller.page.dart';
import 'package:immich_mobile/pages/backup/backup_options.page.dart';
import 'package:immich_mobile/pages/backup/failed_backup_status.page.dart';
import 'package:immich_mobile/pages/common/activities.page.dart';
import 'package:immich_mobile/pages/common/app_log.page.dart';
import 'package:immich_mobile/pages/common/app_log_detail.page.dart';
import 'package:immich_mobile/pages/common/create_album.page.dart';
import 'package:immich_mobile/pages/common/gallery_viewer.page.dart';
import 'package:immich_mobile/pages/common/headers_settings.page.dart';
import 'package:immich_mobile/pages/common/native_video_viewer.page.dart';
import 'package:immich_mobile/pages/common/settings.page.dart';
import 'package:immich_mobile/pages/common/splash_screen.page.dart';
import 'package:immich_mobile/pages/common/tab_controller.page.dart';
import 'package:immich_mobile/pages/editing/crop.page.dart';
import 'package:immich_mobile/pages/editing/edit.page.dart';
import 'package:immich_mobile/pages/editing/filter.page.dart';
import 'package:immich_mobile/pages/library/archive.page.dart';
import 'package:immich_mobile/pages/library/favorite.page.dart';
import 'package:immich_mobile/pages/library/folder/folder.page.dart';
import 'package:immich_mobile/pages/library/library.page.dart';
import 'package:immich_mobile/pages/library/local_albums.page.dart';
import 'package:immich_mobile/pages/library/locked/locked.page.dart';
import 'package:immich_mobile/pages/library/locked/pin_auth.page.dart';
import 'package:immich_mobile/pages/library/partner/partner.page.dart';
import 'package:immich_mobile/pages/library/partner/partner_detail.page.dart';
import 'package:immich_mobile/pages/library/people/people_collection.page.dart';
import 'package:immich_mobile/pages/library/places/places_collection.page.dart';
import 'package:immich_mobile/pages/library/shared_link/shared_link.page.dart';
import 'package:immich_mobile/pages/library/shared_link/shared_link_edit.page.dart';
import 'package:immich_mobile/pages/library/trash.page.dart';
import 'package:immich_mobile/pages/login/change_password.page.dart';
import 'package:immich_mobile/pages/login/login.page.dart';
import 'package:immich_mobile/pages/onboarding/permission_onboarding.page.dart';
import 'package:immich_mobile/pages/photos/memory.page.dart';
import 'package:immich_mobile/pages/photos/photos.page.dart';
import 'package:immich_mobile/pages/search/all_motion_videos.page.dart';
import 'package:immich_mobile/pages/search/all_people.page.dart';
import 'package:immich_mobile/pages/search/all_places.page.dart';
import 'package:immich_mobile/pages/search/all_videos.page.dart';
import 'package:immich_mobile/pages/search/map/map.page.dart';
import 'package:immich_mobile/pages/search/map/map_location_picker.page.dart';
import 'package:immich_mobile/pages/search/person_result.page.dart';
import 'package:immich_mobile/pages/search/recently_taken.page.dart';
import 'package:immich_mobile/pages/search/search.page.dart';
import 'package:immich_mobile/pages/share_intent/share_intent.page.dart';
import 'package:immich_mobile/presentation/pages/dev/feat_in_development.page.dart';
import 'package:immich_mobile/presentation/pages/dev/local_timeline.page.dart';
import 'package:immich_mobile/presentation/pages/dev/main_timeline.page.dart';
import 'package:immich_mobile/presentation/pages/dev/media_stat.page.dart';
import 'package:immich_mobile/providers/api.provider.dart';
import 'package:immich_mobile/providers/gallery_permission.provider.dart';
import 'package:immich_mobile/routing/auth_guard.dart';
import 'package:immich_mobile/routing/backup_permission_guard.dart';
import 'package:immich_mobile/routing/custom_transition_builders.dart';
import 'package:immich_mobile/routing/duplicate_guard.dart';
import 'package:immich_mobile/routing/locked_guard.dart';
import 'package:immich_mobile/services/api.service.dart';
import 'package:immich_mobile/services/local_auth.service.dart';
import 'package:immich_mobile/services/secure_storage.service.dart';
import 'package:immich_mobile/widgets/asset_grid/asset_grid_data_structure.dart';
import 'package:maplibre_gl/maplibre_gl.dart';

part 'router.gr.dart';

final appRouterProvider = Provider(
  (ref) => AppRouter(
    ref.watch(apiServiceProvider),
    ref.watch(galleryPermissionNotifier.notifier),
    ref.watch(secureStorageServiceProvider),
    ref.watch(localAuthServiceProvider),
  ),
);

@AutoRouterConfig(replaceInRouteName: 'Page,Route')
class AppRouter extends RootStackRouter {
  late final AuthGuard _authGuard;
  late final DuplicateGuard _duplicateGuard;
  late final BackupPermissionGuard _backupPermissionGuard;
  late final LockedGuard _lockedGuard;

  AppRouter(
    ApiService apiService,
    GalleryPermissionNotifier galleryPermissionNotifier,
    SecureStorageService secureStorageService,
    LocalAuthService localAuthService,
  ) {
    _authGuard = AuthGuard(apiService);
    _duplicateGuard = DuplicateGuard();
    _lockedGuard =
        LockedGuard(apiService, secureStorageService, localAuthService);
    _backupPermissionGuard = BackupPermissionGuard(galleryPermissionNotifier);
  }

  @override
  RouteType get defaultRouteType => const RouteType.material();

  @override
  late final List<AutoRoute> routes = [
    AutoRoute(page: SplashScreenRoute.page, initial: true),
    AutoRoute(
      page: PermissionOnboardingRoute.page,
      guards: [_authGuard, _duplicateGuard],
    ),
    AutoRoute(page: LoginRoute.page, guards: [_duplicateGuard]),
    AutoRoute(page: ChangePasswordRoute.page),
    AutoRoute(
      page: SearchRoute.page,
      guards: [_authGuard, _duplicateGuard],
      maintainState: false,
    ),
    CustomRoute(
      page: TabControllerRoute.page,
      guards: [_authGuard, _duplicateGuard],
      children: [
        AutoRoute(
          page: PhotosRoute.page,
          guards: [_authGuard, _duplicateGuard],
        ),
        AutoRoute(
          page: SearchRoute.page,
          guards: [_authGuard, _duplicateGuard],
          maintainState: false,
        ),
        AutoRoute(
          page: LibraryRoute.page,
          guards: [_authGuard, _duplicateGuard],
        ),
        AutoRoute(
          page: AlbumsRoute.page,
          guards: [_authGuard, _duplicateGuard],
        ),
      ],
      transitionsBuilder: TransitionsBuilders.fadeIn,
    ),
    CustomRoute(
      page: GalleryViewerRoute.page,
      guards: [_authGuard, _duplicateGuard],
      transitionsBuilder: CustomTransitionsBuilders.zoomedPage,
    ),
    AutoRoute(
      page: BackupControllerRoute.page,
      guards: [_authGuard, _duplicateGuard, _backupPermissionGuard],
    ),
    AutoRoute(
      page: AllPlacesRoute.page,
      guards: [_authGuard, _duplicateGuard],
    ),
    AutoRoute(
      page: CreateAlbumRoute.page,
      guards: [_authGuard, _duplicateGuard],
    ),
    AutoRoute(page: EditImageRoute.page),
    AutoRoute(page: CropImageRoute.page),
    AutoRoute(page: FilterImageRoute.page),
    CustomRoute(
      page: FavoritesRoute.page,
      guards: [_authGuard, _duplicateGuard],
      transitionsBuilder: TransitionsBuilders.slideLeft,
    ),
    AutoRoute(page: AllVideosRoute.page, guards: [_authGuard, _duplicateGuard]),
    AutoRoute(
      page: AllMotionPhotosRoute.page,
      guards: [_authGuard, _duplicateGuard],
    ),
    AutoRoute(
      page: RecentlyTakenRoute.page,
      guards: [_authGuard, _duplicateGuard],
    ),
    CustomRoute(
      page: AlbumAssetSelectionRoute.page,
      guards: [_authGuard, _duplicateGuard],
      transitionsBuilder: TransitionsBuilders.slideBottom,
    ),
    CustomRoute(
      page: AlbumSharedUserSelectionRoute.page,
      guards: [_authGuard, _duplicateGuard],
      transitionsBuilder: TransitionsBuilders.slideBottom,
    ),
    AutoRoute(
      page: AlbumViewerRoute.page,
      guards: [_authGuard, _duplicateGuard],
    ),
    CustomRoute(
      page: AlbumAdditionalSharedUserSelectionRoute.page,
      guards: [_authGuard, _duplicateGuard],
      transitionsBuilder: TransitionsBuilders.slideBottom,
    ),
    AutoRoute(
      page: BackupAlbumSelectionRoute.page,
      guards: [_authGuard, _duplicateGuard],
    ),
    AutoRoute(
      page: AlbumPreviewRoute.page,
      guards: [_authGuard, _duplicateGuard],
    ),
    CustomRoute(
      page: FailedBackupStatusRoute.page,
      guards: [_authGuard, _duplicateGuard],
      transitionsBuilder: TransitionsBuilders.slideBottom,
    ),
    AutoRoute(page: SettingsRoute.page, guards: [_duplicateGuard]),
    AutoRoute(page: SettingsSubRoute.page, guards: [_duplicateGuard]),
    AutoRoute(page: AppLogRoute.page, guards: [_duplicateGuard]),
    AutoRoute(page: AppLogDetailRoute.page, guards: [_duplicateGuard]),
    CustomRoute(
      page: ArchiveRoute.page,
      guards: [_authGuard, _duplicateGuard],
      transitionsBuilder: TransitionsBuilders.slideLeft,
    ),
    CustomRoute(
      page: PartnerRoute.page,
      guards: [_authGuard, _duplicateGuard],
      transitionsBuilder: TransitionsBuilders.slideLeft,
    ),
    CustomRoute(
      page: FolderRoute.page,
      guards: [_authGuard],
      transitionsBuilder: TransitionsBuilders.fadeIn,
    ),
    AutoRoute(
      page: PartnerDetailRoute.page,
      guards: [_authGuard, _duplicateGuard],
    ),
    AutoRoute(
      page: PersonResultRoute.page,
      guards: [_authGuard, _duplicateGuard],
    ),
    AutoRoute(page: AllPeopleRoute.page, guards: [_authGuard, _duplicateGuard]),
    AutoRoute(page: MemoryRoute.page, guards: [_authGuard, _duplicateGuard]),
    AutoRoute(page: MapRoute.page, guards: [_authGuard, _duplicateGuard]),
    AutoRoute(
      page: AlbumOptionsRoute.page,
      guards: [_authGuard, _duplicateGuard],
    ),
    CustomRoute(
      page: TrashRoute.page,
      guards: [_authGuard, _duplicateGuard],
      transitionsBuilder: TransitionsBuilders.slideLeft,
    ),
    CustomRoute(
      page: SharedLinkRoute.page,
      guards: [_authGuard, _duplicateGuard],
      transitionsBuilder: TransitionsBuilders.slideLeft,
    ),
    AutoRoute(
      page: SharedLinkEditRoute.page,
      guards: [_authGuard, _duplicateGuard],
    ),
    CustomRoute(
      page: ActivitiesRoute.page,
      guards: [_authGuard, _duplicateGuard],
      transitionsBuilder: TransitionsBuilders.slideLeft,
      durationInMilliseconds: 200,
    ),
    CustomRoute(
      page: MapLocationPickerRoute.page,
      guards: [_authGuard, _duplicateGuard],
    ),
    AutoRoute(
      page: BackupOptionsRoute.page,
      guards: [_authGuard, _duplicateGuard],
    ),
    AutoRoute(
      page: HeaderSettingsRoute.page,
      guards: [_duplicateGuard],
    ),
    CustomRoute(
      page: PeopleCollectionRoute.page,
      guards: [_authGuard, _duplicateGuard],
      transitionsBuilder: TransitionsBuilders.slideLeft,
    ),
    CustomRoute(
      page: AlbumsRoute.page,
      guards: [_authGuard, _duplicateGuard],
      transitionsBuilder: TransitionsBuilders.slideLeft,
    ),
    CustomRoute(
      page: LocalAlbumsRoute.page,
      guards: [_authGuard, _duplicateGuard],
      transitionsBuilder: TransitionsBuilders.slideLeft,
    ),
    CustomRoute(
      page: PlacesCollectionRoute.page,
      guards: [_authGuard, _duplicateGuard],
      transitionsBuilder: TransitionsBuilders.slideLeft,
    ),
    AutoRoute(
      page: NativeVideoViewerRoute.page,
      guards: [_authGuard, _duplicateGuard],
    ),
    AutoRoute(
      page: ShareIntentRoute.page,
      guards: [_authGuard, _duplicateGuard],
    ),
    AutoRoute(
      page: LockedRoute.page,
      guards: [_authGuard, _lockedGuard, _duplicateGuard],
    ),
    AutoRoute(
      page: PinAuthRoute.page,
      guards: [_authGuard, _duplicateGuard],
    ),
    AutoRoute(
      page: FeatInDevRoute.page,
      guards: [_authGuard, _duplicateGuard],
    ),
    AutoRoute(
      page: LocalMediaSummaryRoute.page,
      guards: [_authGuard, _duplicateGuard],
    ),
    AutoRoute(
      page: RemoteMediaSummaryRoute.page,
      guards: [_authGuard, _duplicateGuard],
    ),
    AutoRoute(
<<<<<<< HEAD
      page: ExpBackupRoute.page,
      guards: [_authGuard, _duplicateGuard],
    ),
    AutoRoute(
      page: ExpBackupAlbumSelectionRoute.page,
=======
      page: LocalTimelineRoute.page,
      guards: [_authGuard, _duplicateGuard],
    ),
    AutoRoute(
      page: MainTimelineRoute.page,
>>>>>>> 3b0a8030
      guards: [_authGuard, _duplicateGuard],
    ),
  ];
}<|MERGE_RESOLUTION|>--- conflicted
+++ resolved
@@ -335,19 +335,19 @@
       guards: [_authGuard, _duplicateGuard],
     ),
     AutoRoute(
-<<<<<<< HEAD
       page: ExpBackupRoute.page,
       guards: [_authGuard, _duplicateGuard],
     ),
     AutoRoute(
       page: ExpBackupAlbumSelectionRoute.page,
-=======
+      guards: [_authGuard, _duplicateGuard],
+    ),
+    AutoRoute(
       page: LocalTimelineRoute.page,
       guards: [_authGuard, _duplicateGuard],
     ),
     AutoRoute(
       page: MainTimelineRoute.page,
->>>>>>> 3b0a8030
       guards: [_authGuard, _duplicateGuard],
     ),
   ];
