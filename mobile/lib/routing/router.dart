--- conflicted
+++ resolved
@@ -144,16 +144,12 @@
     ),
     AutoRoute(page: EditImageRoute.page),
     AutoRoute(page: CropImageRoute.page),
-<<<<<<< HEAD
+    AutoRoute(page: FilterImageRoute.page),
     CustomRoute(
       page: FavoritesRoute.page,
       guards: [_authGuard, _duplicateGuard],
       transitionsBuilder: TransitionsBuilders.slideLeft,
     ),
-=======
-    AutoRoute(page: FilterImageRoute.page),
-    AutoRoute(page: FavoritesRoute.page, guards: [_authGuard, _duplicateGuard]),
->>>>>>> 6f86c2f3
     AutoRoute(page: AllVideosRoute.page, guards: [_authGuard, _duplicateGuard]),
     AutoRoute(
       page: AllMotionPhotosRoute.page,
