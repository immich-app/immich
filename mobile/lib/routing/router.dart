import 'package:auto_route/auto_route.dart';
import 'package:flutter/material.dart';
import 'package:hooks_riverpod/hooks_riverpod.dart';
import 'package:immich_mobile/domain/models/album/album.model.dart';
import 'package:immich_mobile/domain/models/album/local_album.model.dart';
import 'package:immich_mobile/domain/models/asset/base_asset.model.dart';
import 'package:immich_mobile/domain/models/log.model.dart';
import 'package:immich_mobile/domain/models/memory.model.dart';
import 'package:immich_mobile/domain/models/user.model.dart';
import 'package:immich_mobile/domain/services/timeline.service.dart';
import 'package:immich_mobile/entities/album.entity.dart';
import 'package:immich_mobile/entities/asset.entity.dart';
import 'package:immich_mobile/models/folder/recursive_folder.model.dart';
import 'package:immich_mobile/models/memories/memory.model.dart';
import 'package:immich_mobile/models/search/search_filter.model.dart';
import 'package:immich_mobile/models/shared_link/shared_link.model.dart';
import 'package:immich_mobile/models/upload/share_intent_attachment.model.dart';
import 'package:immich_mobile/pages/album/album_additional_shared_user_selection.page.dart';
import 'package:immich_mobile/pages/album/album_asset_selection.page.dart';
import 'package:immich_mobile/pages/album/album_options.page.dart';
import 'package:immich_mobile/pages/album/album_shared_user_selection.page.dart';
import 'package:immich_mobile/pages/album/album_viewer.page.dart';
import 'package:immich_mobile/pages/albums/albums.page.dart';
import 'package:immich_mobile/pages/backup/album_preview.page.dart';
import 'package:immich_mobile/pages/backup/backup_album_selection.page.dart';
import 'package:immich_mobile/pages/backup/backup_controller.page.dart';
import 'package:immich_mobile/pages/backup/backup_options.page.dart';
import 'package:immich_mobile/pages/backup/failed_backup_status.page.dart';
import 'package:immich_mobile/pages/common/activities.page.dart';
import 'package:immich_mobile/pages/common/app_log.page.dart';
import 'package:immich_mobile/pages/common/app_log_detail.page.dart';
import 'package:immich_mobile/pages/common/change_experience.page.dart';
import 'package:immich_mobile/pages/common/create_album.page.dart';
import 'package:immich_mobile/pages/common/gallery_viewer.page.dart';
import 'package:immich_mobile/pages/common/headers_settings.page.dart';
import 'package:immich_mobile/pages/common/native_video_viewer.page.dart';
import 'package:immich_mobile/pages/common/settings.page.dart';
import 'package:immich_mobile/pages/common/splash_screen.page.dart';
import 'package:immich_mobile/pages/common/tab_controller.page.dart';
import 'package:immich_mobile/pages/common/tab_shell.page.dart';
import 'package:immich_mobile/pages/editing/crop.page.dart';
import 'package:immich_mobile/pages/editing/edit.page.dart';
import 'package:immich_mobile/pages/editing/filter.page.dart';
import 'package:immich_mobile/pages/library/archive.page.dart';
import 'package:immich_mobile/pages/library/favorite.page.dart';
import 'package:immich_mobile/pages/library/folder/folder.page.dart';
import 'package:immich_mobile/pages/library/library.page.dart';
import 'package:immich_mobile/pages/library/local_albums.page.dart';
import 'package:immich_mobile/pages/library/locked/locked.page.dart';
import 'package:immich_mobile/pages/library/locked/pin_auth.page.dart';
import 'package:immich_mobile/pages/library/partner/partner.page.dart';
import 'package:immich_mobile/pages/library/partner/partner_detail.page.dart';
import 'package:immich_mobile/pages/library/people/people_collection.page.dart';
import 'package:immich_mobile/pages/library/places/places_collection.page.dart';
import 'package:immich_mobile/pages/library/shared_link/shared_link.page.dart';
import 'package:immich_mobile/pages/library/shared_link/shared_link_edit.page.dart';
import 'package:immich_mobile/pages/library/trash.page.dart';
import 'package:immich_mobile/pages/login/change_password.page.dart';
import 'package:immich_mobile/pages/login/login.page.dart';
import 'package:immich_mobile/pages/onboarding/permission_onboarding.page.dart';
import 'package:immich_mobile/pages/photos/memory.page.dart';
import 'package:immich_mobile/pages/photos/photos.page.dart';
import 'package:immich_mobile/pages/search/all_videos.page.dart';
import 'package:immich_mobile/pages/search/map/map.page.dart';
import 'package:immich_mobile/pages/search/map/map_location_picker.page.dart';
import 'package:immich_mobile/pages/search/person_result.page.dart';
import 'package:immich_mobile/pages/search/recently_taken.page.dart';
import 'package:immich_mobile/pages/search/search.page.dart';
import 'package:immich_mobile/pages/share_intent/share_intent.page.dart';
import 'package:immich_mobile/presentation/pages/dev/feat_in_development.page.dart';
import 'package:immich_mobile/presentation/pages/dev/main_timeline.page.dart';
import 'package:immich_mobile/presentation/pages/dev/media_stat.page.dart';
import 'package:immich_mobile/presentation/pages/drift_album.page.dart';
import 'package:immich_mobile/presentation/pages/drift_archive.page.dart';
import 'package:immich_mobile/presentation/pages/drift_asset_selection_timeline.page.dart';
import 'package:immich_mobile/presentation/pages/drift_create_album.page.dart';
import 'package:immich_mobile/presentation/pages/drift_favorite.page.dart';
import 'package:immich_mobile/presentation/pages/drift_library.page.dart';
import 'package:immich_mobile/presentation/pages/drift_local_album.page.dart';
import 'package:immich_mobile/presentation/pages/drift_locked_folder.page.dart';
import 'package:immich_mobile/presentation/pages/drift_memory.page.dart';
<<<<<<< HEAD
import 'package:immich_mobile/presentation/pages/drift_people.page.dart';
=======
import 'package:immich_mobile/presentation/pages/drift_partner_detail.page.dart';
import 'package:immich_mobile/presentation/pages/drift_place.page.dart';
import 'package:immich_mobile/presentation/pages/drift_place_detail.page.dart';
import 'package:immich_mobile/presentation/pages/drift_recently_taken.page.dart';
import 'package:immich_mobile/presentation/pages/drift_user_selection.page.dart';
import 'package:immich_mobile/presentation/pages/drift_remote_album.page.dart';
import 'package:immich_mobile/presentation/pages/drift_trash.page.dart';
import 'package:immich_mobile/presentation/pages/drift_video.page.dart';
import 'package:immich_mobile/presentation/pages/local_timeline.page.dart';
import 'package:immich_mobile/presentation/pages/search/drift_search.page.dart';
>>>>>>> 7bae49eb
import 'package:immich_mobile/presentation/widgets/asset_viewer/asset_viewer.page.dart';
import 'package:immich_mobile/providers/api.provider.dart';
import 'package:immich_mobile/providers/gallery_permission.provider.dart';
import 'package:immich_mobile/routing/auth_guard.dart';
import 'package:immich_mobile/routing/backup_permission_guard.dart';
import 'package:immich_mobile/routing/custom_transition_builders.dart';
import 'package:immich_mobile/routing/duplicate_guard.dart';
import 'package:immich_mobile/routing/gallery_guard.dart';
import 'package:immich_mobile/routing/locked_guard.dart';
import 'package:immich_mobile/services/api.service.dart';
import 'package:immich_mobile/services/local_auth.service.dart';
import 'package:immich_mobile/services/secure_storage.service.dart';
import 'package:immich_mobile/widgets/asset_grid/asset_grid_data_structure.dart';
import 'package:maplibre_gl/maplibre_gl.dart';

part 'router.gr.dart';

final appRouterProvider = Provider(
  (ref) => AppRouter(
    ref.watch(apiServiceProvider),
    ref.watch(galleryPermissionNotifier.notifier),
    ref.watch(secureStorageServiceProvider),
    ref.watch(localAuthServiceProvider),
  ),
);

@AutoRouterConfig(replaceInRouteName: 'Page,Route')
class AppRouter extends RootStackRouter {
  late final AuthGuard _authGuard;
  late final DuplicateGuard _duplicateGuard;
  late final BackupPermissionGuard _backupPermissionGuard;
  late final LockedGuard _lockedGuard;
  late final GalleryGuard _galleryGuard;

  AppRouter(
    ApiService apiService,
    GalleryPermissionNotifier galleryPermissionNotifier,
    SecureStorageService secureStorageService,
    LocalAuthService localAuthService,
  ) {
    _authGuard = AuthGuard(apiService);
    _duplicateGuard = const DuplicateGuard();
    _lockedGuard =
        LockedGuard(apiService, secureStorageService, localAuthService);
    _backupPermissionGuard = BackupPermissionGuard(galleryPermissionNotifier);
    _galleryGuard = const GalleryGuard();
  }

  @override
  RouteType get defaultRouteType => const RouteType.material();

  @override
  late final List<AutoRoute> routes = [
    AutoRoute(page: SplashScreenRoute.page, initial: true),
    AutoRoute(
      page: PermissionOnboardingRoute.page,
      guards: [_authGuard, _duplicateGuard],
    ),
    AutoRoute(page: LoginRoute.page, guards: [_duplicateGuard]),
    AutoRoute(page: ChangePasswordRoute.page),
    AutoRoute(
      page: SearchRoute.page,
      guards: [_authGuard, _duplicateGuard],
      maintainState: false,
    ),
    CustomRoute(
      page: TabControllerRoute.page,
      guards: [_authGuard, _duplicateGuard],
      children: [
        AutoRoute(
          page: PhotosRoute.page,
          guards: [_authGuard, _duplicateGuard],
        ),
        AutoRoute(
          page: SearchRoute.page,
          guards: [_authGuard, _duplicateGuard],
          maintainState: false,
        ),
        AutoRoute(
          page: LibraryRoute.page,
          guards: [_authGuard, _duplicateGuard],
        ),
        AutoRoute(
          page: AlbumsRoute.page,
          guards: [_authGuard, _duplicateGuard],
        ),
      ],
      transitionsBuilder: TransitionsBuilders.fadeIn,
    ),
    CustomRoute(
      page: TabShellRoute.page,
      guards: [_authGuard, _duplicateGuard],
      children: [
        AutoRoute(
          page: MainTimelineRoute.page,
          guards: [_authGuard, _duplicateGuard],
        ),
        AutoRoute(
          page: DriftSearchRoute.page,
          guards: [_authGuard, _duplicateGuard],
          maintainState: false,
        ),
        AutoRoute(
          page: DriftLibraryRoute.page,
          guards: [_authGuard, _duplicateGuard],
        ),
        AutoRoute(
          page: DriftAlbumsRoute.page,
          guards: [_authGuard, _duplicateGuard],
        ),
      ],
      transitionsBuilder: TransitionsBuilders.fadeIn,
    ),
    CustomRoute(
      page: GalleryViewerRoute.page,
      guards: [_authGuard, _galleryGuard],
      transitionsBuilder: CustomTransitionsBuilders.zoomedPage,
    ),
    AutoRoute(
      page: BackupControllerRoute.page,
      guards: [_authGuard, _duplicateGuard, _backupPermissionGuard],
    ),
    AutoRoute(
      page: CreateAlbumRoute.page,
      guards: [_authGuard, _duplicateGuard],
    ),
    AutoRoute(page: EditImageRoute.page),
    AutoRoute(page: CropImageRoute.page),
    AutoRoute(page: FilterImageRoute.page),
    CustomRoute(
      page: FavoritesRoute.page,
      guards: [_authGuard, _duplicateGuard],
      transitionsBuilder: TransitionsBuilders.slideLeft,
    ),
    AutoRoute(
      page: RecentlyTakenRoute.page,
      guards: [_authGuard, _duplicateGuard],
    ),
    CustomRoute(
      page: AlbumAssetSelectionRoute.page,
      guards: [_authGuard, _duplicateGuard],
      transitionsBuilder: TransitionsBuilders.slideBottom,
    ),
    CustomRoute(
      page: AlbumSharedUserSelectionRoute.page,
      guards: [_authGuard, _duplicateGuard],
      transitionsBuilder: TransitionsBuilders.slideBottom,
    ),
    AutoRoute(
      page: AlbumViewerRoute.page,
      guards: [_authGuard, _duplicateGuard],
    ),
    CustomRoute(
      page: AlbumAdditionalSharedUserSelectionRoute.page,
      guards: [_authGuard, _duplicateGuard],
      transitionsBuilder: TransitionsBuilders.slideBottom,
    ),
    AutoRoute(
      page: BackupAlbumSelectionRoute.page,
      guards: [_authGuard, _duplicateGuard],
    ),
    AutoRoute(
      page: AlbumPreviewRoute.page,
      guards: [_authGuard, _duplicateGuard],
    ),
    CustomRoute(
      page: FailedBackupStatusRoute.page,
      guards: [_authGuard, _duplicateGuard],
      transitionsBuilder: TransitionsBuilders.slideBottom,
    ),
    AutoRoute(page: SettingsRoute.page, guards: [_duplicateGuard]),
    AutoRoute(page: SettingsSubRoute.page, guards: [_duplicateGuard]),
    AutoRoute(page: AppLogRoute.page, guards: [_duplicateGuard]),
    AutoRoute(page: AppLogDetailRoute.page, guards: [_duplicateGuard]),
    CustomRoute(
      page: ArchiveRoute.page,
      guards: [_authGuard, _duplicateGuard],
      transitionsBuilder: TransitionsBuilders.slideLeft,
    ),
    CustomRoute(
      page: PartnerRoute.page,
      guards: [_authGuard, _duplicateGuard],
      transitionsBuilder: TransitionsBuilders.slideLeft,
    ),
    CustomRoute(
      page: FolderRoute.page,
      guards: [_authGuard],
      transitionsBuilder: TransitionsBuilders.fadeIn,
    ),
    AutoRoute(
      page: PartnerDetailRoute.page,
      guards: [_authGuard, _duplicateGuard],
    ),
    AutoRoute(
      page: PersonResultRoute.page,
      guards: [_authGuard, _duplicateGuard],
    ),
    AutoRoute(page: MemoryRoute.page, guards: [_authGuard, _duplicateGuard]),
    AutoRoute(page: MapRoute.page, guards: [_authGuard, _duplicateGuard]),
    AutoRoute(
      page: AlbumOptionsRoute.page,
      guards: [_authGuard, _duplicateGuard],
    ),
    CustomRoute(
      page: TrashRoute.page,
      guards: [_authGuard, _duplicateGuard],
      transitionsBuilder: TransitionsBuilders.slideLeft,
    ),
    CustomRoute(
      page: SharedLinkRoute.page,
      guards: [_authGuard, _duplicateGuard],
      transitionsBuilder: TransitionsBuilders.slideLeft,
    ),
    AutoRoute(
      page: SharedLinkEditRoute.page,
      guards: [_authGuard, _duplicateGuard],
    ),
    CustomRoute(
      page: ActivitiesRoute.page,
      guards: [_authGuard, _duplicateGuard],
      transitionsBuilder: TransitionsBuilders.slideLeft,
      durationInMilliseconds: 200,
    ),
    CustomRoute(
      page: MapLocationPickerRoute.page,
      guards: [_authGuard, _duplicateGuard],
    ),
    AutoRoute(
      page: BackupOptionsRoute.page,
      guards: [_authGuard, _duplicateGuard],
    ),
    AutoRoute(
      page: HeaderSettingsRoute.page,
      guards: [_duplicateGuard],
    ),
    CustomRoute(
      page: PeopleCollectionRoute.page,
      guards: [_authGuard, _duplicateGuard],
      transitionsBuilder: TransitionsBuilders.slideLeft,
    ),
    CustomRoute(
      page: AlbumsRoute.page,
      guards: [_authGuard, _duplicateGuard],
      transitionsBuilder: TransitionsBuilders.slideLeft,
    ),
    CustomRoute(
      page: LocalAlbumsRoute.page,
      guards: [_authGuard, _duplicateGuard],
      transitionsBuilder: TransitionsBuilders.slideLeft,
    ),
    CustomRoute(
      page: PlacesCollectionRoute.page,
      guards: [_authGuard, _duplicateGuard],
      transitionsBuilder: TransitionsBuilders.slideLeft,
    ),
    AutoRoute(
      page: NativeVideoViewerRoute.page,
      guards: [_authGuard, _duplicateGuard],
    ),
    AutoRoute(
      page: ShareIntentRoute.page,
      guards: [_authGuard, _duplicateGuard],
    ),
    AutoRoute(
      page: LockedRoute.page,
      guards: [_authGuard, _lockedGuard, _duplicateGuard],
    ),
    AutoRoute(
      page: PinAuthRoute.page,
      guards: [_authGuard, _duplicateGuard],
    ),
    AutoRoute(
      page: FeatInDevRoute.page,
      guards: [_authGuard, _duplicateGuard],
    ),
    AutoRoute(
      page: LocalMediaSummaryRoute.page,
      guards: [_authGuard, _duplicateGuard],
    ),
    AutoRoute(
      page: RemoteMediaSummaryRoute.page,
      guards: [_authGuard, _duplicateGuard],
    ),
    AutoRoute(
      page: LocalTimelineRoute.page,
      guards: [_authGuard, _duplicateGuard],
    ),
    AutoRoute(
      page: MainTimelineRoute.page,
      guards: [_authGuard, _duplicateGuard],
    ),
    AutoRoute(
      page: RemoteAlbumRoute.page,
      guards: [_authGuard, _duplicateGuard],
    ),
    AutoRoute(
      page: AssetViewerRoute.page,
      guards: [_authGuard, _duplicateGuard],
      type: RouteType.custom(
        customRouteBuilder: <T>(context, child, page) => PageRouteBuilder<T>(
          fullscreenDialog: page.fullscreenDialog,
          settings: page,
          pageBuilder: (_, __, ___) => child,
          opaque: false,
        ),
      ),
    ),
    AutoRoute(
      page: DriftMemoryRoute.page,
      guards: [_authGuard, _duplicateGuard],
    ),
    AutoRoute(
      page: DriftFavoriteRoute.page,
      guards: [_authGuard, _duplicateGuard],
    ),
    AutoRoute(
      page: DriftTrashRoute.page,
      guards: [_authGuard, _duplicateGuard],
    ),
    AutoRoute(
      page: DriftArchiveRoute.page,
      guards: [_authGuard, _duplicateGuard],
    ),
    AutoRoute(
      page: DriftLockedFolderRoute.page,
      guards: [_authGuard, _duplicateGuard],
    ),
    AutoRoute(
      page: DriftVideoRoute.page,
      guards: [_authGuard, _duplicateGuard],
    ),
    AutoRoute(
      page: DriftLibraryRoute.page,
      guards: [_authGuard, _duplicateGuard],
    ),
    AutoRoute(
      page: DriftAssetSelectionTimelineRoute.page,
      guards: [_authGuard, _duplicateGuard],
    ),
    AutoRoute(
      page: DriftPartnerDetailRoute.page,
      guards: [_authGuard, _duplicateGuard],
    ),
    AutoRoute(
      page: DriftRecentlyTakenRoute.page,
      guards: [_authGuard, _duplicateGuard],
    ),
    AutoRoute(
      page: DriftLocalAlbumsRoute.page,
      guards: [_authGuard, _duplicateGuard],
    ),
    AutoRoute(
      page: DriftCreateAlbumRoute.page,
      guards: [_authGuard, _duplicateGuard],
    ),
    AutoRoute(
<<<<<<< HEAD
      page: DriftPeopleRoute.page,
=======
      page: DriftPlaceRoute.page,
      guards: [_authGuard, _duplicateGuard],
    ),
    AutoRoute(
      page: DriftPlaceDetailRoute.page,
      guards: [_authGuard, _duplicateGuard],
    ),
    AutoRoute(
      page: DriftUserSelectionRoute.page,
      guards: [_authGuard, _duplicateGuard],
    ),

    AutoRoute(
      page: ChangeExperienceRoute.page,
>>>>>>> 7bae49eb
      guards: [_authGuard, _duplicateGuard],
    ),
    // required to handle all deeplinks in deep_link.service.dart
    // auto_route_library#1722
    RedirectRoute(path: '*', redirectTo: '/'),
  ];
}<|MERGE_RESOLUTION|>--- conflicted
+++ resolved
@@ -79,9 +79,6 @@
 import 'package:immich_mobile/presentation/pages/drift_local_album.page.dart';
 import 'package:immich_mobile/presentation/pages/drift_locked_folder.page.dart';
 import 'package:immich_mobile/presentation/pages/drift_memory.page.dart';
-<<<<<<< HEAD
-import 'package:immich_mobile/presentation/pages/drift_people.page.dart';
-=======
 import 'package:immich_mobile/presentation/pages/drift_partner_detail.page.dart';
 import 'package:immich_mobile/presentation/pages/drift_place.page.dart';
 import 'package:immich_mobile/presentation/pages/drift_place_detail.page.dart';
@@ -92,7 +89,7 @@
 import 'package:immich_mobile/presentation/pages/drift_video.page.dart';
 import 'package:immich_mobile/presentation/pages/local_timeline.page.dart';
 import 'package:immich_mobile/presentation/pages/search/drift_search.page.dart';
->>>>>>> 7bae49eb
+import 'package:immich_mobile/presentation/pages/drift_people.page.dart';
 import 'package:immich_mobile/presentation/widgets/asset_viewer/asset_viewer.page.dart';
 import 'package:immich_mobile/providers/api.provider.dart';
 import 'package:immich_mobile/providers/gallery_permission.provider.dart';
@@ -449,24 +446,23 @@
       guards: [_authGuard, _duplicateGuard],
     ),
     AutoRoute(
-<<<<<<< HEAD
+      page: DriftPlaceRoute.page,
+      guards: [_authGuard, _duplicateGuard],
+    ),
+    AutoRoute(
+      page: DriftPlaceDetailRoute.page,
+      guards: [_authGuard, _duplicateGuard],
+    ),
+    AutoRoute(
+      page: DriftUserSelectionRoute.page,
+      guards: [_authGuard, _duplicateGuard],
+    ),
+
+    AutoRoute(
+      page: ChangeExperienceRoute.page,
+      guards: [_authGuard, _duplicateGuard],
+    ),    AutoRoute(
       page: DriftPeopleRoute.page,
-=======
-      page: DriftPlaceRoute.page,
-      guards: [_authGuard, _duplicateGuard],
-    ),
-    AutoRoute(
-      page: DriftPlaceDetailRoute.page,
-      guards: [_authGuard, _duplicateGuard],
-    ),
-    AutoRoute(
-      page: DriftUserSelectionRoute.page,
-      guards: [_authGuard, _duplicateGuard],
-    ),
-
-    AutoRoute(
-      page: ChangeExperienceRoute.page,
->>>>>>> 7bae49eb
       guards: [_authGuard, _duplicateGuard],
     ),
     // required to handle all deeplinks in deep_link.service.dart
