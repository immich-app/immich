import 'package:auto_route/auto_route.dart';
import 'package:flutter/material.dart';
import 'package:hooks_riverpod/hooks_riverpod.dart';
import 'package:immich_mobile/domain/models/album/album.model.dart';
import 'package:immich_mobile/domain/models/album/local_album.model.dart';
import 'package:immich_mobile/domain/models/asset/base_asset.model.dart';
import 'package:immich_mobile/domain/models/log.model.dart';
import 'package:immich_mobile/domain/models/memory.model.dart';
import 'package:immich_mobile/domain/models/person.model.dart';
import 'package:immich_mobile/domain/models/user.model.dart';
import 'package:immich_mobile/domain/services/timeline.service.dart';
import 'package:immich_mobile/entities/album.entity.dart';
import 'package:immich_mobile/entities/asset.entity.dart';
import 'package:immich_mobile/models/folder/recursive_folder.model.dart';
import 'package:immich_mobile/models/memories/memory.model.dart';
import 'package:immich_mobile/models/search/search_filter.model.dart';
import 'package:immich_mobile/models/shared_link/shared_link.model.dart';
import 'package:immich_mobile/models/upload/share_intent_attachment.model.dart';
import 'package:immich_mobile/pages/album/album_additional_shared_user_selection.page.dart';
import 'package:immich_mobile/pages/album/album_asset_selection.page.dart';
import 'package:immich_mobile/pages/album/album_options.page.dart';
import 'package:immich_mobile/pages/album/album_shared_user_selection.page.dart';
import 'package:immich_mobile/pages/album/album_viewer.page.dart';
import 'package:immich_mobile/pages/albums/albums.page.dart';
import 'package:immich_mobile/pages/backup/album_preview.page.dart';
import 'package:immich_mobile/pages/backup/drift_backup_album_selection.page.dart';
import 'package:immich_mobile/pages/backup/drift_backup.page.dart';
import 'package:immich_mobile/pages/backup/backup_album_selection.page.dart';
import 'package:immich_mobile/pages/backup/backup_controller.page.dart';
import 'package:immich_mobile/pages/backup/backup_options.page.dart';
import 'package:immich_mobile/pages/backup/drift_backup_options.page.dart';
import 'package:immich_mobile/pages/backup/drift_upload_detail.page.dart';
import 'package:immich_mobile/pages/backup/failed_backup_status.page.dart';
import 'package:immich_mobile/pages/common/activities.page.dart';
import 'package:immich_mobile/pages/common/app_log.page.dart';
import 'package:immich_mobile/pages/common/app_log_detail.page.dart';
import 'package:immich_mobile/pages/common/change_experience.page.dart';
import 'package:immich_mobile/pages/common/create_album.page.dart';
import 'package:immich_mobile/pages/common/gallery_viewer.page.dart';
import 'package:immich_mobile/pages/common/headers_settings.page.dart';
import 'package:immich_mobile/pages/common/native_video_viewer.page.dart';
import 'package:immich_mobile/pages/common/settings.page.dart';
import 'package:immich_mobile/pages/common/splash_screen.page.dart';
import 'package:immich_mobile/pages/common/tab_controller.page.dart';
import 'package:immich_mobile/pages/common/tab_shell.page.dart';
import 'package:immich_mobile/pages/editing/crop.page.dart';
import 'package:immich_mobile/pages/editing/edit.page.dart';
import 'package:immich_mobile/pages/editing/filter.page.dart';
import 'package:immich_mobile/pages/library/archive.page.dart';
import 'package:immich_mobile/pages/library/favorite.page.dart';
import 'package:immich_mobile/pages/library/folder/folder.page.dart';
import 'package:immich_mobile/pages/library/library.page.dart';
import 'package:immich_mobile/pages/library/local_albums.page.dart';
import 'package:immich_mobile/pages/library/locked/locked.page.dart';
import 'package:immich_mobile/pages/library/locked/pin_auth.page.dart';
import 'package:immich_mobile/pages/library/partner/drift_partner.page.dart';
import 'package:immich_mobile/pages/library/partner/partner.page.dart';
import 'package:immich_mobile/pages/library/partner/partner_detail.page.dart';
import 'package:immich_mobile/pages/library/people/people_collection.page.dart';
import 'package:immich_mobile/pages/library/places/places_collection.page.dart';
import 'package:immich_mobile/pages/library/shared_link/shared_link.page.dart';
import 'package:immich_mobile/pages/library/shared_link/shared_link_edit.page.dart';
import 'package:immich_mobile/pages/library/trash.page.dart';
import 'package:immich_mobile/pages/login/change_password.page.dart';
import 'package:immich_mobile/pages/login/login.page.dart';
import 'package:immich_mobile/pages/onboarding/permission_onboarding.page.dart';
import 'package:immich_mobile/pages/photos/memory.page.dart';
import 'package:immich_mobile/pages/photos/photos.page.dart';
import 'package:immich_mobile/pages/search/all_motion_videos.page.dart';
import 'package:immich_mobile/pages/search/all_people.page.dart';
import 'package:immich_mobile/pages/search/all_places.page.dart';
import 'package:immich_mobile/pages/search/all_videos.page.dart';
import 'package:immich_mobile/pages/search/map/map.page.dart';
import 'package:immich_mobile/pages/search/map/map_location_picker.page.dart';
import 'package:immich_mobile/pages/search/person_result.page.dart';
import 'package:immich_mobile/pages/search/recently_taken.page.dart';
import 'package:immich_mobile/pages/search/search.page.dart';
import 'package:immich_mobile/pages/settings/beta_sync_settings.page.dart';
import 'package:immich_mobile/pages/share_intent/share_intent.page.dart';
import 'package:immich_mobile/presentation/pages/dev/feat_in_development.page.dart';
import 'package:immich_mobile/presentation/pages/dev/main_timeline.page.dart';
import 'package:immich_mobile/presentation/pages/dev/media_stat.page.dart';
import 'package:immich_mobile/presentation/pages/drift_album.page.dart';
import 'package:immich_mobile/presentation/pages/drift_archive.page.dart';
import 'package:immich_mobile/presentation/pages/drift_asset_selection_timeline.page.dart';
import 'package:immich_mobile/presentation/pages/drift_create_album.page.dart';
import 'package:immich_mobile/presentation/pages/drift_favorite.page.dart';
import 'package:immich_mobile/presentation/pages/drift_library.page.dart';
import 'package:immich_mobile/presentation/pages/drift_local_album.page.dart';
import 'package:immich_mobile/presentation/pages/drift_locked_folder.page.dart';
import 'package:immich_mobile/presentation/pages/drift_memory.page.dart';
import 'package:immich_mobile/presentation/pages/drift_partner_detail.page.dart';
import 'package:immich_mobile/presentation/pages/drift_people_collection.page.dart';
import 'package:immich_mobile/presentation/pages/drift_person.page.dart';
import 'package:immich_mobile/presentation/pages/drift_place.page.dart';
import 'package:immich_mobile/presentation/pages/drift_place_detail.page.dart';
import 'package:immich_mobile/presentation/pages/drift_recently_taken.page.dart';
import 'package:immich_mobile/presentation/pages/drift_user_selection.page.dart';
import 'package:immich_mobile/presentation/pages/drift_remote_album.page.dart';
import 'package:immich_mobile/presentation/pages/drift_trash.page.dart';
import 'package:immich_mobile/presentation/pages/drift_video.page.dart';
import 'package:immich_mobile/presentation/pages/local_timeline.page.dart';
import 'package:immich_mobile/presentation/pages/search/drift_search.page.dart';
import 'package:immich_mobile/presentation/widgets/asset_viewer/asset_viewer.page.dart';
import 'package:immich_mobile/providers/api.provider.dart';
import 'package:immich_mobile/providers/gallery_permission.provider.dart';
import 'package:immich_mobile/routing/auth_guard.dart';
import 'package:immich_mobile/routing/backup_permission_guard.dart';
import 'package:immich_mobile/routing/custom_transition_builders.dart';
import 'package:immich_mobile/routing/duplicate_guard.dart';
import 'package:immich_mobile/routing/gallery_guard.dart';
import 'package:immich_mobile/routing/locked_guard.dart';
import 'package:immich_mobile/services/api.service.dart';
import 'package:immich_mobile/services/local_auth.service.dart';
import 'package:immich_mobile/services/secure_storage.service.dart';
import 'package:immich_mobile/widgets/asset_grid/asset_grid_data_structure.dart';
import 'package:maplibre_gl/maplibre_gl.dart';

part 'router.gr.dart';

final appRouterProvider = Provider(
  (ref) => AppRouter(
    ref.watch(apiServiceProvider),
    ref.watch(galleryPermissionNotifier.notifier),
    ref.watch(secureStorageServiceProvider),
    ref.watch(localAuthServiceProvider),
  ),
);

@AutoRouterConfig(replaceInRouteName: 'Page,Route')
class AppRouter extends RootStackRouter {
  late final AuthGuard _authGuard;
  late final DuplicateGuard _duplicateGuard;
  late final BackupPermissionGuard _backupPermissionGuard;
  late final LockedGuard _lockedGuard;
  late final GalleryGuard _galleryGuard;

  AppRouter(
    ApiService apiService,
    GalleryPermissionNotifier galleryPermissionNotifier,
    SecureStorageService secureStorageService,
    LocalAuthService localAuthService,
  ) {
    _authGuard = AuthGuard(apiService);
    _duplicateGuard = const DuplicateGuard();
    _lockedGuard = LockedGuard(apiService, secureStorageService, localAuthService);
    _backupPermissionGuard = BackupPermissionGuard(galleryPermissionNotifier);
    _galleryGuard = const GalleryGuard();
  }

  @override
  RouteType get defaultRouteType => const RouteType.material();

  @override
  late final List<AutoRoute> routes = [
    AutoRoute(page: SplashScreenRoute.page, initial: true),
    AutoRoute(page: PermissionOnboardingRoute.page, guards: [_authGuard, _duplicateGuard]),
    AutoRoute(page: LoginRoute.page, guards: [_duplicateGuard]),
    AutoRoute(page: ChangePasswordRoute.page),
    AutoRoute(page: SearchRoute.page, guards: [_authGuard, _duplicateGuard], maintainState: false),
    CustomRoute(
      page: TabControllerRoute.page,
      guards: [_authGuard, _duplicateGuard],
      children: [
        AutoRoute(page: PhotosRoute.page, guards: [_authGuard, _duplicateGuard]),
        AutoRoute(page: SearchRoute.page, guards: [_authGuard, _duplicateGuard], maintainState: false),
        AutoRoute(page: LibraryRoute.page, guards: [_authGuard, _duplicateGuard]),
        AutoRoute(page: AlbumsRoute.page, guards: [_authGuard, _duplicateGuard]),
      ],
      transitionsBuilder: TransitionsBuilders.fadeIn,
    ),
    CustomRoute(
      page: TabShellRoute.page,
      guards: [_authGuard, _duplicateGuard],
      children: [
        AutoRoute(page: MainTimelineRoute.page, guards: [_authGuard, _duplicateGuard]),
        AutoRoute(page: DriftSearchRoute.page, guards: [_authGuard, _duplicateGuard], maintainState: false),
        AutoRoute(page: DriftLibraryRoute.page, guards: [_authGuard, _duplicateGuard]),
        AutoRoute(page: DriftAlbumsRoute.page, guards: [_authGuard, _duplicateGuard]),
      ],
      transitionsBuilder: TransitionsBuilders.fadeIn,
    ),
    CustomRoute(
      page: GalleryViewerRoute.page,
      guards: [_authGuard, _galleryGuard],
      transitionsBuilder: CustomTransitionsBuilders.zoomedPage,
    ),
    AutoRoute(page: BackupControllerRoute.page, guards: [_authGuard, _duplicateGuard, _backupPermissionGuard]),
    AutoRoute(page: AllPlacesRoute.page, guards: [_authGuard, _duplicateGuard]),
    AutoRoute(page: CreateAlbumRoute.page, guards: [_authGuard, _duplicateGuard]),
    AutoRoute(page: EditImageRoute.page),
    AutoRoute(page: CropImageRoute.page),
    AutoRoute(page: FilterImageRoute.page),
    CustomRoute(
      page: FavoritesRoute.page,
      guards: [_authGuard, _duplicateGuard],
      transitionsBuilder: TransitionsBuilders.slideLeft,
    ),
    AutoRoute(page: AllVideosRoute.page, guards: [_authGuard, _duplicateGuard]),
    AutoRoute(page: AllMotionPhotosRoute.page, guards: [_authGuard, _duplicateGuard]),
    AutoRoute(page: RecentlyTakenRoute.page, guards: [_authGuard, _duplicateGuard]),
    CustomRoute(
      page: AlbumAssetSelectionRoute.page,
      guards: [_authGuard, _duplicateGuard],
      transitionsBuilder: TransitionsBuilders.slideBottom,
    ),
    CustomRoute(
      page: AlbumSharedUserSelectionRoute.page,
      guards: [_authGuard, _duplicateGuard],
      transitionsBuilder: TransitionsBuilders.slideBottom,
    ),
    AutoRoute(page: AlbumViewerRoute.page, guards: [_authGuard, _duplicateGuard]),
    CustomRoute(
      page: AlbumAdditionalSharedUserSelectionRoute.page,
      guards: [_authGuard, _duplicateGuard],
      transitionsBuilder: TransitionsBuilders.slideBottom,
    ),
    AutoRoute(page: BackupAlbumSelectionRoute.page, guards: [_authGuard, _duplicateGuard]),
    AutoRoute(page: AlbumPreviewRoute.page, guards: [_authGuard, _duplicateGuard]),
    CustomRoute(
      page: FailedBackupStatusRoute.page,
      guards: [_authGuard, _duplicateGuard],
      transitionsBuilder: TransitionsBuilders.slideBottom,
    ),
    AutoRoute(page: SettingsRoute.page, guards: [_duplicateGuard]),
    AutoRoute(page: SettingsSubRoute.page, guards: [_duplicateGuard]),
    AutoRoute(page: AppLogRoute.page, guards: [_duplicateGuard]),
    AutoRoute(page: AppLogDetailRoute.page, guards: [_duplicateGuard]),
    CustomRoute(
      page: ArchiveRoute.page,
      guards: [_authGuard, _duplicateGuard],
      transitionsBuilder: TransitionsBuilders.slideLeft,
    ),
    CustomRoute(
      page: PartnerRoute.page,
      guards: [_authGuard, _duplicateGuard],
      transitionsBuilder: TransitionsBuilders.slideLeft,
    ),
    CustomRoute(page: FolderRoute.page, guards: [_authGuard], transitionsBuilder: TransitionsBuilders.fadeIn),
    AutoRoute(page: PartnerDetailRoute.page, guards: [_authGuard, _duplicateGuard]),
    AutoRoute(page: PersonResultRoute.page, guards: [_authGuard, _duplicateGuard]),
    AutoRoute(page: AllPeopleRoute.page, guards: [_authGuard, _duplicateGuard]),
    AutoRoute(page: MemoryRoute.page, guards: [_authGuard, _duplicateGuard]),
    AutoRoute(page: MapRoute.page, guards: [_authGuard, _duplicateGuard]),
    AutoRoute(page: AlbumOptionsRoute.page, guards: [_authGuard, _duplicateGuard]),
    CustomRoute(
      page: TrashRoute.page,
      guards: [_authGuard, _duplicateGuard],
      transitionsBuilder: TransitionsBuilders.slideLeft,
    ),
    CustomRoute(
      page: SharedLinkRoute.page,
      guards: [_authGuard, _duplicateGuard],
      transitionsBuilder: TransitionsBuilders.slideLeft,
    ),
    AutoRoute(page: SharedLinkEditRoute.page, guards: [_authGuard, _duplicateGuard]),
    CustomRoute(
      page: ActivitiesRoute.page,
      guards: [_authGuard, _duplicateGuard],
      transitionsBuilder: TransitionsBuilders.slideLeft,
      durationInMilliseconds: 200,
    ),
    CustomRoute(page: MapLocationPickerRoute.page, guards: [_authGuard, _duplicateGuard]),
    AutoRoute(page: BackupOptionsRoute.page, guards: [_authGuard, _duplicateGuard]),
    AutoRoute(page: HeaderSettingsRoute.page, guards: [_duplicateGuard]),
    CustomRoute(
      page: PeopleCollectionRoute.page,
      guards: [_authGuard, _duplicateGuard],
      transitionsBuilder: TransitionsBuilders.slideLeft,
    ),
    CustomRoute(
      page: AlbumsRoute.page,
      guards: [_authGuard, _duplicateGuard],
      transitionsBuilder: TransitionsBuilders.slideLeft,
    ),
    CustomRoute(
      page: LocalAlbumsRoute.page,
      guards: [_authGuard, _duplicateGuard],
      transitionsBuilder: TransitionsBuilders.slideLeft,
    ),
    CustomRoute(
      page: PlacesCollectionRoute.page,
      guards: [_authGuard, _duplicateGuard],
      transitionsBuilder: TransitionsBuilders.slideLeft,
    ),
    AutoRoute(page: NativeVideoViewerRoute.page, guards: [_authGuard, _duplicateGuard]),
    AutoRoute(page: ShareIntentRoute.page, guards: [_authGuard, _duplicateGuard]),
    AutoRoute(page: LockedRoute.page, guards: [_authGuard, _lockedGuard, _duplicateGuard]),
    AutoRoute(page: PinAuthRoute.page, guards: [_authGuard, _duplicateGuard]),
    AutoRoute(page: FeatInDevRoute.page, guards: [_authGuard, _duplicateGuard]),
    AutoRoute(page: LocalMediaSummaryRoute.page, guards: [_authGuard, _duplicateGuard]),
    AutoRoute(page: RemoteMediaSummaryRoute.page, guards: [_authGuard, _duplicateGuard]),
    AutoRoute(page: DriftBackupRoute.page, guards: [_authGuard, _duplicateGuard]),
    AutoRoute(page: DriftBackupAlbumSelectionRoute.page, guards: [_authGuard, _duplicateGuard]),
    AutoRoute(page: LocalTimelineRoute.page, guards: [_authGuard, _duplicateGuard]),
    AutoRoute(page: MainTimelineRoute.page, guards: [_authGuard, _duplicateGuard]),
    AutoRoute(page: RemoteAlbumRoute.page, guards: [_authGuard, _duplicateGuard]),
    AutoRoute(
      page: AssetViewerRoute.page,
      guards: [_authGuard, _duplicateGuard],
      type: RouteType.custom(
        customRouteBuilder: <T>(context, child, page) => PageRouteBuilder<T>(
          fullscreenDialog: page.fullscreenDialog,
          settings: page,
          pageBuilder: (_, __, ___) => child,
          opaque: false,
        ),
      ),
    ),
    AutoRoute(page: DriftMemoryRoute.page, guards: [_authGuard, _duplicateGuard]),
    AutoRoute(page: DriftFavoriteRoute.page, guards: [_authGuard, _duplicateGuard]),
    AutoRoute(page: DriftTrashRoute.page, guards: [_authGuard, _duplicateGuard]),
    AutoRoute(page: DriftArchiveRoute.page, guards: [_authGuard, _duplicateGuard]),
    AutoRoute(page: DriftLockedFolderRoute.page, guards: [_authGuard, _lockedGuard, _duplicateGuard]),
    AutoRoute(page: DriftVideoRoute.page, guards: [_authGuard, _duplicateGuard]),
    AutoRoute(page: DriftLibraryRoute.page, guards: [_authGuard, _duplicateGuard]),
    AutoRoute(page: DriftAssetSelectionTimelineRoute.page, guards: [_authGuard, _duplicateGuard]),
    AutoRoute(page: DriftPartnerDetailRoute.page, guards: [_authGuard, _duplicateGuard]),
    AutoRoute(page: DriftRecentlyTakenRoute.page, guards: [_authGuard, _duplicateGuard]),
    AutoRoute(page: DriftLocalAlbumsRoute.page, guards: [_authGuard, _duplicateGuard]),
    AutoRoute(page: DriftCreateAlbumRoute.page, guards: [_authGuard, _duplicateGuard]),
    AutoRoute(page: DriftPlaceRoute.page, guards: [_authGuard, _duplicateGuard]),
    AutoRoute(page: DriftPlaceDetailRoute.page, guards: [_authGuard, _duplicateGuard]),
    AutoRoute(page: DriftUserSelectionRoute.page, guards: [_authGuard, _duplicateGuard]),
    AutoRoute(page: ChangeExperienceRoute.page, guards: [_authGuard, _duplicateGuard]),

    AutoRoute(page: DriftPartnerRoute.page, guards: [_authGuard, _duplicateGuard]),
    AutoRoute(page: DriftUploadDetailRoute.page, guards: [_authGuard, _duplicateGuard]),
    AutoRoute(page: BetaSyncSettingsRoute.page, guards: [_authGuard, _duplicateGuard]),
<<<<<<< HEAD
    AutoRoute(page: DriftBackupOptionsRoute.page, guards: [_authGuard, _duplicateGuard]),
=======

    AutoRoute(page: DriftPeopleCollectionRoute.page, guards: [_authGuard, _duplicateGuard]),
    AutoRoute(page: DriftPersonRoute.page, guards: [_authGuard]),
>>>>>>> 29f16c6a
    // required to handle all deeplinks in deep_link.service.dart
    // auto_route_library#1722
    RedirectRoute(path: '*', redirectTo: '/'),
  ];
}<|MERGE_RESOLUTION|>--- conflicted
+++ resolved
@@ -323,17 +323,12 @@
     AutoRoute(page: DriftPlaceDetailRoute.page, guards: [_authGuard, _duplicateGuard]),
     AutoRoute(page: DriftUserSelectionRoute.page, guards: [_authGuard, _duplicateGuard]),
     AutoRoute(page: ChangeExperienceRoute.page, guards: [_authGuard, _duplicateGuard]),
-
     AutoRoute(page: DriftPartnerRoute.page, guards: [_authGuard, _duplicateGuard]),
     AutoRoute(page: DriftUploadDetailRoute.page, guards: [_authGuard, _duplicateGuard]),
     AutoRoute(page: BetaSyncSettingsRoute.page, guards: [_authGuard, _duplicateGuard]),
-<<<<<<< HEAD
-    AutoRoute(page: DriftBackupOptionsRoute.page, guards: [_authGuard, _duplicateGuard]),
-=======
-
     AutoRoute(page: DriftPeopleCollectionRoute.page, guards: [_authGuard, _duplicateGuard]),
     AutoRoute(page: DriftPersonRoute.page, guards: [_authGuard]),
->>>>>>> 29f16c6a
+    AutoRoute(page: DriftBackupOptionsRoute.page, guards: [_authGuard, _duplicateGuard]),
     // required to handle all deeplinks in deep_link.service.dart
     // auto_route_library#1722
     RedirectRoute(path: '*', redirectTo: '/'),
