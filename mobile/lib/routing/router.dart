--- conflicted
+++ resolved
@@ -38,7 +38,6 @@
 import 'package:immich_mobile/routing/gallery_permission_guard.dart';
 import 'package:immich_mobile/shared/models/asset.dart';
 import 'package:immich_mobile/shared/models/album.dart';
-import 'package:immich_mobile/shared/models/user.dart';
 import 'package:immich_mobile/shared/models/logger_message.model.dart';
 import 'package:immich_mobile/shared/providers/api.provider.dart';
 import 'package:immich_mobile/shared/services/api.service.dart';
@@ -140,7 +139,8 @@
         DuplicateGuard,
       ],
     ),
-<<<<<<< HEAD
+    AutoRoute(page: PartnerPage, guards: [AuthGuard, DuplicateGuard]),
+    AutoRoute(page: PartnerDetailPage, guards: [AuthGuard, DuplicateGuard])
     AutoRoute(
       page: PersonResultPage,
       guards: [
@@ -148,10 +148,6 @@
         DuplicateGuard,
       ],
     )
-=======
-    AutoRoute(page: PartnerPage, guards: [AuthGuard, DuplicateGuard]),
-    AutoRoute(page: PartnerDetailPage, guards: [AuthGuard, DuplicateGuard])
->>>>>>> 9a3a01ca
   ],
 )
 class AppRouter extends _$AppRouter {
