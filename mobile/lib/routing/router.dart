--- conflicted
+++ resolved
@@ -367,7 +367,6 @@
       page: MainTimelineRoute.page,
       guards: [_authGuard, _duplicateGuard],
     ),
-<<<<<<< HEAD
     AutoRoute(
       page: AssetViewerRoute.page,
       guards: [_authGuard, _duplicateGuard],
@@ -380,10 +379,8 @@
         ),
       ),
     ),
-=======
     // required to handle all deeplinks in deep_link.service.dart
     // auto_route_library#1722
     RedirectRoute(path: '*', redirectTo: '/'),
->>>>>>> 2a801972
   ];
 }