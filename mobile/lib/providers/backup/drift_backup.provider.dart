--- conflicted
+++ resolved
@@ -296,14 +296,10 @@
 
   /// Remove upload item from state
   void _removeUploadItem(String taskId) {
-<<<<<<< HEAD
-    if (!mounted) return;
-=======
     if (!mounted) {
       _logger.warning("Skip _removeUploadItem: notifier disposed");
       return;
     }
->>>>>>> a16c5955
     if (state.uploadItems.containsKey(taskId)) {
       final updatedItems = Map<String, DriftUploadStatus>.from(state.uploadItems);
       updatedItems.remove(taskId);
@@ -312,14 +308,10 @@
   }
 
   void _handleTaskStatusUpdate(TaskStatusUpdate update) {
-<<<<<<< HEAD
-    if (!mounted) return;
-=======
     if (!mounted) {
       _logger.warning("Skip _handleTaskStatusUpdate: notifier disposed");
       return;
     }
->>>>>>> a16c5955
     final taskId = update.task.taskId;
     
     // VERBOSE LOGGING for all status updates
@@ -494,14 +486,10 @@
   }
 
   void _handleTaskProgressUpdate(TaskProgressUpdate update) {
-<<<<<<< HEAD
-    if (!mounted) return;
-=======
     if (!mounted) {
       _logger.warning("Skip _handleTaskProgressUpdate: notifier disposed");
       return;
     }
->>>>>>> a16c5955
     final taskId = update.task.taskId;
     final filename = update.task.displayName;
     final progress = update.progress;
@@ -575,14 +563,10 @@
       return;
     }
     final counts = await _uploadService.getBackupCounts(userId);
-<<<<<<< HEAD
-    if (!mounted) return;
-=======
     if (!mounted) {
       _logger.warning("Skip getBackupStatus (post-call): notifier disposed");
       return;
     }
->>>>>>> a16c5955
 
     state = state.copyWith(
       totalCount: counts.total,
@@ -592,16 +576,11 @@
     );
   }
 
-<<<<<<< HEAD
   void updateError(BackupError error) {
-    if (!mounted) return;
-=======
-  void updateError(BackupError error) async {
     if (!mounted) {
       _logger.warning("Skip updateError: notifier disposed");
       return;
     }
->>>>>>> a16c5955
     state = state.copyWith(error: error);
   }
 
@@ -654,7 +633,10 @@
     void Function()? onHashingComplete,
     void Function(String message)? onStatusUpdate,
   }) async {
-    if (!mounted) return;
+    if (!mounted) {
+      _logger.warning("Skip startParallelBackup: notifier disposed");
+      return;
+    }
     
     // CRITICAL: Check backup toggle - don't start if disabled
     if (!_isBackupEnabled) {
@@ -1016,14 +998,7 @@
   }
 
   Future<void> cancel() async {
-<<<<<<< HEAD
     if (!mounted) return;
-=======
-    if (!mounted) {
-      _logger.warning("Skip cancel (pre-call): notifier disposed");
-      return;
-    }
->>>>>>> a16c5955
     dPrint(() => "Canceling backup tasks...");
     
     // Cancel pipeline immediately
@@ -1038,16 +1013,8 @@
       uploadItems: {}, // Clear upload items immediately for fast UI response
     );
 
-<<<<<<< HEAD
     // Cancel background tasks (don't wait recursively - just fire and forget)
     await _uploadService.cancelBackup();
-=======
-    final activeTaskCount = await _uploadService.cancelBackup();
-    if (!mounted) {
-      _logger.warning("Skip cancel (post-call): notifier disposed");
-      return;
-    }
->>>>>>> a16c5955
 
     if (!mounted) return;
     
@@ -1057,14 +1024,10 @@
   }
 
   Future<void> handleBackupResume(String userId) async {
-<<<<<<< HEAD
-    if (!mounted) return;
-=======
     if (!mounted) {
       _logger.warning("Skip handleBackupResume (pre-call): notifier disposed");
       return;
     }
->>>>>>> a16c5955
     _logger.info("Resuming backup tasks...");
     state = state.copyWith(error: BackupError.none);
     final tasks = await _uploadService.getActiveTasks(kBackupGroup);
