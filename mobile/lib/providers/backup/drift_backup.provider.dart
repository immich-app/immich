--- conflicted
+++ resolved
@@ -187,34 +187,12 @@
   }
 }
 
-<<<<<<< HEAD
 final driftBackupProvider = StateNotifierProvider<DriftBackupNotifier, DriftBackupState>((ref) {
-  return DriftBackupNotifier(
-    ref.watch(uploadServiceProvider),
-  );
+  return DriftBackupNotifier(ref.watch(uploadServiceProvider));
 });
 
 class DriftBackupNotifier extends StateNotifier<DriftBackupState> {
-  DriftBackupNotifier(
-    this._uploadService,
-  ) : super(
-          const DriftBackupState(
-            totalCount: 0,
-            backupCount: 0,
-            remainderCount: 0,
-            enqueueCount: 0,
-            enqueueTotalCount: 0,
-            isCanceling: false,
-            uploadItems: {},
-          ),
-        ) {
-=======
-final driftBackupProvider = StateNotifierProvider<ExpBackupNotifier, DriftBackupState>((ref) {
-  return ExpBackupNotifier(ref.watch(uploadServiceProvider));
-});
-
-class ExpBackupNotifier extends StateNotifier<DriftBackupState> {
-  ExpBackupNotifier(this._uploadService)
+  DriftBackupNotifier(this._uploadService)
     : super(
         const DriftBackupState(
           totalCount: 0,
@@ -226,7 +204,6 @@
           uploadItems: {},
         ),
       ) {
->>>>>>> fbbb6af2
     {
       _uploadService.taskStatusStream.listen(_handleTaskStatusUpdate);
       _uploadService.taskProgressStream.listen(_handleTaskProgressUpdate);
