import 'dart:async';

import 'package:flutter/foundation.dart';
import 'package:hooks_riverpod/hooks_riverpod.dart';
import 'package:immich_mobile/domain/services/log.service.dart';
import 'package:immich_mobile/entities/store.entity.dart';
import 'package:immich_mobile/models/backup/backup_state.model.dart';
import 'package:immich_mobile/providers/album/album.provider.dart';
import 'package:immich_mobile/providers/asset.provider.dart';
import 'package:immich_mobile/providers/auth.provider.dart';
import 'package:immich_mobile/providers/background_sync.provider.dart';
import 'package:immich_mobile/providers/backup/backup.provider.dart';
import 'package:immich_mobile/providers/backup/ios_background_settings.provider.dart';
import 'package:immich_mobile/providers/backup/manual_upload.provider.dart';
import 'package:immich_mobile/providers/gallery_permission.provider.dart';
import 'package:immich_mobile/providers/memory.provider.dart';
import 'package:immich_mobile/providers/notification_permission.provider.dart';
import 'package:immich_mobile/providers/server_info.provider.dart';
import 'package:immich_mobile/providers/tab.provider.dart';
import 'package:immich_mobile/providers/websocket.provider.dart';
import 'package:immich_mobile/services/background.service.dart';
import 'package:isar/isar.dart';
import 'package:logging/logging.dart';
import 'package:permission_handler/permission_handler.dart';

enum AppLifeCycleEnum {
  active,
  inactive,
  paused,
  resumed,
  detached,
  hidden,
}

class AppLifeCycleNotifier extends StateNotifier<AppLifeCycleEnum> {
  final Ref _ref;
  bool _wasPaused = false;

  AppLifeCycleNotifier(this._ref) : super(AppLifeCycleEnum.active);

  AppLifeCycleEnum getAppState() {
    return state;
  }

  void handleAppResume() async {
    state = AppLifeCycleEnum.resumed;

    // no need to resume because app was never really paused
    if (!_wasPaused) return;
    _wasPaused = false;

    final isAuthenticated = _ref.read(authProvider).isAuthenticated;

    // Needs to be logged in
    if (isAuthenticated) {
      // switch endpoint if needed
      final endpoint =
          await _ref.read(authProvider.notifier).setOpenApiServiceEndpoint();
      if (kDebugMode) {
        debugPrint("Using server URL: $endpoint");
      }

      if (!Store.isBetaTimelineEnabled) {
        final permission = _ref.watch(galleryPermissionNotifier);
        if (permission.isGranted || permission.isLimited) {
          await _ref.read(backupProvider.notifier).resumeBackup();
          await _ref.read(backgroundServiceProvider).resumeServiceIfEnabled();
        }
      }

      await _ref.read(serverInfoProvider.notifier).getServerVersion();
    }

    if (!Store.isBetaTimelineEnabled) {
      switch (_ref.read(tabProvider)) {
        case TabEnum.home:
          await _ref.read(assetProvider.notifier).getAllAsset();
          break;
        case TabEnum.search:
          // nothing to do
          break;

        case TabEnum.albums:
          await _ref.read(albumProvider.notifier).refreshRemoteAlbums();
          break;
        case TabEnum.library:
          // nothing to do
          break;
      }
    } else {
      _ref.read(backupProvider.notifier).cancelBackup();

      final backgroundManager = _ref.read(backgroundSyncProvider);
      // Ensure proper cleanup before starting new background tasks
      try {
        await Future.wait([
          backgroundManager.syncLocal().then(
            (_) {
              Logger("AppLifeCycleNotifier")
                  .fine("Hashing assets after syncLocal");
              // Check if app is still active before hashing
              if (state == AppLifeCycleEnum.resumed) {
                backgroundManager.hashAssets();
              }
            },
          ),
          backgroundManager.syncRemote(),
        ]);
      } catch (e, stackTrace) {
        Logger("AppLifeCycleNotifier").severe(
          "Error during background sync",
          e,
          stackTrace,
        );
      }
    }

    _ref.read(websocketProvider.notifier).connect();

    await _ref
        .read(notificationPermissionProvider.notifier)
        .getNotificationPermission();

    await _ref
        .read(galleryPermissionNotifier.notifier)
        .getGalleryPermissionStatus();

    if (!Store.isBetaTimelineEnabled) {
      await _ref.read(iOSBackgroundSettingsProvider.notifier).refresh();

      _ref.invalidate(memoryFutureProvider);
    }
  }

  void handleAppInactivity() {
    state = AppLifeCycleEnum.inactive;
    // do not stop/clean up anything on inactivity: issued on every orientation change
  }

  void handleAppPause() {
    state = AppLifeCycleEnum.paused;
    _wasPaused = true;

<<<<<<< HEAD
    if (!Store.isBetaTimelineEnabled &&
        _ref.read(authProvider).isAuthenticated) {
      // Do not cancel backup if manual upload is in progress
      if (_ref.read(backupProvider.notifier).backupProgress !=
          BackUpProgressEnum.manualInProgress) {
        _ref.read(backupProvider.notifier).cancelBackup();
=======
    if (_ref.read(authProvider).isAuthenticated) {
      if (!Store.isBetaTimelineEnabled) {
        // Do not cancel backup if manual upload is in progress
        if (_ref.read(backupProvider.notifier).backupProgress !=
            BackUpProgressEnum.manualInProgress) {
          _ref.read(backupProvider.notifier).cancelBackup();
        }
>>>>>>> 8491fe45
      }

      _ref.read(websocketProvider.notifier).disconnect();
    }

    try {
      LogService.I.flush();
    } catch (e) {
      // Ignore flush errors during pause
    }
  }

  Future<void> handleAppDetached() async {
    state = AppLifeCycleEnum.detached;

    // Flush logs before closing database
    try {
      LogService.I.flush();
    } catch (e) {
      // Ignore flush errors during shutdown
    }

    // Close Isar database safely
    try {
      final isar = Isar.getInstance();
      if (isar != null && isar.isOpen) {
        await isar.close();
      }
    } catch (e) {
      // Ignore close errors during shutdown
    }

    if (Store.isBetaTimelineEnabled) {
      return;
    }

    // no guarantee this is called at all
    try {
      _ref.read(manualUploadProvider.notifier).cancelBackup();
    } catch (e) {
      // Ignore errors during shutdown
    }
  }

  void handleAppHidden() {
    state = AppLifeCycleEnum.hidden;
    // do not stop/clean up anything on inactivity: issued on every orientation change
  }
}

final appStateProvider =
    StateNotifierProvider<AppLifeCycleNotifier, AppLifeCycleEnum>((ref) {
  return AppLifeCycleNotifier(ref);
});<|MERGE_RESOLUTION|>--- conflicted
+++ resolved
@@ -141,14 +141,6 @@
     state = AppLifeCycleEnum.paused;
     _wasPaused = true;
 
-<<<<<<< HEAD
-    if (!Store.isBetaTimelineEnabled &&
-        _ref.read(authProvider).isAuthenticated) {
-      // Do not cancel backup if manual upload is in progress
-      if (_ref.read(backupProvider.notifier).backupProgress !=
-          BackUpProgressEnum.manualInProgress) {
-        _ref.read(backupProvider.notifier).cancelBackup();
-=======
     if (_ref.read(authProvider).isAuthenticated) {
       if (!Store.isBetaTimelineEnabled) {
         // Do not cancel backup if manual upload is in progress
@@ -156,7 +148,6 @@
             BackUpProgressEnum.manualInProgress) {
           _ref.read(backupProvider.notifier).cancelBackup();
         }
->>>>>>> 8491fe45
       }
 
       _ref.read(websocketProvider.notifier).disconnect();
