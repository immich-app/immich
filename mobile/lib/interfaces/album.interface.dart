--- conflicted
+++ resolved
@@ -44,9 +44,6 @@
 
   Future<List<Album>> search(String searchTerm, QuickFilterMode filterMode);
 
-<<<<<<< HEAD
-  Future<void> dropTable();
-=======
   Stream<List<Album>> watchRemoteAlbums();
 
   Stream<List<Album>> watchLocalAlbums();
@@ -54,7 +51,8 @@
   Stream<Album?> watchAlbum(int id);
 
   Stream<RenderList> getRenderListStream(Album album);
->>>>>>> 4f912de0
+
+  Future<void> dropTable();
 }
 
 enum AlbumSort { remoteId, localId }