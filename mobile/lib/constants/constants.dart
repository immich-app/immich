const int noDbId = -9223372036854775808; // from Isar
const double downloadCompleted = -1;
const double downloadFailed = -2;

// Number of log entries to retain on app start
const int kLogTruncateLimit = 250;

// Sync
const int kSyncEventBatchSize = 5000;
const int kFetchLocalAssetsBatchSize = 40000;

// Hash batch limits
const int kBatchHashFileLimit = 128;
const int kBatchHashSizeLimit = 1024 * 1024 * 1024; // 1GB

// Secure storage keys
const String kSecuredPinCode = "secured_pin_code";

<<<<<<< HEAD
// background_downloader task groups
const kManualUploadGroup = 'manual_upload_group';
const kBackupGroup = 'backup_group';
const kBackupLivePhotoGroup = 'backup_live_photo_group';
=======
// Timeline constants
const int kTimelineNoneSegmentSize = 120;
const int kTimelineAssetLoadBatchSize = 256;
const int kTimelineAssetLoadOppositeSize = 64;
>>>>>>> 3b0a8030
<|MERGE_RESOLUTION|>--- conflicted
+++ resolved
@@ -16,14 +16,12 @@
 // Secure storage keys
 const String kSecuredPinCode = "secured_pin_code";
 
-<<<<<<< HEAD
 // background_downloader task groups
 const kManualUploadGroup = 'manual_upload_group';
 const kBackupGroup = 'backup_group';
 const kBackupLivePhotoGroup = 'backup_live_photo_group';
-=======
+
 // Timeline constants
 const int kTimelineNoneSegmentSize = 120;
 const int kTimelineAssetLoadBatchSize = 256;
-const int kTimelineAssetLoadOppositeSize = 64;
->>>>>>> 3b0a8030
+const int kTimelineAssetLoadOppositeSize = 64;