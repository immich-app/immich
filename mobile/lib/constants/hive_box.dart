// Access token
const String userInfoBox = "immichBoxUserInfo"; // Box
const String accessTokenKey = "immichBoxAccessTokenKey"; // Key 1
<<<<<<< HEAD
const String refreshTokenKey = "immichBoxRefreshTokenKey"; // Key 2
const String deviceIdKey = 'immichBoxDeviceIdKey'; // Key 3

// Server endpoint
const String serverEndpointKey = 'immichBoxServerEndpoint';
=======
const String deviceIdKey = 'immichBoxDeviceIdKey'; // Key 2
const String isLoggedInKey = 'immichIsLoggedInKey'; // Key 3
const String serverEndpointKey = 'immichBoxServerEndpoint'; // Key 4
>>>>>>> ad36b8b1

// Login Info
const String hiveLoginInfoBox = "immichLoginInfoBox"; // Box
const String savedLoginInfoKey = "immichSavedLoginInfoKey"; // Key 1

// Backup Info
const String hiveBackupInfoBox = "immichBackupAlbumInfoBox"; // Box
const String backupInfoKey = "immichBackupAlbumInfoKey"; // Key 1

// Github Release Info
const String hiveGithubReleaseInfoBox = "immichGithubReleaseInfoBox"; // Box
const String githubReleaseInfoKey = "immichGithubReleaseInfoKey"; // Key 1<|MERGE_RESOLUTION|>--- conflicted
+++ resolved
@@ -1,17 +1,10 @@
 // Access token
 const String userInfoBox = "immichBoxUserInfo"; // Box
 const String accessTokenKey = "immichBoxAccessTokenKey"; // Key 1
-<<<<<<< HEAD
 const String refreshTokenKey = "immichBoxRefreshTokenKey"; // Key 2
 const String deviceIdKey = 'immichBoxDeviceIdKey'; // Key 3
-
-// Server endpoint
-const String serverEndpointKey = 'immichBoxServerEndpoint';
-=======
-const String deviceIdKey = 'immichBoxDeviceIdKey'; // Key 2
-const String isLoggedInKey = 'immichIsLoggedInKey'; // Key 3
-const String serverEndpointKey = 'immichBoxServerEndpoint'; // Key 4
->>>>>>> ad36b8b1
+const String isLoggedInKey = 'immichIsLoggedInKey'; // Key 4
+const String serverEndpointKey = 'immichBoxServerEndpoint'; // Key 5
 
 // Login Info
 const String hiveLoginInfoBox = "immichLoginInfoBox"; // Box
