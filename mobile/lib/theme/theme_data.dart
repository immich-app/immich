--- conflicted
+++ resolved
@@ -138,11 +138,7 @@
       menuStyle: const MenuStyle(
         shape: WidgetStatePropertyAll<OutlinedBorder>(
           RoundedRectangleBorder(
-<<<<<<< HEAD
-            borderRadius: BorderRadius.circular(15),
-=======
             borderRadius: BorderRadius.all(Radius.circular(15)),
->>>>>>> ea887cbc
           ),
         ),
       ),
