--- conflicted
+++ resolved
@@ -79,18 +79,13 @@
   moveToLockFolder,
   removeFromLockFolder,
   removeFromAlbum,
-<<<<<<< HEAD
-  unstack,
-  likeActivity,
-  keepOnDevice,
-  syncTrash;
-=======
   trash,
   deleteLocal,
   deletePermanent,
   delete,
-  advancedInfo;
->>>>>>> f0b069ad
+  advancedInfo,
+  keepOnDevice,
+  syncTrash;
 
   bool shouldShow(ActionButtonContext context) {
     return switch (this) {
@@ -162,88 +157,8 @@
       ActionButtonType.similarPhotos =>
         !context.isInLockedView && //
             context.asset is RemoteAsset,
-<<<<<<< HEAD
-      ActionButtonType.keepOnDevice => context.isWaitingForTrashApproval,
-      ActionButtonType.syncTrash => context.isWaitingForTrashApproval,
-    };
-  }
-
-  Widget buildButton(ActionButtonContext context) {
-    return switch (this) {
-      ActionButtonType.advancedInfo => AdvancedInfoActionButton(source: context.source),
-      ActionButtonType.share => ShareActionButton(source: context.source),
-      ActionButtonType.shareLink => ShareLinkActionButton(source: context.source),
-      ActionButtonType.archive => ArchiveActionButton(source: context.source),
-      ActionButtonType.unarchive => UnArchiveActionButton(source: context.source),
-      ActionButtonType.download => DownloadActionButton(source: context.source),
-      ActionButtonType.trash => TrashActionButton(source: context.source),
-      ActionButtonType.deletePermanent => DeletePermanentActionButton(source: context.source),
-      ActionButtonType.delete => DeleteActionButton(source: context.source),
-      ActionButtonType.moveToLockFolder => MoveToLockFolderActionButton(source: context.source),
-      ActionButtonType.removeFromLockFolder => RemoveFromLockFolderActionButton(source: context.source),
-      ActionButtonType.deleteLocal => DeleteLocalActionButton(source: context.source),
-      ActionButtonType.upload => UploadActionButton(source: context.source),
-      ActionButtonType.removeFromAlbum => RemoveFromAlbumActionButton(
-        albumId: context.currentAlbum!.id,
-        source: context.source,
-      ),
-      ActionButtonType.likeActivity => const LikeActivityActionButton(),
-      ActionButtonType.unstack => UnStackActionButton(source: context.source),
-      ActionButtonType.similarPhotos => SimilarPhotosActionButton(assetId: (context.asset as RemoteAsset).id),
-      ActionButtonType.keepOnDevice => const KeepOnDeviceActionButton(source: ActionSource.viewer, isPreview: true),
-      ActionButtonType.syncTrash => const MoveToTrashActionButton(source: ActionSource.viewer, isPreview: true),
-    };
-  }
-}
-
-class ActionButtonBuilder {
-  static const List<ActionButtonType> _actionTypes = ActionButtonType.values;
-
-  static List<Widget> build(ActionButtonContext context) {
-    return _actionTypes.where((type) => type.shouldShow(context)).map((type) => type.buildButton(context)).toList();
-  }
-}
-
-class ViewerKebabMenuButtonContext {
-  final BaseAsset asset;
-  final bool isOwner;
-  final bool isCasting;
-  final TimelineOrigin timelineOrigin;
-  final ThemeData? originalTheme;
-
-  const ViewerKebabMenuButtonContext({
-    required this.asset,
-    required this.isOwner,
-    required this.isCasting,
-    required this.timelineOrigin,
-    this.originalTheme,
-  });
-}
-
-enum ViewerKebabMenuButtonType {
-  openInfo,
-  viewInTimeline,
-  cast,
-  download;
-
-  /// Defines which group each button belongs to.
-  /// Buttons in the same group will be displayed together,
-  /// with dividers separating different groups.
-  int get group => switch (this) {
-    ViewerKebabMenuButtonType.openInfo => 0,
-    ViewerKebabMenuButtonType.viewInTimeline => 1,
-    ViewerKebabMenuButtonType.cast => 1,
-    ViewerKebabMenuButtonType.download => 1,
-  };
-
-  bool shouldShow(ViewerKebabMenuButtonContext context) {
-    return switch (this) {
-      ViewerKebabMenuButtonType.openInfo => true,
-      ViewerKebabMenuButtonType.viewInTimeline =>
-=======
       ActionButtonType.openInfo => true,
       ActionButtonType.viewInTimeline =>
->>>>>>> f0b069ad
         context.timelineOrigin != TimelineOrigin.main &&
             context.timelineOrigin != TimelineOrigin.deepLink &&
             context.timelineOrigin != TimelineOrigin.trash &&
@@ -252,6 +167,8 @@
             context.timelineOrigin != TimelineOrigin.localAlbum &&
             context.isOwner,
       ActionButtonType.cast => context.isCasting || context.asset.hasRemote,
+      ActionButtonType.keepOnDevice => context.isWaitingForTrashApproval,
+      ActionButtonType.syncTrash => context.isWaitingForTrashApproval,
     };
   }
 
@@ -338,6 +255,8 @@
               },
       ),
       ActionButtonType.cast => CastActionButton(iconOnly: iconOnly, menuItem: menuItem),
+      ActionButtonType.keepOnDevice => const KeepOnDeviceActionButton(source: ActionSource.viewer, isPreview: true),
+      ActionButtonType.syncTrash => const MoveToTrashActionButton(source: ActionSource.viewer, isPreview: true),
     };
   }
 
