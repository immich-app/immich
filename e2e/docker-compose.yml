--- conflicted
+++ resolved
@@ -2,32 +2,6 @@
 
 name: immich-e2e
 
-<<<<<<< HEAD
-x-server-build: &server-common
-  image: immich-server:latest
-  build:
-    context: ../
-    dockerfile: server/Dockerfile
-  environment:
-    - DB_HOSTNAME=database
-    - DB_USERNAME=postgres
-    - DB_PASSWORD=postgres
-    - DB_DATABASE_NAME=immich
-    - DB_TLS=${DB_TLS}
-    - DB_TLS_CA=${DB_TLS_CA}
-    - DB_TLS_CLIENT_CERT=${DB_TLS_CLIENT_CERT}
-    - DB_TLS_CLIENT_KEY=${DB_TLS_CLIENT_KEY}
-    - IMMICH_MACHINE_LEARNING_ENABLED=false
-    - IMMICH_METRICS=true
-  volumes:
-    - upload:/usr/src/app/upload
-    - ./test-assets:/test-assets
-  depends_on:
-    - redis
-    - database
-
-=======
->>>>>>> 2ada4a84
 services:
   immich-server:
     container_name: immich-e2e-server
