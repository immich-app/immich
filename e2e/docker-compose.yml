name: immich-e2e

services:
  immich-server:
    container_name: immich-e2e-server
    command: ['./start.sh']
    image: immich-server:latest
    build:
      context: ../
      dockerfile: server/Dockerfile
      args:
        - BUILD_ID=1234567890
        - BUILD_IMAGE=e2e
        - BUILD_SOURCE_REF=e2e
        - BUILD_SOURCE_COMMIT=e2eeeeeeeeeeeeeeeeee
    environment:
      - DB_HOSTNAME=database
      - DB_USERNAME=postgres
      - DB_PASSWORD=postgres
      - DB_DATABASE_NAME=immich
      - IMMICH_MACHINE_LEARNING_ENABLED=false
      - IMMICH_METRICS=true
      - IMMICH_ENV=testing
<<<<<<< HEAD
      - IMMICH_IGNORE_MOUNT_CHECK_ERRORS=true
=======
      - IMMICH_PORT=2285
>>>>>>> 465f4639
    volumes:
      - ./test-assets:/test-assets
    extra_hosts:
      - 'auth-server:host-gateway'
    depends_on:
      - redis
      - database
    ports:
      - 2285:2285

  redis:
    image: redis:6.2-alpine@sha256:2ba50e1ac3a0ea17b736ce9db2b0a9f6f8b85d4c27d5f5accc6a416d8f42c6d5

  database:
    image: tensorchord/pgvecto-rs:pg14-v0.2.0@sha256:90724186f0a3517cf6914295b5ab410db9ce23190a2d9d0b9dd6463e3fa298f0
    command: -c fsync=off -c shared_preload_libraries=vectors.so
    environment:
      POSTGRES_PASSWORD: postgres
      POSTGRES_USER: postgres
      POSTGRES_DB: immich
    ports:
      - 5435:5432<|MERGE_RESOLUTION|>--- conflicted
+++ resolved
@@ -21,11 +21,8 @@
       - IMMICH_MACHINE_LEARNING_ENABLED=false
       - IMMICH_METRICS=true
       - IMMICH_ENV=testing
-<<<<<<< HEAD
+      - IMMICH_PORT=2285
       - IMMICH_IGNORE_MOUNT_CHECK_ERRORS=true
-=======
-      - IMMICH_PORT=2285
->>>>>>> 465f4639
     volumes:
       - ./test-assets:/test-assets
     extra_hosts:
