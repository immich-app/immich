import {
  AllJobStatusResponseDto,
  AssetFileUploadResponseDto,
  AssetResponseDto,
  CreateAlbumDto,
  CreateAssetDto,
  CreateLibraryDto,
  CreateUserDto,
  MetadataSearchDto,
  PersonCreateDto,
  SharedLinkCreateDto,
  ValidateLibraryDto,
  createAlbum,
  createApiKey,
  createLibrary,
  createPerson,
  createSharedLink,
  createUser,
  defaults,
  deleteAssets,
  getAllAssets,
  getAllJobsStatus,
  getAssetInfo,
  getConfigDefaults,
  login,
  searchMetadata,
  signUpAdmin,
<<<<<<< HEAD
  updateAlbumUser,
=======
  updateAdminOnboarding,
>>>>>>> 0d3cc28f
  updateConfig,
  validate,
} from '@immich/sdk';
import { BrowserContext } from '@playwright/test';
import { exec, spawn } from 'node:child_process';
import { createHash } from 'node:crypto';
import { existsSync, mkdirSync, rmSync, writeFileSync } from 'node:fs';
import { tmpdir } from 'node:os';
import path, { dirname } from 'node:path';
import { setTimeout as setAsyncTimeout } from 'node:timers/promises';
import { promisify } from 'node:util';
import pg from 'pg';
import { io, type Socket } from 'socket.io-client';
import { loginDto, signupDto } from 'src/fixtures';
import { makeRandomImage } from 'src/generators';
import request from 'supertest';

type CommandResponse = { stdout: string; stderr: string; exitCode: number | null };
type EventType = 'assetUpload' | 'assetUpdate' | 'assetDelete' | 'userDelete';
type WaitOptions = { event: EventType; id?: string; total?: number; timeout?: number };
type AdminSetupOptions = { onboarding?: boolean };
type AssetData = { bytes?: Buffer; filename: string };

const dbUrl = 'postgres://postgres:postgres@127.0.0.1:5433/immich';
const baseUrl = 'http://127.0.0.1:2283';

export const app = `${baseUrl}/api`;
// TODO move test assets into e2e/assets
export const testAssetDir = path.resolve(`./../server/test/assets/`);
export const testAssetDirInternal = '/data/assets';
export const tempDir = tmpdir();
export const asBearerAuth = (accessToken: string) => ({ Authorization: `Bearer ${accessToken}` });
export const asKeyAuth = (key: string) => ({ 'x-api-key': key });
export const immichCli = (args: string[]) =>
  executeCommand('node', ['node_modules/.bin/immich', '-d', `/${tempDir}/immich/`, ...args]);
export const immichAdmin = (args: string[]) =>
  executeCommand('docker', ['exec', '-i', 'immich-e2e-server', '/bin/bash', '-c', `immich-admin ${args.join(' ')}`]);

const executeCommand = (command: string, args: string[]) => {
  let _resolve: (value: CommandResponse) => void;
  const deferred = new Promise<CommandResponse>((resolve) => (_resolve = resolve));
  const child = spawn(command, args, { stdio: 'pipe' });

  let stdout = '';
  let stderr = '';

  child.stdout.on('data', (data) => (stdout += data.toString()));
  child.stderr.on('data', (data) => (stderr += data.toString()));
  child.on('exit', (exitCode) => {
    _resolve({
      stdout: stdout.trim(),
      stderr: stderr.trim(),
      exitCode,
    });
  });

  return deferred;
};

let client: pg.Client | null = null;

const events: Record<EventType, Set<string>> = {
  assetUpload: new Set<string>(),
  assetUpdate: new Set<string>(),
  assetDelete: new Set<string>(),
  userDelete: new Set<string>(),
};

const idCallbacks: Record<string, () => void> = {};
const countCallbacks: Record<string, { count: number; callback: () => void }> = {};

const execPromise = promisify(exec);

const onEvent = ({ event, id }: { event: EventType; id: string }) => {
  // console.log(`Received event: ${event} [id=${id}]`);
  const set = events[event];
  set.add(id);

  const idCallback = idCallbacks[id];
  if (idCallback) {
    idCallback();
    delete idCallbacks[id];
  }

  const item = countCallbacks[event];
  if (item) {
    const { count, callback: countCallback } = item;

    if (set.size >= count) {
      countCallback();
      delete countCallbacks[event];
    }
  }
};

export const utils = {
  resetDatabase: async (tables?: string[]) => {
    try {
      if (!client) {
        client = new pg.Client(dbUrl);
        await client.connect();
      }

      tables = tables || [
        // TODO e2e test for deleting a stack, since it is quite complex
        'asset_stack',
        'libraries',
        'shared_links',
        'person',
        'albums',
        'assets',
        'asset_faces',
        'activity',
        'api_keys',
        'sessions',
        'users',
        'system_metadata',
        'system_config',
      ];

      const sql: string[] = [];

      if (tables.includes('asset_stack')) {
        sql.push('UPDATE "assets" SET "stackId" = NULL;');
      }

      for (const table of tables) {
        if (table === 'system_metadata') {
          // prevent reverse geocoder from being re-initialized
          sql.push(`DELETE FROM "system_metadata" where "key" != 'reverse-geocoding-state';`);
        } else {
          sql.push(`DELETE FROM ${table} CASCADE;`);
        }
      }

      await client.query(sql.join('\n'));
    } catch (error) {
      console.error('Failed to reset database', error);
      throw error;
    }
  },

  resetFilesystem: async () => {
    const mediaInternal = '/usr/src/app/upload';
    const dirs = [
      `"${mediaInternal}/thumbs"`,
      `"${mediaInternal}/upload"`,
      `"${mediaInternal}/library"`,
      `"${mediaInternal}/encoded-video"`,
    ].join(' ');

    await execPromise(`docker exec -i "immich-e2e-server" /bin/bash -c "rm -rf ${dirs} && mkdir ${dirs}"`);
  },

  unzip: async (input: string, output: string) => {
    await execPromise(`unzip -o -d "${output}" "${input}"`);
  },

  sha1: (bytes: Buffer) => createHash('sha1').update(bytes).digest('base64'),

  connectWebsocket: async (accessToken: string) => {
    const websocket = io(baseUrl, {
      path: '/api/socket.io',
      transports: ['websocket'],
      extraHeaders: { Authorization: `Bearer ${accessToken}` },
      autoConnect: true,
      forceNew: true,
    });

    return new Promise<Socket>((resolve) => {
      websocket
        .on('connect', () => resolve(websocket))
        .on('on_upload_success', (data: AssetResponseDto) => onEvent({ event: 'assetUpload', id: data.id }))
        .on('on_asset_update', (data: AssetResponseDto) => onEvent({ event: 'assetUpdate', id: data.id }))
        .on('on_asset_delete', (assetId: string) => onEvent({ event: 'assetDelete', id: assetId }))
        .on('on_user_delete', (userId: string) => onEvent({ event: 'userDelete', id: userId }))
        .connect();
    });
  },

  disconnectWebsocket: (ws: Socket) => {
    if (ws?.connected) {
      ws.disconnect();
    }

    for (const set of Object.values(events)) {
      set.clear();
    }
  },

  resetEvents: () => {
    for (const set of Object.values(events)) {
      set.clear();
    }
  },

  waitForWebsocketEvent: ({ event, id, total: count, timeout: ms }: WaitOptions): Promise<void> => {
    return new Promise<void>((resolve, reject) => {
      if (!id && !count) {
        reject(new Error('id or count must be provided for waitForWebsocketEvent'));
      }

      const timeout = setTimeout(() => reject(new Error(`Timed out waiting for ${event} event`)), ms || 10_000);
      const type = id ? `id=${id}` : `count=${count}`;
      console.log(`Waiting for ${event} [${type}]`);
      const set = events[event];
      const onId = () => {
        clearTimeout(timeout);
        resolve();
      };
      if ((id && set.has(id)) || (count && set.size >= count)) {
        onId();
        return;
      }

      if (id) {
        idCallbacks[id] = onId;
      }

      if (count) {
        countCallbacks[event] = {
          count,
          callback: onId,
        };
      }
    });
  },

  setApiEndpoint: () => {
    defaults.baseUrl = app;
  },

  adminSetup: async (options?: AdminSetupOptions) => {
    options = options || { onboarding: true };

    await signUpAdmin({ signUpDto: signupDto.admin });
    const response = await login({ loginCredentialDto: loginDto.admin });
    if (options.onboarding) {
      await updateAdminOnboarding(
        { adminOnboardingUpdateDto: { isOnboarded: true } },
        { headers: asBearerAuth(response.accessToken) },
      );
    }
    return response;
  },

  userSetup: async (accessToken: string, dto: CreateUserDto) => {
    await createUser({ createUserDto: dto }, { headers: asBearerAuth(accessToken) });
    return login({
      loginCredentialDto: { email: dto.email, password: dto.password },
    });
  },

  createApiKey: (accessToken: string) => {
    return createApiKey({ apiKeyCreateDto: { name: 'e2e' } }, { headers: asBearerAuth(accessToken) });
  },

  createAlbum: (accessToken: string, dto: CreateAlbumDto) =>
    createAlbum({ createAlbumDto: dto }, { headers: asBearerAuth(accessToken) }),

  updateAlbumUser: (accessToken: string, args: Parameters<typeof updateAlbumUser>[0]) =>
    updateAlbumUser(args, { headers: asBearerAuth(accessToken) }),

  createAsset: async (
    accessToken: string,
    dto?: Partial<Omit<CreateAssetDto, 'assetData'>> & { assetData?: AssetData },
  ) => {
    const _dto = {
      deviceAssetId: 'test-1',
      deviceId: 'test',
      fileCreatedAt: new Date().toISOString(),
      fileModifiedAt: new Date().toISOString(),
      ...dto,
    };

    const assetData = dto?.assetData?.bytes || makeRandomImage();
    const filename = dto?.assetData?.filename || 'example.png';

    if (dto?.assetData?.bytes) {
      console.log(`Uploading ${filename}`);
    }

    const builder = request(app)
      .post(`/asset/upload`)
      .attach('assetData', assetData, filename)
      .set('Authorization', `Bearer ${accessToken}`);

    for (const [key, value] of Object.entries(_dto)) {
      void builder.field(key, String(value));
    }

    const { body } = await builder;

    return body as AssetFileUploadResponseDto;
  },

  createImageFile: (path: string) => {
    if (!existsSync(dirname(path))) {
      mkdirSync(dirname(path), { recursive: true });
    }
    writeFileSync(path, makeRandomImage());
  },

  removeImageFile: (path: string) => {
    if (!existsSync(path)) {
      return;
    }

    rmSync(path);
  },

  getAssetInfo: (accessToken: string, id: string) => getAssetInfo({ id }, { headers: asBearerAuth(accessToken) }),

  getAllAssets: (accessToken: string) => getAllAssets({}, { headers: asBearerAuth(accessToken) }),

  metadataSearch: async (accessToken: string, dto: MetadataSearchDto) => {
    return searchMetadata({ metadataSearchDto: dto }, { headers: asBearerAuth(accessToken) });
  },

  deleteAssets: (accessToken: string, ids: string[]) =>
    deleteAssets({ assetBulkDeleteDto: { ids } }, { headers: asBearerAuth(accessToken) }),

  createPerson: async (accessToken: string, dto?: PersonCreateDto) => {
    const person = await createPerson({ personCreateDto: dto || {} }, { headers: asBearerAuth(accessToken) });
    await utils.setPersonThumbnail(person.id);

    return person;
  },

  createFace: async ({ assetId, personId }: { assetId: string; personId: string }) => {
    if (!client) {
      return;
    }

    const vector = Array.from({ length: 512 }, Math.random);
    const embedding = `[${vector.join(',')}]`;

    await client.query('INSERT INTO asset_faces ("assetId", "personId", "embedding") VALUES ($1, $2, $3)', [
      assetId,
      personId,
      embedding,
    ]);
  },

  setPersonThumbnail: async (personId: string) => {
    if (!client) {
      return;
    }

    await client.query(`UPDATE "person" set "thumbnailPath" = '/my/awesome/thumbnail.jpg' where "id" = $1`, [personId]);
  },

  createSharedLink: (accessToken: string, dto: SharedLinkCreateDto) =>
    createSharedLink({ sharedLinkCreateDto: dto }, { headers: asBearerAuth(accessToken) }),

  createLibrary: (accessToken: string, dto: CreateLibraryDto) =>
    createLibrary({ createLibraryDto: dto }, { headers: asBearerAuth(accessToken) }),

  validateLibrary: (accessToken: string, id: string, dto: ValidateLibraryDto) =>
    validate({ id, validateLibraryDto: dto }, { headers: asBearerAuth(accessToken) }),

  setAuthCookies: async (context: BrowserContext, accessToken: string) =>
    await context.addCookies([
      {
        name: 'immich_access_token',
        value: accessToken,
        domain: '127.0.0.1',
        path: '/',
        expires: 1_742_402_728,
        httpOnly: true,
        secure: false,
        sameSite: 'Lax',
      },
      {
        name: 'immich_auth_type',
        value: 'password',
        domain: '127.0.0.1',
        path: '/',
        expires: 1_742_402_728,
        httpOnly: true,
        secure: false,
        sameSite: 'Lax',
      },
      {
        name: 'immich_is_authenticated',
        value: 'true',
        domain: '127.0.0.1',
        path: '/',
        expires: 1_742_402_728,
        httpOnly: false,
        secure: false,
        sameSite: 'Lax',
      },
    ]),

  resetTempFolder: () => {
    rmSync(`${testAssetDir}/temp`, { recursive: true, force: true });
    mkdirSync(`${testAssetDir}/temp`, { recursive: true });
  },

  resetAdminConfig: async (accessToken: string) => {
    const defaultConfig = await getConfigDefaults({ headers: asBearerAuth(accessToken) });
    await updateConfig({ systemConfigDto: defaultConfig }, { headers: asBearerAuth(accessToken) });
  },

  isQueueEmpty: async (accessToken: string, queue: keyof AllJobStatusResponseDto) => {
    const queues = await getAllJobsStatus({ headers: asBearerAuth(accessToken) });
    const jobCounts = queues[queue].jobCounts;
    return !jobCounts.active && !jobCounts.waiting;
  },

  waitForQueueFinish: (accessToken: string, queue: keyof AllJobStatusResponseDto, ms?: number) => {
    return new Promise<void>(async (resolve, reject) => {
      const timeout = setTimeout(() => reject(new Error('Timed out waiting for queue to empty')), ms || 10_000);

      while (true) {
        const done = await utils.isQueueEmpty(accessToken, queue);
        if (done) {
          break;
        }
        await setAsyncTimeout(200);
      }

      clearTimeout(timeout);
      resolve();
    });
  },

  cliLogin: async (accessToken: string) => {
    const key = await utils.createApiKey(accessToken);
    await immichCli(['login', app, `${key.secret}`]);
    return key.secret;
  },
};

utils.setApiEndpoint();

if (!existsSync(`${testAssetDir}/albums`)) {
  throw new Error(
    `Test assets not found. Please checkout https://github.com/immich-app/test-assets into ${testAssetDir} before testing`,
  );
}<|MERGE_RESOLUTION|>--- conflicted
+++ resolved
@@ -25,11 +25,8 @@
   login,
   searchMetadata,
   signUpAdmin,
-<<<<<<< HEAD
+  updateAdminOnboarding,
   updateAlbumUser,
-=======
-  updateAdminOnboarding,
->>>>>>> 0d3cc28f
   updateConfig,
   validate,
 } from '@immich/sdk';
