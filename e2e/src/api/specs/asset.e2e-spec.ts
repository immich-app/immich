--- conflicted
+++ resolved
@@ -8,11 +8,7 @@
   getAssetInfo,
   getConfig,
   getMyUser,
-<<<<<<< HEAD
-  updateAssets,
   updateConfig,
-=======
->>>>>>> e457d8d6
 } from '@immich/sdk';
 import { exiftool } from 'exiftool-vendored';
 import { DateTime } from 'luxon';
