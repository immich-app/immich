--- conflicted
+++ resolved
@@ -293,25 +293,7 @@
       expect(body).toEqual(errorDto.unauthorized);
     });
 
-<<<<<<< HEAD
-    it('should not scan an upload library', async () => {
-      const library = await utils.createLibrary(admin.accessToken, {
-        ownerId: admin.userId,
-        type: LibraryType.Upload,
-      });
-
-      const { status, body } = await request(app)
-        .post(`/library/${library.id}/scan`)
-        .set('Authorization', `Bearer ${admin.accessToken}`);
-
-      expect(status).toBe(400);
-      expect(body).toEqual(errorDto.badRequest('Can only scan external libraries'));
-    });
-
-    it('should scan an external library', async () => {
-=======
     it('should scan external library', async () => {
->>>>>>> 2179f83d
       const library = await utils.createLibrary(admin.accessToken, {
         ownerId: admin.userId,
         importPaths: [`${testAssetDirInternal}/temp/directoryA`],
@@ -382,7 +364,7 @@
       utils.removeImageFile(`${testAssetDir}/temp/directoryA/assetB.png`);
     });
 
-    it('should offline missing files', async () => {
+    it('should offline a missing file', async () => {
       utils.createImageFile(`${testAssetDir}/temp/directoryA/assetB.png`);
       const library = await utils.createLibrary(admin.accessToken, {
         ownerId: admin.userId,
