<<<<<<< HEAD
import { AssetMediaResponseDto, LoginResponseDto, SharedLinkType } from '@immich/sdk';
=======
import { AssetMediaResponseDto, AssetVisibility, LoginResponseDto, SharedLinkType, TimeBucketSize } from '@immich/sdk';
>>>>>>> 81d959a2
import { DateTime } from 'luxon';
import { createUserDto } from 'src/fixtures';
import { errorDto } from 'src/responses';
import { app, utils } from 'src/utils';
import request from 'supertest';
import { beforeAll, describe, expect, it } from 'vitest';

// TODO this should probably be a test util function
const today = DateTime.fromObject({
  year: 2023,
  month: 11,
  day: 3,
}) as DateTime<true>;
const yesterday = today.minus({ days: 1 });

describe('/timeline', () => {
  let admin: LoginResponseDto;
  let user: LoginResponseDto;
  let timeBucketUser: LoginResponseDto;

  let userAssets: AssetMediaResponseDto[];

  beforeAll(async () => {
    await utils.resetDatabase();
    admin = await utils.adminSetup({ onboarding: false });
    [user, timeBucketUser] = await Promise.all([
      utils.userSetup(admin.accessToken, createUserDto.create('1')),
      utils.userSetup(admin.accessToken, createUserDto.create('time-bucket')),
    ]);

    userAssets = await Promise.all([
      utils.createAsset(user.accessToken),
      utils.createAsset(user.accessToken),
      utils.createAsset(user.accessToken, {
        isFavorite: true,
        fileCreatedAt: yesterday.toISO(),
        fileModifiedAt: yesterday.toISO(),
        assetData: { filename: 'example.mp4' },
      }),
      utils.createAsset(user.accessToken),
      utils.createAsset(user.accessToken),
    ]);

    await Promise.all([
      utils.createAsset(timeBucketUser.accessToken, { fileCreatedAt: new Date('1970-01-01').toISOString() }),
      utils.createAsset(timeBucketUser.accessToken, { fileCreatedAt: new Date('1970-02-10').toISOString() }),
      utils.createAsset(timeBucketUser.accessToken, { fileCreatedAt: new Date('1970-02-11').toISOString() }),
      utils.createAsset(timeBucketUser.accessToken, { fileCreatedAt: new Date('1970-02-11').toISOString() }),
    ]);
  });

  describe('GET /timeline/buckets', () => {
    it('should require authentication', async () => {
      const { status, body } = await request(app).get('/timeline/buckets').query({});
      expect(status).toBe(401);
      expect(body).toEqual(errorDto.unauthorized);
    });

    it('should get time buckets by month', async () => {
      const { status, body } = await request(app)
        .get('/timeline/buckets')
        .set('Authorization', `Bearer ${timeBucketUser.accessToken}`)
        .query({});

      expect(status).toBe(200);
      expect(body).toEqual(
        expect.arrayContaining([
          { count: 3, timeBucket: '1970-02-01T00:00:00.000Z' },
          { count: 1, timeBucket: '1970-01-01T00:00:00.000Z' },
        ]),
      );
    });

    it('should not allow access for unrelated shared links', async () => {
      const sharedLink = await utils.createSharedLink(user.accessToken, {
        type: SharedLinkType.Individual,
        assetIds: userAssets.map(({ id }) => id),
      });

      const { status, body } = await request(app).get('/timeline/buckets').query({ key: sharedLink.key });

      expect(status).toBe(400);
      expect(body).toEqual(errorDto.noPermission);
    });

    it('should return error if time bucket is requested with partners asset and archived', async () => {
      const req1 = await request(app)
        .get('/timeline/buckets')
        .set('Authorization', `Bearer ${timeBucketUser.accessToken}`)
<<<<<<< HEAD
        .query({ withPartners: true, isArchived: true });
=======
        .query({ size: TimeBucketSize.Month, withPartners: true, visibility: AssetVisibility.Archive });
>>>>>>> 81d959a2

      expect(req1.status).toBe(400);
      expect(req1.body).toEqual(errorDto.badRequest());

      const req2 = await request(app)
        .get('/timeline/buckets')
        .set('Authorization', `Bearer ${user.accessToken}`)
<<<<<<< HEAD
        .query({ withPartners: true, isArchived: undefined });
=======
        .query({ size: TimeBucketSize.Month, withPartners: true, visibility: undefined });
>>>>>>> 81d959a2

      expect(req2.status).toBe(400);
      expect(req2.body).toEqual(errorDto.badRequest());
    });

    it('should return error if time bucket is requested with partners asset and favorite', async () => {
      const req1 = await request(app)
        .get('/timeline/buckets')
        .set('Authorization', `Bearer ${timeBucketUser.accessToken}`)
        .query({ withPartners: true, isFavorite: true });

      expect(req1.status).toBe(400);
      expect(req1.body).toEqual(errorDto.badRequest());

      const req2 = await request(app)
        .get('/timeline/buckets')
        .set('Authorization', `Bearer ${timeBucketUser.accessToken}`)
        .query({ withPartners: true, isFavorite: false });

      expect(req2.status).toBe(400);
      expect(req2.body).toEqual(errorDto.badRequest());
    });

    it('should return error if time bucket is requested with partners asset and trash', async () => {
      const req = await request(app)
        .get('/timeline/buckets')
        .set('Authorization', `Bearer ${user.accessToken}`)
        .query({ withPartners: true, isTrashed: true });

      expect(req.status).toBe(400);
      expect(req.body).toEqual(errorDto.badRequest());
    });
  });

  describe('GET /timeline/bucket', () => {
    it('should require authentication', async () => {
      const { status, body } = await request(app).get('/timeline/bucket').query({
        timeBucket: '1900-01-01',
      });

      expect(status).toBe(401);
      expect(body).toEqual(errorDto.unauthorized);
    });

    it('should handle 5 digit years', async () => {
      const { status, body } = await request(app)
        .get('/timeline/bucket')
        .query({ timeBucket: '012345-01-01' })
        .set('Authorization', `Bearer ${timeBucketUser.accessToken}`);

      expect(status).toBe(200);
      expect(body).toEqual({
        city: [],
        country: [],
        duration: [],
        id: [],
        isArchived: [],
        isFavorite: [],
        isImage: [],
        isTrashed: [],
        livePhotoVideoId: [],
        localDateTime: [],
        ownerId: [],
        projectionType: [],
        ratio: [],
        status: [],
        thumbhash: [],
      });
    });

    // TODO enable date string validation while still accepting 5 digit years
    // it('should fail if time bucket is invalid', async () => {
    //   const { status, body } = await request(app)
    //     .get('/timeline/bucket')
    //     .set('Authorization', `Bearer ${user.accessToken}`)
    //     .query({  timeBucket: 'foo' });

    //   expect(status).toBe(400);
    //   expect(body).toEqual(errorDto.badRequest);
    // });

    it('should return time bucket', async () => {
      const { status, body } = await request(app)
        .get('/timeline/bucket')
        .set('Authorization', `Bearer ${timeBucketUser.accessToken}`)
        .query({ timeBucket: '1970-02-10' });

      expect(status).toBe(200);
      expect(body).toEqual({
        city: [],
        country: [],
        duration: [],
        id: [],
        isArchived: [],
        isFavorite: [],
        isImage: [],
        isTrashed: [],
        livePhotoVideoId: [],
        localDateTime: [],
        ownerId: [],
        projectionType: [],
        ratio: [],
        status: [],
        thumbhash: [],
      });
    });
  });
});<|MERGE_RESOLUTION|>--- conflicted
+++ resolved
@@ -1,8 +1,4 @@
-<<<<<<< HEAD
-import { AssetMediaResponseDto, LoginResponseDto, SharedLinkType } from '@immich/sdk';
-=======
-import { AssetMediaResponseDto, AssetVisibility, LoginResponseDto, SharedLinkType, TimeBucketSize } from '@immich/sdk';
->>>>>>> 81d959a2
+import { AssetMediaResponseDto, AssetVisibility, LoginResponseDto, SharedLinkType } from '@immich/sdk';
 import { DateTime } from 'luxon';
 import { createUserDto } from 'src/fixtures';
 import { errorDto } from 'src/responses';
@@ -92,11 +88,7 @@
       const req1 = await request(app)
         .get('/timeline/buckets')
         .set('Authorization', `Bearer ${timeBucketUser.accessToken}`)
-<<<<<<< HEAD
-        .query({ withPartners: true, isArchived: true });
-=======
-        .query({ size: TimeBucketSize.Month, withPartners: true, visibility: AssetVisibility.Archive });
->>>>>>> 81d959a2
+        .query({ withPartners: true, visibility: AssetVisibility.Archive });
 
       expect(req1.status).toBe(400);
       expect(req1.body).toEqual(errorDto.badRequest());
@@ -104,11 +96,7 @@
       const req2 = await request(app)
         .get('/timeline/buckets')
         .set('Authorization', `Bearer ${user.accessToken}`)
-<<<<<<< HEAD
-        .query({ withPartners: true, isArchived: undefined });
-=======
-        .query({ size: TimeBucketSize.Month, withPartners: true, visibility: undefined });
->>>>>>> 81d959a2
+        .query({ withPartners: true, visibility: undefined });
 
       expect(req2.status).toBe(400);
       expect(req2.body).toEqual(errorDto.badRequest());
