import {
  AssetMediaResponseDto,
  AssetResponseDto,
  AssetVisibility,
  deleteAssets,
  LoginResponseDto,
  updateAsset,
} from '@immich/sdk';
import { DateTime } from 'luxon';
import { readFile } from 'node:fs/promises';
import { join } from 'node:path';
import { Socket } from 'socket.io-client';
import { app, asBearerAuth, TEN_TIMES, testAssetDir, utils } from 'src/utils';
import request from 'supertest';
import { afterAll, beforeAll, describe, expect, it } from 'vitest';
const today = DateTime.now();

describe('/search', () => {
  let admin: LoginResponseDto;
  let websocket: Socket;

  let assetFalcon: AssetMediaResponseDto;
  let assetDenali: AssetMediaResponseDto;
  let assetCyclamen: AssetMediaResponseDto;
  let assetNotocactus: AssetMediaResponseDto;
  let assetSilver: AssetMediaResponseDto;
  let assetDensity: AssetMediaResponseDto;
  // let assetPhiladelphia: AssetMediaResponseDto;
  // let assetOrychophragmus: AssetMediaResponseDto;
  // let assetRidge: AssetMediaResponseDto;
  // let assetPolemonium: AssetMediaResponseDto;
  // let assetWood: AssetMediaResponseDto;
  // let assetGlarus: AssetMediaResponseDto;
  let assetHeic: AssetMediaResponseDto;
  let assetRocks: AssetMediaResponseDto;
  let assetOneJpg6: AssetMediaResponseDto;
  let assetOneHeic6: AssetMediaResponseDto;
  let assetOneJpg5: AssetMediaResponseDto;
  let assetSprings: AssetMediaResponseDto;
  let assetLast: AssetMediaResponseDto;

  beforeAll(async () => {
    await utils.resetDatabase();
    admin = await utils.adminSetup();
    websocket = await utils.connectWebsocket(admin.accessToken);

    const files = [
      { filename: '/albums/nature/prairie_falcon.jpg' },
      { filename: '/formats/webp/denali.webp' },
      { filename: '/albums/nature/cyclamen_persicum.jpg', dto: { isFavorite: true } },
      { filename: '/albums/nature/notocactus_minimus.jpg' },
      { filename: '/albums/nature/silver_fir.jpg' },
      { filename: '/formats/heic/IMG_2682.heic' },
      { filename: '/formats/jpg/el_torcal_rocks.jpg' },
      { filename: '/formats/motionphoto/samsung-one-ui-6.jpg' },
      { filename: '/formats/motionphoto/samsung-one-ui-6.heic' },
      { filename: '/formats/motionphoto/samsung-one-ui-5.jpg' },

      { filename: '/metadata/gps-position/thompson-springs.jpg', dto: { visibility: AssetVisibility.Archive } },

      // used for search suggestions
      { filename: '/formats/png/density_plot.png' },
      { filename: '/formats/raw/Nikon/D80/glarus.nef' },
      { filename: '/formats/raw/Nikon/D700/philadelphia.nef' },
      { filename: '/albums/nature/orychophragmus_violaceus.jpg' },
      { filename: '/albums/nature/tanners_ridge.jpg' },
      { filename: '/albums/nature/polemonium_reptans.jpg' },

      // last asset
      { filename: '/albums/nature/wood_anemones.jpg' },
    ];
    const assets: AssetMediaResponseDto[] = [];
    for (const { filename, dto } of files) {
      const bytes = await readFile(join(testAssetDir, filename));
      assets.push(
        await utils.createAsset(admin.accessToken, {
          deviceAssetId: `test-${filename}`,
          assetData: { bytes, filename },
          ...dto,
        }),
      );
    }

    for (const asset of assets) {
      await utils.waitForWebsocketEvent({ event: 'assetUpload', id: asset.id });
    }

    // note: the coordinates here are not the actual coordinates of the images and are random for most of them
    const coordinates = [
      { latitude: 48.853_41, longitude: 2.3488 }, // paris
      { latitude: 35.6895, longitude: 139.691_71 }, // tokyo
      { latitude: 52.524_37, longitude: 13.410_53 }, // berlin
      { latitude: 1.314_663_1, longitude: 103.845_409_3 }, // singapore
      { latitude: 41.013_84, longitude: 28.949_66 }, // istanbul
      { latitude: 5.556_02, longitude: -0.1969 }, // accra
      { latitude: 37.544_270_6, longitude: -4.727_752_8 }, // andalusia
      { latitude: 23.133_02, longitude: -82.383_04 }, // havana
      { latitude: 41.694_11, longitude: 44.833_68 }, // tbilisi
      { latitude: 31.222_22, longitude: 121.458_06 }, // shanghai
      { latitude: 38.9711, longitude: -109.7137 }, // thompson springs
      { latitude: 40.714_27, longitude: -74.005_97 }, // new york
      { latitude: 47.040_57, longitude: 9.068_04 }, // glarus
      { latitude: 32.771_52, longitude: -89.116_73 }, // philadelphia
      { latitude: 31.634_16, longitude: -7.999_94 }, // marrakesh
      { latitude: 38.523_735_4, longitude: -78.488_619_4 }, // tanners ridge
      { latitude: 59.938_63, longitude: 30.314_13 }, // st. petersburg
      { latitude: 0, longitude: 0 }, // null island
    ];

    const updates = coordinates.map((dto, i) =>
      updateAsset({ id: assets[i].id, updateAssetDto: dto }, { headers: asBearerAuth(admin.accessToken) }),
    );

    await Promise.all(updates);
    for (const [i] of coordinates.entries()) {
      await utils.waitForWebsocketEvent({ event: 'assetUpdate', id: assets[i].id });
    }

    [
      assetFalcon,
      assetDenali,
      assetCyclamen,
      assetNotocactus,
      assetSilver,
      assetHeic,
      assetRocks,
      assetOneJpg6,
      assetOneHeic6,
      assetOneJpg5,
      assetSprings,
      assetDensity,
      // assetGlarus,
      // assetPhiladelphia,
      // assetOrychophragmus,
      // assetRidge,
      // assetPolemonium,
      // assetWood,
    ] = assets;

    assetLast = assets.at(-1) as AssetMediaResponseDto;

    await deleteAssets({ assetBulkDeleteDto: { ids: [assetSilver.id] } }, { headers: asBearerAuth(admin.accessToken) });
  }, 30_000);

  afterAll(async () => {
    utils.disconnectWebsocket(websocket);
  });

  describe('POST /search/metadata', () => {
<<<<<<< HEAD
    it('should require authentication', async () => {
      const { status, body } = await request(app).post('/search/metadata');
      expect(status).toBe(401);
      expect(body).toEqual(errorDto.unauthorized);
    });

    const badTests = [
      {
        should: 'should reject page as a string',
        dto: { page: 'abc' },
        expected: ['page must not be less than 1', 'page must be an integer number'],
      },
      {
        should: 'should reject page as a decimal',
        dto: { page: 1.5 },
        expected: ['page must be an integer number'],
      },
      {
        should: 'should reject page as a negative number',
        dto: { page: -10 },
        expected: ['page must not be less than 1'],
      },
      {
        should: 'should reject page as 0',
        dto: { page: 0 },
        expected: ['page must not be less than 1'],
      },
      {
        should: 'should reject size as a string',
        dto: { size: 'abc' },
        expected: [
          'size must not be greater than 1000',
          'size must not be less than 1',
          'size must be an integer number',
        ],
      },
      {
        should: 'should reject an invalid size',
        dto: { size: -1.5 },
        expected: ['size must not be less than 1', 'size must be an integer number'],
      },
      ...['isFavorite', 'isEncoded', 'isOffline', 'isMotion'].map((value) => ({
        should: `should reject ${value} not a boolean`,
        dto: { [value]: 'immich' },
        expected: [`${value} must be a boolean value`],
      })),
    ];

    for (const { should, dto, expected } of badTests) {
      it(should, async () => {
        const { status, body } = await request(app)
          .post('/search/metadata')
          .set('Authorization', `Bearer ${admin.accessToken}`)
          .send(dto);
        expect(status).toBe(400);
        expect(body).toEqual(errorDto.badRequest(expected));
      });
    }

=======
>>>>>>> 8f7baf83
    const searchTests = [
      {
        should: 'should get my assets',
        deferred: () => ({ dto: { size: 1 }, assets: [assetLast] }),
      },
      {
        should: 'should sort my assets in reverse',
        deferred: () => ({ dto: { order: 'asc', size: 2 }, assets: [assetCyclamen, assetNotocactus] }),
      },
      {
        should: 'should support pagination',
        deferred: () => ({ dto: { order: 'asc', size: 1, page: 2 }, assets: [assetNotocactus] }),
      },
      {
        should: 'should search by checksum (base64)',
        deferred: () => ({ dto: { checksum: '9IXBDMjj9OrQb+1YMHprZJgZ/UQ=' }, assets: [assetCyclamen] }),
      },
      {
        should: 'should search by checksum (hex)',
        deferred: () => ({ dto: { checksum: 'f485c10cc8e3f4ead06fed58307a6b649819fd44' }, assets: [assetCyclamen] }),
      },
      { should: 'should search by id', deferred: () => ({ dto: { id: assetCyclamen.id }, assets: [assetCyclamen] }) },
      {
        should: 'should search by isFavorite (true)',
        deferred: () => ({ dto: { isFavorite: true }, assets: [assetCyclamen] }),
      },
      {
        should: 'should search by isFavorite (false)',
        deferred: () => ({ dto: { size: 1, isFavorite: false }, assets: [assetLast] }),
      },
      {
        should: 'should search by visibility (AssetVisibility.Archive)',
        deferred: () => ({ dto: { visibility: AssetVisibility.Archive }, assets: [assetSprings] }),
      },
      {
        should: 'should search by visibility (AssetVisibility.Timeline)',
        deferred: () => ({ dto: { size: 1, visibility: AssetVisibility.Timeline }, assets: [assetLast] }),
      },
      {
        should: 'should search by type (image)',
        deferred: () => ({ dto: { size: 1, type: 'IMAGE' }, assets: [assetLast] }),
      },
      {
        should: 'should search by type (video)',
        deferred: () => ({
          dto: { type: 'VIDEO', visibility: AssetVisibility.Hidden },
          assets: [
            // the three live motion photos
            { id: expect.any(String) },
            { id: expect.any(String) },
            { id: expect.any(String) },
          ],
        }),
      },
      {
        should: 'should search by trashedBefore',
        deferred: () => ({ dto: { trashedBefore: today.plus({ hour: 1 }).toJSDate() }, assets: [assetSilver] }),
      },
      {
        should: 'should search by trashedBefore (no results)',
        deferred: () => ({ dto: { trashedBefore: today.minus({ days: 1 }).toJSDate() }, assets: [] }),
      },
      {
        should: 'should search by trashedAfter',
        deferred: () => ({ dto: { trashedAfter: today.minus({ hour: 1 }).toJSDate() }, assets: [assetSilver] }),
      },
      {
        should: 'should search by trashedAfter (no results)',
        deferred: () => ({ dto: { trashedAfter: today.plus({ hour: 1 }).toJSDate() }, assets: [] }),
      },
      {
        should: 'should search by takenBefore',
        deferred: () => ({ dto: { size: 1, takenBefore: today.plus({ hour: 1 }).toJSDate() }, assets: [assetLast] }),
      },
      {
        should: 'should search by takenBefore (no results)',
        deferred: () => ({ dto: { takenBefore: DateTime.fromObject({ year: 1234 }).toJSDate() }, assets: [] }),
      },
      {
        should: 'should search by takenAfter',
        deferred: () => ({
          dto: { size: 1, takenAfter: DateTime.fromObject({ year: 1234 }).toJSDate() },
          assets: [assetLast],
        }),
      },
      {
        should: 'should search by takenAfter (no results)',
        deferred: () => ({ dto: { takenAfter: today.plus({ hour: 1 }).toJSDate() }, assets: [] }),
      },
      {
        should: 'should search by originalFilename',
        deferred: () => ({
          dto: { originalFileName: 'rocks' },
          assets: [assetRocks],
        }),
      },
      {
        should: 'should search by originalFilename with spaces',
        deferred: () => ({
          dto: { originalFileName: 'samsung-one', type: 'IMAGE' },
          assets: [assetOneJpg5, assetOneJpg6, assetOneHeic6],
        }),
      },
      {
        should: 'should search by city',
        deferred: () => ({
          dto: {
            city: 'Accra',
            includeNull: true,
          },
          assets: [assetHeic],
        }),
      },
      {
        should: "should search city ('')",
        deferred: () => ({
          dto: {
            city: '',
            visibility: AssetVisibility.Timeline,
            includeNull: true,
          },
          assets: [assetLast],
        }),
      },
      {
        should: 'should search city (null)',
        deferred: () => ({
          dto: {
            city: null,
            visibility: AssetVisibility.Timeline,
            includeNull: true,
          },
          assets: [assetLast],
        }),
      },
      {
        should: 'should search by state',
        deferred: () => ({
          dto: {
            state: 'New York',
            includeNull: true,
          },
          assets: [assetDensity],
        }),
      },
      {
        should: "should search state ('')",
        deferred: () => ({
          dto: {
            state: '',
            visibility: AssetVisibility.Timeline,
            withExif: true,
            includeNull: true,
          },
          assets: [assetLast, assetNotocactus],
        }),
      },
      {
        should: 'should search state (null)',
        deferred: () => ({
          dto: {
            state: null,
            visibility: AssetVisibility.Timeline,
            includeNull: true,
          },
          assets: [assetLast, assetNotocactus],
        }),
      },
      {
        should: 'should search by country',
        deferred: () => ({
          dto: {
            country: 'France',
            includeNull: true,
          },
          assets: [assetFalcon],
        }),
      },
      {
        should: "should search country ('')",
        deferred: () => ({
          dto: {
            country: '',
            visibility: AssetVisibility.Timeline,
            includeNull: true,
          },
          assets: [assetLast],
        }),
      },
      {
        should: 'should search country (null)',
        deferred: () => ({
          dto: {
            country: null,
            visibility: AssetVisibility.Timeline,
            includeNull: true,
          },
          assets: [assetLast],
        }),
      },
      {
        should: 'should search by make',
        deferred: () => ({
          dto: {
            make: 'Canon',
            includeNull: true,
          },
          assets: [assetFalcon, assetDenali],
        }),
      },
      {
        should: 'should search by model',
        deferred: () => ({
          dto: {
            model: 'Canon EOS 7D',
            includeNull: true,
          },
          assets: [assetDenali],
        }),
      },
      {
        should: 'should allow searching the upload library (libraryId: null)',
        deferred: () => ({
          dto: { libraryId: null, size: 1 },
          assets: [assetLast],
        }),
      },
    ];

    for (const { should, deferred } of searchTests) {
      it(should, async () => {
        const { assets, dto } = deferred();
        const { status, body } = await request(app)
          .post('/search/metadata')
          .send(dto)
          .set('Authorization', `Bearer ${admin.accessToken}`);
        expect(status).toBe(200);
        expect(body.assets).toBeDefined();
        expect(Array.isArray(body.assets.items)).toBe(true);
        for (const [i, asset] of assets.entries()) {
          expect(body.assets.items[i]).toEqual(expect.objectContaining({ id: asset.id }));
        }
        expect(body.assets.items).toHaveLength(assets.length);
      });
    }
  });

  describe('POST /search/random', () => {
    beforeAll(async () => {
      await Promise.all([
        utils.createAsset(admin.accessToken),
        utils.createAsset(admin.accessToken),
        utils.createAsset(admin.accessToken),
        utils.createAsset(admin.accessToken),
        utils.createAsset(admin.accessToken),
        utils.createAsset(admin.accessToken),
      ]);

      await utils.waitForQueueFinish(admin.accessToken, 'thumbnailGeneration');
    });

    it.each(TEN_TIMES)('should return 1 random assets', async () => {
      const { status, body } = await request(app)
        .post('/search/random')
        .send({ size: 1 })
        .set('Authorization', `Bearer ${admin.accessToken}`);

      expect(status).toBe(200);

      const assets: AssetResponseDto[] = body;
      expect(assets.length).toBe(1);
      expect(assets[0].ownerId).toBe(admin.userId);
    });

    it.each(TEN_TIMES)('should return 2 random assets', async () => {
      const { status, body } = await request(app)
        .post('/search/random')
        .send({ size: 2 })
        .set('Authorization', `Bearer ${admin.accessToken}`);

      expect(status).toBe(200);

      const assets: AssetResponseDto[] = body;
      expect(assets.length).toBe(2);
      expect(assets[0].ownerId).toBe(admin.userId);
      expect(assets[1].ownerId).toBe(admin.userId);
    });
  });

  describe('GET /search/explore', () => {
    it('should get explore data', async () => {
      const { status, body } = await request(app)
        .get('/search/explore')
        .set('Authorization', `Bearer ${admin.accessToken}`);
      expect(status).toBe(200);
      expect(body).toEqual([{ fieldName: 'exifInfo.city', items: [] }]);
    });
  });

  describe('GET /search/places', () => {
    it('should get relevant places', async () => {
      const name = 'Paris';

      const { status, body } = await request(app)
        .get(`/search/places?name=${name}`)
        .set('Authorization', `Bearer ${admin.accessToken}`);

      expect(status).toBe(200);
      expect(Array.isArray(body)).toBe(true);
      if (Array.isArray(body)) {
        expect(body.length).toBeGreaterThan(10);
        expect(body[0].name).toEqual(name);
        expect(body[0].admin2name).toEqual(name);
      }
    });
  });

  describe('GET /search/cities', () => {
    it('should get all cities', async () => {
      const { status, body } = await request(app)
        .get('/search/cities')
        .set('Authorization', `Bearer ${admin.accessToken}`);

      expect(status).toBe(200);
      expect(Array.isArray(body)).toBe(true);
      if (Array.isArray(body)) {
        expect(body.length).toBeGreaterThan(10);
        const assetsWithCity = body.filter((asset) => !!asset.exifInfo?.city);
        expect(assetsWithCity.length).toEqual(body.length);
        const cities = new Set(assetsWithCity.map((asset) => asset.exifInfo.city));
        expect(cities.size).toEqual(body.length);
      }
    });
  });

  describe('GET /search/suggestions', () => {
    it('should get suggestions for country (including null)', async () => {
      const { status, body } = await request(app)
        .get('/search/suggestions?type=country&includeNull=true')
        .set('Authorization', `Bearer ${admin.accessToken}`);
      expect(body).toEqual([
        'Cuba',
        'France',
        'Georgia',
        'Germany',
        'Ghana',
        'Japan',
        'Morocco',
        "People's Republic of China",
        'Russian Federation',
        'Singapore',
        'Spain',
        'Switzerland',
        'United States of America',
        null,
      ]);
      expect(status).toBe(200);
    });

    it('should get suggestions for country', async () => {
      const { status, body } = await request(app)
        .get('/search/suggestions?type=country')
        .set('Authorization', `Bearer ${admin.accessToken}`);
      expect(body).toEqual([
        'Cuba',
        'France',
        'Georgia',
        'Germany',
        'Ghana',
        'Japan',
        'Morocco',
        "People's Republic of China",
        'Russian Federation',
        'Singapore',
        'Spain',
        'Switzerland',
        'United States of America',
      ]);
      expect(status).toBe(200);
    });

    it('should get suggestions for state (including null)', async () => {
      const { status, body } = await request(app)
        .get('/search/suggestions?type=state&includeNull=true')
        .set('Authorization', `Bearer ${admin.accessToken}`);
      expect(body).toEqual([
        'Andalusia',
        'Glarus',
        'Greater Accra',
        'Havana',
        'Île-de-France',
        'Marrakesh-Safi',
        'Mississippi',
        'New York',
        'Shanghai',
        'State of Berlin',
        'St.-Petersburg',
        'Tbilisi',
        'Tokyo',
        'Virginia',
        null,
      ]);
      expect(status).toBe(200);
    });

    it('should get suggestions for state', async () => {
      const { status, body } = await request(app)
        .get('/search/suggestions?type=state')
        .set('Authorization', `Bearer ${admin.accessToken}`);
      expect(body).toEqual([
        'Andalusia',
        'Glarus',
        'Greater Accra',
        'Havana',
        'Île-de-France',
        'Marrakesh-Safi',
        'Mississippi',
        'New York',
        'Shanghai',
        'State of Berlin',
        'St.-Petersburg',
        'Tbilisi',
        'Tokyo',
        'Virginia',
      ]);
      expect(status).toBe(200);
    });

    it('should get suggestions for city (including null)', async () => {
      const { status, body } = await request(app)
        .get('/search/suggestions?type=city&includeNull=true')
        .set('Authorization', `Bearer ${admin.accessToken}`);
      expect(body).toEqual([
        'Accra',
        'Berlin',
        'Glarus',
        'Havana',
        'Marrakesh',
        'Montalbán de Córdoba',
        'New York City',
        'Novena',
        'Paris',
        'Philadelphia',
        'Saint Petersburg',
        'Shanghai',
        'Stanley',
        'Tbilisi',
        'Tokyo',
        null,
      ]);
      expect(status).toBe(200);
    });

    it('should get suggestions for city', async () => {
      const { status, body } = await request(app)
        .get('/search/suggestions?type=city')
        .set('Authorization', `Bearer ${admin.accessToken}`);
      expect(body).toEqual([
        'Accra',
        'Berlin',
        'Glarus',
        'Havana',
        'Marrakesh',
        'Montalbán de Córdoba',
        'New York City',
        'Novena',
        'Paris',
        'Philadelphia',
        'Saint Petersburg',
        'Shanghai',
        'Stanley',
        'Tbilisi',
        'Tokyo',
      ]);
      expect(status).toBe(200);
    });

    it('should get suggestions for camera make (including null)', async () => {
      const { status, body } = await request(app)
        .get('/search/suggestions?type=camera-make&includeNull=true')
        .set('Authorization', `Bearer ${admin.accessToken}`);
      expect(body).toEqual([
        'Apple',
        'Canon',
        'FUJIFILM',
        'NIKON CORPORATION',
        'PENTAX Corporation',
        'samsung',
        'SONY',
        null,
      ]);
      expect(status).toBe(200);
    });

    it('should get suggestions for camera make', async () => {
      const { status, body } = await request(app)
        .get('/search/suggestions?type=camera-make')
        .set('Authorization', `Bearer ${admin.accessToken}`);
      expect(body).toEqual([
        'Apple',
        'Canon',
        'FUJIFILM',
        'NIKON CORPORATION',
        'PENTAX Corporation',
        'samsung',
        'SONY',
      ]);
      expect(status).toBe(200);
    });

    it('should get suggestions for camera model (including null)', async () => {
      const { status, body } = await request(app)
        .get('/search/suggestions?type=camera-model&includeNull=true')
        .set('Authorization', `Bearer ${admin.accessToken}`);
      expect(body).toEqual([
        'Canon EOS 7D',
        'Canon EOS R5',
        'DSLR-A550',
        'FinePix S3Pro',
        'iPhone 7',
        'NIKON D700',
        'NIKON D750',
        'NIKON D80',
        'PENTAX K10D',
        'SM-F711N',
        'SM-S906U',
        'SM-T970',
        null,
      ]);
      expect(status).toBe(200);
    });

    it('should get suggestions for camera model', async () => {
      const { status, body } = await request(app)
        .get('/search/suggestions?type=camera-model')
        .set('Authorization', `Bearer ${admin.accessToken}`);
      expect(body).toEqual([
        'Canon EOS 7D',
        'Canon EOS R5',
        'DSLR-A550',
        'FinePix S3Pro',
        'iPhone 7',
        'NIKON D700',
        'NIKON D750',
        'NIKON D80',
        'PENTAX K10D',
        'SM-F711N',
        'SM-S906U',
        'SM-T970',
      ]);
      expect(status).toBe(200);
    });
  });
});<|MERGE_RESOLUTION|>--- conflicted
+++ resolved
@@ -147,68 +147,6 @@
   });
 
   describe('POST /search/metadata', () => {
-<<<<<<< HEAD
-    it('should require authentication', async () => {
-      const { status, body } = await request(app).post('/search/metadata');
-      expect(status).toBe(401);
-      expect(body).toEqual(errorDto.unauthorized);
-    });
-
-    const badTests = [
-      {
-        should: 'should reject page as a string',
-        dto: { page: 'abc' },
-        expected: ['page must not be less than 1', 'page must be an integer number'],
-      },
-      {
-        should: 'should reject page as a decimal',
-        dto: { page: 1.5 },
-        expected: ['page must be an integer number'],
-      },
-      {
-        should: 'should reject page as a negative number',
-        dto: { page: -10 },
-        expected: ['page must not be less than 1'],
-      },
-      {
-        should: 'should reject page as 0',
-        dto: { page: 0 },
-        expected: ['page must not be less than 1'],
-      },
-      {
-        should: 'should reject size as a string',
-        dto: { size: 'abc' },
-        expected: [
-          'size must not be greater than 1000',
-          'size must not be less than 1',
-          'size must be an integer number',
-        ],
-      },
-      {
-        should: 'should reject an invalid size',
-        dto: { size: -1.5 },
-        expected: ['size must not be less than 1', 'size must be an integer number'],
-      },
-      ...['isFavorite', 'isEncoded', 'isOffline', 'isMotion'].map((value) => ({
-        should: `should reject ${value} not a boolean`,
-        dto: { [value]: 'immich' },
-        expected: [`${value} must be a boolean value`],
-      })),
-    ];
-
-    for (const { should, dto, expected } of badTests) {
-      it(should, async () => {
-        const { status, body } = await request(app)
-          .post('/search/metadata')
-          .set('Authorization', `Bearer ${admin.accessToken}`)
-          .send(dto);
-        expect(status).toBe(400);
-        expect(body).toEqual(errorDto.badRequest(expected));
-      });
-    }
-
-=======
->>>>>>> 8f7baf83
     const searchTests = [
       {
         should: 'should get my assets',
