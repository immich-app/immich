import { immichAppConfig, immichBullAsyncConfig } from '@app/common/config';
import { MiddlewareConsumer, Module, NestModule } from '@nestjs/common';
import { UserModule } from './api-v1/user/user.module';
import { AssetModule } from './api-v1/asset/asset.module';
import { AuthModule } from './api-v1/auth/auth.module';
import { APIKeyModule } from './api-v1/api-key/api-key.module';
import { ImmichJwtModule } from './modules/immich-jwt/immich-jwt.module';
import { DeviceInfoModule } from './api-v1/device-info/device-info.module';
import { ConfigModule } from '@nestjs/config';
import { BullModule } from '@nestjs/bull';
import { ServerInfoModule } from './api-v1/server-info/server-info.module';
import { BackgroundTaskModule } from './modules/background-task/background-task.module';
import { CommunicationModule } from './api-v1/communication/communication.module';
import { AlbumModule } from './api-v1/album/album.module';
import { AppController } from './app.controller';
import { ScheduleModule } from '@nestjs/schedule';
import { ScheduleTasksModule } from './modules/schedule-tasks/schedule-tasks.module';
import { DatabaseModule } from '@app/database';
import { JobModule } from './api-v1/job/job.module';
import { SystemConfigModule } from './api-v1/system-config/system-config.module';
import { OAuthModule } from './api-v1/oauth/oauth.module';
import { TagModule } from './api-v1/tag/tag.module';
<<<<<<< HEAD
import { ImmichConfigModule } from '@app/immich-config';
=======
import { ShareModule } from './api-v1/share/share.module';
import { APIKeyModule } from './api-v1/api-key/api-key.module';
>>>>>>> 5999af6c

@Module({
  imports: [
    ConfigModule.forRoot(immichAppConfig),

    DatabaseModule,
    UserModule,

    APIKeyModule,

    AssetModule,

    AuthModule,
    OAuthModule,

    ImmichJwtModule,
    ImmichConfigModule,

    DeviceInfoModule,

    BullModule.forRootAsync(immichBullAsyncConfig),

    ServerInfoModule,

    BackgroundTaskModule,

    CommunicationModule,

    AlbumModule,

    ScheduleModule.forRoot(),

    ScheduleTasksModule,

    JobModule,

    SystemConfigModule,

    TagModule,

    ShareModule,
  ],
  controllers: [AppController],
  providers: [],
})
export class AppModule implements NestModule {
  // TODO: check if consumer is needed or remove
  // eslint-disable-next-line @typescript-eslint/no-unused-vars
  configure(consumer: MiddlewareConsumer): void {
    if (process.env.NODE_ENV == 'development') {
      // consumer.apply(AppLoggerMiddleware).forRoutes('*');
    }
  }
}<|MERGE_RESOLUTION|>--- conflicted
+++ resolved
@@ -20,12 +20,8 @@
 import { SystemConfigModule } from './api-v1/system-config/system-config.module';
 import { OAuthModule } from './api-v1/oauth/oauth.module';
 import { TagModule } from './api-v1/tag/tag.module';
-<<<<<<< HEAD
 import { ImmichConfigModule } from '@app/immich-config';
-=======
 import { ShareModule } from './api-v1/share/share.module';
-import { APIKeyModule } from './api-v1/api-key/api-key.module';
->>>>>>> 5999af6c
 
 @Module({
   imports: [
