--- conflicted
+++ resolved
@@ -3,6 +3,7 @@
 import { UserModule } from './api-v1/user/user.module';
 import { AssetModule } from './api-v1/asset/asset.module';
 import { AuthModule } from './api-v1/auth/auth.module';
+import { APIKeyModule } from './api-v1/api-key/api-key.module';
 import { ImmichJwtModule } from './modules/immich-jwt/immich-jwt.module';
 import { DeviceInfoModule } from './api-v1/device-info/device-info.module';
 import { ConfigModule } from '@nestjs/config';
@@ -19,11 +20,7 @@
 import { SystemConfigModule } from './api-v1/system-config/system-config.module';
 import { OAuthModule } from './api-v1/oauth/oauth.module';
 import { TagModule } from './api-v1/tag/tag.module';
-<<<<<<< HEAD
 import { ImmichConfigModule } from '@app/immich-config';
-=======
-import { APIKeyModule } from './api-v1/api-key/api-key.module';
->>>>>>> d327ec6b
 
 @Module({
   imports: [
