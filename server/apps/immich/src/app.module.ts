--- conflicted
+++ resolved
@@ -10,11 +10,7 @@
   AlbumController,
   APIKeyController,
   AuthController,
-<<<<<<< HEAD
-  DeviceInfoController,
   PersonController,
-=======
->>>>>>> e22cdea4
   JobController,
   OAuthController,
   SearchController,
