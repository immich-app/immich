import { APP_UPLOAD_LOCATION } from '@app/common/constants';
import { HttpException, HttpStatus } from '@nestjs/common';
import { MulterOptions } from '@nestjs/platform-express/multer/interfaces/multer-options.interface';
import { existsSync, mkdirSync } from 'fs';
import { diskStorage } from 'multer';
import { extname, join } from 'path';
import { Request } from 'express';
import { randomUUID } from 'crypto';

export const assetUploadOption: MulterOptions = {
  fileFilter: (req: Request, file: any, cb: any) => {
    if (file.mimetype.match(/\/(jpg|jpeg|png|gif|mp4|x-msvideo|quicktime|heic|heif|dng|x-adobe-dng|webp|tiff|3gpp)$/)) {
      cb(null, true);
    } else {
      cb(new HttpException(`Unsupported file type ${extname(file.originalname)}`, HttpStatus.BAD_REQUEST), false);
    }
  },

  storage: diskStorage({
    destination: (req: Request, file: Express.Multer.File, cb: any) => {
      const basePath = process.env.UPLOAD_DIR || APP_UPLOAD_LOCATION;
      // TODO these are currently not used. Shall we remove them?
      // const fileInfo = req.body as CreateAssetDto;

      // const yearInfo = new Date(fileInfo.createdAt).getFullYear();
      // const monthInfo = new Date(fileInfo.createdAt).getMonth();

      if (!req.user) {
        return;
      }

<<<<<<< HEAD
      const originalUploadFolder = join(basePath, `${req.user.id}/original/${req.body['deviceId']}`);
=======
      const originalUploadFolder = join(basePath, req.user.id, 'original', req.body['deviceId']);
>>>>>>> a467936e

      if (!existsSync(originalUploadFolder)) {
        mkdirSync(originalUploadFolder, { recursive: true });
      }

      // Save original to disk
      cb(null, originalUploadFolder);
    },

    filename: (req: Request, file: Express.Multer.File, cb: any) => {
      const fileNameUUID = randomUUID();

      cb(null, `${fileNameUUID}${req.body['fileExtension'].toLowerCase()}`);
    },
  }),
};<|MERGE_RESOLUTION|>--- conflicted
+++ resolved
@@ -29,11 +29,7 @@
         return;
       }
 
-<<<<<<< HEAD
-      const originalUploadFolder = join(basePath, `${req.user.id}/original/${req.body['deviceId']}`);
-=======
       const originalUploadFolder = join(basePath, req.user.id, 'original', req.body['deviceId']);
->>>>>>> a467936e
 
       if (!existsSync(originalUploadFolder)) {
         mkdirSync(originalUploadFolder, { recursive: true });
