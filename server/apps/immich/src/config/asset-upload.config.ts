--- conflicted
+++ resolved
@@ -73,17 +73,9 @@
 
   const user = req.user as AuthUserDto;
 
-<<<<<<< HEAD
-  const basePath = APP_UPLOAD_LOCATION;
-  const originalUploadFolder = join(basePath, user.id, 'original');
-
-  if (!existsSync(originalUploadFolder)) {
-    mkdirSync(originalUploadFolder, { recursive: true });
-=======
   const uploadFolder = storageCore.getFolderLocation(StorageFolder.UPLOAD, user.id);
   if (!existsSync(uploadFolder)) {
     mkdirSync(uploadFolder, { recursive: true });
->>>>>>> cd59f7aa
   }
 
   // Save original to disk
