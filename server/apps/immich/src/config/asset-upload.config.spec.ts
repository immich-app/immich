import { Request } from 'express';
import * as fs from 'fs';
import { multerUtils } from './asset-upload.config';

const { fileFilter, destination, filename } = multerUtils;

const mock = {
  req: {} as Request,
  userRequest: {
    user: {
      id: 'test-user',
    },
    body: {
      deviceId: 'test-device',
      fileExtension: '.jpg',
    },
  } as Request,
  file: { originalname: 'test.jpg' } as Express.Multer.File,
};

jest.mock('fs');

describe('assetUploadOption', () => {
  let callback: jest.Mock;
  let existsSync: jest.Mock;
  let mkdirSync: jest.Mock;

  beforeEach(() => {
    jest.mock('fs');
    mkdirSync = fs.mkdirSync as jest.Mock;
    existsSync = fs.existsSync as jest.Mock;
    callback = jest.fn();

    existsSync.mockImplementation(() => true);
  });

  afterEach(() => {
    jest.resetModules();
  });

  describe('fileFilter', () => {
    it('should require a user', () => {
      fileFilter(mock.req, mock.file, callback);

      expect(callback).toHaveBeenCalled();
      const [error, name] = callback.mock.calls[0];
      expect(error).toBeDefined();
      expect(name).toBeUndefined();
    });

    it('should allow images', async () => {
      const file = { mimetype: 'image/jpeg', originalname: 'test.jpg' } as any;
      fileFilter(mock.userRequest, file, callback);
      expect(callback).toHaveBeenCalledWith(null, true);
    });

    it('should allow videos', async () => {
      const file = { mimetype: 'video/mp4', originalname: 'test.mp4' } as any;
      fileFilter(mock.userRequest, file, callback);
      expect(callback).toHaveBeenCalledWith(null, true);
    });

    it('should allow webm videos', async () => {
      const file = { mimetype: 'video/webm', originalname: 'test.webm' } as any;
      fileFilter(mock.userRequest, file, callback);
      expect(callback).toHaveBeenCalledWith(null, true);
    });

    it('should allow .raf recognized', () => {
      const file = { mimetype: 'image/x-fuji-raf', originalname: 'test.raf' } as any;
      fileFilter(mock.userRequest, file, callback);
      expect(callback).toHaveBeenCalledWith(null, true);
    });

    it('should allow .srw recognized', () => {
      const file = { mimetype: 'image/x-samsung-srw', originalname: 'test.srw' } as any;
      fileFilter(mock.userRequest, file, callback);
      expect(callback).toHaveBeenCalledWith(null, true);
    });

    it('should allow .wmv videos', () => {
      const file = { mimetype: 'video/x-ms-wmv', originalname: 'test.wmv' } as any;
      fileFilter(mock.userRequest, file, callback);
      expect(callback).toHaveBeenCalledWith(null, true);
    });

    it('should allow .mkv videos', () => {
      const file = { mimetype: 'video/x-matroska', originalname: 'test.mkv' } as any;
      fileFilter(mock.userRequest, file, callback);
      expect(callback).toHaveBeenCalledWith(null, true);
    });

    it('should allow .mpg videos', () => {
      const file = { mimetype: 'video/mpeg', originalname: 'test.mpg' } as any;
      fileFilter(mock.userRequest, file, callback);
      expect(callback).toHaveBeenCalledWith(null, true);
    });

    it('should allow .flv videos', () => {
      const file = { mimetype: 'video/x-flv', originalname: 'test.flv' } as any;
      fileFilter(mock.userRequest, file, callback);
      expect(callback).toHaveBeenCalledWith(null, true);
    });

    it('should not allow unknown types', async () => {
      const file = { mimetype: 'application/html', originalname: 'test.html' } as any;
      const callback = jest.fn();
      fileFilter(mock.userRequest, file, callback);

      expect(callback).toHaveBeenCalled();
      const [error, accepted] = callback.mock.calls[0];
      expect(error).toBeDefined();
      expect(accepted).toBe(false);
    });
  });

  describe('destination', () => {
    it('should require a user', () => {
      destination(mock.req, mock.file, callback);

      expect(callback).toHaveBeenCalled();
      const [error, name] = callback.mock.calls[0];
      expect(error).toBeDefined();
      expect(name).toBeUndefined();
    });

    it('should create non-existing directories', () => {
      existsSync.mockImplementation(() => false);

      destination(mock.userRequest, mock.file, callback);

      expect(existsSync).toHaveBeenCalled();
      expect(mkdirSync).toHaveBeenCalled();
    });

    it('should return the destination', () => {
      destination(mock.userRequest, mock.file, callback);

      expect(mkdirSync).not.toHaveBeenCalled();
<<<<<<< HEAD
      expect(callback).toHaveBeenCalledWith(null, 'upload/test-user/original');
=======
      expect(callback).toHaveBeenCalledWith(null, 'upload/upload/test-user');
>>>>>>> cd59f7aa
    });
  });

  describe('filename', () => {
    it('should require a user', () => {
      filename(mock.req, mock.file, callback);

      expect(callback).toHaveBeenCalled();
      const [error, name] = callback.mock.calls[0];
      expect(error).toBeDefined();
      expect(name).toBeUndefined();
    });

    it('should return the filename', () => {
      filename(mock.userRequest, mock.file, callback);

      expect(callback).toHaveBeenCalled();
      const [error, name] = callback.mock.calls[0];
      expect(error).toBeNull();
      expect(name.endsWith('.jpg')).toBeTruthy();
    });

    it('should sanitize the filename', () => {
      const body = { ...mock.userRequest.body, fileExtension: '.jp\u0000g' };
      const request = { ...mock.userRequest, body } as Request;
      filename(request, mock.file, callback);

      expect(callback).toHaveBeenCalled();
      const [error, name] = callback.mock.calls[0];
      expect(error).toBeNull();
      expect(name.endsWith(mock.userRequest.body.fileExtension)).toBeTruthy();
    });

    it('should not change the casing of the extension', () => {
      // Case is deliberately mixed to cover both .upper() and .lower()
      const body = { ...mock.userRequest.body, fileExtension: '.JpEg' };
      const request = { ...mock.userRequest, body } as Request;

      filename(request, mock.file, callback);

      expect(callback).toHaveBeenCalled();
      const [error, name] = callback.mock.calls[0];
      expect(error).toBeNull();
      expect(name.endsWith(body.fileExtension)).toBeTruthy();
    });
  });
});<|MERGE_RESOLUTION|>--- conflicted
+++ resolved
@@ -137,11 +137,7 @@
       destination(mock.userRequest, mock.file, callback);
 
       expect(mkdirSync).not.toHaveBeenCalled();
-<<<<<<< HEAD
-      expect(callback).toHaveBeenCalledWith(null, 'upload/test-user/original');
-=======
       expect(callback).toHaveBeenCalledWith(null, 'upload/upload/test-user');
->>>>>>> cd59f7aa
     });
   });
 
