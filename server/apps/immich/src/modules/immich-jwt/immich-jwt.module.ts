import { Module } from '@nestjs/common';
<<<<<<< HEAD
import { ImmichJwtService } from './immich-jwt.service';
import { JwtModule } from '@nestjs/jwt';
import { jwtConfig } from '../../config/jwt.config';
import { JwtStrategy } from './strategies/jwt.strategy';
import { APIKeyStrategy } from './strategies/api-key.strategy';
import { PublicShareStrategy } from './strategies/public-share.strategy';

@Module({
  imports: [JwtModule.register(jwtConfig)],
  providers: [ImmichJwtService, JwtStrategy, APIKeyStrategy, PublicShareStrategy],
  exports: [ImmichJwtService],
=======
import { ShareModule } from '../../api-v1/share/share.module';
import { APIKeyStrategy } from './strategies/api-key.strategy';
import { JwtStrategy } from './strategies/jwt.strategy';
import { PublicShareStrategy } from './strategies/public-share.strategy';

@Module({
  imports: [ShareModule],
  providers: [JwtStrategy, APIKeyStrategy, PublicShareStrategy],
>>>>>>> 8b7d7f16
})
export class ImmichJwtModule {}<|MERGE_RESOLUTION|>--- conflicted
+++ resolved
@@ -1,25 +1,9 @@
 import { Module } from '@nestjs/common';
-<<<<<<< HEAD
-import { ImmichJwtService } from './immich-jwt.service';
-import { JwtModule } from '@nestjs/jwt';
-import { jwtConfig } from '../../config/jwt.config';
-import { JwtStrategy } from './strategies/jwt.strategy';
-import { APIKeyStrategy } from './strategies/api-key.strategy';
-import { PublicShareStrategy } from './strategies/public-share.strategy';
-
-@Module({
-  imports: [JwtModule.register(jwtConfig)],
-  providers: [ImmichJwtService, JwtStrategy, APIKeyStrategy, PublicShareStrategy],
-  exports: [ImmichJwtService],
-=======
-import { ShareModule } from '../../api-v1/share/share.module';
 import { APIKeyStrategy } from './strategies/api-key.strategy';
 import { JwtStrategy } from './strategies/jwt.strategy';
 import { PublicShareStrategy } from './strategies/public-share.strategy';
 
 @Module({
-  imports: [ShareModule],
   providers: [JwtStrategy, APIKeyStrategy, PublicShareStrategy],
->>>>>>> 8b7d7f16
 })
 export class ImmichJwtModule {}