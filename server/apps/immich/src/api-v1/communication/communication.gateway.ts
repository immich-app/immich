import { OnGatewayConnection, OnGatewayDisconnect, WebSocketGateway, WebSocketServer } from '@nestjs/websockets';
import { Socket, Server } from 'socket.io';
<<<<<<< HEAD
=======
import { ImmichJwtService, JwtValidationResult } from '../../modules/immich-jwt/immich-jwt.service';
>>>>>>> a2e1d4ca
import { Logger } from '@nestjs/common';
import { UserEntity } from '@app/database/entities/user.entity';
<<<<<<< HEAD
import {ImmichAuthService} from "../../modules/immich-auth/immich-auth.service";
=======
import { Repository } from 'typeorm';
>>>>>>> a2e1d4ca

@WebSocketGateway({ cors: true })
export class CommunicationGateway implements OnGatewayConnection, OnGatewayDisconnect {
  constructor(
    private immichAuthService: ImmichAuthService,
  ) {}

  @WebSocketServer() server!: Server;

  handleDisconnect(client: Socket) {
    client.leave(client.nsp.name);

    Logger.log(`Client ${client.id} disconnected from Websocket`, 'WebsocketConnectionEvent');
  }

<<<<<<< HEAD
  async handleConnection(client: Socket, ...args: any[]) {
    Logger.verbose(`New websocket connection: ${client.id}`, 'WebsocketConnectionEvent');

    const authBearer = client.handshake.headers.authorization;
    if (!authBearer.startsWith('Bearer '))  {
      client.emit('error', 'unauthorized');
      client.disconnect();
      return;
    }
=======
  async handleConnection(client: Socket) {
    try {
      Logger.log(`New websocket connection: ${client.id}`, 'WebsocketConnectionEvent');

      const accessToken = client.handshake.headers.authorization?.split(' ')[1];

      const res: JwtValidationResult = accessToken
        ? await this.immichJwtService.validateToken(accessToken)
        : { status: false, userId: null };

      if (!res.status || res.userId == null) {
        client.emit('error', 'unauthorized');
        client.disconnect();
        return;
      }
>>>>>>> a2e1d4ca

    const accessToken = authBearer.substring(7);
    const user: UserEntity | null = await this.immichAuthService.validateWsToken(accessToken);

    if (!user) {
      client.emit('error', 'unauthorized');
      client.disconnect();
      return;
    }

    Logger.log(`New webocket connection (client id: ${client.id}, user id: ${user.id})`, 'WebsocketConnectionEvent');
    client.join(user.id);
  }
}<|MERGE_RESOLUTION|>--- conflicted
+++ resolved
@@ -1,16 +1,8 @@
 import { OnGatewayConnection, OnGatewayDisconnect, WebSocketGateway, WebSocketServer } from '@nestjs/websockets';
 import { Socket, Server } from 'socket.io';
-<<<<<<< HEAD
-=======
-import { ImmichJwtService, JwtValidationResult } from '../../modules/immich-jwt/immich-jwt.service';
->>>>>>> a2e1d4ca
 import { Logger } from '@nestjs/common';
 import { UserEntity } from '@app/database/entities/user.entity';
-<<<<<<< HEAD
 import {ImmichAuthService} from "../../modules/immich-auth/immich-auth.service";
-=======
-import { Repository } from 'typeorm';
->>>>>>> a2e1d4ca
 
 @WebSocketGateway({ cors: true })
 export class CommunicationGateway implements OnGatewayConnection, OnGatewayDisconnect {
@@ -26,36 +18,19 @@
     Logger.log(`Client ${client.id} disconnected from Websocket`, 'WebsocketConnectionEvent');
   }
 
-<<<<<<< HEAD
   async handleConnection(client: Socket, ...args: any[]) {
     Logger.verbose(`New websocket connection: ${client.id}`, 'WebsocketConnectionEvent');
 
-    const authBearer = client.handshake.headers.authorization;
+      // eslint-disable-next-line @typescript-eslint/no-non-null-assertion
+    const authBearer = client.handshake.headers.authorization!;
     if (!authBearer.startsWith('Bearer '))  {
       client.emit('error', 'unauthorized');
       client.disconnect();
       return;
     }
-=======
-  async handleConnection(client: Socket) {
-    try {
-      Logger.log(`New websocket connection: ${client.id}`, 'WebsocketConnectionEvent');
-
-      const accessToken = client.handshake.headers.authorization?.split(' ')[1];
-
-      const res: JwtValidationResult = accessToken
-        ? await this.immichJwtService.validateToken(accessToken)
-        : { status: false, userId: null };
-
-      if (!res.status || res.userId == null) {
-        client.emit('error', 'unauthorized');
-        client.disconnect();
-        return;
-      }
->>>>>>> a2e1d4ca
 
     const accessToken = authBearer.substring(7);
-    const user: UserEntity | null = await this.immichAuthService.validateWsToken(accessToken);
+    const user: UserEntity | undefined = await this.immichAuthService.validateWsToken(accessToken);
 
     if (!user) {
       client.emit('error', 'unauthorized');
