--- conflicted
+++ resolved
@@ -39,11 +39,8 @@
       tags: [],
       sharedLinks: [],
       originalFileName: parse(file.originalName).name,
-<<<<<<< HEAD
+      faces: [],
       sidecarPath: sidecarFile != null ? sidecarFile.originalPath : null,
-=======
-      faces: [],
->>>>>>> 4a005202
     });
 
     await this.jobRepository.queue({ name: JobName.ASSET_UPLOADED, data: { asset, fileName: file.originalName } });
