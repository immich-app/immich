--- conflicted
+++ resolved
@@ -10,28 +10,20 @@
 import { QueueNameEnum } from '@app/job/constants/queue-name.constant';
 import { AssetRepository, ASSET_REPOSITORY } from './asset-repository';
 import { DownloadModule } from '../../modules/download/download.module';
-<<<<<<< HEAD
 import { TagEntity } from '@app/database/entities/tag.entity';
 import { TagRepository, TAG_REPOSITORY } from '../tag/tag.repository';
-import { UserEntity } from '@app/database/entities/user.entity';
-=======
 import { ALBUM_REPOSITORY, AlbumRepository } from '../album/album-repository';
 import { AlbumEntity } from '@app/database/entities/album.entity';
 import { UserAlbumEntity } from '@app/database/entities/user-album.entity';
 import { UserEntity } from '@app/database/entities/user.entity';
 import { AssetAlbumEntity } from '@app/database/entities/asset-album.entity';
->>>>>>> e8bbad67
 
 @Module({
   imports: [
     CommunicationModule,
     BackgroundTaskModule,
     DownloadModule,
-<<<<<<< HEAD
-    TypeOrmModule.forFeature([AssetEntity, TagEntity, UserEntity]),
-=======
-    TypeOrmModule.forFeature([AssetEntity, AlbumEntity, UserAlbumEntity, UserEntity, AssetAlbumEntity]),
->>>>>>> e8bbad67
+    TypeOrmModule.forFeature([AssetEntity, TagEntity, UserEntity, AlbumEntity, UserAlbumEntity, AssetAlbumEntity]),
     BullModule.registerQueue({
       name: QueueNameEnum.ASSET_UPLOADED,
       defaultJobOptions: {
@@ -58,13 +50,12 @@
       useClass: AssetRepository,
     },
     {
-<<<<<<< HEAD
       provide: TAG_REPOSITORY,
       useClass: TagRepository,
-=======
+    },
+    {
       provide: ALBUM_REPOSITORY,
       useClass: AlbumRepository,
->>>>>>> e8bbad67
     },
   ],
   exports: [AssetService],
