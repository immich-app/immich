--- conflicted
+++ resolved
@@ -222,12 +222,8 @@
     @Param('assetId') assetId: string,
     @Body() dto: UpdateAssetDto,
   ): Promise<AssetResponseDto> {
-<<<<<<< HEAD
+    await this.assetService.checkAssetsAccess(authUser, [assetId], true);
     return await this.assetService.updateAsset(authUser, assetId, dto);
-=======
-    await this.assetService.checkAssetsAccess(authUser, [assetId], true);
-    return await this.assetService.updateAssetById(assetId, dto);
->>>>>>> e8bbad67
   }
 
   @Delete('/')
