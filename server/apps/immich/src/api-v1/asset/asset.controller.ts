import { AddAssetsDto } from './../album/dto/add-assets.dto';
import {
  Controller,
  Post,
  UseInterceptors,
  Body,
  Get,
  Param,
  ValidationPipe,
  Query,
  Response,
  Headers,
  Delete,
  HttpCode,
  Header,
  Put,
  UploadedFiles,
  Patch,
  StreamableFile,
  ParseFilePipe,
} from '@nestjs/common';
import { Authenticated, SharedLinkRoute } from '../../decorators/authenticated.decorator';
import { AssetService } from './asset.service';
import { FileFieldsInterceptor } from '@nestjs/platform-express';
import { AuthUserDto, GetAuthUser } from '../../decorators/auth-user.decorator';
import { ServeFileDto } from './dto/serve-file.dto';
import { Response as Res } from 'express';
import { DeleteAssetDto } from './dto/delete-asset.dto';
import { SearchAssetDto } from './dto/search-asset.dto';
import { CheckDuplicateAssetDto } from './dto/check-duplicate-asset.dto';
import { ApiBody, ApiConsumes, ApiHeader, ApiOkResponse, ApiTags } from '@nestjs/swagger';
import { CuratedObjectsResponseDto } from './response-dto/curated-objects-response.dto';
import { CuratedLocationsResponseDto } from './response-dto/curated-locations-response.dto';
import { AssetResponseDto, ImmichReadStream } from '@app/domain';
import { CheckDuplicateAssetResponseDto } from './response-dto/check-duplicate-asset-response.dto';
import { CreateAssetDto, mapToUploadFile } from './dto/create-asset.dto';
import { AssetFileUploadResponseDto } from './response-dto/asset-file-upload-response.dto';
import { DeleteAssetResponseDto } from './response-dto/delete-asset-response.dto';
import { GetAssetThumbnailDto } from './dto/get-asset-thumbnail.dto';
import { AssetCountByTimeBucketResponseDto } from './response-dto/asset-count-by-time-group-response.dto';
import { GetAssetCountByTimeBucketDto } from './dto/get-asset-count-by-time-bucket.dto';
import { GetAssetByTimeBucketDto } from './dto/get-asset-by-time-bucket.dto';
import { AssetCountByUserIdResponseDto } from './response-dto/asset-count-by-user-id-response.dto';
import { CheckExistingAssetsDto } from './dto/check-existing-assets.dto';
import { CheckExistingAssetsResponseDto } from './response-dto/check-existing-assets-response.dto';
import { UpdateAssetDto } from './dto/update-asset.dto';
import { DownloadDto } from './dto/download-library.dto';
import { DownloadFilesDto } from './dto/download-files.dto';
import { CreateAssetsShareLinkDto } from './dto/create-asset-shared-link.dto';
import { SharedLinkResponseDto } from '@app/domain';
import { AssetSearchDto } from './dto/asset-search.dto';
import { assetUploadOption, ImmichFile } from '../../config/asset-upload.config';
import FileNotEmptyValidator from '../validation/file-not-empty-validator';
import { RemoveAssetsDto } from '../album/dto/remove-assets.dto';
import { AssetBulkUploadCheckDto } from './dto/asset-check.dto';
import { AssetBulkUploadCheckResponseDto } from './response-dto/asset-check-response.dto';
import { UUIDParamDto } from '../../controllers/dto/uuid-param.dto';
import { DeviceIdDto } from './dto/device-id.dto';
import { handleDownload } from '../../app.utils';

function asStreamableFile({ stream, type, length }: ImmichReadStream) {
  return new StreamableFile(stream, { type, length });
}

interface UploadFiles {
  assetData: ImmichFile[];
  livePhotoData?: ImmichFile[];
  sidecarData: ImmichFile[];
}

@ApiTags('Asset')
@Controller('asset')
@Authenticated()
export class AssetController {
  constructor(private assetService: AssetService) {}

  @SharedLinkRoute()
  @Post('upload')
  @UseInterceptors(
    FileFieldsInterceptor(
      [
        { name: 'assetData', maxCount: 1 },
        { name: 'livePhotoData', maxCount: 1 },
        { name: 'sidecarData', maxCount: 1 },
      ],
      assetUploadOption,
    ),
  )
  @ApiConsumes('multipart/form-data')
  @ApiBody({
    description: 'Asset Upload Information',
    type: CreateAssetDto,
  })
  async uploadFile(
    @GetAuthUser() authUser: AuthUserDto,
    @UploadedFiles(new ParseFilePipe({ validators: [new FileNotEmptyValidator(['assetData'])] })) files: UploadFiles,
    @Body(new ValidationPipe()) dto: CreateAssetDto,
    @Response({ passthrough: true }) res: Res,
  ): Promise<AssetFileUploadResponseDto> {
    const file = mapToUploadFile(files.assetData[0]);
    const _livePhotoFile = files.livePhotoData?.[0];
    const _sidecarFile = files.sidecarData?.[0];
    let livePhotoFile;
    if (_livePhotoFile) {
      livePhotoFile = mapToUploadFile(_livePhotoFile);
    }

    let sidecarFile;
    if (_sidecarFile) {
      sidecarFile = mapToUploadFile(_sidecarFile);
    }

    const responseDto = await this.assetService.uploadFile(authUser, dto, file, livePhotoFile, sidecarFile);
    if (responseDto.duplicate) {
      res.status(200);
    }

    return responseDto;
  }

  @SharedLinkRoute()
  @Get('/download/:id')
  @ApiOkResponse({ content: { 'application/octet-stream': { schema: { type: 'string', format: 'binary' } } } })
<<<<<<< HEAD
  downloadFile(@GetAuthUser() authUser: AuthUserDto, @Param() { assetId }: AssetIdDto) {
    return this.assetService.downloadFile(authUser, assetId).then(asStreamableFile);
=======
  async downloadFile(
    @GetAuthUser() authUser: AuthUserDto,
    @Response({ passthrough: true }) res: Res,
    @Param() { id }: UUIDParamDto,
  ) {
    return this.assetService.downloadFile(authUser, id).then(asStreamableFile);
>>>>>>> 1e748864
  }

  @SharedLinkRoute()
  @Post('/download-files')
  @ApiOkResponse({ content: { 'application/octet-stream': { schema: { type: 'string', format: 'binary' } } } })
  async downloadFiles(
    @GetAuthUser() authUser: AuthUserDto,
    @Response({ passthrough: true }) res: Res,
    @Body(new ValidationPipe()) dto: DownloadFilesDto,
  ) {
<<<<<<< HEAD
    const { stream, fileName, fileSize, fileCount, complete } = await this.assetService.downloadFiles(authUser, dto);
    res.attachment(fileName);
    res.setHeader(IMMICH_CONTENT_LENGTH_HINT, fileSize);
    res.setHeader(IMMICH_ARCHIVE_FILE_COUNT, fileCount);
    res.setHeader(IMMICH_ARCHIVE_COMPLETE, `${complete}`);
    return stream;
=======
    this.assetService.checkDownloadAccess(authUser);
    await this.assetService.checkAssetsAccess(authUser, [...dto.assetIds]);
    return this.assetService.downloadFiles(dto).then((download) => handleDownload(download, res));
>>>>>>> 1e748864
  }

  /**
   * Current this is not used in any UI element
   */
  @SharedLinkRoute()
  @Get('/download-library')
  @ApiOkResponse({ content: { 'application/octet-stream': { schema: { type: 'string', format: 'binary' } } } })
  async downloadLibrary(
    @GetAuthUser() authUser: AuthUserDto,
    @Query(new ValidationPipe({ transform: true })) dto: DownloadDto,
    @Response({ passthrough: true }) res: Res,
  ) {
<<<<<<< HEAD
    const { stream, fileName, fileSize, fileCount, complete } = await this.assetService.downloadLibrary(authUser, dto);
    res.attachment(fileName);
    res.setHeader(IMMICH_CONTENT_LENGTH_HINT, fileSize);
    res.setHeader(IMMICH_ARCHIVE_FILE_COUNT, fileCount);
    res.setHeader(IMMICH_ARCHIVE_COMPLETE, `${complete}`);
    return stream;
=======
    this.assetService.checkDownloadAccess(authUser);
    return this.assetService.downloadLibrary(authUser, dto).then((download) => handleDownload(download, res));
>>>>>>> 1e748864
  }

  @SharedLinkRoute()
  @Get('/file/:id')
  @Header('Cache-Control', 'max-age=31536000')
  @ApiOkResponse({ content: { 'application/octet-stream': { schema: { type: 'string', format: 'binary' } } } })
  serveFile(
    @GetAuthUser() authUser: AuthUserDto,
    @Headers() headers: Record<string, string>,
    @Response({ passthrough: true }) res: Res,
    @Query(new ValidationPipe({ transform: true })) query: ServeFileDto,
    @Param() { id }: UUIDParamDto,
  ) {
<<<<<<< HEAD
    return this.assetService.serveFile(authUser, assetId, query, res, headers);
=======
    await this.assetService.checkAssetsAccess(authUser, [id]);
    return this.assetService.serveFile(authUser, id, query, res, headers);
>>>>>>> 1e748864
  }

  @SharedLinkRoute()
  @Get('/thumbnail/:id')
  @Header('Cache-Control', 'max-age=31536000')
  @ApiOkResponse({ content: { 'application/octet-stream': { schema: { type: 'string', format: 'binary' } } } })
  getAssetThumbnail(
    @GetAuthUser() authUser: AuthUserDto,
    @Headers() headers: Record<string, string>,
    @Response({ passthrough: true }) res: Res,
    @Param() { id }: UUIDParamDto,
    @Query(new ValidationPipe({ transform: true })) query: GetAssetThumbnailDto,
  ) {
<<<<<<< HEAD
    return this.assetService.getAssetThumbnail(authUser, assetId, query, res, headers);
=======
    await this.assetService.checkAssetsAccess(authUser, [id]);
    return this.assetService.getAssetThumbnail(id, query, res, headers);
>>>>>>> 1e748864
  }

  @Get('/curated-objects')
  getCuratedObjects(@GetAuthUser() authUser: AuthUserDto): Promise<CuratedObjectsResponseDto[]> {
    return this.assetService.getCuratedObject(authUser);
  }

  @Get('/curated-locations')
  getCuratedLocations(@GetAuthUser() authUser: AuthUserDto): Promise<CuratedLocationsResponseDto[]> {
    return this.assetService.getCuratedLocation(authUser);
  }

  @Get('/search-terms')
  getAssetSearchTerms(@GetAuthUser() authUser: AuthUserDto): Promise<string[]> {
    return this.assetService.getAssetSearchTerm(authUser);
  }

  @Post('/search')
  searchAsset(
    @GetAuthUser() authUser: AuthUserDto,
    @Body(ValidationPipe) dto: SearchAssetDto,
  ): Promise<AssetResponseDto[]> {
    return this.assetService.searchAsset(authUser, dto);
  }

  @Post('/count-by-time-bucket')
  getAssetCountByTimeBucket(
    @GetAuthUser() authUser: AuthUserDto,
    @Body(ValidationPipe) dto: GetAssetCountByTimeBucketDto,
  ): Promise<AssetCountByTimeBucketResponseDto> {
    return this.assetService.getAssetCountByTimeBucket(authUser, dto);
  }

  @Get('/count-by-user-id')
  getAssetCountByUserId(@GetAuthUser() authUser: AuthUserDto): Promise<AssetCountByUserIdResponseDto> {
    return this.assetService.getAssetCountByUserId(authUser);
  }

  @Get('/stat/archive')
  getArchivedAssetCountByUserId(@GetAuthUser() authUser: AuthUserDto): Promise<AssetCountByUserIdResponseDto> {
    return this.assetService.getArchivedAssetCountByUserId(authUser);
  }
  /**
   * Get all AssetEntity belong to the user
   */
  @Get('/')
  @ApiHeader({
    name: 'if-none-match',
    description: 'ETag of data already cached on the client',
    required: false,
    schema: { type: 'string' },
  })
  getAllAssets(
    @GetAuthUser() authUser: AuthUserDto,
    @Query(new ValidationPipe({ transform: true })) dto: AssetSearchDto,
  ): Promise<AssetResponseDto[]> {
    return this.assetService.getAllAssets(authUser, dto);
  }

  @Post('/time-bucket')
  getAssetByTimeBucket(
    @GetAuthUser() authUser: AuthUserDto,
    @Body(ValidationPipe) dto: GetAssetByTimeBucketDto,
  ): Promise<AssetResponseDto[]> {
    return this.assetService.getAssetByTimeBucket(authUser, dto);
  }

  /**
   * Get all asset of a device that are in the database, ID only.
   */
  @Get('/:deviceId')
  getUserAssetsByDeviceId(@GetAuthUser() authUser: AuthUserDto, @Param() { deviceId }: DeviceIdDto) {
    return this.assetService.getUserAssetsByDeviceId(authUser, deviceId);
  }

  /**
   * Get a single asset's information
   */
  @SharedLinkRoute()
<<<<<<< HEAD
  @Get('/assetById/:assetId')
  getAssetById(@GetAuthUser() authUser: AuthUserDto, @Param() { assetId }: AssetIdDto): Promise<AssetResponseDto> {
    return this.assetService.getAssetById(authUser, assetId);
=======
  @Get('/assetById/:id')
  async getAssetById(@GetAuthUser() authUser: AuthUserDto, @Param() { id }: UUIDParamDto): Promise<AssetResponseDto> {
    await this.assetService.checkAssetsAccess(authUser, [id]);
    return await this.assetService.getAssetById(authUser, id);
>>>>>>> 1e748864
  }

  /**
   * Update an asset
   */
<<<<<<< HEAD
  @Put('/:assetId')
  updateAsset(
=======
  @Put('/:id')
  async updateAsset(
>>>>>>> 1e748864
    @GetAuthUser() authUser: AuthUserDto,
    @Param() { id }: UUIDParamDto,
    @Body(ValidationPipe) dto: UpdateAssetDto,
  ): Promise<AssetResponseDto> {
<<<<<<< HEAD
    return this.assetService.updateAsset(authUser, assetId, dto);
=======
    await this.assetService.checkAssetsAccess(authUser, [id], true);
    return await this.assetService.updateAsset(authUser, id, dto);
>>>>>>> 1e748864
  }

  @Delete('/')
  deleteAsset(
    @GetAuthUser() authUser: AuthUserDto,
    @Body(ValidationPipe) dto: DeleteAssetDto,
  ): Promise<DeleteAssetResponseDto[]> {
    return this.assetService.deleteAll(authUser, dto);
  }

  /**
   * Check duplicated asset before uploading - for Web upload used
   */
  @SharedLinkRoute()
  @Post('/check')
  @HttpCode(200)
  checkDuplicateAsset(
    @GetAuthUser() authUser: AuthUserDto,
    @Body(ValidationPipe) dto: CheckDuplicateAssetDto,
  ): Promise<CheckDuplicateAssetResponseDto> {
    return this.assetService.checkDuplicatedAsset(authUser, dto);
  }

  /**
   * Checks if multiple assets exist on the server and returns all existing - used by background backup
   */
  @Post('/exist')
  @HttpCode(200)
  checkExistingAssets(
    @GetAuthUser() authUser: AuthUserDto,
    @Body(ValidationPipe) dto: CheckExistingAssetsDto,
  ): Promise<CheckExistingAssetsResponseDto> {
    return this.assetService.checkExistingAssets(authUser, dto);
  }

  /**
   * Checks if assets exist by checksums
   */
  @Post('/bulk-upload-check')
  @HttpCode(200)
  bulkUploadCheck(
    @GetAuthUser() authUser: AuthUserDto,
    @Body(ValidationPipe) dto: AssetBulkUploadCheckDto,
  ): Promise<AssetBulkUploadCheckResponseDto> {
    return this.assetService.bulkUploadCheck(authUser, dto);
  }

  @Post('/shared-link')
  createAssetsSharedLink(
    @GetAuthUser() authUser: AuthUserDto,
    @Body(ValidationPipe) dto: CreateAssetsShareLinkDto,
  ): Promise<SharedLinkResponseDto> {
    return this.assetService.createAssetsSharedLink(authUser, dto);
  }

  @SharedLinkRoute()
  @Patch('/shared-link/add')
  addAssetsToSharedLink(
    @GetAuthUser() authUser: AuthUserDto,
    @Body(ValidationPipe) dto: AddAssetsDto,
  ): Promise<SharedLinkResponseDto> {
    return this.assetService.addAssetsToSharedLink(authUser, dto);
  }

  @SharedLinkRoute()
  @Patch('/shared-link/remove')
  removeAssetsFromSharedLink(
    @GetAuthUser() authUser: AuthUserDto,
    @Body(ValidationPipe) dto: RemoveAssetsDto,
  ): Promise<SharedLinkResponseDto> {
    return this.assetService.removeAssetsFromSharedLink(authUser, dto);
  }
}<|MERGE_RESOLUTION|>--- conflicted
+++ resolved
@@ -121,39 +121,19 @@
   @SharedLinkRoute()
   @Get('/download/:id')
   @ApiOkResponse({ content: { 'application/octet-stream': { schema: { type: 'string', format: 'binary' } } } })
-<<<<<<< HEAD
-  downloadFile(@GetAuthUser() authUser: AuthUserDto, @Param() { assetId }: AssetIdDto) {
-    return this.assetService.downloadFile(authUser, assetId).then(asStreamableFile);
-=======
-  async downloadFile(
-    @GetAuthUser() authUser: AuthUserDto,
-    @Response({ passthrough: true }) res: Res,
-    @Param() { id }: UUIDParamDto,
-  ) {
+  downloadFile(@GetAuthUser() authUser: AuthUserDto, @Param() { id }: UUIDParamDto) {
     return this.assetService.downloadFile(authUser, id).then(asStreamableFile);
->>>>>>> 1e748864
   }
 
   @SharedLinkRoute()
   @Post('/download-files')
   @ApiOkResponse({ content: { 'application/octet-stream': { schema: { type: 'string', format: 'binary' } } } })
-  async downloadFiles(
+  downloadFiles(
     @GetAuthUser() authUser: AuthUserDto,
     @Response({ passthrough: true }) res: Res,
     @Body(new ValidationPipe()) dto: DownloadFilesDto,
   ) {
-<<<<<<< HEAD
-    const { stream, fileName, fileSize, fileCount, complete } = await this.assetService.downloadFiles(authUser, dto);
-    res.attachment(fileName);
-    res.setHeader(IMMICH_CONTENT_LENGTH_HINT, fileSize);
-    res.setHeader(IMMICH_ARCHIVE_FILE_COUNT, fileCount);
-    res.setHeader(IMMICH_ARCHIVE_COMPLETE, `${complete}`);
-    return stream;
-=======
-    this.assetService.checkDownloadAccess(authUser);
-    await this.assetService.checkAssetsAccess(authUser, [...dto.assetIds]);
-    return this.assetService.downloadFiles(dto).then((download) => handleDownload(download, res));
->>>>>>> 1e748864
+    return this.assetService.downloadFiles(authUser, dto).then((download) => handleDownload(download, res));
   }
 
   /**
@@ -162,22 +142,12 @@
   @SharedLinkRoute()
   @Get('/download-library')
   @ApiOkResponse({ content: { 'application/octet-stream': { schema: { type: 'string', format: 'binary' } } } })
-  async downloadLibrary(
+  downloadLibrary(
     @GetAuthUser() authUser: AuthUserDto,
     @Query(new ValidationPipe({ transform: true })) dto: DownloadDto,
     @Response({ passthrough: true }) res: Res,
   ) {
-<<<<<<< HEAD
-    const { stream, fileName, fileSize, fileCount, complete } = await this.assetService.downloadLibrary(authUser, dto);
-    res.attachment(fileName);
-    res.setHeader(IMMICH_CONTENT_LENGTH_HINT, fileSize);
-    res.setHeader(IMMICH_ARCHIVE_FILE_COUNT, fileCount);
-    res.setHeader(IMMICH_ARCHIVE_COMPLETE, `${complete}`);
-    return stream;
-=======
-    this.assetService.checkDownloadAccess(authUser);
     return this.assetService.downloadLibrary(authUser, dto).then((download) => handleDownload(download, res));
->>>>>>> 1e748864
   }
 
   @SharedLinkRoute()
@@ -191,12 +161,7 @@
     @Query(new ValidationPipe({ transform: true })) query: ServeFileDto,
     @Param() { id }: UUIDParamDto,
   ) {
-<<<<<<< HEAD
-    return this.assetService.serveFile(authUser, assetId, query, res, headers);
-=======
-    await this.assetService.checkAssetsAccess(authUser, [id]);
     return this.assetService.serveFile(authUser, id, query, res, headers);
->>>>>>> 1e748864
   }
 
   @SharedLinkRoute()
@@ -210,12 +175,7 @@
     @Param() { id }: UUIDParamDto,
     @Query(new ValidationPipe({ transform: true })) query: GetAssetThumbnailDto,
   ) {
-<<<<<<< HEAD
-    return this.assetService.getAssetThumbnail(authUser, assetId, query, res, headers);
-=======
-    await this.assetService.checkAssetsAccess(authUser, [id]);
-    return this.assetService.getAssetThumbnail(id, query, res, headers);
->>>>>>> 1e748864
+    return this.assetService.getAssetThumbnail(authUser, id, query, res, headers);
   }
 
   @Get('/curated-objects')
@@ -295,38 +255,21 @@
    * Get a single asset's information
    */
   @SharedLinkRoute()
-<<<<<<< HEAD
-  @Get('/assetById/:assetId')
-  getAssetById(@GetAuthUser() authUser: AuthUserDto, @Param() { assetId }: AssetIdDto): Promise<AssetResponseDto> {
-    return this.assetService.getAssetById(authUser, assetId);
-=======
   @Get('/assetById/:id')
-  async getAssetById(@GetAuthUser() authUser: AuthUserDto, @Param() { id }: UUIDParamDto): Promise<AssetResponseDto> {
-    await this.assetService.checkAssetsAccess(authUser, [id]);
-    return await this.assetService.getAssetById(authUser, id);
->>>>>>> 1e748864
+  getAssetById(@GetAuthUser() authUser: AuthUserDto, @Param() { id }: UUIDParamDto): Promise<AssetResponseDto> {
+    return this.assetService.getAssetById(authUser, id);
   }
 
   /**
    * Update an asset
    */
-<<<<<<< HEAD
-  @Put('/:assetId')
+  @Put('/:id')
   updateAsset(
-=======
-  @Put('/:id')
-  async updateAsset(
->>>>>>> 1e748864
     @GetAuthUser() authUser: AuthUserDto,
     @Param() { id }: UUIDParamDto,
     @Body(ValidationPipe) dto: UpdateAssetDto,
   ): Promise<AssetResponseDto> {
-<<<<<<< HEAD
-    return this.assetService.updateAsset(authUser, assetId, dto);
-=======
-    await this.assetService.checkAssetsAccess(authUser, [id], true);
-    return await this.assetService.updateAsset(authUser, id, dto);
->>>>>>> 1e748864
+    return this.assetService.updateAsset(authUser, id, dto);
   }
 
   @Delete('/')
