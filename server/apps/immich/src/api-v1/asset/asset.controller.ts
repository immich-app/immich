import {
  Controller,
  Post,
  UseInterceptors,
  Body,
  Get,
  Param,
  ValidationPipe,
  Query,
  Response,
  Headers,
  Delete,
  HttpCode,
  Header,
  Put,
  UploadedFiles,
} from '@nestjs/common';
import { Authenticated } from '../../decorators/authenticated.decorator';
import { AssetService } from './asset.service';
import { FileFieldsInterceptor } from '@nestjs/platform-express';
import { assetUploadOption } from '../../config/asset-upload.config';
import { AuthUserDto, GetAuthUser } from '../../decorators/auth-user.decorator';
import { ServeFileDto } from './dto/serve-file.dto';
import { Response as Res} from 'express';
import { BackgroundTaskService } from '../../modules/background-task/background-task.service';
import { DeleteAssetDto } from './dto/delete-asset.dto';
import { SearchAssetDto } from './dto/search-asset.dto';
import { CheckDuplicateAssetDto } from './dto/check-duplicate-asset.dto';
import { ApiBearerAuth, ApiBody, ApiConsumes, ApiHeader, ApiTags } from '@nestjs/swagger';
import { CuratedObjectsResponseDto } from './response-dto/curated-objects-response.dto';
import { CuratedLocationsResponseDto } from './response-dto/curated-locations-response.dto';
import { AssetResponseDto } from './response-dto/asset-response.dto';
import { CheckDuplicateAssetResponseDto } from './response-dto/check-duplicate-asset-response.dto';
import { AssetFileUploadDto } from './dto/asset-file-upload.dto';
import { CreateAssetDto } from './dto/create-asset.dto';
import { AssetFileUploadResponseDto } from './response-dto/asset-file-upload-response.dto';
import { DeleteAssetResponseDto, DeleteAssetStatusEnum } from './response-dto/delete-asset-response.dto';
import { GetAssetThumbnailDto } from './dto/get-asset-thumbnail.dto';
import { AssetCountByTimeBucketResponseDto } from './response-dto/asset-count-by-time-group-response.dto';
import { GetAssetCountByTimeBucketDto } from './dto/get-asset-count-by-time-bucket.dto';
import { GetAssetByTimeBucketDto } from './dto/get-asset-by-time-bucket.dto';
import { AssetCountByUserIdResponseDto } from './response-dto/asset-count-by-user-id-response.dto';
import { CheckExistingAssetsDto } from './dto/check-existing-assets.dto';
import { CheckExistingAssetsResponseDto } from './response-dto/check-existing-assets-response.dto';
import { UpdateAssetDto } from './dto/update-asset.dto';
import { DownloadDto } from './dto/download-library.dto';
import {
  IMMICH_ARCHIVE_COMPLETE,
  IMMICH_ARCHIVE_FILE_COUNT,
  IMMICH_CONTENT_LENGTH_HINT,
} from '../../constants/download.constant';

@Authenticated()
@ApiBearerAuth()
@ApiTags('Asset')
@Controller('asset')
export class AssetController {
  constructor(private assetService: AssetService, private backgroundTaskService: BackgroundTaskService) {}

  @Post('upload')
  @UseInterceptors(
    FileFieldsInterceptor(
      [
        { name: 'assetData', maxCount: 1 },
        { name: 'livePhotoData', maxCount: 1 },
      ],
      assetUploadOption,
    ),
  )
  @ApiConsumes('multipart/form-data')
  @ApiBody({
    description: 'Asset Upload Information',
    type: AssetFileUploadDto,
  })
  async uploadFile(
    @GetAuthUser() authUser: AuthUserDto,
    @UploadedFiles() files: { assetData: Express.Multer.File[]; livePhotoData?: Express.Multer.File[] },
    @Body(ValidationPipe) createAssetDto: CreateAssetDto,
    @Response({ passthrough: true }) res: Res,
  ): Promise<AssetFileUploadResponseDto> {
    const originalAssetData = files.assetData[0];
    const livePhotoAssetData = files.livePhotoData?.[0];

    return this.assetService.handleUploadedAsset(authUser, createAssetDto, res, originalAssetData, livePhotoAssetData);
  }

  @Get('/download/:assetId')
  async downloadFile(
    @GetAuthUser() authUser: AuthUserDto,
    @Response({ passthrough: true }) res: Res,
    @Query(new ValidationPipe({ transform: true })) query: ServeFileDto,
    @Param('assetId') assetId: string,
  ): Promise<any> {
    await this.assetService.checkAssetsAccess(authUser, [assetId]);
    return this.assetService.downloadFile(query, assetId, res);
  }

  @Get('/download-library')
  async downloadLibrary(
    @GetAuthUser() authUser: AuthUserDto,
    @Query(new ValidationPipe({ transform: true })) dto: DownloadDto,
    @Response({ passthrough: true }) res: Res,
  ): Promise<any> {
    const { stream, fileName, fileSize, fileCount, complete } = await this.assetService.downloadLibrary(authUser, dto);
    res.attachment(fileName);
    res.setHeader(IMMICH_CONTENT_LENGTH_HINT, fileSize);
    res.setHeader(IMMICH_ARCHIVE_FILE_COUNT, fileCount);
    res.setHeader(IMMICH_ARCHIVE_COMPLETE, `${complete}`);
    return stream;
  }

  @Get('/file/:assetId')
  @Header('Cache-Control', 'max-age=3600')
  async serveFile(
    @GetAuthUser() authUser: AuthUserDto,
    @Headers() headers: Record<string, string>,
    @Response({ passthrough: true }) res: Res,
    @Query(new ValidationPipe({ transform: true })) query: ServeFileDto,
    @Param('assetId') assetId: string,
  ): Promise<any> {
    await this.assetService.checkAssetsAccess(authUser, [assetId]);
    return this.assetService.serveFile(assetId, query, res, headers);
  }

  @Get('/thumbnail/:assetId')
  @Header('Cache-Control', 'max-age=3600')
  async getAssetThumbnail(
<<<<<<< HEAD
    @GetAuthUser() authUser: AuthUserDto,
=======
    @Headers() headers: Record<string, string>,
>>>>>>> a3971543
    @Response({ passthrough: true }) res: Res,
    @Param('assetId') assetId: string,
    @Query(new ValidationPipe({ transform: true })) query: GetAssetThumbnailDto,
  ): Promise<any> {
<<<<<<< HEAD
    await this.assetService.checkAssetsAccess(authUser, [assetId]);
    return this.assetService.getAssetThumbnail(assetId, query, res);
=======
    return this.assetService.getAssetThumbnail(assetId, query, res, headers);
>>>>>>> a3971543
  }

  @Get('/curated-objects')
  async getCuratedObjects(@GetAuthUser() authUser: AuthUserDto): Promise<CuratedObjectsResponseDto[]> {
    return this.assetService.getCuratedObject(authUser);
  }

  @Get('/curated-locations')
  async getCuratedLocations(@GetAuthUser() authUser: AuthUserDto): Promise<CuratedLocationsResponseDto[]> {
    return this.assetService.getCuratedLocation(authUser);
  }

  @Get('/search-terms')
  async getAssetSearchTerms(@GetAuthUser() authUser: AuthUserDto): Promise<string[]> {
    return this.assetService.getAssetSearchTerm(authUser);
  }

  @Post('/search')
  async searchAsset(
    @GetAuthUser() authUser: AuthUserDto,
    @Body(ValidationPipe) searchAssetDto: SearchAssetDto,
  ): Promise<AssetResponseDto[]> {
    return this.assetService.searchAsset(authUser, searchAssetDto);
  }

  @Post('/count-by-time-bucket')
  async getAssetCountByTimeBucket(
    @GetAuthUser() authUser: AuthUserDto,
    @Body(ValidationPipe) getAssetCountByTimeGroupDto: GetAssetCountByTimeBucketDto,
  ): Promise<AssetCountByTimeBucketResponseDto> {
    return this.assetService.getAssetCountByTimeBucket(authUser, getAssetCountByTimeGroupDto);
  }

  @Get('/count-by-user-id')
  async getAssetCountByUserId(@GetAuthUser() authUser: AuthUserDto): Promise<AssetCountByUserIdResponseDto> {
    return this.assetService.getAssetCountByUserId(authUser);
  }

  /**
   * Get all AssetEntity belong to the user
   */
  @Get('/')
  @ApiHeader({
    name: 'if-none-match',
    description: 'ETag of data already cached on the client',
    required: false,
    schema: { type: 'string' },
  })
  async getAllAssets(@GetAuthUser() authUser: AuthUserDto): Promise<AssetResponseDto[]> {
    const assets = await this.assetService.getAllAssets(authUser);
    return assets;
  }

  @Post('/time-bucket')
  async getAssetByTimeBucket(
    @GetAuthUser() authUser: AuthUserDto,
    @Body(ValidationPipe) getAssetByTimeBucketDto: GetAssetByTimeBucketDto,
  ): Promise<AssetResponseDto[]> {
    return await this.assetService.getAssetByTimeBucket(authUser, getAssetByTimeBucketDto);
  }
  /**
   * Get all asset of a device that are in the database, ID only.
   */
  @Get('/:deviceId')
  async getUserAssetsByDeviceId(@GetAuthUser() authUser: AuthUserDto, @Param('deviceId') deviceId: string) {
    return await this.assetService.getUserAssetsByDeviceId(authUser, deviceId);
  }

  /**
   * Get a single asset's information
   */
  @Get('/assetById/:assetId')
  async getAssetById(
    @GetAuthUser() authUser: AuthUserDto,
    @Param('assetId') assetId: string,
  ): Promise<AssetResponseDto> {
    await this.assetService.checkAssetsAccess(authUser, [assetId]);
    return await this.assetService.getAssetById(assetId);
  }

  /**
   * Update an asset
   */
  @Put('/assetById/:assetId')
  async updateAssetById(
    @GetAuthUser() authUser: AuthUserDto,
    @Param('assetId') assetId: string,
    @Body() dto: UpdateAssetDto,
  ): Promise<AssetResponseDto> {
    await this.assetService.checkAssetsAccess(authUser, [assetId], true);
    return await this.assetService.updateAssetById(assetId, dto);
  }

  @Delete('/')
  async deleteAsset(
    @GetAuthUser() authUser: AuthUserDto,
    @Body(ValidationPipe) assetIds: DeleteAssetDto,
  ): Promise<DeleteAssetResponseDto[]> {
    await this.assetService.checkAssetsAccess(authUser, assetIds.ids, true);

    const deleteAssetList: AssetResponseDto[] = [];

    for (const id of assetIds.ids) {
      const assets = await this.assetService.getAssetById(id);
      if (!assets) {
        continue;
      }
      deleteAssetList.push(assets);

      if (assets.livePhotoVideoId) {
        const livePhotoVideo = await this.assetService.getAssetById(assets.livePhotoVideoId);
        if (livePhotoVideo) {
          deleteAssetList.push(livePhotoVideo);
          assetIds.ids = [...assetIds.ids, livePhotoVideo.id];
        }
      }
    }

    const result = await this.assetService.deleteAssetById(assetIds);

    result.forEach((res) => {
      deleteAssetList.filter((a) => a.id == res.id && res.status == DeleteAssetStatusEnum.SUCCESS);
    });

    await this.backgroundTaskService.deleteFileOnDisk(deleteAssetList);

    return result;
  }

  /**
   * Check duplicated asset before uploading - for Web upload used
   */
  @Post('/check')
  @HttpCode(200)
  async checkDuplicateAsset(
    @GetAuthUser() authUser: AuthUserDto,
    @Body(ValidationPipe) checkDuplicateAssetDto: CheckDuplicateAssetDto,
  ): Promise<CheckDuplicateAssetResponseDto> {
    return await this.assetService.checkDuplicatedAsset(authUser, checkDuplicateAssetDto);
  }

  /**
   * Checks if multiple assets exist on the server and returns all existing - used by background backup
   */
  @Post('/exist')
  @HttpCode(200)
  async checkExistingAssets(
    @GetAuthUser() authUser: AuthUserDto,
    @Body(ValidationPipe) checkExistingAssetsDto: CheckExistingAssetsDto,
  ): Promise<CheckExistingAssetsResponseDto> {
    return await this.assetService.checkExistingAssets(authUser, checkExistingAssetsDto);
  }
}<|MERGE_RESOLUTION|>--- conflicted
+++ resolved
@@ -21,7 +21,7 @@
 import { assetUploadOption } from '../../config/asset-upload.config';
 import { AuthUserDto, GetAuthUser } from '../../decorators/auth-user.decorator';
 import { ServeFileDto } from './dto/serve-file.dto';
-import { Response as Res} from 'express';
+import { Response as Res } from 'express';
 import { BackgroundTaskService } from '../../modules/background-task/background-task.service';
 import { DeleteAssetDto } from './dto/delete-asset.dto';
 import { SearchAssetDto } from './dto/search-asset.dto';
@@ -125,21 +125,14 @@
   @Get('/thumbnail/:assetId')
   @Header('Cache-Control', 'max-age=3600')
   async getAssetThumbnail(
-<<<<<<< HEAD
-    @GetAuthUser() authUser: AuthUserDto,
-=======
+    @GetAuthUser() authUser: AuthUserDto,
     @Headers() headers: Record<string, string>,
->>>>>>> a3971543
     @Response({ passthrough: true }) res: Res,
     @Param('assetId') assetId: string,
     @Query(new ValidationPipe({ transform: true })) query: GetAssetThumbnailDto,
   ): Promise<any> {
-<<<<<<< HEAD
-    await this.assetService.checkAssetsAccess(authUser, [assetId]);
-    return this.assetService.getAssetThumbnail(assetId, query, res);
-=======
+    await this.assetService.checkAssetsAccess(authUser, [assetId]);
     return this.assetService.getAssetThumbnail(assetId, query, res, headers);
->>>>>>> a3971543
   }
 
   @Get('/curated-objects')
