--- conflicted
+++ resolved
@@ -311,13 +311,9 @@
       deleteAssetList.filter((a) => a.id == res.id && res.status == DeleteAssetStatusEnum.SUCCESS);
     });
 
-<<<<<<< HEAD
     if (!this.config.recycleBin.enabled) {
-      await this.backgroundTaskService.deleteFileOnDisk(deleteAssetList);
+      await this.backgroundTaskService.deleteFileOnDisk(deleteAssetList as any[]);
     }
-=======
-    await this.backgroundTaskService.deleteFileOnDisk(deleteAssetList as any[]);
->>>>>>> 9987e3bc
 
     return result;
   }
