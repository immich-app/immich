import { CuratedLocationsResponseDto } from './response-dto/curated-locations-response.dto';
import {
  BadRequestException,
  Inject,
  Injectable,
  InternalServerErrorException,
  Logger,
  NotFoundException,
  StreamableFile,
} from '@nestjs/common';
import { InjectRepository } from '@nestjs/typeorm';
import { Repository } from 'typeorm';
import { AuthUserDto } from '../../decorators/auth-user.decorator';
import { AssetEntity, AssetType } from '@app/database/entities/asset.entity';
import { constants, createReadStream, ReadStream, stat } from 'fs';
import { ServeFileDto } from './dto/serve-file.dto';
import { Response as Res } from 'express';
import { promisify } from 'util';
import { DeleteAssetDto } from './dto/delete-asset.dto';
import { SearchAssetDto } from './dto/search-asset.dto';
import fs from 'fs/promises';
import { CheckDuplicateAssetDto } from './dto/check-duplicate-asset.dto';
import { CuratedObjectsResponseDto } from './response-dto/curated-objects-response.dto';
import { AssetResponseDto, mapAsset } from './response-dto/asset-response.dto';
import { AssetFileUploadDto } from './dto/asset-file-upload.dto';
import { CreateAssetDto } from './dto/create-asset.dto';
import { DeleteAssetResponseDto, DeleteAssetStatusEnum } from './response-dto/delete-asset-response.dto';
import { GetAssetThumbnailDto, GetAssetThumbnailFormatEnum } from './dto/get-asset-thumbnail.dto';
import { CheckDuplicateAssetResponseDto } from './response-dto/check-duplicate-asset-response.dto';
import { ASSET_REPOSITORY, IAssetRepository } from './asset-repository';
import { SearchPropertiesDto } from './dto/search-properties.dto';
import {
  AssetCountByTimeGroupResponseDto,
  mapAssetCountByTimeGroupResponse,
} from './response-dto/asset-count-by-time-group-response.dto';
import { GetAssetCountByTimeGroupDto } from './dto/get-asset-count-by-time-group.dto';

const fileInfo = promisify(stat);

@Injectable()
export class AssetService {
  constructor(
    @Inject(ASSET_REPOSITORY)
    private _assetRepository: IAssetRepository,

    @InjectRepository(AssetEntity)
    private assetRepository: Repository<AssetEntity>,
  ) {}

  public async createUserAsset(
    authUser: AuthUserDto,
    createAssetDto: CreateAssetDto,
    originalPath: string,
    mimeType: string,
<<<<<<< HEAD
    checksum?: string,
  ): Promise<AssetEntity | undefined> {
    const asset = new AssetEntity();
    asset.deviceAssetId = assetInfo.deviceAssetId;
    asset.userId = authUser.id;
    asset.deviceId = assetInfo.deviceId;
    asset.type = assetInfo.assetType || AssetType.OTHER;
    asset.originalPath = path;
    asset.createdAt = assetInfo.createdAt;
    asset.modifiedAt = assetInfo.modifiedAt;
    asset.isFavorite = assetInfo.isFavorite;
    asset.mimeType = mimeType;
    asset.duration = assetInfo.duration || null;
    asset.checksum = checksum || null;

    const createdAsset = await this.assetRepository.save(asset);
    if (!createdAsset) {
      throw new Error('Asset not created');
    }
    return createdAsset;
=======
  ): Promise<AssetEntity> {
    const assetEntity = await this._assetRepository.create(createAssetDto, authUser.id, originalPath, mimeType);

    return assetEntity;
>>>>>>> f980a2f2
  }

  public async getUserAssetsByDeviceId(authUser: AuthUserDto, deviceId: string) {
    return this._assetRepository.getAllByDeviceId(authUser.id, deviceId);
  }

  public async getAllAssets(authUser: AuthUserDto): Promise<AssetResponseDto[]> {
    const assets = await this._assetRepository.getAllByUserId(authUser.id);

    return assets.map((asset) => mapAsset(asset));
  }

  // TODO - Refactor this to get asset by its own id
  private async findAssetOfDevice(deviceId: string, assetId: string): Promise<AssetResponseDto> {
    const rows = await this.assetRepository.query(
      'SELECT * FROM assets a WHERE a."deviceAssetId" = $1 AND a."deviceId" = $2',
      [assetId, deviceId],
    );

    if (rows.lengh == 0) {
      throw new NotFoundException('Not Found');
    }

    const assetOnDevice = rows[0] as AssetEntity;

    return mapAsset(assetOnDevice);
  }

  public async getAssetById(authUser: AuthUserDto, assetId: string): Promise<AssetResponseDto> {
    const asset = await this._assetRepository.getById(assetId);

    return mapAsset(asset);
  }

  public async downloadFile(query: ServeFileDto, res: Res) {
    try {
      let fileReadStream = null;
      const asset = await this.findAssetOfDevice(query.did, query.aid);

      // Download Video
      if (asset.type === AssetType.VIDEO) {
        const { size } = await fileInfo(asset.originalPath);

        res.set({
          'Content-Type': asset.mimeType,
          'Content-Length': size,
        });

        await fs.access(asset.originalPath, constants.R_OK | constants.W_OK);
        fileReadStream = createReadStream(asset.originalPath);
      } else {
        // Download Image
        if (!query.isThumb) {
          /**
           * Download Image Original File
           */
          const { size } = await fileInfo(asset.originalPath);

          res.set({
            'Content-Type': asset.mimeType,
            'Content-Length': size,
          });

          await fs.access(asset.originalPath, constants.R_OK | constants.W_OK);
          fileReadStream = createReadStream(asset.originalPath);
        } else {
          /**
           * Download Image Resize File
           */
          if (!asset.resizePath) {
            throw new NotFoundException('resizePath not set');
          }

          const { size } = await fileInfo(asset.resizePath);

          res.set({
            'Content-Type': 'image/jpeg',
            'Content-Length': size,
          });

          await fs.access(asset.resizePath, constants.R_OK | constants.W_OK);
          fileReadStream = createReadStream(asset.resizePath);
        }
      }

      return new StreamableFile(fileReadStream);
    } catch (e) {
      Logger.error(`Error download asset ${e}`, 'downloadFile');
      throw new InternalServerErrorException(`Failed to download asset ${e}`, 'DownloadFile');
    }
  }

  public async getAssetThumbnail(assetId: string, query: GetAssetThumbnailDto) {
    let fileReadStream: ReadStream;

    const asset = await this.assetRepository.findOne({ where: { id: assetId } });

    if (!asset) {
      throw new NotFoundException('Asset not found');
    }

    try {
      if (query.format == GetAssetThumbnailFormatEnum.JPEG) {
        if (!asset.resizePath) {
          throw new NotFoundException('resizePath not set');
        }

        await fs.access(asset.resizePath, constants.R_OK | constants.W_OK);
        fileReadStream = createReadStream(asset.resizePath);
      } else {
        if (asset.webpPath && asset.webpPath.length > 0) {
          await fs.access(asset.webpPath, constants.R_OK | constants.W_OK);
          fileReadStream = createReadStream(asset.webpPath);
        } else {
          if (!asset.resizePath) {
            throw new NotFoundException('resizePath not set');
          }

          await fs.access(asset.resizePath, constants.R_OK | constants.W_OK);
          fileReadStream = createReadStream(asset.resizePath);
        }
      }

      return new StreamableFile(fileReadStream);
    } catch (e) {
      Logger.error(`Cannot create read stream for asset ${asset.id}`, 'getAssetThumbnail');
      throw new InternalServerErrorException(
        e,
        `Cannot read thumbnail file for asset ${asset.id} - contact your administrator`,
      );
    }
  }

  public async serveFile(authUser: AuthUserDto, query: ServeFileDto, res: Res, headers: any) {
    let fileReadStream: ReadStream;
    const asset = await this.findAssetOfDevice(query.did, query.aid);

    if (!asset) {
      throw new NotFoundException('Asset does not exist');
    }

    // Handle Sending Images
    if (asset.type == AssetType.IMAGE) {
      try {
        /**
         * Serve file viewer on the web
         */
        if (query.isWeb) {
          res.set({
            'Content-Type': 'image/jpeg',
          });
          if (!asset.resizePath) {
            Logger.error('Error serving IMAGE asset for web', 'ServeFile');
            throw new InternalServerErrorException(`Failed to serve image asset for web`, 'ServeFile');
          }
          await fs.access(asset.resizePath, constants.R_OK | constants.W_OK);
          fileReadStream = createReadStream(asset.resizePath);

          return new StreamableFile(fileReadStream);
        }

        /**
         * Serve thumbnail image for both web and mobile app
         */
        if (!query.isThumb) {
          res.set({
            'Content-Type': asset.mimeType,
          });

          await fs.access(asset.originalPath, constants.R_OK | constants.W_OK);
          fileReadStream = createReadStream(asset.originalPath);
        } else {
          if (asset.webpPath && asset.webpPath.length > 0) {
            res.set({
              'Content-Type': 'image/webp',
            });

            await fs.access(asset.webpPath, constants.R_OK | constants.W_OK);
            fileReadStream = createReadStream(asset.webpPath);
          } else {
            res.set({
              'Content-Type': 'image/jpeg',
            });

            if (!asset.resizePath) {
              throw new Error('resizePath not set');
            }

            await fs.access(asset.resizePath, constants.R_OK | constants.W_OK);
            fileReadStream = createReadStream(asset.resizePath);
          }
        }

        return new StreamableFile(fileReadStream);
      } catch (e) {
        Logger.error(`Cannot create read stream for asset ${asset.id} ${JSON.stringify(e)}`, 'serveFile[IMAGE]');
        throw new InternalServerErrorException(
          e,
          `Cannot read thumbnail file for asset ${asset.id} - contact your administrator`,
        );
      }
    } else {
      try {
        // Handle Video
        let videoPath = asset.originalPath;

        let mimeType = asset.mimeType;

        await fs.access(videoPath, constants.R_OK | constants.W_OK);

        if (query.isWeb && asset.mimeType == 'video/quicktime') {
          videoPath = asset.encodedVideoPath == '' ? String(asset.originalPath) : String(asset.encodedVideoPath);
          mimeType = asset.encodedVideoPath == '' ? asset.mimeType : 'video/mp4';
        }

        const { size } = await fileInfo(videoPath);
        const range = headers.range;

        if (range) {
          /** Extracting Start and End value from Range Header */
          let [start, end] = range.replace(/bytes=/, '').split('-');
          start = parseInt(start, 10);
          end = end ? parseInt(end, 10) : size - 1;

          if (!isNaN(start) && isNaN(end)) {
            start = start;
            end = size - 1;
          }
          if (isNaN(start) && !isNaN(end)) {
            start = size - end;
            end = size - 1;
          }

          // Handle unavailable range request
          if (start >= size || end >= size) {
            console.error('Bad Request');
            // Return the 416 Range Not Satisfiable.
            res.status(416).set({
              'Content-Range': `bytes */${size}`,
            });

            throw new BadRequestException('Bad Request Range');
          }

          /** Sending Partial Content With HTTP Code 206 */
          res.status(206).set({
            'Content-Range': `bytes ${start}-${end}/${size}`,
            'Accept-Ranges': 'bytes',
            'Content-Length': end - start + 1,
            'Content-Type': mimeType,
          });

          const videoStream = createReadStream(videoPath, { start: start, end: end });

          return new StreamableFile(videoStream);
        } else {
          res.set({
            'Content-Type': mimeType,
          });

          return new StreamableFile(createReadStream(videoPath));
        }
      } catch (e) {
        Logger.error(`Error serving VIDEO asset id ${asset.id}`, 'serveFile[VIDEO]');
        throw new InternalServerErrorException(`Failed to serve video asset ${e}`, 'ServeFile');
      }
    }
  }

  public async deleteAssetById(authUser: AuthUserDto, assetIds: DeleteAssetDto): Promise<DeleteAssetResponseDto[]> {
    const result: DeleteAssetResponseDto[] = [];

    const target = assetIds.ids;
    for (const assetId of target) {
      const res = await this.assetRepository.delete({
        id: assetId,
        userId: authUser.id,
      });

      if (res.affected) {
        result.push({
          id: assetId,
          status: DeleteAssetStatusEnum.SUCCESS,
        });
      } else {
        result.push({
          id: assetId,
          status: DeleteAssetStatusEnum.FAILED,
        });
      }
    }

    return result;
  }

  async getAssetSearchTerm(authUser: AuthUserDto): Promise<string[]> {
    const possibleSearchTerm = new Set<string>();

    const rows = await this._assetRepository.getSearchPropertiesByUserId(authUser.id);
    rows.forEach((row: SearchPropertiesDto) => {
      // tags
      row.tags?.map((tag: string) => possibleSearchTerm.add(tag?.toLowerCase()));

      // objects
      row.objects?.map((object: string) => possibleSearchTerm.add(object?.toLowerCase()));

      // asset's tyoe
      possibleSearchTerm.add(row.assetType?.toLowerCase() || '');

      // image orientation
      possibleSearchTerm.add(row.orientation?.toLowerCase() || '');

      // Lens model
      possibleSearchTerm.add(row.lensModel?.toLowerCase() || '');

      // Make and model
      possibleSearchTerm.add(row.make?.toLowerCase() || '');
      possibleSearchTerm.add(row.model?.toLowerCase() || '');

      // Location
      possibleSearchTerm.add(row.city?.toLowerCase() || '');
      possibleSearchTerm.add(row.state?.toLowerCase() || '');
      possibleSearchTerm.add(row.country?.toLowerCase() || '');
    });

    return Array.from(possibleSearchTerm).filter((x) => x != null && x != '');
  }

  async searchAsset(authUser: AuthUserDto, searchAssetDto: SearchAssetDto): Promise<AssetResponseDto[]> {
    const query = `
    SELECT a.*
    FROM assets a
             LEFT JOIN smart_info si ON a.id = si."assetId"
             LEFT JOIN exif e ON a.id = e."assetId"

    WHERE a."userId" = $1
       AND
       (
         TO_TSVECTOR('english', ARRAY_TO_STRING(si.tags, ',')) @@ PLAINTO_TSQUERY('english', $2) OR
         TO_TSVECTOR('english', ARRAY_TO_STRING(si.objects, ',')) @@ PLAINTO_TSQUERY('english', $2) OR
         e."exifTextSearchableColumn" @@ PLAINTO_TSQUERY('english', $2)
        );
    `;

    const searchResults: AssetEntity[] = await this.assetRepository.query(query, [
      authUser.id,
      searchAssetDto.searchTerm,
    ]);

    return searchResults.map((asset) => mapAsset(asset));
  }

  async getCuratedLocation(authUser: AuthUserDto): Promise<CuratedLocationsResponseDto[]> {
    return this._assetRepository.getLocationsByUserId(authUser.id);
  }

  async getCuratedObject(authUser: AuthUserDto): Promise<CuratedObjectsResponseDto[]> {
    return this._assetRepository.getDetectedObjectsByUserId(authUser.id);
  }

  async checkDuplicatedAsset(
    authUser: AuthUserDto,
    checkDuplicateAssetDto: CheckDuplicateAssetDto,
  ): Promise<CheckDuplicateAssetResponseDto> {
    const res = await this.assetRepository.findOne({
      where: {
        deviceAssetId: checkDuplicateAssetDto.deviceAssetId,
        deviceId: checkDuplicateAssetDto.deviceId,
        userId: authUser.id,
      },
    });

    const isDuplicated = res ? true : false;

    return new CheckDuplicateAssetResponseDto(isDuplicated, res?.id);
  }

  async getAssetCountByTimeGroup(
    authUser: AuthUserDto,
    getAssetCountByTimeGroupDto: GetAssetCountByTimeGroupDto,
  ): Promise<AssetCountByTimeGroupResponseDto> {
    const result = await this._assetRepository.getAssetCountByTimeGroup(
      authUser.id,
      getAssetCountByTimeGroupDto.timeGroup,
    );

    return mapAssetCountByTimeGroupResponse(result);
  }
}<|MERGE_RESOLUTION|>--- conflicted
+++ resolved
@@ -52,33 +52,10 @@
     createAssetDto: CreateAssetDto,
     originalPath: string,
     mimeType: string,
-<<<<<<< HEAD
-    checksum?: string,
-  ): Promise<AssetEntity | undefined> {
-    const asset = new AssetEntity();
-    asset.deviceAssetId = assetInfo.deviceAssetId;
-    asset.userId = authUser.id;
-    asset.deviceId = assetInfo.deviceId;
-    asset.type = assetInfo.assetType || AssetType.OTHER;
-    asset.originalPath = path;
-    asset.createdAt = assetInfo.createdAt;
-    asset.modifiedAt = assetInfo.modifiedAt;
-    asset.isFavorite = assetInfo.isFavorite;
-    asset.mimeType = mimeType;
-    asset.duration = assetInfo.duration || null;
-    asset.checksum = checksum || null;
-
-    const createdAsset = await this.assetRepository.save(asset);
-    if (!createdAsset) {
-      throw new Error('Asset not created');
-    }
-    return createdAsset;
-=======
   ): Promise<AssetEntity> {
     const assetEntity = await this._assetRepository.create(createAssetDto, authUser.id, originalPath, mimeType);
 
     return assetEntity;
->>>>>>> f980a2f2
   }
 
   public async getUserAssetsByDeviceId(authUser: AuthUserDto, deviceId: string) {
