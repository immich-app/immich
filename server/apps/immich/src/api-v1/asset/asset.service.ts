--- conflicted
+++ resolved
@@ -12,11 +12,7 @@
 import { InjectRepository } from '@nestjs/typeorm';
 import { QueryFailedError, Repository } from 'typeorm';
 import { AuthUserDto } from '../../decorators/auth-user.decorator';
-<<<<<<< HEAD
-import { AssetEntity, AssetType, SharedLinkType } from '@app/infra';
-=======
-import { AssetEntity, AssetType, SharedLinkType, SystemConfig } from '@app/infra/db/entities';
->>>>>>> 2c67090e
+import { AssetEntity, AssetType, SharedLinkType } from '@app/infra/db/entities';
 import { constants, createReadStream, stat } from 'fs';
 import { ServeFileDto } from './dto/serve-file.dto';
 import { Response as Res } from 'express';
