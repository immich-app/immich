--- conflicted
+++ resolved
@@ -61,17 +61,12 @@
 import { AssetSearchDto } from './dto/asset-search.dto';
 import { AddAssetsDto } from '../album/dto/add-assets.dto';
 import { RemoveAssetsDto } from '../album/dto/remove-assets.dto';
-<<<<<<< HEAD
-import path from 'path';
-import { getFileNameWithoutExtension } from '@app/domain';
 import { AssetBulkUploadCheckDto } from './dto/asset-check.dto';
 import {
   AssetUploadAction,
   AssetRejectReason,
   AssetBulkUploadCheckResponseDto,
 } from './response-dto/asset-check-response.dto';
-=======
->>>>>>> 76a07a3e
 
 const fileInfo = promisify(stat);
 
