import { CuratedLocationsResponseDto } from './response-dto/curated-locations-response.dto';
import {
  BadRequestException,
  ForbiddenException,
  Inject,
  Injectable,
  InternalServerErrorException,
  Logger,
  NotFoundException,
  StreamableFile,
} from '@nestjs/common';
import { InjectRepository } from '@nestjs/typeorm';
import { createHash } from 'node:crypto';
import { QueryFailedError, Repository } from 'typeorm';
import { AuthUserDto } from '../../decorators/auth-user.decorator';
import { AssetEntity, AssetType, SharedLinkType, SystemConfig } from '@app/infra';
import { constants, createReadStream, ReadStream, stat } from 'fs';
import { ServeFileDto } from './dto/serve-file.dto';
import { Response as Res } from 'express';
import { promisify } from 'util';
import { DeleteAssetDto } from './dto/delete-asset.dto';
import { SearchAssetDto } from './dto/search-asset.dto';
import fs from 'fs/promises';
import { CheckDuplicateAssetDto } from './dto/check-duplicate-asset.dto';
import { CuratedObjectsResponseDto } from './response-dto/curated-objects-response.dto';
import { AssetResponseDto, mapAsset, mapAssetWithoutExif } from './response-dto/asset-response.dto';
import { CreateAssetDto } from './dto/create-asset.dto';
import { DeleteAssetResponseDto, DeleteAssetStatusEnum } from './response-dto/delete-asset-response.dto';
import { GetAssetThumbnailDto, GetAssetThumbnailFormatEnum } from './dto/get-asset-thumbnail.dto';
import { CheckDuplicateAssetResponseDto } from './response-dto/check-duplicate-asset-response.dto';
import { IAssetRepository } from './asset-repository';
import { SearchPropertiesDto } from './dto/search-properties.dto';
import {
  AssetCountByTimeBucketResponseDto,
  mapAssetCountByTimeBucket,
} from './response-dto/asset-count-by-time-group-response.dto';
import { GetAssetCountByTimeBucketDto } from './dto/get-asset-count-by-time-bucket.dto';
import { GetAssetByTimeBucketDto } from './dto/get-asset-by-time-bucket.dto';
import { AssetCountByUserIdResponseDto } from './response-dto/asset-count-by-user-id-response.dto';
import { timeUtils } from '@app/common/utils';
import { CheckExistingAssetsDto } from './dto/check-existing-assets.dto';
import { CheckExistingAssetsResponseDto } from './response-dto/check-existing-assets-response.dto';
import { UpdateAssetDto } from './dto/update-asset.dto';
import { AssetFileUploadResponseDto } from './response-dto/asset-file-upload-response.dto';
import { BackgroundTaskService } from '../../modules/background-task/background-task.service';
<<<<<<< HEAD
import {
  IAssetUploadedJob,
  IVideoTranscodeJob,
  QueueName,
  JobName,
  SystemConfigPasswordLoginDto,
  SystemConfigService,
  INITIAL_SYSTEM_CONFIG,
} from '@app/domain';
import { InjectQueue } from '@nestjs/bull';
import { Queue } from 'bull';
=======
import { IJobRepository, JobName } from '@app/domain';
>>>>>>> 9987e3bc
import { DownloadService } from '../../modules/download/download.service';
import { DownloadDto } from './dto/download-library.dto';
import { IAlbumRepository } from '../album/album-repository';
import { StorageService } from '@app/storage';
import { ShareCore } from '../share/share.core';
import { ISharedLinkRepository } from '../share/shared-link.repository';
import { DownloadFilesDto } from './dto/download-files.dto';
import { CreateAssetsShareLinkDto } from './dto/create-asset-shared-link.dto';
import { mapSharedLink, SharedLinkResponseDto } from '../share/response-dto/shared-link-response.dto';
import { UpdateAssetsToSharedLinkDto } from './dto/add-assets-to-shared-link.dto';
import { SystemConfigCore } from '@app/domain/system-config/system-config.core';

const fileInfo = promisify(stat);

@Injectable()
export class AssetService {
  readonly logger = new Logger(AssetService.name);
  private shareCore: ShareCore;

  constructor(
    @Inject(IAssetRepository) private _assetRepository: IAssetRepository,
    @Inject(IAlbumRepository) private _albumRepository: IAlbumRepository,
    @InjectRepository(AssetEntity)
    private assetRepository: Repository<AssetEntity>,
    private backgroundTaskService: BackgroundTaskService,
    private downloadService: DownloadService,
    private storageService: StorageService,
    @Inject(ISharedLinkRepository) sharedLinkRepository: ISharedLinkRepository,
<<<<<<< HEAD

    private configService: SystemConfigService,
    @Inject(INITIAL_SYSTEM_CONFIG) private config: SystemConfig,
=======
    @Inject(IJobRepository) private jobRepository: IJobRepository,
>>>>>>> 9987e3bc
  ) {
    this.shareCore = new ShareCore(sharedLinkRepository);
    this.configService.config$.subscribe((config) => (this.config = config));
  }

  public async handleUploadedAsset(
    authUser: AuthUserDto,
    createAssetDto: CreateAssetDto,
    res: Res,
    originalAssetData: Express.Multer.File,
    livePhotoAssetData?: Express.Multer.File,
  ) {
    const checksum = await this.calculateChecksum(originalAssetData.path);
    const isLivePhoto = livePhotoAssetData !== undefined;
    let livePhotoAssetEntity: AssetEntity | undefined;

    try {
      if (isLivePhoto) {
        const livePhotoChecksum = await this.calculateChecksum(livePhotoAssetData.path);
        livePhotoAssetEntity = await this.createUserAsset(
          authUser,
          createAssetDto,
          livePhotoAssetData.path,
          livePhotoAssetData.mimetype,
          livePhotoChecksum,
          false,
        );

        if (!livePhotoAssetEntity) {
          await this.backgroundTaskService.deleteFileOnDisk([
            {
              originalPath: livePhotoAssetData.path,
            } as any,
          ]);
          throw new BadRequestException('Asset not created');
        }

        await this.storageService.moveAsset(livePhotoAssetEntity, originalAssetData.originalname);

        await this.jobRepository.add({ name: JobName.VIDEO_CONVERSION, data: { asset: livePhotoAssetEntity } });
      }

      const assetEntity = await this.createUserAsset(
        authUser,
        createAssetDto,
        originalAssetData.path,
        originalAssetData.mimetype,
        checksum,
        true,
        livePhotoAssetEntity,
      );

      if (!assetEntity) {
        await this.backgroundTaskService.deleteFileOnDisk([
          {
            originalPath: originalAssetData.path,
          } as any,
        ]);
        throw new BadRequestException('Asset not created');
      }

      const movedAsset = await this.storageService.moveAsset(assetEntity, originalAssetData.originalname);

      await this.jobRepository.add({
        name: JobName.ASSET_UPLOADED,
        data: { asset: movedAsset, fileName: originalAssetData.originalname },
      });

      return new AssetFileUploadResponseDto(movedAsset.id);
    } catch (err) {
      await this.backgroundTaskService.deleteFileOnDisk([
        {
          originalPath: originalAssetData.path,
        } as any,
      ]); // simulate asset to make use of delete queue (or use fs.unlink instead)

      if (isLivePhoto) {
        await this.backgroundTaskService.deleteFileOnDisk([
          {
            originalPath: livePhotoAssetData.path,
          } as any,
        ]);
      }

      if (err instanceof QueryFailedError && (err as any).constraint === 'UQ_userid_checksum') {
        const existedAsset = await this.getAssetByChecksum(authUser.id, checksum);
        res.status(200); // normal POST is 201. we use 200 to indicate the asset already exists
        return new AssetFileUploadResponseDto(existedAsset.id);
      }

      Logger.error(`Error uploading file ${err}`);
      throw new BadRequestException(`Error uploading file`, `${err}`);
    }
  }

  public async createUserAsset(
    authUser: AuthUserDto,
    createAssetDto: CreateAssetDto,
    originalPath: string,
    mimeType: string,
    checksum: Buffer,
    isVisible: boolean,
    livePhotoAssetEntity?: AssetEntity,
  ): Promise<AssetEntity> {
    if (!timeUtils.checkValidTimestamp(createAssetDto.createdAt)) {
      createAssetDto.createdAt = new Date().toISOString();
    }

    if (!timeUtils.checkValidTimestamp(createAssetDto.modifiedAt)) {
      createAssetDto.modifiedAt = new Date().toISOString();
    }

    const assetEntity = await this._assetRepository.create(
      createAssetDto,
      authUser.id,
      originalPath,
      mimeType,
      isVisible,
      checksum,
      livePhotoAssetEntity,
    );

    return assetEntity;
  }

  public async getUserAssetsByDeviceId(authUser: AuthUserDto, deviceId: string) {
    return this._assetRepository.getAllByDeviceId(authUser.id, deviceId);
  }

  public async getAllAssets(authUser: AuthUserDto): Promise<AssetResponseDto[]> {
    const assets = await this._assetRepository.getAllByUserId(authUser.id);

    return assets.map((asset) => mapAsset(asset));
  }

  public async getAssetByTimeBucket(
    authUser: AuthUserDto,
    getAssetByTimeBucketDto: GetAssetByTimeBucketDto,
  ): Promise<AssetResponseDto[]> {
    const assets = await this._assetRepository.getAssetByTimeBucket(authUser.id, getAssetByTimeBucketDto);

    return assets.map((asset) => mapAsset(asset));
  }

  public async getAssetById(authUser: AuthUserDto, assetId: string): Promise<AssetResponseDto> {
    const allowExif = this.getExifPermission(authUser);
    const asset = await this._assetRepository.getById(assetId);

    if (allowExif) {
      return mapAsset(asset);
    } else {
      return mapAssetWithoutExif(asset);
    }
  }

  public async updateAsset(authUser: AuthUserDto, assetId: string, dto: UpdateAssetDto): Promise<AssetResponseDto> {
    const asset = await this._assetRepository.getById(assetId);
    if (!asset) {
      throw new BadRequestException('Asset not found');
    }

    const updatedAsset = await this._assetRepository.update(authUser.id, asset, dto);

    return mapAsset(updatedAsset);
  }

  public async downloadLibrary(user: AuthUserDto, dto: DownloadDto) {
    const assets = await this._assetRepository.getAllByUserId(user.id, dto.skip);

    return this.downloadService.downloadArchive(dto.name || `library`, assets);
  }

  public async downloadFiles(dto: DownloadFilesDto) {
    const assetToDownload = [];

    for (const assetId of dto.assetIds) {
      const asset = await this._assetRepository.getById(assetId);
      assetToDownload.push(asset);

      // Get live photo asset
      if (asset.livePhotoVideoId) {
        const livePhotoAsset = await this._assetRepository.getById(asset.livePhotoVideoId);
        assetToDownload.push(livePhotoAsset);
      }
    }

    const now = new Date().toISOString();
    return this.downloadService.downloadArchive(`immich-${now}`, assetToDownload);
  }

  public async downloadFile(query: ServeFileDto, assetId: string, res: Res) {
    try {
      let fileReadStream = null;
      const asset = await this._assetRepository.getById(assetId);

      // Download Video
      if (asset.type === AssetType.VIDEO) {
        const { size } = await fileInfo(asset.originalPath);

        res.set({
          'Content-Type': asset.mimeType,
          'Content-Length': size,
        });

        await fs.access(asset.originalPath, constants.R_OK | constants.W_OK);
        fileReadStream = createReadStream(asset.originalPath);
      } else {
        // Download Image
        if (!query.isThumb) {
          /**
           * Download Image Original File
           */
          const { size } = await fileInfo(asset.originalPath);

          res.set({
            'Content-Type': asset.mimeType,
            'Content-Length': size,
          });

          await fs.access(asset.originalPath, constants.R_OK | constants.W_OK);
          fileReadStream = createReadStream(asset.originalPath);
        } else {
          /**
           * Download Image Resize File
           */
          if (!asset.resizePath) {
            throw new NotFoundException('resizePath not set');
          }

          const { size } = await fileInfo(asset.resizePath);

          res.set({
            'Content-Type': 'image/jpeg',
            'Content-Length': size,
          });

          await fs.access(asset.resizePath, constants.R_OK | constants.W_OK);
          fileReadStream = createReadStream(asset.resizePath);
        }
      }

      return new StreamableFile(fileReadStream);
    } catch (e) {
      Logger.error(`Error download asset ${e}`, 'downloadFile');
      throw new InternalServerErrorException(`Failed to download asset ${e}`, 'DownloadFile');
    }
  }

  public async getAssetThumbnail(
    assetId: string,
    query: GetAssetThumbnailDto,
    res: Res,
    headers: Record<string, string>,
  ) {
    let fileReadStream: ReadStream;

    const asset = await this.assetRepository.findOne({ where: { id: assetId } });

    if (!asset) {
      throw new NotFoundException('Asset not found');
    }

    try {
      if (query.format == GetAssetThumbnailFormatEnum.WEBP && asset.webpPath && asset.webpPath.length > 0) {
        if (await processETag(asset.webpPath, res, headers)) {
          return;
        }
        await fs.access(asset.webpPath, constants.R_OK);
        fileReadStream = createReadStream(asset.webpPath);
      } else {
        if (!asset.resizePath) {
          throw new NotFoundException('resizePath not set');
        }
        if (await processETag(asset.resizePath, res, headers)) {
          return;
        }
        await fs.access(asset.resizePath, constants.R_OK);
        fileReadStream = createReadStream(asset.resizePath);
      }
      return new StreamableFile(fileReadStream);
    } catch (e) {
      res.header('Cache-Control', 'none');
      Logger.error(`Cannot create read stream for asset ${asset.id}`, 'getAssetThumbnail');
      throw new InternalServerErrorException(
        e,
        `Cannot read thumbnail file for asset ${asset.id} - contact your administrator`,
      );
    }
  }

  public async serveFile(
    authUser: AuthUserDto,
    assetId: string,
    query: ServeFileDto,
    res: Res,
    headers: Record<string, string>,
  ) {
    const allowOriginalFile = !authUser.isPublicUser || authUser.isAllowDownload;

    let fileReadStream: ReadStream;
    const asset = await this._assetRepository.getById(assetId);

    if (!asset) {
      throw new NotFoundException('Asset does not exist');
    }

    // Handle Sending Images
    if (asset.type == AssetType.IMAGE) {
      try {
        /**
         * Serve file viewer on the web
         */
        if (query.isWeb) {
          res.set({
            'Content-Type': 'image/jpeg',
          });
          if (!asset.resizePath) {
            Logger.error('Error serving IMAGE asset for web', 'ServeFile');
            throw new InternalServerErrorException(`Failed to serve image asset for web`, 'ServeFile');
          }
          if (await processETag(asset.resizePath, res, headers)) {
            return;
          }
          await fs.access(asset.resizePath, constants.R_OK | constants.W_OK);
          fileReadStream = createReadStream(asset.resizePath);

          return new StreamableFile(fileReadStream);
        }

        /**
         * Serve thumbnail image for both web and mobile app
         */
        if (!query.isThumb && allowOriginalFile) {
          res.set({
            'Content-Type': asset.mimeType,
          });
          if (await processETag(asset.originalPath, res, headers)) {
            return;
          }
          await fs.access(asset.originalPath, constants.R_OK | constants.W_OK);
          fileReadStream = createReadStream(asset.originalPath);
        } else {
          if (asset.webpPath && asset.webpPath.length > 0) {
            res.set({
              'Content-Type': 'image/webp',
            });
            if (await processETag(asset.webpPath, res, headers)) {
              return;
            }
            await fs.access(asset.webpPath, constants.R_OK | constants.W_OK);
            fileReadStream = createReadStream(asset.webpPath);
          } else {
            res.set({
              'Content-Type': 'image/jpeg',
            });

            if (!asset.resizePath) {
              throw new Error('resizePath not set');
            }
            if (await processETag(asset.resizePath, res, headers)) {
              return;
            }

            await fs.access(asset.resizePath, constants.R_OK | constants.W_OK);
            fileReadStream = createReadStream(asset.resizePath);
          }
        }

        return new StreamableFile(fileReadStream);
      } catch (e) {
        Logger.error(`Cannot create read stream for asset ${asset.id} ${JSON.stringify(e)}`, 'serveFile[IMAGE]');
        throw new InternalServerErrorException(
          e,
          `Cannot read thumbnail file for asset ${asset.id} - contact your administrator`,
        );
      }
    } else {
      try {
        // Handle Video
        let videoPath = asset.originalPath;

        let mimeType = asset.mimeType;

        await fs.access(videoPath, constants.R_OK | constants.W_OK);

        if (asset.encodedVideoPath) {
          videoPath = asset.encodedVideoPath == '' ? String(asset.originalPath) : String(asset.encodedVideoPath);
          mimeType = asset.encodedVideoPath == '' ? asset.mimeType : 'video/mp4';
        }

        const { size } = await fileInfo(videoPath);
        const range = headers.range;

        if (range) {
          /** Extracting Start and End value from Range Header */
          const [startStr, endStr] = range.replace(/bytes=/, '').split('-');
          let start = parseInt(startStr, 10);
          let end = endStr ? parseInt(endStr, 10) : size - 1;

          if (!isNaN(start) && isNaN(end)) {
            start = start;
            end = size - 1;
          }
          if (isNaN(start) && !isNaN(end)) {
            start = size - end;
            end = size - 1;
          }

          // Handle unavailable range request
          if (start >= size || end >= size) {
            console.error('Bad Request');
            // Return the 416 Range Not Satisfiable.
            res.status(416).set({
              'Content-Range': `bytes */${size}`,
            });

            throw new BadRequestException('Bad Request Range');
          }

          /** Sending Partial Content With HTTP Code 206 */
          res.status(206).set({
            'Content-Range': `bytes ${start}-${end}/${size}`,
            'Accept-Ranges': 'bytes',
            'Content-Length': end - start + 1,
            'Content-Type': mimeType,
          });

          const videoStream = createReadStream(videoPath, { start: start, end: end });

          return new StreamableFile(videoStream);
        } else {
          res.set({
            'Content-Type': mimeType,
          });
          if (await processETag(asset.originalPath, res, headers)) {
            return;
          }
          return new StreamableFile(createReadStream(videoPath));
        }
      } catch (e) {
        Logger.error(`Error serving VIDEO asset id ${asset.id}`, 'serveFile[VIDEO]');
        throw new InternalServerErrorException(`Failed to serve video asset ${e}`, 'ServeFile');
      }
    }
  }

  public async deleteAssetById(assetIds: DeleteAssetDto): Promise<DeleteAssetResponseDto[]> {
    const result: DeleteAssetResponseDto[] = [];
    const target = assetIds.ids;

    for (const assetId of target) {
      let assetSuccessfullyDeleted = false;
      if (this.config.recycleBin.enabled) {
        const res = await this.markAssetAsDeleted(assetId);
        assetSuccessfullyDeleted = res.deletedAt ? true : false;
      } else {
        const res = await this.assetRepository.delete({
          id: assetId,
        });
        assetSuccessfullyDeleted = res.affected ? true : false;
      }

      if (assetSuccessfullyDeleted) {
        result.push({
          id: assetId,
          status: DeleteAssetStatusEnum.SUCCESS,
        });
      } else {
        result.push({
          id: assetId,
          status: DeleteAssetStatusEnum.FAILED,
        });
      }
    }

    return result;
  }

  async markAssetAsDeleted(assetId: string): Promise<AssetEntity> {
    const asset = await this._assetRepository.getById(assetId);
    asset.isVisible = false;
    asset.deletedAt = new Date().toISOString();

    return await this.assetRepository.save(asset);
  }

  async getAssetSearchTerm(authUser: AuthUserDto): Promise<string[]> {
    const possibleSearchTerm = new Set<string>();

    const rows = await this._assetRepository.getSearchPropertiesByUserId(authUser.id);
    rows.forEach((row: SearchPropertiesDto) => {
      // tags
      row.tags?.map((tag: string) => possibleSearchTerm.add(tag?.toLowerCase()));

      // objects
      row.objects?.map((object: string) => possibleSearchTerm.add(object?.toLowerCase()));

      // asset's tyoe
      possibleSearchTerm.add(row.assetType?.toLowerCase() || '');

      // image orientation
      possibleSearchTerm.add(row.orientation?.toLowerCase() || '');

      // Lens model
      possibleSearchTerm.add(row.lensModel?.toLowerCase() || '');

      // Make and model
      possibleSearchTerm.add(row.make?.toLowerCase() || '');
      possibleSearchTerm.add(row.model?.toLowerCase() || '');

      // Location
      possibleSearchTerm.add(row.city?.toLowerCase() || '');
      possibleSearchTerm.add(row.state?.toLowerCase() || '');
      possibleSearchTerm.add(row.country?.toLowerCase() || '');
    });

    return Array.from(possibleSearchTerm).filter((x) => x != null && x != '');
  }

  async searchAsset(authUser: AuthUserDto, searchAssetDto: SearchAssetDto): Promise<AssetResponseDto[]> {
    const query = `
    SELECT a.*
    FROM assets a
             LEFT JOIN smart_info si ON a.id = si."assetId"
             LEFT JOIN exif e ON a.id = e."assetId"

    WHERE a."userId" = $1
       AND
       (
         TO_TSVECTOR('english', ARRAY_TO_STRING(si.tags, ',')) @@ PLAINTO_TSQUERY('english', $2) OR
         TO_TSVECTOR('english', ARRAY_TO_STRING(si.objects, ',')) @@ PLAINTO_TSQUERY('english', $2) OR
         e."exifTextSearchableColumn" @@ PLAINTO_TSQUERY('english', $2)
        );
    `;

    const searchResults: AssetEntity[] = await this.assetRepository.query(query, [
      authUser.id,
      searchAssetDto.searchTerm,
    ]);

    return searchResults.map((asset) => mapAsset(asset));
  }

  async getCuratedLocation(authUser: AuthUserDto): Promise<CuratedLocationsResponseDto[]> {
    return this._assetRepository.getLocationsByUserId(authUser.id);
  }

  async getCuratedObject(authUser: AuthUserDto): Promise<CuratedObjectsResponseDto[]> {
    return this._assetRepository.getDetectedObjectsByUserId(authUser.id);
  }

  async checkDuplicatedAsset(
    authUser: AuthUserDto,
    checkDuplicateAssetDto: CheckDuplicateAssetDto,
  ): Promise<CheckDuplicateAssetResponseDto> {
    const res = await this.assetRepository.findOne({
      where: {
        deviceAssetId: checkDuplicateAssetDto.deviceAssetId,
        deviceId: checkDuplicateAssetDto.deviceId,
        userId: authUser.id,
      },
    });

    const isDuplicated = res ? true : false;

    return new CheckDuplicateAssetResponseDto(isDuplicated, res?.id);
  }

  async checkExistingAssets(
    authUser: AuthUserDto,
    checkExistingAssetsDto: CheckExistingAssetsDto,
  ): Promise<CheckExistingAssetsResponseDto> {
    return this._assetRepository.getExistingAssets(authUser.id, checkExistingAssetsDto);
  }

  async getAssetCountByTimeBucket(
    authUser: AuthUserDto,
    getAssetCountByTimeBucketDto: GetAssetCountByTimeBucketDto,
  ): Promise<AssetCountByTimeBucketResponseDto> {
    const result = await this._assetRepository.getAssetCountByTimeBucket(
      authUser.id,
      getAssetCountByTimeBucketDto.timeGroup,
    );

    return mapAssetCountByTimeBucket(result);
  }

  getAssetByChecksum(userId: string, checksum: Buffer) {
    return this._assetRepository.getAssetByChecksum(userId, checksum);
  }

  calculateChecksum(filePath: string): Promise<Buffer> {
    const fileReadStream = createReadStream(filePath);
    const sha1Hash = createHash('sha1');
    const deferred = new Promise<Buffer>((resolve, reject) => {
      sha1Hash.once('error', (err) => reject(err));
      sha1Hash.once('finish', () => resolve(sha1Hash.read()));
    });

    fileReadStream.pipe(sha1Hash);
    return deferred;
  }

  getAssetCountByUserId(authUser: AuthUserDto): Promise<AssetCountByUserIdResponseDto> {
    return this._assetRepository.getAssetCountByUserId(authUser.id);
  }

  async checkAssetsAccess(authUser: AuthUserDto, assetIds: string[], mustBeOwner = false) {
    for (const assetId of assetIds) {
      // Step 1: Check if asset is part of a public shared
      if (authUser.sharedLinkId) {
        const canAccess = await this.shareCore.hasAssetAccess(authUser.sharedLinkId, assetId);
        if (!canAccess) {
          throw new ForbiddenException();
        }
      }

      // Step 2: Check if user owns asset
      if ((await this._assetRepository.countByIdAndUser(assetId, authUser.id)) == 1) {
        continue;
      }

      // Avoid additional checks if ownership is required
      if (!mustBeOwner) {
        // Step 2: Check if asset is part of an album shared with me
        if ((await this._albumRepository.getSharedWithUserAlbumCount(authUser.id, assetId)) > 0) {
          continue;
        }
      }
      throw new ForbiddenException();
    }
  }

  checkDownloadAccess(authUser: AuthUserDto) {
    this.shareCore.checkDownloadAccess(authUser);
  }

  async createAssetsSharedLink(authUser: AuthUserDto, dto: CreateAssetsShareLinkDto): Promise<SharedLinkResponseDto> {
    const assets = [];

    await this.checkAssetsAccess(authUser, dto.assetIds);
    for (const assetId of dto.assetIds) {
      const asset = await this._assetRepository.getById(assetId);
      assets.push(asset);
    }

    const sharedLink = await this.shareCore.createSharedLink(authUser.id, {
      sharedType: SharedLinkType.INDIVIDUAL,
      expiredAt: dto.expiredAt,
      allowUpload: dto.allowUpload,
      assets: assets,
      description: dto.description,
      allowDownload: dto.allowDownload,
      showExif: dto.showExif,
    });

    return mapSharedLink(sharedLink);
  }

  async updateAssetsInSharedLink(
    authUser: AuthUserDto,
    dto: UpdateAssetsToSharedLinkDto,
  ): Promise<SharedLinkResponseDto> {
    if (!authUser.sharedLinkId) throw new ForbiddenException();
    const assets = [];

    for (const assetId of dto.assetIds) {
      const asset = await this._assetRepository.getById(assetId);
      assets.push(asset);
    }

    const updatedLink = await this.shareCore.updateAssetsInSharedLink(authUser.sharedLinkId, assets);
    return mapSharedLink(updatedLink);
  }

  getExifPermission(authUser: AuthUserDto) {
    return !authUser.isPublicUser || authUser.isShowExif;
  }
}

async function processETag(path: string, res: Res, headers: Record<string, string>): Promise<boolean> {
  const { size, mtimeNs } = await fs.stat(path, { bigint: true });
  const etag = `W/"${size}-${mtimeNs}"`;
  res.setHeader('ETag', etag);
  if (etag === headers['if-none-match']) {
    res.status(304);
    return true;
  }
  return false;
}<|MERGE_RESOLUTION|>--- conflicted
+++ resolved
@@ -43,7 +43,6 @@
 import { UpdateAssetDto } from './dto/update-asset.dto';
 import { AssetFileUploadResponseDto } from './response-dto/asset-file-upload-response.dto';
 import { BackgroundTaskService } from '../../modules/background-task/background-task.service';
-<<<<<<< HEAD
 import {
   IAssetUploadedJob,
   IVideoTranscodeJob,
@@ -55,9 +54,7 @@
 } from '@app/domain';
 import { InjectQueue } from '@nestjs/bull';
 import { Queue } from 'bull';
-=======
 import { IJobRepository, JobName } from '@app/domain';
->>>>>>> 9987e3bc
 import { DownloadService } from '../../modules/download/download.service';
 import { DownloadDto } from './dto/download-library.dto';
 import { IAlbumRepository } from '../album/album-repository';
@@ -86,13 +83,10 @@
     private downloadService: DownloadService,
     private storageService: StorageService,
     @Inject(ISharedLinkRepository) sharedLinkRepository: ISharedLinkRepository,
-<<<<<<< HEAD
 
     private configService: SystemConfigService,
     @Inject(INITIAL_SYSTEM_CONFIG) private config: SystemConfig,
-=======
     @Inject(IJobRepository) private jobRepository: IJobRepository,
->>>>>>> 9987e3bc
   ) {
     this.shareCore = new ShareCore(sharedLinkRepository);
     this.configService.config$.subscribe((config) => (this.config = config));
