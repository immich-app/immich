--- conflicted
+++ resolved
@@ -641,7 +641,6 @@
   getAssetCountByUserId(authUser: AuthUserDto): Promise<AssetCountByUserIdResponseDto> {
     return this._assetRepository.getAssetCountByUserId(authUser.id);
   }
-<<<<<<< HEAD
 
   async checkAssetsAccess(authUser: AuthUserDto, assetIds: string[], mustBeOwner = false) {
     for (const assetId of assetIds) {
@@ -662,7 +661,6 @@
       throw new ForbiddenException();
     }
   }
-=======
 }
 
 async function processETag(path: string, res: Res, headers: Record<string, string>): Promise<boolean> {
@@ -674,5 +672,4 @@
     return true;
   }
   return false;
->>>>>>> a3971543
 }