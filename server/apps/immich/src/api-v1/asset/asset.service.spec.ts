--- conflicted
+++ resolved
@@ -59,11 +59,8 @@
       getDetectedObjectsByUserId: jest.fn(),
       getLocationsByUserId: jest.fn(),
       getSearchPropertiesByUserId: jest.fn(),
-<<<<<<< HEAD
+      getAssetByTimeBucket: jest.fn(),
       getAssetByChecksum: jest.fn(),
-=======
-      getAssetByTimeBucket: jest.fn(),
->>>>>>> 552340ad
     };
 
     sui = new AssetService(assetRepositoryMock, a);
