--- conflicted
+++ resolved
@@ -12,10 +12,7 @@
 import { IAssetUploadedJob, IVideoTranscodeJob } from '@app/job';
 import { Queue } from 'bull';
 import { IAlbumRepository } from '../album/album-repository';
-<<<<<<< HEAD
-=======
 import { StorageService } from '@app/storage';
->>>>>>> 832692c8
 
 describe('AssetService', () => {
   let sui: AssetService;
