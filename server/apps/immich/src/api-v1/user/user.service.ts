<<<<<<< HEAD
import { BadRequestException, Inject, Injectable, NotFoundException } from '@nestjs/common';
import { createReadStream, ReadStream } from 'fs';
=======
import {
  BadRequestException,
  ForbiddenException,
  Inject,
  Injectable,
  InternalServerErrorException,
  Logger,
  NotFoundException,
  StreamableFile,
  UnauthorizedException,
} from '@nestjs/common';
import { Response as Res } from 'express';
import { constants, createReadStream } from 'fs';
>>>>>>> 832692c8
import { AuthUserDto } from '../../decorators/auth-user.decorator';
import { CreateUserDto } from './dto/create-user.dto';
import { UpdateUserDto } from './dto/update-user.dto';
import { UserCountDto } from './dto/user-count.dto';
import {
  CreateProfileImageResponseDto,
  mapCreateProfileImageResponse,
} from './response-dto/create-profile-image-response.dto';
import { mapUserCountResponse, UserCountResponseDto } from './response-dto/user-count-response.dto';
import { mapUser, UserResponseDto } from './response-dto/user-response.dto';
import { IUserRepository, USER_REPOSITORY } from './user-repository';
<<<<<<< HEAD
import { UserCore } from './user.core';
=======
import fs from 'fs/promises';
>>>>>>> 832692c8

@Injectable()
export class UserService {
  private userCore: UserCore;
  constructor(
    @Inject(USER_REPOSITORY)
    userRepository: IUserRepository,
  ) {
    this.userCore = new UserCore(userRepository);
  }

  async getAllUsers(authUser: AuthUserDto, isAll: boolean): Promise<UserResponseDto[]> {
    if (isAll) {
      const allUsers = await this.userCore.getList();
      return allUsers.map(mapUser);
    }

    const allUserExceptRequestedUser = await this.userCore.getList({ excludeId: authUser.id });
    return allUserExceptRequestedUser.map(mapUser);
  }

  async getUserById(userId: string, withDeleted = false): Promise<UserResponseDto> {
    const user = await this.userCore.get(userId, withDeleted);
    if (!user) {
      throw new NotFoundException('User not found');
    }

    return mapUser(user);
  }

  async getUserInfo(authUser: AuthUserDto): Promise<UserResponseDto> {
    const user = await this.userCore.get(authUser.id);
    if (!user) {
      throw new BadRequestException('User not found');
    }
    return mapUser(user);
  }

  async getUserCount(dto: UserCountDto): Promise<UserCountResponseDto> {
    let users = await this.userCore.getList();

    if (dto.admin) {
      users = users.filter((user) => user.isAdmin);
    }

    return mapUserCountResponse(users.length);
  }

  async createUser(createUserDto: CreateUserDto): Promise<UserResponseDto> {
    const createdUser = await this.userCore.createUser(createUserDto);
    return mapUser(createdUser);
  }

  async updateUser(authUser: AuthUserDto, updateUserDto: UpdateUserDto): Promise<UserResponseDto> {
    const user = await this.userCore.get(updateUserDto.id);
    if (!user) {
      throw new NotFoundException('User not found');
    }
    const updatedUser = await this.userCore.updateUser(authUser, user, updateUserDto);
    return mapUser(updatedUser);
  }

  async deleteUser(authUser: AuthUserDto, userId: string): Promise<UserResponseDto> {
    const user = await this.userCore.get(userId);
    if (!user) {
      throw new BadRequestException('User not found');
    }
    const deletedUser = await this.userCore.deleteUser(authUser, user);
    return mapUser(deletedUser);
  }

  async restoreUser(authUser: AuthUserDto, userId: string): Promise<UserResponseDto> {
    const user = await this.userCore.get(userId, true);
    if (!user) {
      throw new BadRequestException('User not found');
    }
    const updatedUser = await this.userCore.restoreUser(authUser, user);
    return mapUser(updatedUser);
  }

  async createProfileImage(
    authUser: AuthUserDto,
    fileInfo: Express.Multer.File,
  ): Promise<CreateProfileImageResponseDto> {
    const updatedUser = await this.userCore.createProfileImage(authUser, fileInfo.path);
    return mapCreateProfileImageResponse(updatedUser.id, updatedUser.profileImagePath);
  }

<<<<<<< HEAD
  async getUserProfileImage(userId: string): Promise<ReadStream> {
    const user = await this.userCore.get(userId);
    if (!user) {
      throw new NotFoundException('User not found');
=======
  async getUserProfileImage(userId: string, res: Res) {
    try {
      const user = await this.userRepository.get(userId);
      if (!user) {
        throw new NotFoundException('User not found');
      }

      if (!user.profileImagePath) {
        throw new NotFoundException('User does not have a profile image');
      }

      await fs.access(user.profileImagePath, constants.R_OK | constants.W_OK);

      res.set({
        'Content-Type': 'image/jpeg',
      });
      const fileStream = createReadStream(user.profileImagePath);
      return new StreamableFile(fileStream);
    } catch (e) {
      throw new NotFoundException('User does not have a profile image');
>>>>>>> 832692c8
    }
    return this.userCore.getUserProfileImage(user);
  }
}<|MERGE_RESOLUTION|>--- conflicted
+++ resolved
@@ -1,21 +1,5 @@
-<<<<<<< HEAD
 import { BadRequestException, Inject, Injectable, NotFoundException } from '@nestjs/common';
-import { createReadStream, ReadStream } from 'fs';
-=======
-import {
-  BadRequestException,
-  ForbiddenException,
-  Inject,
-  Injectable,
-  InternalServerErrorException,
-  Logger,
-  NotFoundException,
-  StreamableFile,
-  UnauthorizedException,
-} from '@nestjs/common';
-import { Response as Res } from 'express';
-import { constants, createReadStream } from 'fs';
->>>>>>> 832692c8
+import { ReadStream } from 'fs';
 import { AuthUserDto } from '../../decorators/auth-user.decorator';
 import { CreateUserDto } from './dto/create-user.dto';
 import { UpdateUserDto } from './dto/update-user.dto';
@@ -27,11 +11,7 @@
 import { mapUserCountResponse, UserCountResponseDto } from './response-dto/user-count-response.dto';
 import { mapUser, UserResponseDto } from './response-dto/user-response.dto';
 import { IUserRepository, USER_REPOSITORY } from './user-repository';
-<<<<<<< HEAD
 import { UserCore } from './user.core';
-=======
-import fs from 'fs/promises';
->>>>>>> 832692c8
 
 @Injectable()
 export class UserService {
@@ -120,33 +100,10 @@
     return mapCreateProfileImageResponse(updatedUser.id, updatedUser.profileImagePath);
   }
 
-<<<<<<< HEAD
   async getUserProfileImage(userId: string): Promise<ReadStream> {
     const user = await this.userCore.get(userId);
     if (!user) {
       throw new NotFoundException('User not found');
-=======
-  async getUserProfileImage(userId: string, res: Res) {
-    try {
-      const user = await this.userRepository.get(userId);
-      if (!user) {
-        throw new NotFoundException('User not found');
-      }
-
-      if (!user.profileImagePath) {
-        throw new NotFoundException('User does not have a profile image');
-      }
-
-      await fs.access(user.profileImagePath, constants.R_OK | constants.W_OK);
-
-      res.set({
-        'Content-Type': 'image/jpeg',
-      });
-      const fileStream = createReadStream(user.profileImagePath);
-      return new StreamableFile(fileStream);
-    } catch (e) {
-      throw new NotFoundException('User does not have a profile image');
->>>>>>> 832692c8
     }
     return this.userCore.getUserProfileImage(user);
   }
