import { Body, Controller, Post, Res, ValidationPipe } from '@nestjs/common';
import { ApiTags } from '@nestjs/swagger';
import { Response } from 'express';
import { AuthType } from '../../constants/jwt.constant';
import { AuthUserDto, GetAuthUser } from '../../decorators/auth-user.decorator';
<<<<<<< HEAD
import { Authenticated } from '../../decorators/authenticated.decorator';
=======
>>>>>>> 20c55784
import { ImmichJwtService } from '../../modules/immich-jwt/immich-jwt.service';
import { LoginResponseDto } from '../auth/response-dto/login-response.dto';
import { UserResponseDto } from '../user/response-dto/user-response.dto';
import { OAuthCallbackDto } from './dto/oauth-auth-code.dto';
import { OAuthConfigDto } from './dto/oauth-config.dto';
import { OAuthService } from './oauth.service';
import { OAuthConfigResponseDto } from './response-dto/oauth-config-response.dto';

@ApiTags('OAuth')
@Controller('oauth')
export class OAuthController {
  constructor(private readonly immichJwtService: ImmichJwtService, private readonly oauthService: OAuthService) {}

  @Post('/config')
  public generateConfig(@Body(ValidationPipe) dto: OAuthConfigDto): Promise<OAuthConfigResponseDto> {
    return this.oauthService.generateConfig(dto);
  }

  @Post('/callback')
  public async callback(
    @GetAuthUser() authUser: AuthUserDto,
    @Res({ passthrough: true }) response: Response,
    @Body(ValidationPipe) dto: OAuthCallbackDto,
  ): Promise<LoginResponseDto> {
<<<<<<< HEAD
    const loginResponse = await this.oauthService.login(dto);
=======
    const loginResponse = await this.oauthService.callback(authUser, dto);
>>>>>>> 20c55784
    response.setHeader('Set-Cookie', this.immichJwtService.getCookies(loginResponse, AuthType.OAUTH));
    return loginResponse;
  }

  @Authenticated()
  @Post('link')
  public async link(
    @GetAuthUser() authUser: AuthUserDto,
    @Body(ValidationPipe) dto: OAuthCallbackDto,
  ): Promise<UserResponseDto> {
    return this.oauthService.link(authUser, dto);
  }

  @Authenticated()
  @Post('unlink')
  public async unlink(@GetAuthUser() authUser: AuthUserDto): Promise<UserResponseDto> {
    return this.oauthService.unlink(authUser);
  }
}<|MERGE_RESOLUTION|>--- conflicted
+++ resolved
@@ -3,10 +3,7 @@
 import { Response } from 'express';
 import { AuthType } from '../../constants/jwt.constant';
 import { AuthUserDto, GetAuthUser } from '../../decorators/auth-user.decorator';
-<<<<<<< HEAD
 import { Authenticated } from '../../decorators/authenticated.decorator';
-=======
->>>>>>> 20c55784
 import { ImmichJwtService } from '../../modules/immich-jwt/immich-jwt.service';
 import { LoginResponseDto } from '../auth/response-dto/login-response.dto';
 import { UserResponseDto } from '../user/response-dto/user-response.dto';
@@ -31,11 +28,7 @@
     @Res({ passthrough: true }) response: Response,
     @Body(ValidationPipe) dto: OAuthCallbackDto,
   ): Promise<LoginResponseDto> {
-<<<<<<< HEAD
-    const loginResponse = await this.oauthService.login(dto);
-=======
-    const loginResponse = await this.oauthService.callback(authUser, dto);
->>>>>>> 20c55784
+    const loginResponse = await this.oauthService.login(authUser, dto);
     response.setHeader('Set-Cookie', this.immichJwtService.getCookies(loginResponse, AuthType.OAUTH));
     return loginResponse;
   }
