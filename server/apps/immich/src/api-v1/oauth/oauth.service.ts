import { SystemConfig } from '@app/database/entities/system-config.entity';
import { ImmichConfigService, INITIAL_SYSTEM_CONFIG } from '@app/immich-config';
import { BadRequestException, Inject, Injectable, Logger } from '@nestjs/common';
import { ClientMetadata, custom, generators, Issuer, UserinfoResponse } from 'openid-client';
import { AuthUserDto } from '../../decorators/auth-user.decorator';
import { ImmichJwtService } from '../../modules/immich-jwt/immich-jwt.service';
import { LoginResponseDto } from '../auth/response-dto/login-response.dto';
import { UserResponseDto } from '../user/response-dto/user-response.dto';
import { IUserRepository } from '../user/user-repository';
import { UserCore } from '../user/user.core';
import { OAuthCallbackDto } from './dto/oauth-auth-code.dto';
import { OAuthConfigDto } from './dto/oauth-config.dto';
import { OAuthConfigResponseDto } from './response-dto/oauth-config-response.dto';

type OAuthProfile = UserinfoResponse & {
  email: string;
};

export const MOBILE_REDIRECT = 'app.immich:/';

@Injectable()
export class OAuthService {
  private readonly userCore: UserCore;
  private readonly logger = new Logger(OAuthService.name);

  constructor(
    private immichJwtService: ImmichJwtService,
<<<<<<< HEAD
    private immichConfigService: ImmichConfigService,
    @Inject(IUserRepository) userRepository: IUserRepository,
=======
    immichConfigService: ImmichConfigService,
    @Inject(USER_REPOSITORY) userRepository: IUserRepository,
    @Inject(INITIAL_SYSTEM_CONFIG) private config: SystemConfig,
>>>>>>> 93274a6d
  ) {
    this.userCore = new UserCore(userRepository);

    custom.setHttpOptionsDefaults({
      timeout: 30000,
    });

    immichConfigService.config$.subscribe((config) => (this.config = config));
  }

  public async generateConfig(dto: OAuthConfigDto): Promise<OAuthConfigResponseDto> {
    const { enabled, scope, buttonText } = this.config.oauth;
    const redirectUri = this.normalize(dto.redirectUri);

    if (!enabled) {
      return { enabled: false };
    }

    const url = (await this.getClient()).authorizationUrl({
      redirect_uri: redirectUri,
      scope,
      state: generators.state(),
    });
    return { enabled: true, buttonText, url };
  }

  public async login(dto: OAuthCallbackDto): Promise<LoginResponseDto> {
    const profile = await this.callback(dto.url);

    this.logger.debug(`Logging in with OAuth: ${JSON.stringify(profile)}`);
    let user = await this.userCore.getByOAuthId(profile.sub);

    // link existing user
    if (!user) {
      const emailUser = await this.userCore.getByEmail(profile.email);
      if (emailUser) {
        user = await this.userCore.updateUser(emailUser, emailUser.id, { oauthId: profile.sub });
      }
    }

    // register new user
    if (!user) {
      if (!this.config.oauth.autoRegister) {
        this.logger.warn(
          `Unable to register ${profile.email}. To enable set OAuth Auto Register to true in admin settings.`,
        );
        throw new BadRequestException(`User does not exist and auto registering is disabled.`);
      }

      this.logger.log(`Registering new user: ${profile.email}/${profile.sub}`);
      user = await this.userCore.createUser({
        firstName: profile.given_name || '',
        lastName: profile.family_name || '',
        email: profile.email,
        oauthId: profile.sub,
      });
    }

    return this.immichJwtService.createLoginResponse(user);
  }

  public async link(user: AuthUserDto, dto: OAuthCallbackDto): Promise<UserResponseDto> {
    const { sub: oauthId } = await this.callback(dto.url);
    const duplicate = await this.userCore.getByOAuthId(oauthId);
    if (duplicate && duplicate.id !== user.id) {
      this.logger.warn(`OAuth link account failed: sub is already linked to another user (${duplicate.email}).`);
      throw new BadRequestException('This OAuth account has already been linked to another user.');
    }
    return this.userCore.updateUser(user, user.id, { oauthId });
  }

  public async unlink(user: AuthUserDto): Promise<UserResponseDto> {
    return this.userCore.updateUser(user, user.id, { oauthId: '' });
  }

  public async getLogoutEndpoint(): Promise<string | null> {
    if (!this.config.oauth.enabled) {
      return null;
    }
    return (await this.getClient()).issuer.metadata.end_session_endpoint || null;
  }

  private async callback(url: string): Promise<any> {
    const redirectUri = this.normalize(url.split('?')[0]);
    const client = await this.getClient();
    const params = client.callbackParams(url);
    const tokens = await client.callback(redirectUri, params, { state: params.state });
    return await client.userinfo<OAuthProfile>(tokens.access_token || '');
  }

  private async getClient() {
    const { enabled, clientId, clientSecret, issuerUrl } = this.config.oauth;

    if (!enabled) {
      throw new BadRequestException('OAuth2 is not enabled');
    }

    const metadata: ClientMetadata = {
      client_id: clientId,
      client_secret: clientSecret,
      response_types: ['code'],
    };

    const issuer = await Issuer.discover(issuerUrl);
    const algorithms = (issuer.id_token_signing_alg_values_supported || []) as string[];
    if (algorithms[0] === 'HS256') {
      metadata.id_token_signed_response_alg = algorithms[0];
    }

    return new issuer.Client(metadata);
  }

  private normalize(redirectUri: string) {
    const isMobile = redirectUri === MOBILE_REDIRECT;
    const { mobileRedirectUri, mobileOverrideEnabled } = this.config.oauth;
    if (isMobile && mobileOverrideEnabled && mobileRedirectUri) {
      return mobileRedirectUri;
    }
    return redirectUri;
  }
}<|MERGE_RESOLUTION|>--- conflicted
+++ resolved
@@ -25,14 +25,9 @@
 
   constructor(
     private immichJwtService: ImmichJwtService,
-<<<<<<< HEAD
-    private immichConfigService: ImmichConfigService,
+    immichConfigService: ImmichConfigService,
     @Inject(IUserRepository) userRepository: IUserRepository,
-=======
-    immichConfigService: ImmichConfigService,
-    @Inject(USER_REPOSITORY) userRepository: IUserRepository,
     @Inject(INITIAL_SYSTEM_CONFIG) private config: SystemConfig,
->>>>>>> 93274a6d
   ) {
     this.userCore = new UserCore(userRepository);
 
