import { AssetEntity, AssetType } from '@app/database/entities/asset.entity';
<<<<<<< HEAD
import { Repository } from 'typeorm/repository/Repository';
import { InjectRepository } from '@nestjs/typeorm';
import sharp from 'sharp';
import { existsSync, mkdirSync } from 'node:fs';
import { randomUUID } from 'node:crypto';
import { CommunicationGateway } from '../../../immich/src/api-v1/communication/communication.gateway';
import { APP_UPLOAD_LOCATION } from '../../../immich/src/constants/upload_location.constant';
import ffmpeg from 'fluent-ffmpeg';
import { Logger } from '@nestjs/common';
=======
>>>>>>> 3b55cdc0
import {
  WebpGeneratorProcessor,
  generateJPEGThumbnailProcessorName,
  generateWEBPThumbnailProcessorName,
  imageTaggingProcessorName,
  objectDetectionProcessorName,
  metadataExtractionQueueName,
  thumbnailGeneratorQueueName,
  JpegGeneratorProcessor,
} from '@app/job';
<<<<<<< HEAD
import { join } from 'node:path';
=======
import { InjectQueue, Process, Processor } from '@nestjs/bull';
import { Logger } from '@nestjs/common';
import { InjectRepository } from '@nestjs/typeorm';
>>>>>>> 3b55cdc0
import { mapAsset } from 'apps/immich/src/api-v1/asset/response-dto/asset-response.dto';
import { Job, Queue } from 'bull';
import ffmpeg from 'fluent-ffmpeg';
import { randomUUID } from 'node:crypto';
import { existsSync, mkdirSync } from 'node:fs';
import sharp from 'sharp';
import { Repository } from 'typeorm/repository/Repository';
import { CommunicationGateway } from '../../../immich/src/api-v1/communication/communication.gateway';

@Processor(thumbnailGeneratorQueueName)
export class ThumbnailGeneratorProcessor {
  constructor(
    @InjectRepository(AssetEntity)
    private assetRepository: Repository<AssetEntity>,

    @InjectQueue(thumbnailGeneratorQueueName)
    private thumbnailGeneratorQueue: Queue,

    private wsCommunicationGateway: CommunicationGateway,

    @InjectQueue(metadataExtractionQueueName)
    private metadataExtractionQueue: Queue,
  ) {}

  @Process({ name: generateJPEGThumbnailProcessorName, concurrency: 3 })
  async generateJPEGThumbnail(job: Job<JpegGeneratorProcessor>) {
    const { asset } = job.data;

    const thumbnailDir = process.env.IMAGE_CACHE_DIR || APP_UPLOAD_LOCATION;
    const resizePath = join(thumbnailDir, `${asset.userId}/thumb/${asset.deviceId}/`);

    if (!existsSync(resizePath)) {
      mkdirSync(resizePath, { recursive: true });
    }

    const temp = asset.originalPath.split('/');
    const originalFilename = temp[temp.length - 1].split('.')[0];
    const jpegThumbnailPath = join(resizePath, originalFilename + '.jpeg');

    if (asset.type == AssetType.IMAGE) {
      await sharp(asset.originalPath).resize(1440, 2560, { fit: 'inside' }).jpeg().rotate().toFile(jpegThumbnailPath);
      await this.assetRepository.update({ id: asset.id }, { resizePath: jpegThumbnailPath });

      // Update resize path to send to generate webp queue
      asset.resizePath = jpegThumbnailPath;

      await this.thumbnailGeneratorQueue.add(generateWEBPThumbnailProcessorName, { asset }, { jobId: randomUUID() });
      await this.metadataExtractionQueue.add(imageTaggingProcessorName, { asset }, { jobId: randomUUID() });
      await this.metadataExtractionQueue.add(objectDetectionProcessorName, { asset }, { jobId: randomUUID() });
      this.wsCommunicationGateway.server.to(asset.userId).emit('on_upload_success', JSON.stringify(mapAsset(asset)));
    }

    if (asset.type == AssetType.VIDEO) {
      await new Promise((resolve, reject) => {
        ffmpeg(asset.originalPath)
          .outputOptions(['-ss 00:00:00.000', '-frames:v 1'])
          .output(jpegThumbnailPath)
          .on('start', () => {
            Logger.log('Start Generating Video Thumbnail', 'generateJPEGThumbnail');
          })
          .on('error', (error) => {
            Logger.error(`Cannot Generate Video Thumbnail ${error}`, 'generateJPEGThumbnail');
            reject(error);
          })
          .on('end', async () => {
            Logger.log(`Generating Video Thumbnail Success ${asset.id}`, 'generateJPEGThumbnail');
            resolve(asset);
          })
          .run();
      });

      await this.assetRepository.update({ id: asset.id }, { resizePath: jpegThumbnailPath });

      // Update resize path to send to generate webp queue
      asset.resizePath = jpegThumbnailPath;

      await this.thumbnailGeneratorQueue.add(generateWEBPThumbnailProcessorName, { asset }, { jobId: randomUUID() });
      await this.metadataExtractionQueue.add(imageTaggingProcessorName, { asset }, { jobId: randomUUID() });
      await this.metadataExtractionQueue.add(objectDetectionProcessorName, { asset }, { jobId: randomUUID() });

      this.wsCommunicationGateway.server.to(asset.userId).emit('on_upload_success', JSON.stringify(mapAsset(asset)));
    }
  }

  @Process({ name: generateWEBPThumbnailProcessorName, concurrency: 3 })
  async generateWepbThumbnail(job: Job<WebpGeneratorProcessor>) {
    const { asset } = job.data;

    if (!asset.resizePath) {
      return;
    }

    const webpPath = asset.resizePath.replace('jpeg', 'webp');

    await sharp(asset.resizePath).resize(250).webp().rotate().toFile(webpPath);
    await this.assetRepository.update({ id: asset.id }, { webpPath: webpPath });
  }
}<|MERGE_RESOLUTION|>--- conflicted
+++ resolved
@@ -1,16 +1,5 @@
+import { APP_UPLOAD_LOCATION } from '@app/common/constants';
 import { AssetEntity, AssetType } from '@app/database/entities/asset.entity';
-<<<<<<< HEAD
-import { Repository } from 'typeorm/repository/Repository';
-import { InjectRepository } from '@nestjs/typeorm';
-import sharp from 'sharp';
-import { existsSync, mkdirSync } from 'node:fs';
-import { randomUUID } from 'node:crypto';
-import { CommunicationGateway } from '../../../immich/src/api-v1/communication/communication.gateway';
-import { APP_UPLOAD_LOCATION } from '../../../immich/src/constants/upload_location.constant';
-import ffmpeg from 'fluent-ffmpeg';
-import { Logger } from '@nestjs/common';
-=======
->>>>>>> 3b55cdc0
 import {
   WebpGeneratorProcessor,
   generateJPEGThumbnailProcessorName,
@@ -21,18 +10,15 @@
   thumbnailGeneratorQueueName,
   JpegGeneratorProcessor,
 } from '@app/job';
-<<<<<<< HEAD
-import { join } from 'node:path';
-=======
 import { InjectQueue, Process, Processor } from '@nestjs/bull';
 import { Logger } from '@nestjs/common';
 import { InjectRepository } from '@nestjs/typeorm';
->>>>>>> 3b55cdc0
 import { mapAsset } from 'apps/immich/src/api-v1/asset/response-dto/asset-response.dto';
 import { Job, Queue } from 'bull';
 import ffmpeg from 'fluent-ffmpeg';
 import { randomUUID } from 'node:crypto';
 import { existsSync, mkdirSync } from 'node:fs';
+import { join } from 'node:path';
 import sharp from 'sharp';
 import { Repository } from 'typeorm/repository/Repository';
 import { CommunicationGateway } from '../../../immich/src/api-v1/communication/communication.gateway';
