import {
  IAssetRepository,
  IBaseJob,
  IEntityJob,
  IGeocodingRepository,
  IJobRepository,
  JobName,
  JOBS_ASSET_PAGINATION_SIZE,
  QueueName,
  usePagination,
  WithoutProperty,
} from '@app/domain';
import { AssetEntity, AssetType, ExifEntity } from '@app/infra/entities';
import { Inject, Logger } from '@nestjs/common';
import { ConfigService } from '@nestjs/config';
import { InjectRepository } from '@nestjs/typeorm';
import tz_lookup from '@photostructure/tz-lookup';
import { ExifDateTime, exiftool, Tags } from 'exiftool-vendored';
import ffmpeg, { FfprobeData } from 'fluent-ffmpeg';
import { Duration } from 'luxon';
import fs from 'node:fs';
import sharp from 'sharp';
import { Repository } from 'typeorm/repository/Repository';
import { promisify } from 'util';

const ffprobe = promisify<string, FfprobeData>(ffmpeg.ffprobe);

interface ImmichTags extends Tags {
  ContentIdentifier?: string;
}

export class MetadataExtractionProcessor {
  private logger = new Logger(MetadataExtractionProcessor.name);
  private reverseGeocodingEnabled: boolean;

  constructor(
    @Inject(IAssetRepository) private assetRepository: IAssetRepository,
    @Inject(IJobRepository) private jobRepository: IJobRepository,
    @Inject(IGeocodingRepository) private geocodingRepository: IGeocodingRepository,
    @InjectRepository(ExifEntity) private exifRepository: Repository<ExifEntity>,

    configService: ConfigService,
  ) {
    this.reverseGeocodingEnabled = !configService.get('DISABLE_REVERSE_GEOCODING');
  }

  async init(deleteCache = false) {
    this.logger.warn(`Reverse geocoding is ${this.reverseGeocodingEnabled ? 'enabled' : 'disabled'}`);
    if (!this.reverseGeocodingEnabled) {
      return;
    }

    try {
      if (deleteCache) {
        await this.geocodingRepository.deleteCache();
      }
      this.logger.log('Initializing Reverse Geocoding');

      await this.jobRepository.pause(QueueName.METADATA_EXTRACTION);
      await this.geocodingRepository.init();
      await this.jobRepository.resume(QueueName.METADATA_EXTRACTION);

      this.logger.log('Reverse Geocoding Initialized');
    } catch (error: any) {
      this.logger.error(`Unable to initialize reverse geocoding: ${error}`, error?.stack);
    }
  }

  async handleQueueMetadataExtraction(job: IBaseJob) {
    const { force } = job;
    const assetPagination = usePagination(JOBS_ASSET_PAGINATION_SIZE, (pagination) => {
      return force
        ? this.assetRepository.getAll(pagination)
        : this.assetRepository.getWithout(pagination, WithoutProperty.EXIF);
    });

    for await (const assets of assetPagination) {
      for (const asset of assets) {
        await this.jobRepository.queue({ name: JobName.METADATA_EXTRACTION, data: { id: asset.id } });
      }
    }

    return true;
  }

  async handleMetadataExtraction({ id }: IEntityJob) {
    const [asset] = await this.assetRepository.getByIds([id]);
    if (!asset || !asset.isVisible) {
      return false;
    }

    if (asset.type === AssetType.VIDEO) {
      return this.handleVideoMetadataExtraction(asset);
    } else {
      return this.handlePhotoMetadataExtraction(asset);
    }
  }

  private async handlePhotoMetadataExtraction(asset: AssetEntity) {
    const mediaExifData = await exiftool.read<ImmichTags>(asset.originalPath).catch((error: any) => {
      this.logger.warn(
        `The exifData parsing failed due to ${error} for asset ${asset.id} at ${asset.originalPath}`,
        error?.stack,
      );
      return null;
    });

    const sidecarExifData = asset.sidecarPath
      ? await exiftool.read<ImmichTags>(asset.sidecarPath).catch((error: any) => {
          this.logger.warn(
            `The exifData parsing failed due to ${error} for asset ${asset.id} at ${asset.originalPath}`,
            error?.stack,
          );
          return null;
        })
      : {};

    const exifToDate = (exifDate: string | Date | ExifDateTime | undefined) => {
      if (!exifDate) {
        return null;
      }

<<<<<<< HEAD
      // The try-catch block here to guard the sitiation where valid JS date string is evaluate as type `object`
      // There for the method `toDate` is not found
      try {
        const date = typeof exifDate === 'string' ? new Date(exifDate) : exifDate.toDate();
        if (isNaN(date.valueOf())) {
          return null;
        }

        return date;
      } catch (error: any) {
        this.logger.warn(`Unable to parse date ${exifDate} for asset ${asset.id}`, error?.stack);
=======
      const date = exifDate instanceof ExifDateTime ? exifDate.toDate() : new Date(exifDate);
      if (isNaN(date.valueOf())) {
>>>>>>> fd4357cf
        return null;
      }
    };

    const exifTimeZone = (exifDate: string | Date | ExifDateTime | undefined) => {
      const isExifDate = exifDate instanceof ExifDateTime;
      if (!isExifDate) {
        return null;
      }

      return exifDate.zone ?? null;
    };

    const getExifProperty = <T extends keyof ImmichTags>(...properties: T[]): any | null => {
      for (const property of properties) {
        const value = sidecarExifData?.[property] ?? mediaExifData?.[property];
        if (value !== null && value !== undefined) {
          return value;
        }
      }

      return null;
    };

    const timeZone = exifTimeZone(getExifProperty('DateTimeOriginal', 'CreateDate') ?? asset.fileCreatedAt);
    const fileCreatedAt = exifToDate(getExifProperty('DateTimeOriginal', 'CreateDate') ?? asset.fileCreatedAt);
    const fileModifiedAt = exifToDate(getExifProperty('ModifyDate') ?? asset.fileModifiedAt);
    const fileStats = fs.statSync(asset.originalPath);
    const fileSizeInBytes = fileStats.size;

    const newExif = new ExifEntity();
    newExif.assetId = asset.id;
    newExif.fileSizeInByte = fileSizeInBytes;
    newExif.make = getExifProperty('Make');
    newExif.model = getExifProperty('Model');
    newExif.exifImageHeight = getExifProperty('ExifImageHeight', 'ImageHeight');
    newExif.exifImageWidth = getExifProperty('ExifImageWidth', 'ImageWidth');
    newExif.exposureTime = getExifProperty('ExposureTime');
    newExif.orientation = getExifProperty('Orientation')?.toString();
    newExif.dateTimeOriginal = fileCreatedAt;
    newExif.modifyDate = fileModifiedAt;
    newExif.timeZone = timeZone;
    newExif.lensModel = getExifProperty('LensModel');
    newExif.fNumber = getExifProperty('FNumber');
    const focalLength = getExifProperty('FocalLength');
    newExif.focalLength = focalLength ? parseFloat(focalLength) : null;
    // This is unusual - exifData.ISO should return a number, but experienced that sidecar XMP
    // files MAY return an array of numbers instead.
    const iso = getExifProperty('ISO');
    newExif.iso = Array.isArray(iso) ? iso[0] : iso || null;
    newExif.latitude = getExifProperty('GPSLatitude');
    newExif.longitude = getExifProperty('GPSLongitude');
    newExif.livePhotoCID = getExifProperty('MediaGroupUUID');

    if (newExif.livePhotoCID && !asset.livePhotoVideoId) {
      const motionAsset = await this.assetRepository.findLivePhotoMatch({
        livePhotoCID: newExif.livePhotoCID,
        otherAssetId: asset.id,
        ownerId: asset.ownerId,
        type: AssetType.VIDEO,
      });
      if (motionAsset) {
        await this.assetRepository.save({ id: asset.id, livePhotoVideoId: motionAsset.id });
        await this.assetRepository.save({ id: motionAsset.id, isVisible: false });
      }
    }

    await this.applyReverseGeocoding(asset, newExif);

    /**
     * IF the EXIF doesn't contain the width and height of the image,
     * We will use Sharpjs to get the information.
     */
    if (!newExif.exifImageHeight || !newExif.exifImageWidth || !newExif.orientation) {
      const metadata = await sharp(asset.originalPath).metadata();

      if (newExif.exifImageHeight === null) {
        newExif.exifImageHeight = metadata.height || null;
      }

      if (newExif.exifImageWidth === null) {
        newExif.exifImageWidth = metadata.width || null;
      }

      if (newExif.orientation === null) {
        newExif.orientation = metadata.orientation !== undefined ? `${metadata.orientation}` : null;
      }
    }

    await this.exifRepository.upsert(newExif, { conflictPaths: ['assetId'] });
    await this.assetRepository.save({ id: asset.id, fileCreatedAt: fileCreatedAt?.toISOString() });

    return true;
  }

  private async handleVideoMetadataExtraction(asset: AssetEntity) {
    const data = await ffprobe(asset.originalPath);
    const durationString = this.extractDuration(data.format.duration || asset.duration);
    let fileCreatedAt = asset.fileCreatedAt;

    const videoTags = data.format.tags;
    if (videoTags) {
      if (videoTags['com.apple.quicktime.creationdate']) {
        fileCreatedAt = String(videoTags['com.apple.quicktime.creationdate']);
      } else if (videoTags['creation_time']) {
        fileCreatedAt = String(videoTags['creation_time']);
      }
    }

    const exifData = await exiftool.read<ImmichTags>(asset.sidecarPath || asset.originalPath).catch((error: any) => {
      this.logger.warn(
        `The exifData parsing failed due to ${error} for asset ${asset.id} at ${asset.originalPath}`,
        error?.stack,
      );
      return null;
    });

    const newExif = new ExifEntity();
    newExif.assetId = asset.id;
    newExif.fileSizeInByte = data.format.size || null;
    newExif.dateTimeOriginal = fileCreatedAt ? new Date(fileCreatedAt) : null;
    newExif.modifyDate = null;
    newExif.timeZone = null;
    newExif.latitude = null;
    newExif.longitude = null;
    newExif.city = null;
    newExif.state = null;
    newExif.country = null;
    newExif.fps = null;
    newExif.livePhotoCID = exifData?.ContentIdentifier || null;

    if (newExif.livePhotoCID) {
      const photoAsset = await this.assetRepository.findLivePhotoMatch({
        livePhotoCID: newExif.livePhotoCID,
        ownerId: asset.ownerId,
        otherAssetId: asset.id,
        type: AssetType.IMAGE,
      });
      if (photoAsset) {
        await this.assetRepository.save({ id: photoAsset.id, livePhotoVideoId: asset.id });
        await this.assetRepository.save({ id: asset.id, isVisible: false });
      }
    }

    if (videoTags && videoTags['location']) {
      const location = videoTags['location'] as string;
      const locationRegex = /([+-][0-9]+\.[0-9]+)([+-][0-9]+\.[0-9]+)\/$/;
      const match = location.match(locationRegex);

      if (match?.length === 3) {
        newExif.latitude = parseFloat(match[1]);
        newExif.longitude = parseFloat(match[2]);
      }
    } else if (videoTags && videoTags['com.apple.quicktime.location.ISO6709']) {
      const location = videoTags['com.apple.quicktime.location.ISO6709'] as string;
      const locationRegex = /([+-][0-9]+\.[0-9]+)([+-][0-9]+\.[0-9]+)([+-][0-9]+\.[0-9]+)\/$/;
      const match = location.match(locationRegex);

      if (match?.length === 4) {
        newExif.latitude = parseFloat(match[1]);
        newExif.longitude = parseFloat(match[2]);
      }
    }

    if (newExif.longitude && newExif.latitude) {
      try {
        newExif.timeZone = tz_lookup(newExif.latitude, newExif.longitude);
      } catch (error: any) {
        this.logger.warn(`Error while calculating timezone from gps coordinates: ${error}`, error?.stack);
      }
    }

    await this.applyReverseGeocoding(asset, newExif);

    for (const stream of data.streams) {
      if (stream.codec_type === 'video') {
        newExif.exifImageWidth = stream.width || null;
        newExif.exifImageHeight = stream.height || null;

        if (typeof stream.rotation === 'string') {
          newExif.orientation = stream.rotation;
        } else if (typeof stream.rotation === 'number') {
          newExif.orientation = `${stream.rotation}`;
        } else {
          newExif.orientation = null;
        }

        if (stream.r_frame_rate) {
          const fpsParts = stream.r_frame_rate.split('/');

          if (fpsParts.length === 2) {
            newExif.fps = Math.round(parseInt(fpsParts[0]) / parseInt(fpsParts[1]));
          }
        }
      }
    }

    await this.exifRepository.upsert(newExif, { conflictPaths: ['assetId'] });
    await this.assetRepository.save({ id: asset.id, duration: durationString, fileCreatedAt });

    return true;
  }

  private async applyReverseGeocoding(asset: AssetEntity, newExif: ExifEntity) {
    const { latitude, longitude } = newExif;
    if (this.reverseGeocodingEnabled && longitude && latitude) {
      try {
        const { country, state, city } = await this.geocodingRepository.reverseGeocode({ latitude, longitude });
        newExif.country = country;
        newExif.state = state;
        newExif.city = city;
      } catch (error: any) {
        this.logger.warn(
          `Unable to run reverse geocoding due to ${error} for asset ${asset.id} at ${asset.originalPath}`,
          error?.stack,
        );
      }
    }
  }

  private extractDuration(duration: number | string | null) {
    const videoDurationInSecond = Number(duration);
    if (!videoDurationInSecond) {
      return null;
    }

    return Duration.fromObject({ seconds: videoDurationInSecond }).toFormat('hh:mm:ss.SSS');
  }
}<|MERGE_RESOLUTION|>--- conflicted
+++ resolved
@@ -120,24 +120,12 @@
         return null;
       }
 
-<<<<<<< HEAD
-      // The try-catch block here to guard the sitiation where valid JS date string is evaluate as type `object`
-      // There for the method `toDate` is not found
-      try {
-        const date = typeof exifDate === 'string' ? new Date(exifDate) : exifDate.toDate();
-        if (isNaN(date.valueOf())) {
-          return null;
-        }
-
-        return date;
-      } catch (error: any) {
-        this.logger.warn(`Unable to parse date ${exifDate} for asset ${asset.id}`, error?.stack);
-=======
       const date = exifDate instanceof ExifDateTime ? exifDate.toDate() : new Date(exifDate);
       if (isNaN(date.valueOf())) {
->>>>>>> fd4357cf
         return null;
       }
+
+      return date;
     };
 
     const exifTimeZone = (exifDate: string | Date | ExifDateTime | undefined) => {
