import {
  IAssetJob,
  IAssetRepository,
  IBaseJob,
  IJobRepository,
  IStorageRepository,
  JobName,
  QueueName,
  StorageCore,
  StorageFolder,
  SystemConfigFFmpegDto,
  SystemConfigService,
  WithoutProperty,
} from '@app/domain';
<<<<<<< HEAD
import { AssetEntity, AssetType } from '@app/infra';
import { TranscodePreset } from '@app/infra/db/entities';
=======
import { AssetEntity, AssetType } from '@app/infra/db/entities';
>>>>>>> b49f66bb
import { Process, Processor } from '@nestjs/bull';
import { Inject, Logger } from '@nestjs/common';
import { Job } from 'bull';
import ffmpeg, { FfprobeData } from 'fluent-ffmpeg';
import { join } from 'path';

@Processor(QueueName.VIDEO_CONVERSION)
export class VideoTranscodeProcessor {
  readonly logger = new Logger(VideoTranscodeProcessor.name);
  private storageCore = new StorageCore();

  constructor(
    @Inject(IAssetRepository) private assetRepository: IAssetRepository,
    @Inject(IJobRepository) private jobRepository: IJobRepository,
    private systemConfigService: SystemConfigService,
    @Inject(IStorageRepository) private storageRepository: IStorageRepository,
  ) {}

  @Process({ name: JobName.QUEUE_VIDEO_CONVERSION, concurrency: 1 })
  async handleQueueVideoConversion(job: Job<IBaseJob>): Promise<void> {
    try {
      const { force } = job.data;
      const assets = force
        ? await this.assetRepository.getAll({ type: AssetType.VIDEO })
        : await this.assetRepository.getWithout(WithoutProperty.ENCODED_VIDEO);
      for (const asset of assets) {
        await this.jobRepository.queue({ name: JobName.VIDEO_CONVERSION, data: { asset } });
      }
    } catch (error: any) {
      this.logger.error('Failed to queue video conversions', error.stack);
    }
  }

  @Process({ name: JobName.VIDEO_CONVERSION, concurrency: 2 })
  async handleVideoConversion(job: Job<IAssetJob>) {
    const { asset } = job.data;

    const encodedVideoPath = this.storageCore.getFolderLocation(StorageFolder.ENCODED_VIDEO, asset.ownerId);

    this.storageRepository.mkdirSync(encodedVideoPath);

    const savedEncodedPath = join(encodedVideoPath, `${asset.id}.mp4`);

    await this.runVideoEncode(asset, savedEncodedPath);
  }

  async runFFProbePipeline(asset: AssetEntity): Promise<FfprobeData> {
    return new Promise((resolve, reject) => {
      ffmpeg.ffprobe(asset.originalPath, (err, data) => {
        if (err || !data) {
          this.logger.error(`Cannot probe video ${err}`, 'runFFProbePipeline');
          reject(err);
        }

        resolve(data);
      });
    });
  }

  async runVideoEncode(asset: AssetEntity, savedEncodedPath: string): Promise<void> {
    const config = await this.systemConfigService.getConfig();

    const transcode = await this.needsTranscoding(asset, config.ffmpeg);
    if (transcode) {
      //TODO: If video or audio are already the correct format, don't re-encode, copy the stream
      return this.runFFMPEGPipeLine(asset, savedEncodedPath);
    }
  }

  async needsTranscoding(asset: AssetEntity, ffmpegConfig: SystemConfigFFmpegDto): Promise<boolean> {
    switch (ffmpegConfig.transcode) {
      case TranscodePreset.ALL:
        return true;

      case TranscodePreset.REQUIRED:
        {
          const videoStream = await this.getVideoStream(asset);
          if (videoStream.codec_name !== ffmpegConfig.targetVideoCodec) {
            return true;
          }
        }
        break;

      case TranscodePreset.OPTIMAL: {
        const videoStream = await this.getVideoStream(asset);
        if (videoStream.codec_name !== ffmpegConfig.targetVideoCodec) {
          return true;
        }

        const videoHeightThreshold = 1080;
        return !videoStream.height || videoStream.height > videoHeightThreshold;
      }
    }
    return false;
  }

  async getVideoStream(asset: AssetEntity): Promise<ffmpeg.FfprobeStream> {
    const videoInfo = await this.runFFProbePipeline(asset);

    const videoStreams = videoInfo.streams.filter((stream) => {
      return stream.codec_type === 'video';
    });

    const longestVideoStream = videoStreams.sort((stream1, stream2) => {
      const stream1Frames = Number.parseInt(stream1.nb_frames ?? '0');
      const stream2Frames = Number.parseInt(stream2.nb_frames ?? '0');
      return stream2Frames - stream1Frames;
    })[0];

    return longestVideoStream;
  }

  async runFFMPEGPipeLine(asset: AssetEntity, savedEncodedPath: string): Promise<void> {
    const config = await this.systemConfigService.getConfig();

    return new Promise((resolve, reject) => {
      ffmpeg(asset.originalPath)
        .outputOptions([
          `-crf ${config.ffmpeg.crf}`,
          `-preset ${config.ffmpeg.preset}`,
          `-vcodec ${config.ffmpeg.targetVideoCodec}`,
          `-acodec ${config.ffmpeg.targetAudioCodec}`,
          `-vf scale=${config.ffmpeg.targetScaling}`,
        ])
        .output(savedEncodedPath)
        .on('start', () => {
          this.logger.log('Start Converting Video');
        })
        .on('error', (error) => {
          this.logger.error(`Cannot Convert Video ${error}`);
          reject();
        })
        .on('end', async () => {
          this.logger.log(`Converting Success ${asset.id}`);
          await this.assetRepository.save({ id: asset.id, encodedVideoPath: savedEncodedPath });
          resolve();
        })
        .run();
    });
  }
}<|MERGE_RESOLUTION|>--- conflicted
+++ resolved
@@ -12,12 +12,8 @@
   SystemConfigService,
   WithoutProperty,
 } from '@app/domain';
-<<<<<<< HEAD
-import { AssetEntity, AssetType } from '@app/infra';
+import { AssetEntity, AssetType } from '@app/infra/db/entities';
 import { TranscodePreset } from '@app/infra/db/entities';
-=======
-import { AssetEntity, AssetType } from '@app/infra/db/entities';
->>>>>>> b49f66bb
 import { Process, Processor } from '@nestjs/bull';
 import { Inject, Logger } from '@nestjs/common';
 import { Job } from 'bull';
