--- conflicted
+++ resolved
@@ -54,11 +54,7 @@
       .where('stack.ownerId', '=', asUuid(id))
       .orderBy('stack.createdAt', 'desc')
       .execute();
-<<<<<<< HEAD
-  }
-=======
-    }
->>>>>>> 87a5f9c3
+  }
   constructor(@InjectKysely() private db: Kysely<DB>) {}
 
   @GenerateSql({ params: [{ ownerId: DummyValue.UUID }] })
@@ -120,7 +116,6 @@
         .executeTakeFirst();
 
       // If conflict (already exists), fetch existing stack id by primary asset id
-<<<<<<< HEAD
       let stackId = newRecord?.id;
       if (!stackId) {
         const stackInfo = await tx
@@ -131,18 +126,6 @@
           .executeTakeFirstOrThrow();
         stackId = stackInfo.id;
       }
-=======
-      const stackId = newRecord?.id
-        ? newRecord.id
-        : (
-            await tx
-              .selectFrom('stack')
-              .select('id')
-              .where('primaryAssetId', '=', assetIds[0])
-              .where('ownerId', '=', entity.ownerId)
-              .executeTakeFirstOrThrow()
-          ).id;
->>>>>>> 87a5f9c3
 
       await tx
         .updateTable('asset')
@@ -162,15 +145,6 @@
     });
   }
 
-  async attachAssets(stackId: string, assetIds: string[]) {
-    if (!assetIds.length) return;
-    await this.db.updateTable('asset').set({ stackId, updatedAt: new Date() }).where('id', 'in', assetIds).execute();
-  }
-
-  async getByPrimaryAsset(ownerId: string, primaryAssetId: string) {
-    return this.search({ ownerId, primaryAssetId }).then((r) => (r.length ? r[0] : null));
-  }
-
   @GenerateSql({ params: [DummyValue.UUID] })
   async delete(id: string): Promise<void> {
     await this.db.deleteFrom('stack').where('id', '=', asUuid(id)).execute();
