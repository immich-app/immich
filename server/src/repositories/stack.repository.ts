import { Injectable } from '@nestjs/common';
import { ExpressionBuilder, Insertable, Kysely, Updateable } from 'kysely';
import { jsonArrayFrom } from 'kysely/helpers/postgres';
import { InjectKysely } from 'nestjs-kysely';
import { columns } from 'src/database';
import { DummyValue, GenerateSql } from 'src/decorators';
import { DB } from 'src/schema';
import { StackTable } from 'src/schema/tables/stack.table';
import { asUuid, withDefaultVisibility } from 'src/utils/database';

export interface StackSearch {
  ownerId: string;
  primaryAssetId?: string;
}

const withAssets = (eb: ExpressionBuilder<DB, 'asset_stack'>, withTags = false) => {
  return jsonArrayFrom(
    eb
      .selectFrom('assets')
      .selectAll('assets')
      .innerJoinLateral(
        (eb) => eb.selectFrom('exif').select(columns.exif).whereRef('exif.assetId', '=', 'assets.id').as('exifInfo'),
        (join) => join.onTrue(),
      )
      .$if(withTags, (eb) =>
        eb.select((eb) =>
          jsonArrayFrom(
            eb
              .selectFrom('tags')
              .select(columns.tag)
              .innerJoin('tag_asset', 'tags.id', 'tag_asset.tagsId')
              .whereRef('tag_asset.assetsId', '=', 'assets.id'),
          ).as('tags'),
        ),
      )
      .select((eb) => eb.fn.toJson('exifInfo').as('exifInfo'))
      .where('assets.deletedAt', 'is', null)
      .whereRef('assets.stackId', '=', 'asset_stack.id')
      .$call(withDefaultVisibility),
  ).as('assets');
};

@Injectable()
export class StackRepository {
  constructor(@InjectKysely() private db: Kysely<DB>) {}

  @GenerateSql({ params: [{ ownerId: DummyValue.UUID }] })
  search(query: StackSearch) {
    return this.db
      .selectFrom('asset_stack')
      .selectAll('asset_stack')
      .select(withAssets)
      .where('asset_stack.ownerId', '=', query.ownerId)
      .$if(!!query.primaryAssetId, (eb) => eb.where('asset_stack.primaryAssetId', '=', query.primaryAssetId!))
      .execute();
  }

<<<<<<< HEAD
  async create(entity: { ownerId: string; assetIds: string[]; merge: boolean }) {
=======
  async create(entity: Omit<Insertable<StackTable>, 'primaryAssetId'>, assetIds: string[]) {
>>>>>>> 445f9174
    return this.db.transaction().execute(async (tx) => {
      const stacks = await tx
        .selectFrom('asset_stack')
        .where('asset_stack.ownerId', '=', entity.ownerId)
        .where('asset_stack.primaryAssetId', 'in', assetIds)
        .select('asset_stack.id')
        .select((eb) =>
          jsonArrayFrom(
            eb
              .selectFrom('assets')
              .select('assets.id')
              .whereRef('assets.stackId', '=', 'asset_stack.id')
              .where('assets.deletedAt', 'is', null),
          ).as('assets'),
        )
        .execute();

      const uniqueIds = new Set<string>(assetIds);

      // children
<<<<<<< HEAD
      if (entity.merge) {
        for (const stack of stacks) {
          if (stack.assets && stack.assets.length > 0) {
            for (const asset of stack.assets) {
              assetIds.add(asset.id);
            }
=======
      for (const stack of stacks) {
        if (stack.assets && stack.assets.length > 0) {
          for (const asset of stack.assets) {
            uniqueIds.add(asset.id);
>>>>>>> 445f9174
          }
        }
      }

      if (stacks.length > 0) {
        await tx
          .deleteFrom('asset_stack')
          .where(
            'id',
            'in',
            stacks.map((stack) => stack.id),
          )
          .execute();
      }

      const newRecord = await tx
        .insertInto('asset_stack')
        .values({ ...entity, primaryAssetId: assetIds[0] })
        .returning('id')
        .executeTakeFirstOrThrow();

      await tx
        .updateTable('assets')
        .set({
          stackId: newRecord.id,
          updatedAt: new Date(),
        })
        .where('id', 'in', [...uniqueIds])
        .execute();

      return tx
        .selectFrom('asset_stack')
        .selectAll('asset_stack')
        .select(withAssets)
        .where('id', '=', newRecord.id)
        .executeTakeFirstOrThrow();
    });
  }

  @GenerateSql({ params: [DummyValue.UUID] })
  async delete(id: string): Promise<void> {
    await this.db.deleteFrom('asset_stack').where('id', '=', asUuid(id)).execute();
  }

  async deleteAll(ids: string[]): Promise<void> {
    await this.db.deleteFrom('asset_stack').where('id', 'in', ids).execute();
  }

  update(id: string, entity: Updateable<StackTable>) {
    return this.db
      .updateTable('asset_stack')
      .set(entity)
      .where('id', '=', asUuid(id))
      .returningAll('asset_stack')
      .returning((eb) => withAssets(eb, true))
      .executeTakeFirstOrThrow();
  }

  @GenerateSql({ params: [DummyValue.UUID] })
  getById(id: string) {
    return this.db
      .selectFrom('asset_stack')
      .selectAll()
      .select((eb) => withAssets(eb, true))
      .where('id', '=', asUuid(id))
      .executeTakeFirst();
  }
}<|MERGE_RESOLUTION|>--- conflicted
+++ resolved
@@ -55,11 +55,7 @@
       .execute();
   }
 
-<<<<<<< HEAD
-  async create(entity: { ownerId: string; assetIds: string[]; merge: boolean }) {
-=======
-  async create(entity: Omit<Insertable<StackTable>, 'primaryAssetId'>, assetIds: string[]) {
->>>>>>> 445f9174
+  async create(entity: Omit<Insertable<StackTable>, 'primaryAssetId'>, assetIds: string[], merge: boolean) {
     return this.db.transaction().execute(async (tx) => {
       const stacks = await tx
         .selectFrom('asset_stack')
@@ -80,19 +76,12 @@
       const uniqueIds = new Set<string>(assetIds);
 
       // children
-<<<<<<< HEAD
-      if (entity.merge) {
+      if (merge) {
         for (const stack of stacks) {
           if (stack.assets && stack.assets.length > 0) {
             for (const asset of stack.assets) {
-              assetIds.add(asset.id);
+              uniqueIds.add(asset.id);
             }
-=======
-      for (const stack of stacks) {
-        if (stack.assets && stack.assets.length > 0) {
-          for (const asset of stack.assets) {
-            uniqueIds.add(asset.id);
->>>>>>> 445f9174
           }
         }
       }
