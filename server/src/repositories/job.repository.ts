--- conflicted
+++ resolved
@@ -211,48 +211,14 @@
           delay: item.data?.delay,
         };
       }
-<<<<<<< HEAD
-      case JobName.STORAGE_TEMPLATE_MIGRATION_SINGLE: {
-        return { jobId: item.data.id, delay: 1000 };
-=======
       case JobName.StorageTemplateMigrationSingle: {
         return { jobId: item.data.id };
->>>>>>> 089085fc
       }
       case JobName.PersonGenerateThumbnail: {
         return { priority: 1 };
       }
-<<<<<<< HEAD
-      case JobName.QUEUE_GENERATE_THUMBNAILS: {
-        // JOB DELAY BY JOOB
-        return { delay: 1000 };
-      }
-      case JobName.QUEUE_METADATA_EXTRACTION: {
-        // JOB DELAY BY JOOB
-        return { delay: 1000 };
-      }
-      case JobName.GENERATE_THUMBNAILS: {
-        // JOB DELAY BY JOOB
-        return { delay: 1000 };
-      }
-      case JobName.METADATA_EXTRACTION: {
-        // JOB DELAY BY JOOB
-        return { delay: 1000 };
-      }
-      case JobName.QUEUE_VIDEO_CONVERSION: {
-        // JOB DELAY BY JOOB
-        return { delay: 1000 };
-      }
-      case JobName.VIDEO_CONVERSION: {
-        // JOB DELAY BY JOOB
-        return { delay: 1000 };
-      }
-      case JobName.QUEUE_FACIAL_RECOGNITION: {
-        return { jobId: JobName.QUEUE_FACIAL_RECOGNITION };
-=======
       case JobName.FacialRecognitionQueueAll: {
         return { jobId: JobName.FacialRecognitionQueueAll };
->>>>>>> 089085fc
       }
       default: {
         return null;
