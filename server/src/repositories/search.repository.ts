--- conflicted
+++ resolved
@@ -5,14 +5,9 @@
 import { DB, Exif } from 'src/db';
 import { DummyValue, GenerateSql } from 'src/decorators';
 import { MapAsset } from 'src/dtos/asset-response.dto';
-<<<<<<< HEAD
 import { AssetStatus, AssetType, AssetVisibility } from 'src/enum';
-import { anyUuid, asUuid, searchAssetBuilder } from 'src/utils/database';
-=======
-import { AssetStatus, AssetType } from 'src/enum';
 import { ConfigRepository } from 'src/repositories/config.repository';
 import { anyUuid, asUuid, searchAssetBuilder, vectorIndexQuery } from 'src/utils/database';
->>>>>>> d89e88bb
 import { isValidInteger } from 'src/validation';
 
 export interface SearchResult<T> {
