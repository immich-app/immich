--- conflicted
+++ resolved
@@ -138,13 +138,7 @@
   private assetsWithPreviews() {
     return this.db
       .selectFrom('assets')
-<<<<<<< HEAD
-      .select(['assets.id'])
-      .innerJoin('asset_job_status as job_status', 'assetId', 'assets.id')
-      .where('job_status.previewAt', 'is not', null)
       .where('assets.visibility', '!=', AssetVisibility.HIDDEN)
-=======
-      .where('assets.isVisible', '=', true)
       .where('assets.deletedAt', 'is', null)
       .innerJoin('asset_job_status as job_status', 'assetId', 'assets.id')
       .where('job_status.previewAt', 'is not', null);
@@ -163,7 +157,6 @@
   streamForEncodeClip(force?: boolean) {
     return this.assetsWithPreviews()
       .select(['assets.id'])
->>>>>>> da7a81b7
       .$if(!force, (qb) =>
         qb.where((eb) =>
           eb.not((eb) => eb.exists(eb.selectFrom('smart_search').whereRef('assetId', '=', 'assets.id'))),
@@ -338,7 +331,7 @@
       .$if(!force, (qb) =>
         qb.where((eb) => eb.or([eb('assets.sidecarPath', '=', ''), eb('assets.sidecarPath', 'is', null)])),
       )
-      .where('assets.isVisible', '=', true)
+      .where('assets.visibility', '!=', AssetVisibility.HIDDEN)
       .stream();
   }
 
