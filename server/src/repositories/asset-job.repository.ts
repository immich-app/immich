import { Injectable } from '@nestjs/common';
import { Kysely } from 'kysely';
import { jsonArrayFrom } from 'kysely/helpers/postgres';
import { InjectKysely } from 'nestjs-kysely';
import { Asset, columns } from 'src/database';
import { DummyValue, GenerateSql } from 'src/decorators';
import { AssetFileType, AssetType, AssetVisibility } from 'src/enum';
import { DB } from 'src/schema';
import { StorageAsset } from 'src/types';
import {
  anyUuid,
  asUuid,
  toJson,
  withDefaultVisibility,
  withExif,
  withExifInner,
  withFaces,
  withFacesAndPeople,
  withFiles,
} from 'src/utils/database';

@Injectable()
export class AssetJobRepository {
  constructor(@InjectKysely() private db: Kysely<DB>) {}

  @GenerateSql({ params: [DummyValue.UUID] })
  getForSearchDuplicatesJob(id: string) {
    return this.db
      .selectFrom('asset')
      .where('asset.id', '=', asUuid(id))
      .leftJoin('smart_search', 'asset.id', 'smart_search.assetId')
      .select(['id', 'type', 'ownerId', 'duplicateId', 'stackId', 'visibility', 'smart_search.embedding'])
      .limit(1)
      .executeTakeFirst();
  }

  @GenerateSql({ params: [DummyValue.UUID] })
  getForSidecarWriteJob(id: string) {
    return this.db
      .selectFrom('asset')
      .where('asset.id', '=', asUuid(id))
<<<<<<< HEAD
      .select(['id', 'originalPath'])
      .select((eb) => withFiles(eb, AssetFileType.Sidecar))
=======
      .select(['id', 'sidecarPath', 'originalPath'])
>>>>>>> 3af0f0c8
      .select((eb) =>
        jsonArrayFrom(
          eb
            .selectFrom('tag')
            .select(['tag.value'])
            .innerJoin('tag_asset', 'tag.id', 'tag_asset.tagsId')
            .whereRef('asset.id', '=', 'tag_asset.assetsId'),
        ).as('tags'),
      )
      .limit(1)
      .executeTakeFirst();
  }

  @GenerateSql({ params: [DummyValue.UUID] })
  getForSidecarCheckJob(id: string) {
    return this.db
      .selectFrom('asset')
      .where('asset.id', '=', asUuid(id))
<<<<<<< HEAD
      .select(['id', 'originalPath'])
      .select(withFiles)
=======
      .select(['id', 'sidecarPath', 'originalPath'])
>>>>>>> 3af0f0c8
      .limit(1)
      .executeTakeFirst();
  }

  @GenerateSql({ params: [false], stream: true })
  streamForThumbnailJob(force: boolean) {
    return this.db
      .selectFrom('asset')
      .select(['asset.id', 'asset.thumbhash'])
      .select(withFiles)
      .where('asset.deletedAt', 'is', null)
      .where('asset.visibility', '!=', AssetVisibility.Hidden)
      .$if(!force, (qb) =>
        qb
          // If there aren't any entries, metadata extraction hasn't run yet which is required for thumbnails
          .innerJoin('asset_job_status', 'asset_job_status.assetId', 'asset.id')
          .where((eb) =>
            eb.or([
              eb('asset_job_status.previewAt', 'is', null),
              eb('asset_job_status.thumbnailAt', 'is', null),
              eb('asset.thumbhash', 'is', null),
            ]),
          ),
      )
      .stream();
  }

  @GenerateSql({ params: [DummyValue.UUID] })
  getForMigrationJob(id: string) {
    return this.db
      .selectFrom('asset')
      .select(['asset.id', 'asset.ownerId', 'asset.encodedVideoPath'])
      .select(withFiles)
      .where('asset.id', '=', id)
      .executeTakeFirst();
  }

  @GenerateSql({ params: [DummyValue.UUID] })
  getForGenerateThumbnailJob(id: string) {
    return this.db
      .selectFrom('asset')
      .select([
        'asset.id',
        'asset.visibility',
        'asset.originalFileName',
        'asset.originalPath',
        'asset.ownerId',
        'asset.thumbhash',
        'asset.type',
      ])
      .select(withFiles)
      .$call(withExifInner)
      .where('asset.id', '=', id)
      .executeTakeFirst();
  }

  @GenerateSql({ params: [DummyValue.UUID] })
  getForMetadataExtraction(id: string) {
    return this.db
      .selectFrom('asset')
      .select(columns.asset)
      .select(withFaces)
      .select((eb) => withFiles(eb, AssetFileType.Sidecar))
      .where('asset.id', '=', id)
      .executeTakeFirst();
  }

  @GenerateSql({ params: [DummyValue.UUID, AssetFileType.Thumbnail] })
  getAlbumThumbnailFiles(id: string, fileType?: AssetFileType) {
    return this.db
      .selectFrom('asset_file')
      .select(columns.assetFiles)
      .where('asset_file.assetId', '=', id)
      .$if(!!fileType, (qb) => qb.where('asset_file.type', '=', fileType!))
      .execute();
  }

  private assetsWithPreviews() {
    return this.db
      .selectFrom('asset')
      .where('asset.visibility', '!=', AssetVisibility.Hidden)
      .where('asset.deletedAt', 'is', null)
      .innerJoin('asset_job_status as job_status', 'assetId', 'asset.id')
      .where('job_status.previewAt', 'is not', null);
  }

  @GenerateSql({ params: [], stream: true })
  streamForSearchDuplicates(force?: boolean) {
    return this.db
      .selectFrom('asset')
      .select(['asset.id'])
      .where('asset.deletedAt', 'is', null)
      .innerJoin('smart_search', 'asset.id', 'smart_search.assetId')
      .$call(withDefaultVisibility)
      .$if(!force, (qb) =>
        qb
          .innerJoin('asset_job_status as job_status', 'job_status.assetId', 'asset.id')
          .where('job_status.duplicatesDetectedAt', 'is', null),
      )
      .stream();
  }

  @GenerateSql({ params: [], stream: true })
  streamForEncodeClip(force?: boolean) {
    return this.assetsWithPreviews()
      .select(['asset.id'])
      .$if(!force, (qb) =>
        qb.where((eb) => eb.not((eb) => eb.exists(eb.selectFrom('smart_search').whereRef('assetId', '=', 'asset.id')))),
      )
      .stream();
  }

  @GenerateSql({ params: [DummyValue.UUID] })
  getForClipEncoding(id: string) {
    return this.db
      .selectFrom('asset')
      .select(['asset.id', 'asset.visibility'])
      .select((eb) => withFiles(eb, AssetFileType.Preview))
      .where('asset.id', '=', id)
      .executeTakeFirst();
  }

  @GenerateSql({ params: [DummyValue.UUID] })
  getForDetectFacesJob(id: string) {
    return this.db
      .selectFrom('asset')
      .select(['asset.id', 'asset.visibility'])
      .$call(withExifInner)
      .select((eb) => withFaces(eb, true))
      .select((eb) => withFiles(eb, AssetFileType.Preview))
      .where('asset.id', '=', id)
      .executeTakeFirst();
  }

  @GenerateSql({ params: [[DummyValue.UUID]] })
  getForSyncAssets(ids: string[]) {
    return this.db
      .selectFrom('asset')
      .select([
        'asset.id',
        'asset.isOffline',
        'asset.libraryId',
        'asset.originalPath',
        'asset.status',
        'asset.fileModifiedAt',
      ])
      .where('asset.id', '=', anyUuid(ids))
      .execute();
  }

  @GenerateSql({ params: [DummyValue.UUID] })
  getForAssetDeletion(id: string) {
    return this.db
      .selectFrom('asset')
      .select([
        'asset.id',
        'asset.visibility',
        'asset.libraryId',
        'asset.ownerId',
        'asset.livePhotoVideoId',
        'asset.encodedVideoPath',
        'asset.originalPath',
      ])
      .$call(withExif)
      .select(withFacesAndPeople)
      .select(withFiles)
      .leftJoin('stack', 'stack.id', 'asset.stackId')
      .leftJoinLateral(
        (eb) =>
          eb
            .selectFrom('asset as stacked')
            .select(['stack.id', 'stack.primaryAssetId'])
            .select((eb) => eb.fn<Asset[]>('array_agg', [eb.table('stacked')]).as('assets'))
            .where('stacked.deletedAt', 'is not', null)
            .where('stacked.visibility', '=', AssetVisibility.Timeline)
            .whereRef('stacked.stackId', '=', 'stack.id')
            .groupBy('stack.id')
            .as('stacked_assets'),
        (join) => join.on('stack.id', 'is not', null),
      )
      .select((eb) => toJson(eb, 'stacked_assets').as('stack'))
      .where('asset.id', '=', id)
      .executeTakeFirst();
  }

  @GenerateSql({ params: [], stream: true })
  streamForVideoConversion(force?: boolean) {
    return this.db
      .selectFrom('asset')
      .select(['asset.id'])
      .where('asset.type', '=', AssetType.Video)
      .$if(!force, (qb) =>
        qb
          .where((eb) => eb.or([eb('asset.encodedVideoPath', 'is', null), eb('asset.encodedVideoPath', '=', '')]))
          .where('asset.visibility', '!=', AssetVisibility.Hidden),
      )
      .where('asset.deletedAt', 'is', null)
      .stream();
  }

  @GenerateSql({ params: [DummyValue.UUID] })
  getForVideoConversion(id: string) {
    return this.db
      .selectFrom('asset')
      .select(['asset.id', 'asset.ownerId', 'asset.originalPath', 'asset.encodedVideoPath'])
      .where('asset.id', '=', id)
      .where('asset.type', '=', AssetType.Video)
      .executeTakeFirst();
  }

  @GenerateSql({ params: [], stream: true })
  streamForMetadataExtraction(force?: boolean) {
    return this.db
      .selectFrom('asset')
      .select(['asset.id'])
      .$if(!force, (qb) =>
        qb
          .leftJoin('asset_job_status', 'asset_job_status.assetId', 'asset.id')
          .where((eb) =>
            eb.or([eb('asset_job_status.metadataExtractedAt', 'is', null), eb('asset_job_status.assetId', 'is', null)]),
          ),
      )
      .where('asset.deletedAt', 'is', null)
      .stream();
  }

  private storageTemplateAssetQuery() {
    return this.db
      .selectFrom('asset')
      .innerJoin('asset_exif', 'asset.id', 'asset_exif.assetId')
      .select([
        'asset.id',
        'asset.ownerId',
        'asset.type',
        'asset.checksum',
        'asset.originalPath',
        'asset.isExternal',
        'asset.originalFileName',
        'asset.livePhotoVideoId',
        'asset.fileCreatedAt',
        'asset_exif.timeZone',
        'asset_exif.fileSizeInByte',
        (eb) =>
          eb
            .selectFrom('asset_file')
            .select('asset_file.path')
            .whereRef('asset_file.assetId', '=', 'asset.id')
            .where('asset_file.type', '=', AssetFileType.Sidecar)
            .limit(1)
            .as('sidecarPath'),
      ])
      .where('asset.deletedAt', 'is', null);
  }

  @GenerateSql({ params: [DummyValue.UUID] })
  getForStorageTemplateJob(id: string): Promise<StorageAsset | undefined> {
    return this.storageTemplateAssetQuery().where('asset.id', '=', id).executeTakeFirst() as Promise<
      StorageAsset | undefined
    >;
  }

  @GenerateSql({ params: [], stream: true })
  streamForStorageTemplateJob() {
    return this.storageTemplateAssetQuery().stream() as AsyncIterableIterator<StorageAsset>;
  }

  @GenerateSql({ params: [DummyValue.DATE], stream: true })
  streamForDeletedJob(trashedBefore: Date) {
    return this.db
      .selectFrom('asset')
      .select(['id', 'isOffline'])
      .where('asset.deletedAt', '<=', trashedBefore)
      .stream();
  }

  @GenerateSql({ params: [], stream: true })
  streamForSidecar(force?: boolean) {
    return this.db
      .selectFrom('asset')
      .select(['asset.id'])
      .$if(!force, (qb) =>
        qb.where((eb) =>
          eb.not(
            eb.exists(
              eb
                .selectFrom('asset_file')
                .select('asset_file.id')
                .whereRef('asset_file.assetId', '=', 'asset.id')
                .where('asset_file.type', '=', AssetFileType.Sidecar),
            ),
          ),
        ),
      )
      .stream();
  }

  @GenerateSql({ params: [], stream: true })
  streamForDetectFacesJob(force?: boolean) {
    return this.assetsWithPreviews()
      .$if(force === false, (qb) => qb.where('job_status.facesRecognizedAt', 'is', null))
      .select(['asset.id'])
      .orderBy('asset.fileCreatedAt', 'desc')
      .stream();
  }

  @GenerateSql({ params: [DummyValue.DATE], stream: true })
  streamForMigrationJob() {
    return this.db.selectFrom('asset').select(['id']).where('asset.deletedAt', 'is', null).stream();
  }
}<|MERGE_RESOLUTION|>--- conflicted
+++ resolved
@@ -39,12 +39,8 @@
     return this.db
       .selectFrom('asset')
       .where('asset.id', '=', asUuid(id))
-<<<<<<< HEAD
       .select(['id', 'originalPath'])
       .select((eb) => withFiles(eb, AssetFileType.Sidecar))
-=======
-      .select(['id', 'sidecarPath', 'originalPath'])
->>>>>>> 3af0f0c8
       .select((eb) =>
         jsonArrayFrom(
           eb
@@ -63,12 +59,8 @@
     return this.db
       .selectFrom('asset')
       .where('asset.id', '=', asUuid(id))
-<<<<<<< HEAD
       .select(['id', 'originalPath'])
-      .select(withFiles)
-=======
-      .select(['id', 'sidecarPath', 'originalPath'])
->>>>>>> 3af0f0c8
+      .select((eb) => withFiles(eb, AssetFileType.Sidecar))
       .limit(1)
       .executeTakeFirst();
   }
