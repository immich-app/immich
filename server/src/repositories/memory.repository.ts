--- conflicted
+++ resolved
@@ -62,24 +62,14 @@
       .select((eb) =>
         jsonArrayFrom(
           eb
-<<<<<<< HEAD
-            .selectFrom('assets')
-            .selectAll('assets')
-            .innerJoin('memories_assets_assets', 'assets.id', 'memories_assets_assets.assetsId')
-            .whereRef('memories_assets_assets.memoriesId', '=', 'memories.id')
-            .orderBy('assets.fileCreatedAt', 'asc')
-            .orderBy('assets.originalFileName', 'asc')
-            .where('assets.visibility', '=', sql.lit(AssetVisibility.TIMELINE))
-            .where('assets.deletedAt', 'is', null),
-=======
             .selectFrom('asset')
             .selectAll('asset')
             .innerJoin('memory_asset', 'asset.id', 'memory_asset.assetsId')
             .whereRef('memory_asset.memoriesId', '=', 'memory.id')
             .orderBy('asset.fileCreatedAt', 'asc')
+            .orderBy('asset.originalFileName', 'asc')
             .where('asset.visibility', '=', sql.lit(AssetVisibility.Timeline))
             .where('asset.deletedAt', 'is', null),
->>>>>>> ebd644ee
         ).as('assets'),
       )
       .selectAll('memory')
@@ -164,24 +154,14 @@
       .select((eb) =>
         jsonArrayFrom(
           eb
-<<<<<<< HEAD
-            .selectFrom('assets')
-            .selectAll('assets')
-            .innerJoin('memories_assets_assets', 'assets.id', 'memories_assets_assets.assetsId')
-            .whereRef('memories_assets_assets.memoriesId', '=', 'memories.id')
-            .orderBy('assets.fileCreatedAt', 'asc')
-            .orderBy('assets.originalFileName', 'asc')
-            .where('assets.visibility', '=', sql.lit(AssetVisibility.TIMELINE))
-            .where('assets.deletedAt', 'is', null),
-=======
             .selectFrom('asset')
             .selectAll('asset')
             .innerJoin('memory_asset', 'asset.id', 'memory_asset.assetsId')
             .whereRef('memory_asset.memoriesId', '=', 'memory.id')
             .orderBy('asset.fileCreatedAt', 'asc')
+            .orderBy('asset.originalFileName', 'asc')
             .where('asset.visibility', '=', sql.lit(AssetVisibility.Timeline))
             .where('asset.deletedAt', 'is', null),
->>>>>>> ebd644ee
         ).as('assets'),
       )
       .where('id', '=', id)
