--- conflicted
+++ resolved
@@ -1,10 +1,5 @@
-<<<<<<< HEAD
-import { Inject, Injectable } from '@nestjs/common';
+import { Injectable } from '@nestjs/common';
 import { ExifDateTime, exiftool, WriteTags } from 'exiftool-vendored';
-=======
-import { Injectable } from '@nestjs/common';
-import { exiftool } from 'exiftool-vendored';
->>>>>>> f6cbc9db
 import ffmpeg, { FfprobeData } from 'fluent-ffmpeg';
 import { Duration } from 'luxon';
 import fs from 'node:fs/promises';
