import { Injectable } from '@nestjs/common';
import { ExifDateTime, exiftool, WriteTags } from 'exiftool-vendored';
import ffmpeg, { FfprobeData } from 'fluent-ffmpeg';
import { Duration } from 'luxon';
import fs from 'node:fs/promises';
import { Writable } from 'node:stream';
import sharp from 'sharp';
import { ORIENTATION_TO_SHARP_ROTATION } from 'src/constants';
import { ExifEntity } from 'src/entities/exif.entity';
import { Colorspace, LogLevel } from 'src/enum';
import { LoggingRepository } from 'src/repositories/logging.repository';
import {
  DecodeToBufferOptions,
  GenerateThumbhashOptions,
  GenerateThumbnailOptions,
  ImageDimensions,
  ProbeOptions,
  TranscodeCommand,
  VideoInfo,
} from 'src/types';
import { handlePromiseError } from 'src/utils/misc';

const probe = (input: string, options: string[]): Promise<FfprobeData> =>
  new Promise((resolve, reject) =>
    ffmpeg.ffprobe(input, options, (error, data) => (error ? reject(error) : resolve(data))),
  );
sharp.concurrency(0);
sharp.cache({ files: 0 });

type ProgressEvent = {
  frames: number;
  currentFps: number;
  currentKbps: number;
  targetSize: number;
  timemark: string;
  percent?: number;
};

@Injectable()
export class MediaRepository {
  constructor(private logger: LoggingRepository) {
    this.logger.setContext(MediaRepository.name);
  }

  async extract(input: string, output: string): Promise<boolean> {
    try {
<<<<<<< HEAD
      // remove existing output file if it exists
      // as exiftool-vendord does not support overwriting via "-w!" flag
      // and throws "1 files could not be read" error when the output file exists
      await fs.unlink(output).catch(() => null);
      this.logger.debug('Extracting JPEG from RAW image:', input);
      await exiftool.extractJpgFromRaw(input, output);
    } catch (error: any) {
      this.logger.debug('Could not extract JPEG from image, trying preview', error.message);
=======
      await exiftool.extractBinaryTag('JpgFromRaw2', input, output);
    } catch {
>>>>>>> 6789c2ac
      try {
        await exiftool.extractJpgFromRaw(input, output);
      } catch (error: any) {
        this.logger.debug('Could not extract JPEG from image, trying preview', error.message);
        try {
          await exiftool.extractPreview(input, output);
        } catch (error: any) {
          this.logger.debug('Could not extract preview from image', error.message);
          return false;
        }
      }
    }
    return true;
  }

  async writeExif(tags: Partial<ExifEntity>, output: string): Promise<boolean> {
    try {
      const tagsToWrite: WriteTags = {
        ExifImageWidth: tags.exifImageWidth,
        ExifImageHeight: tags.exifImageHeight,
        DateTimeOriginal: tags.dateTimeOriginal && ExifDateTime.fromMillis(tags.dateTimeOriginal.getTime()),
        ModifyDate: tags.modifyDate && ExifDateTime.fromMillis(tags.modifyDate.getTime()),
        TimeZone: tags.timeZone,
        GPSLatitude: tags.latitude,
        GPSLongitude: tags.longitude,
        ProjectionType: tags.projectionType,
        City: tags.city,
        Country: tags.country,
        Make: tags.make,
        Model: tags.model,
        LensModel: tags.lensModel,
        Fnumber: tags.fNumber?.toFixed(1),
        FocalLength: tags.focalLength?.toFixed(1),
        ISO: tags.iso,
        ExposureTime: tags.exposureTime,
        ProfileDescription: tags.profileDescription,
        ColorSpace: tags.colorspace,
        Rating: tags.rating,
        // specially convert Orientation to numeric Orientation# for exiftool
        'Orientation#': tags.orientation ? Number(tags.orientation) : undefined,
      };

      await exiftool.write(output, tagsToWrite, {
        ignoreMinorErrors: true,
        writeArgs: ['-overwrite_original'],
      });
      return true;
    } catch (error: any) {
      this.logger.warn(`Could not write exif data to image: ${error.message}`);
      return false;
    }
  }

  decodeImage(input: string, options: DecodeToBufferOptions) {
    return this.getImageDecodingPipeline(input, options).raw().toBuffer({ resolveWithObject: true });
  }

  async generateThumbnail(input: string | Buffer, options: GenerateThumbnailOptions, output: string): Promise<void> {
    await this.getImageDecodingPipeline(input, options)
      .toFormat(options.format, {
        quality: options.quality,
        // this is default in libvips (except the threshold is 90), but we need to set it manually in sharp
        chromaSubsampling: options.quality >= 80 ? '4:4:4' : '4:2:0',
      })
      .toFile(output);
  }

  private getImageDecodingPipeline(input: string | Buffer, options: DecodeToBufferOptions) {
    let pipeline = sharp(input, {
      // some invalid images can still be processed by sharp, but we want to fail on them by default to avoid crashes
      failOn: options.processInvalidImages ? 'none' : 'error',
      limitInputPixels: false,
      raw: options.raw,
    })
      .pipelineColorspace(options.colorspace === Colorspace.SRGB ? 'srgb' : 'rgb16')
      .withIccProfile(options.colorspace);

    if (!options.raw) {
      const { angle, flip, flop } = options.orientation ? ORIENTATION_TO_SHARP_ROTATION[options.orientation] : {};
      pipeline = pipeline.rotate(angle);
      if (flip) {
        pipeline = pipeline.flip();
      }

      if (flop) {
        pipeline = pipeline.flop();
      }
    }

    if (options.crop) {
      pipeline = pipeline.extract(options.crop);
    }

    if (options.size !== undefined) {
      pipeline = pipeline.resize(options.size, options.size, { fit: 'outside', withoutEnlargement: true });
    }
    return pipeline;
  }

  async generateThumbhash(input: string | Buffer, options: GenerateThumbhashOptions): Promise<Buffer> {
    const [{ rgbaToThumbHash }, { data, info }] = await Promise.all([
      import('thumbhash'),
      sharp(input, options)
        .resize(100, 100, { fit: 'inside', withoutEnlargement: true })
        .raw()
        .ensureAlpha()
        .toBuffer({ resolveWithObject: true }),
    ]);
    return Buffer.from(rgbaToThumbHash(info.width, info.height, data));
  }

  async probe(input: string, options?: ProbeOptions): Promise<VideoInfo> {
    const results = await probe(input, options?.countFrames ? ['-count_packets'] : []); // gets frame count quickly: https://stackoverflow.com/a/28376817
    return {
      format: {
        formatName: results.format.format_name,
        formatLongName: results.format.format_long_name,
        duration: this.parseFloat(results.format.duration),
        bitrate: this.parseInt(results.format.bit_rate),
      },
      videoStreams: results.streams
        .filter((stream) => stream.codec_type === 'video')
        .filter((stream) => !stream.disposition?.attached_pic)
        .map((stream) => ({
          index: stream.index,
          height: this.parseInt(stream.height),
          width: this.parseInt(stream.width),
          codecName: stream.codec_name === 'h265' ? 'hevc' : stream.codec_name,
          codecType: stream.codec_type,
          frameCount: this.parseInt(options?.countFrames ? stream.nb_read_packets : stream.nb_frames),
          rotation: this.parseInt(stream.rotation),
          isHDR: stream.color_transfer === 'smpte2084' || stream.color_transfer === 'arib-std-b67',
          bitrate: this.parseInt(stream.bit_rate),
          pixelFormat: stream.pix_fmt || 'yuv420p',
        })),
      audioStreams: results.streams
        .filter((stream) => stream.codec_type === 'audio')
        .map((stream) => ({
          index: stream.index,
          codecType: stream.codec_type,
          codecName: stream.codec_name,
          frameCount: this.parseInt(options?.countFrames ? stream.nb_read_packets : stream.nb_frames),
        })),
    };
  }

  transcode(input: string, output: string | Writable, options: TranscodeCommand): Promise<void> {
    if (!options.twoPass) {
      return new Promise((resolve, reject) => {
        this.configureFfmpegCall(input, output, options)
          .on('error', reject)
          .on('end', () => resolve())
          .run();
      });
    }

    if (typeof output !== 'string') {
      throw new TypeError('Two-pass transcoding does not support writing to a stream');
    }

    // two-pass allows for precise control of bitrate at the cost of running twice
    // recommended for vp9 for better quality and compression
    return new Promise((resolve, reject) => {
      // first pass output is not saved as only the .log file is needed
      this.configureFfmpegCall(input, '/dev/null', options)
        .addOptions('-pass', '1')
        .addOptions('-passlogfile', output)
        .addOptions('-f null')
        .on('error', reject)
        .on('end', () => {
          // second pass
          this.configureFfmpegCall(input, output, options)
            .addOptions('-pass', '2')
            .addOptions('-passlogfile', output)
            .on('error', reject)
            .on('end', () => handlePromiseError(fs.unlink(`${output}-0.log`), this.logger))
            .on('end', () => handlePromiseError(fs.rm(`${output}-0.log.mbtree`, { force: true }), this.logger))
            .on('end', () => resolve())
            .run();
        })
        .run();
    });
  }

  async getImageDimensions(input: string): Promise<ImageDimensions> {
    const { width = 0, height = 0 } = await sharp(input).metadata();
    return { width, height };
  }

  private configureFfmpegCall(input: string, output: string | Writable, options: TranscodeCommand) {
    const ffmpegCall = ffmpeg(input, { niceness: 10 })
      .inputOptions(options.inputOptions)
      .outputOptions(options.outputOptions)
      .output(output)
      .on('start', (command: string) => this.logger.debug(command))
      .on('error', (error, _, stderr) => this.logger.error(stderr || error));

    const { frameCount, percentInterval } = options.progress;
    const frameInterval = Math.ceil(frameCount / (100 / percentInterval));
    if (this.logger.isLevelEnabled(LogLevel.DEBUG) && frameCount && frameInterval) {
      let lastProgressFrame: number = 0;
      ffmpegCall.on('progress', (progress: ProgressEvent) => {
        if (progress.frames - lastProgressFrame < frameInterval) {
          return;
        }

        lastProgressFrame = progress.frames;
        const percent = ((progress.frames / frameCount) * 100).toFixed(2);
        const ms = progress.currentFps ? Math.floor((frameCount - progress.frames) / progress.currentFps) * 1000 : 0;
        const duration = ms ? Duration.fromMillis(ms).rescale().toHuman({ unitDisplay: 'narrow' }) : '';
        const outputText = output instanceof Writable ? 'stream' : output.split('/').pop();
        this.logger.debug(
          `Transcoding ${percent}% done${duration ? `, estimated ${duration} remaining` : ''} for output ${outputText}`,
        );
      });
    }

    return ffmpegCall;
  }

  private parseInt(value: string | number | undefined): number {
    return Number.parseInt(value as string) || 0;
  }

  private parseFloat(value: string | number | undefined): number {
    return Number.parseFloat(value as string) || 0;
  }
}<|MERGE_RESOLUTION|>--- conflicted
+++ resolved
@@ -44,20 +44,14 @@
 
   async extract(input: string, output: string): Promise<boolean> {
     try {
-<<<<<<< HEAD
       // remove existing output file if it exists
-      // as exiftool-vendord does not support overwriting via "-w!" flag
+      // as exiftool-vendored does not support overwriting via "-w!" flag
       // and throws "1 files could not be read" error when the output file exists
       await fs.unlink(output).catch(() => null);
-      this.logger.debug('Extracting JPEG from RAW image:', input);
-      await exiftool.extractJpgFromRaw(input, output);
-    } catch (error: any) {
-      this.logger.debug('Could not extract JPEG from image, trying preview', error.message);
-=======
       await exiftool.extractBinaryTag('JpgFromRaw2', input, output);
     } catch {
->>>>>>> 6789c2ac
       try {
+        this.logger.debug('Extracting JPEG from RAW image:', input);
         await exiftool.extractJpgFromRaw(input, output);
       } catch (error: any) {
         this.logger.debug('Could not extract JPEG from image, trying preview', error.message);
