--- conflicted
+++ resolved
@@ -120,37 +120,6 @@
     userId: string,
     options?: PersonSearchOptions,
   ): Paginated<PersonEntity> {
-<<<<<<< HEAD
-    const queryBuilder = this.personRepository
-      .createQueryBuilder('person')
-      .innerJoin('person.faces', 'face')
-      .where('person.ownerId = :userId', { userId })
-      .innerJoin('face.asset', 'asset')
-      .andWhere('asset.isArchived = false')
-      .orderBy('person.isHidden', 'ASC')
-      .addOrderBy('person.isFavorite', 'DESC')
-      .addOrderBy("NULLIF(person.name, '') IS NULL", 'ASC')
-      .addOrderBy('COUNT(face.assetId)', 'DESC')
-      .addOrderBy("NULLIF(person.name, '')", 'ASC', 'NULLS LAST')
-      .addOrderBy('person.createdAt')
-      .having("person.name != '' OR COUNT(face.assetId) >= :faces", { faces: options?.minimumFaceCount || 1 })
-      .groupBy('person.id');
-    if (options?.closestFaceAssetId) {
-      const innerQueryBuilder = this.faceSearchRepository
-        .createQueryBuilder('face_search')
-        .select('embedding', 'embedding')
-        .where('"face_search"."faceId" = "person"."faceAssetId"');
-      const faceSelectQueryBuilder = this.faceSearchRepository
-        .createQueryBuilder('face_search')
-        .select('embedding', 'embedding')
-        .where('"face_search"."faceId" = :faceId', { faceId: options.closestFaceAssetId });
-      queryBuilder
-        .orderBy('(' + innerQueryBuilder.getQuery() + ') <=> (' + faceSelectQueryBuilder.getQuery() + ')')
-        .setParameters(faceSelectQueryBuilder.getParameters());
-    }
-    if (!options?.withHidden) {
-      queryBuilder.andWhere('person.isHidden = false');
-=======
     const items = (await this.db
       .selectFrom('person')
       .selectAll('person')
@@ -163,6 +132,7 @@
       )
       .where('person.ownerId', '=', userId)
       .orderBy('person.isHidden', 'asc')
+      .orderBy('person.isFavorite', 'desc')
       .having((eb) =>
         eb.or([
           eb('person.name', '!=', ''),
@@ -201,7 +171,6 @@
 
     if (items.length > pagination.take) {
       return { items: items.slice(0, -1), hasNextPage: true };
->>>>>>> 060300de
     }
 
     return { items, hasNextPage: false };
