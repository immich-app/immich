import { Injectable } from '@nestjs/common';
import { Insertable, Kysely, NotNull, Selectable, UpdateResult, Updateable, sql } from 'kysely';
import { isEmpty, isUndefined, omitBy } from 'lodash';
import { InjectKysely } from 'nestjs-kysely';
import { Stack } from 'src/database';
import { AssetFiles, AssetJobStatus, Assets, DB, Exif } from 'src/db';
import { Chunked, ChunkedArray, DummyValue, GenerateSql } from 'src/decorators';
import { MapAsset } from 'src/dtos/asset-response.dto';
import { AssetFileType, AssetOrder, AssetStatus, AssetType, AssetVisibility } from 'src/enum';
import { AssetSearchOptions, SearchExploreItem, SearchExploreItemSet } from 'src/repositories/search.repository';
import {
  anyUuid,
  asUuid,
  hasPeople,
  removeUndefinedKeys,
  searchAssetBuilder,
  truncatedDate,
  unnest,
  withExif,
  withFaces,
  withFacesAndPeople,
  withFiles,
  withLibrary,
  withOwner,
  withSmartSearch,
  withTagId,
  withTags,
} from 'src/utils/database';
import { globToSqlPattern } from 'src/utils/misc';
import { PaginationOptions, paginationHelper } from 'src/utils/pagination';

export type AssetStats = Record<AssetType, number>;

export interface AssetStatsOptions {
  isFavorite?: boolean;
  isTrashed?: boolean;
  visibility?: AssetVisibility;
}

export interface LivePhotoSearchOptions {
  ownerId: string;
  libraryId?: string | null;
  livePhotoCID: string;
  otherAssetId: string;
  type: AssetType;
}

export enum WithoutProperty {
  THUMBNAIL = 'thumbnail',
  ENCODED_VIDEO = 'encoded-video',
  EXIF = 'exif',
  DUPLICATE = 'duplicate',
  FACES = 'faces',
  SIDECAR = 'sidecar',
}

export enum WithProperty {
  SIDECAR = 'sidecar',
}

export enum TimeBucketSize {
  DAY = 'DAY',
  MONTH = 'MONTH',
}

export interface AssetBuilderOptions {
  isArchived?: boolean;
  isFavorite?: boolean;
  isTrashed?: boolean;
  isDuplicate?: boolean;
  albumId?: string;
  tagId?: string;
  personId?: string;
  userIds?: string[];
  withStacked?: boolean;
  exifInfo?: boolean;
  status?: AssetStatus;
  assetType?: AssetType;
  visibility?: AssetVisibility;
}

export interface TimeBucketOptions extends AssetBuilderOptions {
  size: TimeBucketSize;
  order?: AssetOrder;
}

export interface TimeBucketItem {
  timeBucket: string;
  count: number;
}

export interface MonthDay {
  day: number;
  month: number;
}

export interface AssetExploreFieldOptions {
  maxFields: number;
  minAssetsPerField: number;
}

export interface AssetFullSyncOptions {
  ownerId: string;
  lastId?: string;
  updatedUntil: Date;
  limit: number;
}

export interface AssetDeltaSyncOptions {
  userIds: string[];
  updatedAfter: Date;
  limit: number;
}

export interface AssetUpdateDuplicateOptions {
  targetDuplicateId: string | null;
  assetIds: string[];
  duplicateIds: string[];
}

export interface UpsertFileOptions {
  assetId: string;
  type: AssetFileType;
  path: string;
}

export interface AssetGetByChecksumOptions {
  ownerId: string;
  checksum: Buffer;
  libraryId?: string;
}

export interface GetByIdsRelations {
  exifInfo?: boolean;
  faces?: { person?: boolean; withDeleted?: boolean };
  files?: boolean;
  library?: boolean;
  owner?: boolean;
  smartSearch?: boolean;
  stack?: { assets?: boolean };
  tags?: boolean;
}

export interface DuplicateGroup {
  duplicateId: string;
  assets: MapAsset[];
}

export interface DayOfYearAssets {
  yearsAgo: number;
  assets: MapAsset[];
}

@Injectable()
export class AssetRepository {
  constructor(@InjectKysely() private db: Kysely<DB>) {}

  async upsertExif(exif: Insertable<Exif>): Promise<void> {
    const value = { ...exif, assetId: asUuid(exif.assetId) };
    await this.db
      .insertInto('exif')
      .values(value)
      .onConflict((oc) =>
        oc.column('assetId').doUpdateSet((eb) =>
          removeUndefinedKeys(
            {
              description: eb.ref('excluded.description'),
              exifImageWidth: eb.ref('excluded.exifImageWidth'),
              exifImageHeight: eb.ref('excluded.exifImageHeight'),
              fileSizeInByte: eb.ref('excluded.fileSizeInByte'),
              orientation: eb.ref('excluded.orientation'),
              dateTimeOriginal: eb.ref('excluded.dateTimeOriginal'),
              modifyDate: eb.ref('excluded.modifyDate'),
              timeZone: eb.ref('excluded.timeZone'),
              latitude: eb.ref('excluded.latitude'),
              longitude: eb.ref('excluded.longitude'),
              projectionType: eb.ref('excluded.projectionType'),
              city: eb.ref('excluded.city'),
              livePhotoCID: eb.ref('excluded.livePhotoCID'),
              autoStackId: eb.ref('excluded.autoStackId'),
              state: eb.ref('excluded.state'),
              country: eb.ref('excluded.country'),
              make: eb.ref('excluded.make'),
              model: eb.ref('excluded.model'),
              lensModel: eb.ref('excluded.lensModel'),
              fNumber: eb.ref('excluded.fNumber'),
              focalLength: eb.ref('excluded.focalLength'),
              iso: eb.ref('excluded.iso'),
              exposureTime: eb.ref('excluded.exposureTime'),
              profileDescription: eb.ref('excluded.profileDescription'),
              colorspace: eb.ref('excluded.colorspace'),
              bitsPerSample: eb.ref('excluded.bitsPerSample'),
              rating: eb.ref('excluded.rating'),
              fps: eb.ref('excluded.fps'),
            },
            value,
          ),
        ),
      )
      .execute();
  }

  @GenerateSql({ params: [[DummyValue.UUID], { model: DummyValue.STRING }] })
  @Chunked()
  async updateAllExif(ids: string[], options: Updateable<Exif>): Promise<void> {
    if (ids.length === 0) {
      return;
    }

    await this.db.updateTable('exif').set(options).where('assetId', 'in', ids).execute();
  }

  async upsertJobStatus(...jobStatus: Insertable<AssetJobStatus>[]): Promise<void> {
    if (jobStatus.length === 0) {
      return;
    }

    const values = jobStatus.map((row) => ({ ...row, assetId: asUuid(row.assetId) }));
    await this.db
      .insertInto('asset_job_status')
      .values(values)
      .onConflict((oc) =>
        oc.column('assetId').doUpdateSet((eb) =>
          removeUndefinedKeys(
            {
              duplicatesDetectedAt: eb.ref('excluded.duplicatesDetectedAt'),
              facesRecognizedAt: eb.ref('excluded.facesRecognizedAt'),
              metadataExtractedAt: eb.ref('excluded.metadataExtractedAt'),
              previewAt: eb.ref('excluded.previewAt'),
              thumbnailAt: eb.ref('excluded.thumbnailAt'),
            },
            values[0],
          ),
        ),
      )
      .execute();
  }

  create(asset: Insertable<Assets>) {
    return this.db.insertInto('assets').values(asset).returningAll().executeTakeFirstOrThrow();
  }

  createAll(assets: Insertable<Assets>[]) {
    return this.db.insertInto('assets').values(assets).returningAll().execute();
  }

  @GenerateSql({ params: [DummyValue.UUID, { day: 1, month: 1 }] })
  getByDayOfYear(ownerIds: string[], { day, month }: MonthDay) {
    return this.db
      .with('res', (qb) =>
        qb
          .with('today', (qb) =>
            qb
              .selectFrom((eb) =>
                eb
                  .fn('generate_series', [
                    sql`(select date_part('year', min(("localDateTime" at time zone 'UTC')::date))::int from assets)`,
                    sql`date_part('year', current_date)::int - 1`,
                  ])
                  .as('year'),
              )
              .select((eb) => eb.fn('make_date', [sql`year::int`, sql`${month}::int`, sql`${day}::int`]).as('date')),
          )
          .selectFrom('today')
          .innerJoinLateral(
            (qb) =>
              qb
                .selectFrom('assets')
                .selectAll('assets')
                .innerJoin('asset_job_status', 'assets.id', 'asset_job_status.assetId')
                .where('asset_job_status.previewAt', 'is not', null)
                .where(sql`(assets."localDateTime" at time zone 'UTC')::date`, '=', sql`today.date`)
                .where('assets.ownerId', '=', anyUuid(ownerIds))
                .where('assets.visibility', '=', AssetVisibility.TIMELINE)
                .where((eb) =>
                  eb.exists((qb) =>
                    qb
                      .selectFrom('asset_files')
                      .whereRef('assetId', '=', 'assets.id')
                      .where('asset_files.type', '=', AssetFileType.PREVIEW),
                  ),
                )
                .where('assets.deletedAt', 'is', null)
                .orderBy(sql`(assets."localDateTime" at time zone 'UTC')::date`, 'desc')
                .limit(20)
                .as('a'),
            (join) => join.onTrue(),
          )
          .innerJoin('exif', 'a.id', 'exif.assetId')
          .selectAll('a')
          .select((eb) => eb.fn.toJson(eb.table('exif')).as('exifInfo')),
      )
      .selectFrom('res')
      .select(sql<number>`date_part('year', ("localDateTime" at time zone 'UTC')::date)::int`.as('year'))
      .select((eb) => eb.fn.jsonAgg(eb.table('res')).as('assets'))
      .groupBy(sql`("localDateTime" at time zone 'UTC')::date`)
      .orderBy(sql`("localDateTime" at time zone 'UTC')::date`, 'desc')
      .execute();
  }

  @GenerateSql({ params: [[DummyValue.UUID]] })
  @ChunkedArray()
  getByIds(ids: string[]) {
    return this.db.selectFrom('assets').selectAll('assets').where('assets.id', '=', anyUuid(ids)).execute();
  }

  @GenerateSql({ params: [[DummyValue.UUID]] })
  @ChunkedArray()
  getByIdsWithAllRelationsButStacks(ids: string[]) {
    return this.db
      .selectFrom('assets')
      .selectAll('assets')
      .select(withFacesAndPeople)
      .select(withTags)
      .$call(withExif)
      .leftJoin('asset_stack', 'asset_stack.id', 'assets.stackId')
      .where('assets.id', '=', anyUuid(ids))
      .execute();
  }

  @GenerateSql({ params: [DummyValue.UUID] })
  async deleteAll(ownerId: string): Promise<void> {
    await this.db.deleteFrom('assets').where('ownerId', '=', ownerId).execute();
  }

  async getByDeviceIds(ownerId: string, deviceId: string, deviceAssetIds: string[]): Promise<string[]> {
    const assets = await this.db
      .selectFrom('assets')
      .select(['deviceAssetId'])
      .where('deviceAssetId', 'in', deviceAssetIds)
      .where('deviceId', '=', deviceId)
      .where('ownerId', '=', asUuid(ownerId))
      .execute();

    return assets.map((asset) => asset.deviceAssetId);
  }

  getByUserId(pagination: PaginationOptions, userId: string, options: Omit<AssetSearchOptions, 'userIds'> = {}) {
    return this.getAll(pagination, { ...options, userIds: [userId] });
  }

  @GenerateSql({ params: [DummyValue.UUID, DummyValue.STRING] })
  getByLibraryIdAndOriginalPath(libraryId: string, originalPath: string) {
    return this.db
      .selectFrom('assets')
      .selectAll('assets')
      .where('libraryId', '=', asUuid(libraryId))
      .where('originalPath', '=', originalPath)
      .limit(1)
      .executeTakeFirst();
  }

  async getAll(pagination: PaginationOptions, { orderDirection, ...options }: AssetSearchOptions = {}) {
    const builder = searchAssetBuilder(this.db, options)
      .select(withFiles)
      .orderBy('assets.createdAt', orderDirection ?? 'asc')
      .limit(pagination.take + 1)
      .offset(pagination.skip ?? 0);
    const items = await builder.execute();
    return paginationHelper(items, pagination.take);
  }

  /**
   * Get assets by device's Id on the database
   * @param ownerId
   * @param deviceId
   *
   * @returns Promise<string[]> - Array of assetIds belong to the device
   */
  @GenerateSql({ params: [DummyValue.UUID, DummyValue.STRING] })
  async getAllByDeviceId(ownerId: string, deviceId: string): Promise<string[]> {
    const items = await this.db
      .selectFrom('assets')
      .select(['deviceAssetId'])
      .where('ownerId', '=', asUuid(ownerId))
      .where('deviceId', '=', deviceId)
      .where('visibility', '=', AssetVisibility.TIMELINE)
      .where('deletedAt', 'is', null)
      .execute();

    return items.map((asset) => asset.deviceAssetId);
  }

  @GenerateSql({ params: [DummyValue.UUID] })
  async getLivePhotoCount(motionId: string): Promise<number> {
    const [{ count }] = await this.db
      .selectFrom('assets')
      .select((eb) => eb.fn.countAll<number>().as('count'))
      .where('livePhotoVideoId', '=', asUuid(motionId))
      .execute();
    return count;
  }

  @GenerateSql({ params: [DummyValue.UUID] })
  getById(id: string, { exifInfo, faces, files, library, owner, smartSearch, stack, tags }: GetByIdsRelations = {}) {
    return this.db
      .selectFrom('assets')
      .selectAll('assets')
      .where('assets.id', '=', asUuid(id))
      .$if(!!exifInfo, withExif)
      .$if(!!faces, (qb) => qb.select(faces?.person ? withFacesAndPeople : withFaces).$narrowType<{ faces: NotNull }>())
      .$if(!!library, (qb) => qb.select(withLibrary))
      .$if(!!owner, (qb) => qb.select(withOwner))
      .$if(!!smartSearch, withSmartSearch)
      .$if(!!stack, (qb) =>
        qb
          .leftJoin('asset_stack', 'asset_stack.id', 'assets.stackId')
          .$if(!stack!.assets, (qb) =>
            qb.select((eb) => eb.fn.toJson(eb.table('asset_stack')).$castTo<Stack | null>().as('stack')),
          )
          .$if(!!stack!.assets, (qb) =>
            qb
              .leftJoinLateral(
                (eb) =>
                  eb
                    .selectFrom('assets as stacked')
                    .selectAll('asset_stack')
                    .select((eb) => eb.fn('array_agg', [eb.table('stacked')]).as('assets'))
                    .whereRef('stacked.stackId', '=', 'asset_stack.id')
                    .whereRef('stacked.id', '!=', 'asset_stack.primaryAssetId')
                    .where('stacked.deletedAt', 'is', null)
                    .where('stacked.visibility', '=', AssetVisibility.TIMELINE)
                    .groupBy('asset_stack.id')
                    .as('stacked_assets'),
                (join) => join.on('asset_stack.id', 'is not', null),
              )
              .select((eb) => eb.fn.toJson(eb.table('stacked_assets')).$castTo<Stack | null>().as('stack')),
          ),
      )
      .$if(!!files, (qb) => qb.select(withFiles))
      .$if(!!tags, (qb) => qb.select(withTags))
      .limit(1)
      .executeTakeFirst();
  }

  @GenerateSql({ params: [[DummyValue.UUID], { deviceId: DummyValue.STRING }] })
  @Chunked()
  async updateAll(ids: string[], options: Updateable<Assets>): Promise<void> {
    if (ids.length === 0) {
      return;
    }
    await this.db.updateTable('assets').set(options).where('id', '=', anyUuid(ids)).execute();
  }

  async updateByLibraryId(libraryId: string, options: Updateable<Assets>): Promise<void> {
    await this.db.updateTable('assets').set(options).where('libraryId', '=', asUuid(libraryId)).execute();
  }

  @GenerateSql({
    params: [{ targetDuplicateId: DummyValue.UUID, duplicateIds: [DummyValue.UUID], assetIds: [DummyValue.UUID] }],
  })
  async updateDuplicates(options: AssetUpdateDuplicateOptions): Promise<void> {
    await this.db
      .updateTable('assets')
      .set({ duplicateId: options.targetDuplicateId })
      .where((eb) =>
        eb.or([eb('duplicateId', '=', anyUuid(options.duplicateIds)), eb('id', '=', anyUuid(options.assetIds))]),
      )
      .execute();
  }

  async update(asset: Updateable<Assets> & { id: string }) {
    const value = omitBy(asset, isUndefined);
    delete value.id;
    if (!isEmpty(value)) {
      return this.db
        .with('assets', (qb) => qb.updateTable('assets').set(asset).where('id', '=', asUuid(asset.id)).returningAll())
        .selectFrom('assets')
        .selectAll('assets')
        .$call(withExif)
        .$call((qb) => qb.select(withFacesAndPeople))
        .executeTakeFirst();
    }

    return this.getById(asset.id, { exifInfo: true, faces: { person: true } });
  }

  async remove(asset: { id: string }): Promise<void> {
    await this.db.deleteFrom('assets').where('id', '=', asUuid(asset.id)).execute();
  }

  @GenerateSql({ params: [{ ownerId: DummyValue.UUID, libraryId: DummyValue.UUID, checksum: DummyValue.BUFFER }] })
  getByChecksum({ ownerId, libraryId, checksum }: AssetGetByChecksumOptions) {
    return this.db
      .selectFrom('assets')
      .selectAll('assets')
      .where('ownerId', '=', asUuid(ownerId))
      .where('checksum', '=', checksum)
      .$call((qb) => (libraryId ? qb.where('libraryId', '=', asUuid(libraryId)) : qb.where('libraryId', 'is', null)))
      .limit(1)
      .executeTakeFirst();
  }

  @GenerateSql({ params: [DummyValue.UUID, [DummyValue.BUFFER]] })
  getByChecksums(userId: string, checksums: Buffer[]) {
    return this.db
      .selectFrom('assets')
      .select(['id', 'checksum', 'deletedAt'])
      .where('ownerId', '=', asUuid(userId))
      .where('checksum', 'in', checksums)
      .execute();
  }

  @GenerateSql({ params: [DummyValue.UUID, DummyValue.BUFFER] })
  async getUploadAssetIdByChecksum(ownerId: string, checksum: Buffer): Promise<string | undefined> {
    const asset = await this.db
      .selectFrom('assets')
      .select('id')
      .where('ownerId', '=', asUuid(ownerId))
      .where('checksum', '=', checksum)
      .where('libraryId', 'is', null)
      .limit(1)
      .executeTakeFirst();

    return asset?.id;
  }

  findLivePhotoMatch(options: LivePhotoSearchOptions) {
    const { ownerId, otherAssetId, livePhotoCID, type } = options;
    return this.db
      .selectFrom('assets')
      .select(['assets.id', 'assets.ownerId'])
      .innerJoin('exif', 'assets.id', 'exif.assetId')
      .where('id', '!=', asUuid(otherAssetId))
      .where('ownerId', '=', asUuid(ownerId))
      .where('type', '=', type)
      .where('exif.livePhotoCID', '=', livePhotoCID)
      .limit(1)
      .executeTakeFirst();
  }

  @GenerateSql(
    ...Object.values(WithProperty).map((property) => ({
      name: property,
      params: [DummyValue.PAGINATION, property],
    })),
  )
  async getWithout(pagination: PaginationOptions, property: WithoutProperty) {
    const items = await this.db
      .selectFrom('assets')
      .selectAll('assets')
      .$if(property === WithoutProperty.DUPLICATE, (qb) =>
        qb
          .innerJoin('asset_job_status as job_status', 'assets.id', 'job_status.assetId')
          .where('job_status.duplicatesDetectedAt', 'is', null)
          .where('job_status.previewAt', 'is not', null)
          .where((eb) => eb.exists(eb.selectFrom('smart_search').where('assetId', '=', eb.ref('assets.id'))))

          .where('assets.visibility', '=', AssetVisibility.TIMELINE),
      )
      .$if(property === WithoutProperty.ENCODED_VIDEO, (qb) =>
        qb
          .where('assets.type', '=', AssetType.VIDEO)
          .where((eb) => eb.or([eb('assets.encodedVideoPath', 'is', null), eb('assets.encodedVideoPath', '=', '')])),
      )
      .$if(property === WithoutProperty.EXIF, (qb) =>
        qb
          .leftJoin('asset_job_status as job_status', 'assets.id', 'job_status.assetId')
          .where((eb) => eb.or([eb('job_status.metadataExtractedAt', 'is', null), eb('assetId', 'is', null)]))
          .where('assets.visibility', '=', AssetVisibility.TIMELINE),
      )
      .$if(property === WithoutProperty.FACES, (qb) =>
        qb
          .innerJoin('asset_job_status as job_status', 'assetId', 'assets.id')
          .where('job_status.previewAt', 'is not', null)
          .where('job_status.facesRecognizedAt', 'is', null)
          .where('assets.visibility', '=', AssetVisibility.TIMELINE),
      )
      .$if(property === WithoutProperty.SIDECAR, (qb) =>
        qb
          .where((eb) => eb.or([eb('assets.sidecarPath', '=', ''), eb('assets.sidecarPath', 'is', null)]))
          .where('assets.visibility', '=', AssetVisibility.TIMELINE),
      )
<<<<<<< HEAD
      .$if(property === WithoutProperty.SMART_SEARCH, (qb) =>
        qb
          .innerJoin('asset_job_status as job_status', 'assetId', 'assets.id')
          .where('job_status.previewAt', 'is not', null)
          .where('assets.visibility', '=', AssetVisibility.TIMELINE)
          .where((eb) =>
            eb.not((eb) => eb.exists(eb.selectFrom('smart_search').whereRef('assetId', '=', 'assets.id'))),
          ),
      )
=======
>>>>>>> 2e8a2865
      .$if(property === WithoutProperty.THUMBNAIL, (qb) =>
        qb
          .innerJoin('asset_job_status as job_status', 'assetId', 'assets.id')
          .where('assets.visibility', '=', AssetVisibility.TIMELINE)
          .where((eb) =>
            eb.or([
              eb('job_status.previewAt', 'is', null),
              eb('job_status.thumbnailAt', 'is', null),
              eb('assets.thumbhash', 'is', null),
            ]),
          ),
      )
      .where('deletedAt', 'is', null)
      .limit(pagination.take + 1)
      .offset(pagination.skip ?? 0)
      .orderBy('createdAt')
      .execute();

    return paginationHelper(items, pagination.take);
  }

  getStatistics(ownerId: string, { visibility, isFavorite, isTrashed }: AssetStatsOptions): Promise<AssetStats> {
    const visibilities = visibility == undefined ? [AssetVisibility.ARCHIVE, AssetVisibility.TIMELINE] : [visibility];
    return this.db
      .selectFrom('assets')
      .select((eb) => eb.fn.countAll<number>().filterWhere('type', '=', AssetType.AUDIO).as(AssetType.AUDIO))
      .select((eb) => eb.fn.countAll<number>().filterWhere('type', '=', AssetType.IMAGE).as(AssetType.IMAGE))
      .select((eb) => eb.fn.countAll<number>().filterWhere('type', '=', AssetType.VIDEO).as(AssetType.VIDEO))
      .select((eb) => eb.fn.countAll<number>().filterWhere('type', '=', AssetType.OTHER).as(AssetType.OTHER))
      .where('ownerId', '=', asUuid(ownerId))
      .where('visibility', 'in', visibilities)
      .$if(isFavorite !== undefined, (qb) => qb.where('isFavorite', '=', isFavorite!))
      .$if(!!isTrashed, (qb) => qb.where('assets.status', '!=', AssetStatus.DELETED))
      .where('deletedAt', isTrashed ? 'is not' : 'is', null)
      .executeTakeFirstOrThrow();
  }

  getRandom(userIds: string[], take: number) {
    return this.db
      .selectFrom('assets')
      .selectAll('assets')
      .$call(withExif)
      .where('ownerId', '=', anyUuid(userIds))
      .where('visibility', '=', AssetVisibility.TIMELINE)
      .where('deletedAt', 'is', null)
      .orderBy((eb) => eb.fn('random'))
      .limit(take)
      .execute();
  }

  @GenerateSql({ params: [{ size: TimeBucketSize.MONTH }] })
  async getTimeBuckets(options: TimeBucketOptions): Promise<TimeBucketItem[]> {
    return (
      this.db
        .with('assets', (qb) =>
          qb
            .selectFrom('assets')
            .select(truncatedDate<Date>(options.size).as('timeBucket'))
            .$if(!!options.isTrashed, (qb) => qb.where('assets.status', '!=', AssetStatus.DELETED))
            .where('assets.deletedAt', options.isTrashed ? 'is not' : 'is', null)
            .where(
              'assets.visibility',
              'in',
              options.visibility == undefined
                ? [AssetVisibility.TIMELINE, AssetVisibility.ARCHIVE]
                : [options.visibility],
            )
            .$if(!!options.albumId, (qb) =>
              qb
                .innerJoin('albums_assets_assets', 'assets.id', 'albums_assets_assets.assetsId')
                .where('albums_assets_assets.albumsId', '=', asUuid(options.albumId!)),
            )
            .$if(!!options.personId, (qb) => hasPeople(qb, [options.personId!]))
            .$if(!!options.withStacked, (qb) =>
              qb
                .leftJoin('asset_stack', (join) =>
                  join
                    .onRef('asset_stack.id', '=', 'assets.stackId')
                    .onRef('asset_stack.primaryAssetId', '=', 'assets.id'),
                )
                .where((eb) => eb.or([eb('assets.stackId', 'is', null), eb(eb.table('asset_stack'), 'is not', null)])),
            )
            .$if(!!options.userIds, (qb) => qb.where('assets.ownerId', '=', anyUuid(options.userIds!)))
            .$if(options.isFavorite !== undefined, (qb) => qb.where('assets.isFavorite', '=', options.isFavorite!))
            .$if(!!options.assetType, (qb) => qb.where('assets.type', '=', options.assetType!))
            .$if(options.isDuplicate !== undefined, (qb) =>
              qb.where('assets.duplicateId', options.isDuplicate ? 'is not' : 'is', null),
            )
            .$if(!!options.tagId, (qb) => withTagId(qb, options.tagId!)),
        )
        .selectFrom('assets')
        .select('timeBucket')
        /*
        TODO: the above line outputs in ISO format, which bloats the response.
        The line below outputs in YYYY-MM-DD format, but needs a change in the web app to work.
          .select(sql<string>`"timeBucket"::date::text`.as('timeBucket'))
        */
        .select((eb) => eb.fn.countAll<number>().as('count'))
        .groupBy('timeBucket')
        .orderBy('timeBucket', options.order ?? 'desc')
        .execute() as any as Promise<TimeBucketItem[]>
    );
  }

  @GenerateSql({ params: [DummyValue.TIME_BUCKET, { size: TimeBucketSize.MONTH, withStacked: true }] })
  async getTimeBucket(timeBucket: string, options: TimeBucketOptions) {
    return this.db
      .selectFrom('assets')
      .selectAll('assets')
      .$call(withExif)
      .$if(!!options.albumId, (qb) =>
        qb
          .innerJoin('albums_assets_assets', 'albums_assets_assets.assetsId', 'assets.id')
          .where('albums_assets_assets.albumsId', '=', options.albumId!),
      )
      .$if(!!options.personId, (qb) => hasPeople(qb, [options.personId!]))
      .$if(!!options.userIds, (qb) => qb.where('assets.ownerId', '=', anyUuid(options.userIds!)))
      .$if(options.isFavorite !== undefined, (qb) => qb.where('assets.isFavorite', '=', options.isFavorite!))
      .$if(!!options.withStacked, (qb) =>
        qb
          .leftJoin('asset_stack', 'asset_stack.id', 'assets.stackId')
          .where((eb) =>
            eb.or([eb('asset_stack.primaryAssetId', '=', eb.ref('assets.id')), eb('assets.stackId', 'is', null)]),
          )
          .leftJoinLateral(
            (eb) =>
              eb
                .selectFrom('assets as stacked')
                .selectAll('asset_stack')
                .select((eb) => eb.fn.count(eb.table('stacked')).as('assetCount'))
                .whereRef('stacked.stackId', '=', 'asset_stack.id')
                .where('stacked.deletedAt', 'is', null)
                .where('stacked.visibility', '!=', AssetVisibility.ARCHIVE)
                .groupBy('asset_stack.id')
                .as('stacked_assets'),
            (join) => join.on('asset_stack.id', 'is not', null),
          )
          .select((eb) => eb.fn.toJson(eb.table('stacked_assets').$castTo<Stack | null>()).as('stack')),
      )
      .$if(!!options.assetType, (qb) => qb.where('assets.type', '=', options.assetType!))
      .$if(options.isDuplicate !== undefined, (qb) =>
        qb.where('assets.duplicateId', options.isDuplicate ? 'is not' : 'is', null),
      )
      .$if(!!options.isTrashed, (qb) => qb.where('assets.status', '!=', AssetStatus.DELETED))
      .$if(!!options.tagId, (qb) => withTagId(qb, options.tagId!))
      .where('assets.deletedAt', options.isTrashed ? 'is not' : 'is', null)
      .where(
        'assets.visibility',
        'in',
        options.visibility == undefined ? [AssetVisibility.TIMELINE, AssetVisibility.ARCHIVE] : [options.visibility],
      )
      .where(truncatedDate(options.size), '=', timeBucket.replace(/^[+-]/, ''))
      .orderBy('assets.localDateTime', options.order ?? 'desc')
      .execute();
  }

  @GenerateSql({ params: [DummyValue.UUID] })
  getDuplicates(userId: string) {
    return (
      this.db
        .with('duplicates', (qb) =>
          qb
            .selectFrom('assets')
            .leftJoinLateral(
              (qb) =>
                qb
                  .selectFrom('exif')
                  .selectAll('assets')
                  .select((eb) => eb.table('exif').as('exifInfo'))
                  .whereRef('exif.assetId', '=', 'assets.id')
                  .as('asset'),
              (join) => join.onTrue(),
            )
            .select('assets.duplicateId')
            .select((eb) =>
              eb
                .fn('jsonb_agg', [eb.table('asset')])
                .$castTo<MapAsset[]>()
                .as('assets'),
            )
            .where('assets.ownerId', '=', asUuid(userId))
            .where('assets.duplicateId', 'is not', null)
            .$narrowType<{ duplicateId: NotNull }>()
            .where('assets.deletedAt', 'is', null)
            .where('assets.visibility', '=', AssetVisibility.TIMELINE)
            .where('assets.stackId', 'is', null)
            .groupBy('assets.duplicateId'),
        )
        .with('unique', (qb) =>
          qb
            .selectFrom('duplicates')
            .select('duplicateId')
            .where((eb) => eb(eb.fn('jsonb_array_length', ['assets']), '=', 1)),
        )
        .with('removed_unique', (qb) =>
          qb
            .updateTable('assets')
            .set({ duplicateId: null })
            .from('unique')
            .whereRef('assets.duplicateId', '=', 'unique.duplicateId'),
        )
        .selectFrom('duplicates')
        .selectAll()
        // TODO: compare with filtering by jsonb_array_length > 1
        .where(({ not, exists }) =>
          not(exists((eb) => eb.selectFrom('unique').whereRef('unique.duplicateId', '=', 'duplicates.duplicateId'))),
        )
        .execute()
    );
  }

  @GenerateSql({ params: [DummyValue.UUID, { minAssetsPerField: 5, maxFields: 12 }] })
  async getAssetIdByCity(
    ownerId: string,
    { minAssetsPerField, maxFields }: AssetExploreFieldOptions,
  ): Promise<SearchExploreItem<string>> {
    const items = await this.db
      .with('cities', (qb) =>
        qb
          .selectFrom('exif')
          .select('city')
          .where('city', 'is not', null)
          .groupBy('city')
          .having((eb) => eb.fn('count', [eb.ref('assetId')]), '>=', minAssetsPerField),
      )
      .selectFrom('assets')
      .innerJoin('exif', 'assets.id', 'exif.assetId')
      .innerJoin('cities', 'exif.city', 'cities.city')
      .distinctOn('exif.city')
      .select(['assetId as data', 'exif.city as value'])
      .where('ownerId', '=', asUuid(ownerId))
      .where('visibility', '=', AssetVisibility.TIMELINE)
      .where('type', '=', AssetType.IMAGE)
      .where('deletedAt', 'is', null)
      .limit(maxFields)
      .execute();

    return { fieldName: 'exifInfo.city', items: items as SearchExploreItemSet<string> };
  }

  @GenerateSql({
    params: [
      {
        ownerId: DummyValue.UUID,
        lastId: DummyValue.UUID,
        updatedUntil: DummyValue.DATE,
        limit: 10,
      },
    ],
  })
  getAllForUserFullSync(options: AssetFullSyncOptions) {
    const { ownerId, lastId, updatedUntil, limit } = options;
    return this.db
      .selectFrom('assets')
      .selectAll('assets')
      .$call(withExif)
      .leftJoin('asset_stack', 'asset_stack.id', 'assets.stackId')
      .leftJoinLateral(
        (eb) =>
          eb
            .selectFrom('assets as stacked')
            .selectAll('asset_stack')
            .select((eb) => eb.fn.count(eb.table('stacked')).as('assetCount'))
            .whereRef('stacked.stackId', '=', 'asset_stack.id')
            .groupBy('asset_stack.id')
            .as('stacked_assets'),
        (join) => join.on('asset_stack.id', 'is not', null),
      )
      .select((eb) => eb.fn.toJson(eb.table('stacked_assets')).$castTo<Stack | null>().as('stack'))
      .where('assets.ownerId', '=', asUuid(ownerId))
      .where('assets.visibility', '=', AssetVisibility.TIMELINE)
      .where('assets.updatedAt', '<=', updatedUntil)
      .$if(!!lastId, (qb) => qb.where('assets.id', '>', lastId!))
      .orderBy('assets.id')
      .limit(limit)
      .execute();
  }

  @GenerateSql({ params: [{ userIds: [DummyValue.UUID], updatedAfter: DummyValue.DATE, limit: 100 }] })
  async getChangedDeltaSync(options: AssetDeltaSyncOptions) {
    return this.db
      .selectFrom('assets')
      .selectAll('assets')
      .$call(withExif)
      .leftJoin('asset_stack', 'asset_stack.id', 'assets.stackId')
      .leftJoinLateral(
        (eb) =>
          eb
            .selectFrom('assets as stacked')
            .selectAll('asset_stack')
            .select((eb) => eb.fn.count(eb.table('stacked')).as('assetCount'))
            .whereRef('stacked.stackId', '=', 'asset_stack.id')
            .groupBy('asset_stack.id')
            .as('stacked_assets'),
        (join) => join.on('asset_stack.id', 'is not', null),
      )
      .select((eb) => eb.fn.toJson(eb.table('stacked_assets').$castTo<Stack | null>()).as('stack'))
      .where('assets.ownerId', '=', anyUuid(options.userIds))
      .where('assets.visibility', '=', AssetVisibility.TIMELINE)
      .where('assets.updatedAt', '>', options.updatedAfter)
      .limit(options.limit)
      .execute();
  }

  async upsertFile(file: Pick<Insertable<AssetFiles>, 'assetId' | 'path' | 'type'>): Promise<void> {
    const value = { ...file, assetId: asUuid(file.assetId) };
    await this.db
      .insertInto('asset_files')
      .values(value)
      .onConflict((oc) =>
        oc.columns(['assetId', 'type']).doUpdateSet((eb) => ({
          path: eb.ref('excluded.path'),
        })),
      )
      .execute();
  }

  async upsertFiles(files: Pick<Insertable<AssetFiles>, 'assetId' | 'path' | 'type'>[]): Promise<void> {
    if (files.length === 0) {
      return;
    }

    const values = files.map((row) => ({ ...row, assetId: asUuid(row.assetId) }));
    await this.db
      .insertInto('asset_files')
      .values(values)
      .onConflict((oc) =>
        oc.columns(['assetId', 'type']).doUpdateSet((eb) => ({
          path: eb.ref('excluded.path'),
        })),
      )
      .execute();
  }

  async deleteFiles(files: Pick<Selectable<AssetFiles>, 'id'>[]): Promise<void> {
    if (files.length === 0) {
      return;
    }

    await this.db
      .deleteFrom('asset_files')
      .where('id', '=', anyUuid(files.map((file) => file.id)))
      .execute();
  }

  @GenerateSql({
    params: [{ libraryId: DummyValue.UUID, importPaths: [DummyValue.STRING], exclusionPatterns: [DummyValue.STRING] }],
  })
  async detectOfflineExternalAssets(
    libraryId: string,
    importPaths: string[],
    exclusionPatterns: string[],
  ): Promise<UpdateResult> {
    const paths = importPaths.map((importPath) => `${importPath}%`);
    const exclusions = exclusionPatterns.map((pattern) => globToSqlPattern(pattern));

    return this.db
      .updateTable('assets')
      .set({
        isOffline: true,
        deletedAt: new Date(),
      })
      .where('isOffline', '=', false)
      .where('isExternal', '=', true)
      .where('libraryId', '=', asUuid(libraryId))
      .where((eb) =>
        eb.or([
          eb.not(eb.or(paths.map((path) => eb('originalPath', 'like', path)))),
          eb.or(exclusions.map((path) => eb('originalPath', 'like', path))),
        ]),
      )
      .executeTakeFirstOrThrow();
  }

  @GenerateSql({
    params: [{ libraryId: DummyValue.UUID, paths: [DummyValue.STRING] }],
  })
  async filterNewExternalAssetPaths(libraryId: string, paths: string[]): Promise<string[]> {
    const result = await this.db
      .selectFrom(unnest(paths).as('path'))
      .select('path')
      .where((eb) =>
        eb.not(
          eb.exists(
            this.db
              .selectFrom('assets')
              .select('originalPath')
              .whereRef('assets.originalPath', '=', eb.ref('path'))
              .where('libraryId', '=', asUuid(libraryId))
              .where('isExternal', '=', true),
          ),
        ),
      )
      .execute();

    return result.map((row) => row.path as string);
  }

  async getLibraryAssetCount(libraryId: string): Promise<number> {
    const { count } = await this.db
      .selectFrom('assets')
      .select((eb) => eb.fn.countAll<number>().as('count'))
      .where('libraryId', '=', asUuid(libraryId))
      .executeTakeFirstOrThrow();

    return count;
  }
}<|MERGE_RESOLUTION|>--- conflicted
+++ resolved
@@ -571,18 +571,6 @@
           .where((eb) => eb.or([eb('assets.sidecarPath', '=', ''), eb('assets.sidecarPath', 'is', null)]))
           .where('assets.visibility', '=', AssetVisibility.TIMELINE),
       )
-<<<<<<< HEAD
-      .$if(property === WithoutProperty.SMART_SEARCH, (qb) =>
-        qb
-          .innerJoin('asset_job_status as job_status', 'assetId', 'assets.id')
-          .where('job_status.previewAt', 'is not', null)
-          .where('assets.visibility', '=', AssetVisibility.TIMELINE)
-          .where((eb) =>
-            eb.not((eb) => eb.exists(eb.selectFrom('smart_search').whereRef('assetId', '=', 'assets.id'))),
-          ),
-      )
-=======
->>>>>>> 2e8a2865
       .$if(property === WithoutProperty.THUMBNAIL, (qb) =>
         qb
           .innerJoin('asset_job_status as job_status', 'assetId', 'assets.id')
