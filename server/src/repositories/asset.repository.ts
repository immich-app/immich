--- conflicted
+++ resolved
@@ -637,12 +637,8 @@
           )
           .$if(!!options.isTrashed, (qb) => qb.where('asset.status', '!=', AssetStatus.Deleted))
           .$if(!!options.tagId, (qb) => withTagId(qb, options.tagId!))
-<<<<<<< HEAD
-          .orderBy('assets.fileCreatedAt', options.order ?? 'desc')
-          .orderBy('assets.originalFileName', options.order ?? 'desc'),
-=======
-          .orderBy('asset.fileCreatedAt', options.order ?? 'desc'),
->>>>>>> ebd644ee
+          .orderBy('asset.fileCreatedAt', options.order ?? 'desc')
+          .orderBy('asset.originalFileName', options.order ?? 'desc'),
       )
       .with('agg', (qb) =>
         qb
