import { Injectable } from '@nestjs/common';
import { Insertable, Kysely, NotNull, Selectable, UpdateResult, Updateable, sql } from 'kysely';
import { isEmpty, isUndefined, omitBy } from 'lodash';
import { InjectKysely } from 'nestjs-kysely';
import { Stack } from 'src/database';
import { AssetFiles, AssetJobStatus, Assets, DB, Exif } from 'src/db';
import { Chunked, ChunkedArray, DummyValue, GenerateSql } from 'src/decorators';
import { MapAsset } from 'src/dtos/asset-response.dto';
import { AssetFileType, AssetOrder, AssetStatus, AssetType, AssetVisibility } from 'src/enum';
import {
  anyUuid,
  asUuid,
  hasPeople,
  removeUndefinedKeys,
  truncatedDate,
  unnest,
  withDefaultVisibility,
  withExif,
  withFaces,
  withFacesAndPeople,
  withFiles,
  withLibrary,
  withOwner,
  withSmartSearch,
  withTagId,
  withTags,
} from 'src/utils/database';
import { globToSqlPattern } from 'src/utils/misc';

export type AssetStats = Record<AssetType, number>;

export interface AssetStatsOptions {
  isFavorite?: boolean;
  isTrashed?: boolean;
  visibility?: AssetVisibility;
}

export interface LivePhotoSearchOptions {
  ownerId: string;
  libraryId?: string | null;
  livePhotoCID: string;
  otherAssetId: string;
  type: AssetType;
}

export enum WithProperty {
  SIDECAR = 'sidecar',
}

export enum TimeBucketSize {
  DAY = 'DAY',
  MONTH = 'MONTH',
}

export interface AssetBuilderOptions {
  isFavorite?: boolean;
  isTrashed?: boolean;
  isDuplicate?: boolean;
  albumId?: string;
  tagId?: string;
  personId?: string;
  userIds?: string[];
  withStacked?: boolean;
  exifInfo?: boolean;
  status?: AssetStatus;
  assetType?: AssetType;
  visibility?: AssetVisibility;
}

export interface TimeBucketOptions extends AssetBuilderOptions {
  order?: AssetOrder;
}

export interface TimeBucketItem {
  timeBucket: string;
  count: number;
}

export interface MonthDay {
  day: number;
  month: number;
}

export interface AssetExploreFieldOptions {
  maxFields: number;
  minAssetsPerField: number;
}

export interface AssetFullSyncOptions {
  ownerId: string;
  lastId?: string;
  updatedUntil: Date;
  limit: number;
}

export interface AssetDeltaSyncOptions {
  userIds: string[];
  updatedAfter: Date;
  limit: number;
}

export interface AssetUpdateDuplicateOptions {
  targetDuplicateId: string | null;
  assetIds: string[];
  duplicateIds: string[];
}

export interface UpsertFileOptions {
  assetId: string;
  type: AssetFileType;
  path: string;
}

export interface AssetGetByChecksumOptions {
  ownerId: string;
  checksum: Buffer;
  libraryId?: string;
}

export interface GetByIdsRelations {
  exifInfo?: boolean;
  faces?: { person?: boolean; withDeleted?: boolean };
  files?: boolean;
  library?: boolean;
  owner?: boolean;
  smartSearch?: boolean;
  stack?: { assets?: boolean };
  tags?: boolean;
}

export interface DuplicateGroup {
  duplicateId: string;
  assets: MapAsset[];
}

export interface DayOfYearAssets {
  yearsAgo: number;
  assets: MapAsset[];
}

@Injectable()
export class AssetRepository {
  constructor(@InjectKysely() private db: Kysely<DB>) {}

  async upsertExif(exif: Insertable<Exif>): Promise<void> {
    const value = { ...exif, assetId: asUuid(exif.assetId) };
    await this.db
      .insertInto('exif')
      .values(value)
      .onConflict((oc) =>
        oc.column('assetId').doUpdateSet((eb) =>
          removeUndefinedKeys(
            {
              description: eb.ref('excluded.description'),
              exifImageWidth: eb.ref('excluded.exifImageWidth'),
              exifImageHeight: eb.ref('excluded.exifImageHeight'),
              fileSizeInByte: eb.ref('excluded.fileSizeInByte'),
              orientation: eb.ref('excluded.orientation'),
              dateTimeOriginal: eb.ref('excluded.dateTimeOriginal'),
              modifyDate: eb.ref('excluded.modifyDate'),
              timeZone: eb.ref('excluded.timeZone'),
              latitude: eb.ref('excluded.latitude'),
              longitude: eb.ref('excluded.longitude'),
              projectionType: eb.ref('excluded.projectionType'),
              city: eb.ref('excluded.city'),
              livePhotoCID: eb.ref('excluded.livePhotoCID'),
              autoStackId: eb.ref('excluded.autoStackId'),
              state: eb.ref('excluded.state'),
              country: eb.ref('excluded.country'),
              make: eb.ref('excluded.make'),
              model: eb.ref('excluded.model'),
              lensModel: eb.ref('excluded.lensModel'),
              fNumber: eb.ref('excluded.fNumber'),
              focalLength: eb.ref('excluded.focalLength'),
              iso: eb.ref('excluded.iso'),
              exposureTime: eb.ref('excluded.exposureTime'),
              profileDescription: eb.ref('excluded.profileDescription'),
              colorspace: eb.ref('excluded.colorspace'),
              bitsPerSample: eb.ref('excluded.bitsPerSample'),
              rating: eb.ref('excluded.rating'),
              fps: eb.ref('excluded.fps'),
            },
            value,
          ),
        ),
      )
      .execute();
  }

  @GenerateSql({ params: [[DummyValue.UUID], { model: DummyValue.STRING }] })
  @Chunked()
  async updateAllExif(ids: string[], options: Updateable<Exif>): Promise<void> {
    if (ids.length === 0) {
      return;
    }

    await this.db.updateTable('exif').set(options).where('assetId', 'in', ids).execute();
  }

  async upsertJobStatus(...jobStatus: Insertable<AssetJobStatus>[]): Promise<void> {
    if (jobStatus.length === 0) {
      return;
    }

    const values = jobStatus.map((row) => ({ ...row, assetId: asUuid(row.assetId) }));
    await this.db
      .insertInto('asset_job_status')
      .values(values)
      .onConflict((oc) =>
        oc.column('assetId').doUpdateSet((eb) =>
          removeUndefinedKeys(
            {
              duplicatesDetectedAt: eb.ref('excluded.duplicatesDetectedAt'),
              facesRecognizedAt: eb.ref('excluded.facesRecognizedAt'),
              metadataExtractedAt: eb.ref('excluded.metadataExtractedAt'),
              previewAt: eb.ref('excluded.previewAt'),
              thumbnailAt: eb.ref('excluded.thumbnailAt'),
            },
            values[0],
          ),
        ),
      )
      .execute();
  }

  create(asset: Insertable<Assets>) {
    return this.db.insertInto('assets').values(asset).returningAll().executeTakeFirstOrThrow();
  }

  createAll(assets: Insertable<Assets>[]) {
    return this.db.insertInto('assets').values(assets).returningAll().execute();
  }

  @GenerateSql({ params: [DummyValue.UUID, { day: 1, month: 1 }] })
  getByDayOfYear(ownerIds: string[], { day, month }: MonthDay) {
    return this.db
      .with('res', (qb) =>
        qb
          .with('today', (qb) =>
            qb
              .selectFrom((eb) =>
                eb
                  .fn('generate_series', [
                    sql`(select date_part('year', min(("localDateTime" at time zone 'UTC')::date))::int from assets)`,
                    sql`date_part('year', current_date)::int - 1`,
                  ])
                  .as('year'),
              )
              .select((eb) => eb.fn('make_date', [sql`year::int`, sql`${month}::int`, sql`${day}::int`]).as('date')),
          )
          .selectFrom('today')
          .innerJoinLateral(
            (qb) =>
              qb
                .selectFrom('assets')
                .selectAll('assets')
                .innerJoin('asset_job_status', 'assets.id', 'asset_job_status.assetId')
                .where('asset_job_status.previewAt', 'is not', null)
                .where(sql`(assets."localDateTime" at time zone 'UTC')::date`, '=', sql`today.date`)
                .where('assets.ownerId', '=', anyUuid(ownerIds))
                .where('assets.visibility', '=', AssetVisibility.TIMELINE)
                .where((eb) =>
                  eb.exists((qb) =>
                    qb
                      .selectFrom('asset_files')
                      .whereRef('assetId', '=', 'assets.id')
                      .where('asset_files.type', '=', AssetFileType.PREVIEW),
                  ),
                )
                .where('assets.deletedAt', 'is', null)
                .orderBy(sql`(assets."localDateTime" at time zone 'UTC')::date`, 'desc')
                .limit(20)
                .as('a'),
            (join) => join.onTrue(),
          )
          .innerJoin('exif', 'a.id', 'exif.assetId')
          .selectAll('a')
          .select((eb) => eb.fn.toJson(eb.table('exif')).as('exifInfo')),
      )
      .selectFrom('res')
      .select(sql<number>`date_part('year', ("localDateTime" at time zone 'UTC')::date)::int`.as('year'))
      .select((eb) => eb.fn.jsonAgg(eb.table('res')).as('assets'))
      .groupBy(sql`("localDateTime" at time zone 'UTC')::date`)
      .orderBy(sql`("localDateTime" at time zone 'UTC')::date`, 'desc')
      .execute();
  }

  @GenerateSql({ params: [[DummyValue.UUID]] })
  @ChunkedArray()
  getByIds(ids: string[]) {
    return this.db.selectFrom('assets').selectAll('assets').where('assets.id', '=', anyUuid(ids)).execute();
  }

  @GenerateSql({ params: [[DummyValue.UUID]] })
  @ChunkedArray()
  getByIdsWithAllRelationsButStacks(ids: string[]) {
    return this.db
      .selectFrom('assets')
      .selectAll('assets')
      .select(withFacesAndPeople)
      .select(withTags)
      .$call(withExif)
      .leftJoin('asset_stack', 'asset_stack.id', 'assets.stackId')
      .where('assets.id', '=', anyUuid(ids))
      .execute();
  }

  @GenerateSql({ params: [DummyValue.UUID] })
  async deleteAll(ownerId: string): Promise<void> {
    await this.db.deleteFrom('assets').where('ownerId', '=', ownerId).execute();
  }

  async getByDeviceIds(ownerId: string, deviceId: string, deviceAssetIds: string[]): Promise<string[]> {
    const assets = await this.db
      .selectFrom('assets')
      .select(['deviceAssetId'])
      .where('deviceAssetId', 'in', deviceAssetIds)
      .where('deviceId', '=', deviceId)
      .where('ownerId', '=', asUuid(ownerId))
      .execute();

    return assets.map((asset) => asset.deviceAssetId);
  }

  @GenerateSql({ params: [DummyValue.UUID, DummyValue.STRING] })
  getByLibraryIdAndOriginalPath(libraryId: string, originalPath: string) {
    return this.db
      .selectFrom('assets')
      .selectAll('assets')
      .where('libraryId', '=', asUuid(libraryId))
      .where('originalPath', '=', originalPath)
      .limit(1)
      .executeTakeFirst();
  }

  /**
   * Get assets by device's Id on the database
   * @param ownerId
   * @param deviceId
   *
   * @returns Promise<string[]> - Array of assetIds belong to the device
   */
  @GenerateSql({ params: [DummyValue.UUID, DummyValue.STRING] })
  async getAllByDeviceId(ownerId: string, deviceId: string): Promise<string[]> {
    const items = await this.db
      .selectFrom('assets')
      .select(['deviceAssetId'])
      .where('ownerId', '=', asUuid(ownerId))
      .where('deviceId', '=', deviceId)
      .where('visibility', '!=', AssetVisibility.HIDDEN)
      .where('deletedAt', 'is', null)
      .execute();

    return items.map((asset) => asset.deviceAssetId);
  }

  @GenerateSql({ params: [DummyValue.UUID] })
  async getLivePhotoCount(motionId: string): Promise<number> {
    const [{ count }] = await this.db
      .selectFrom('assets')
      .select((eb) => eb.fn.countAll<number>().as('count'))
      .where('livePhotoVideoId', '=', asUuid(motionId))
      .execute();
    return count;
  }

  @GenerateSql({ params: [DummyValue.UUID] })
  getById(id: string, { exifInfo, faces, files, library, owner, smartSearch, stack, tags }: GetByIdsRelations = {}) {
    return this.db
      .selectFrom('assets')
      .selectAll('assets')
      .where('assets.id', '=', asUuid(id))
      .$if(!!exifInfo, withExif)
      .$if(!!faces, (qb) => qb.select(faces?.person ? withFacesAndPeople : withFaces).$narrowType<{ faces: NotNull }>())
      .$if(!!library, (qb) => qb.select(withLibrary))
      .$if(!!owner, (qb) => qb.select(withOwner))
      .$if(!!smartSearch, withSmartSearch)
      .$if(!!stack, (qb) =>
        qb
          .leftJoin('asset_stack', 'asset_stack.id', 'assets.stackId')
          .$if(!stack!.assets, (qb) =>
            qb.select((eb) => eb.fn.toJson(eb.table('asset_stack')).$castTo<Stack | null>().as('stack')),
          )
          .$if(!!stack!.assets, (qb) =>
            qb
              .leftJoinLateral(
                (eb) =>
                  eb
                    .selectFrom('assets as stacked')
                    .selectAll('asset_stack')
                    .select((eb) => eb.fn('array_agg', [eb.table('stacked')]).as('assets'))
                    .whereRef('stacked.stackId', '=', 'asset_stack.id')
                    .whereRef('stacked.id', '!=', 'asset_stack.primaryAssetId')
                    .where('stacked.deletedAt', 'is', null)
                    .where('stacked.visibility', '=', AssetVisibility.TIMELINE)
                    .groupBy('asset_stack.id')
                    .as('stacked_assets'),
                (join) => join.on('asset_stack.id', 'is not', null),
              )
              .select((eb) => eb.fn.toJson(eb.table('stacked_assets')).$castTo<Stack | null>().as('stack')),
          ),
      )
      .$if(!!files, (qb) => qb.select(withFiles))
      .$if(!!tags, (qb) => qb.select(withTags))
      .limit(1)
      .executeTakeFirst();
  }

  @GenerateSql({ params: [[DummyValue.UUID], { deviceId: DummyValue.STRING }] })
  @Chunked()
  async updateAll(ids: string[], options: Updateable<Assets>): Promise<void> {
    if (ids.length === 0) {
      return;
    }
    await this.db.updateTable('assets').set(options).where('id', '=', anyUuid(ids)).execute();
  }

  async updateByLibraryId(libraryId: string, options: Updateable<Assets>): Promise<void> {
    await this.db.updateTable('assets').set(options).where('libraryId', '=', asUuid(libraryId)).execute();
  }

  @GenerateSql({
    params: [{ targetDuplicateId: DummyValue.UUID, duplicateIds: [DummyValue.UUID], assetIds: [DummyValue.UUID] }],
  })
  async updateDuplicates(options: AssetUpdateDuplicateOptions): Promise<void> {
    await this.db
      .updateTable('assets')
      .set({ duplicateId: options.targetDuplicateId })
      .where((eb) =>
        eb.or([eb('duplicateId', '=', anyUuid(options.duplicateIds)), eb('id', '=', anyUuid(options.assetIds))]),
      )
      .execute();
  }

  async update(asset: Updateable<Assets> & { id: string }) {
    const value = omitBy(asset, isUndefined);
    delete value.id;
    if (!isEmpty(value)) {
      return this.db
        .with('assets', (qb) => qb.updateTable('assets').set(asset).where('id', '=', asUuid(asset.id)).returningAll())
        .selectFrom('assets')
        .selectAll('assets')
        .$call(withExif)
        .$call((qb) => qb.select(withFacesAndPeople))
        .executeTakeFirst();
    }

    return this.getById(asset.id, { exifInfo: true, faces: { person: true } });
  }

  async remove(asset: { id: string }): Promise<void> {
    await this.db.deleteFrom('assets').where('id', '=', asUuid(asset.id)).execute();
  }

  @GenerateSql({ params: [{ ownerId: DummyValue.UUID, libraryId: DummyValue.UUID, checksum: DummyValue.BUFFER }] })
  getByChecksum({ ownerId, libraryId, checksum }: AssetGetByChecksumOptions) {
    return this.db
      .selectFrom('assets')
      .selectAll('assets')
      .where('ownerId', '=', asUuid(ownerId))
      .where('checksum', '=', checksum)
      .$call((qb) => (libraryId ? qb.where('libraryId', '=', asUuid(libraryId)) : qb.where('libraryId', 'is', null)))
      .limit(1)
      .executeTakeFirst();
  }

  @GenerateSql({ params: [DummyValue.UUID, [DummyValue.BUFFER]] })
  getByChecksums(userId: string, checksums: Buffer[]) {
    return this.db
      .selectFrom('assets')
      .select(['id', 'checksum', 'deletedAt'])
      .where('ownerId', '=', asUuid(userId))
      .where('checksum', 'in', checksums)
      .execute();
  }

  @GenerateSql({ params: [DummyValue.UUID, DummyValue.BUFFER] })
  async getUploadAssetIdByChecksum(ownerId: string, checksum: Buffer): Promise<string | undefined> {
    const asset = await this.db
      .selectFrom('assets')
      .select('id')
      .where('ownerId', '=', asUuid(ownerId))
      .where('checksum', '=', checksum)
      .where('libraryId', 'is', null)
      .limit(1)
      .executeTakeFirst();

    return asset?.id;
  }

  findLivePhotoMatch(options: LivePhotoSearchOptions) {
    const { ownerId, otherAssetId, livePhotoCID, type } = options;
    return this.db
      .selectFrom('assets')
      .select(['assets.id', 'assets.ownerId'])
      .innerJoin('exif', 'assets.id', 'exif.assetId')
      .where('id', '!=', asUuid(otherAssetId))
      .where('ownerId', '=', asUuid(ownerId))
      .where('type', '=', type)
      .where('exif.livePhotoCID', '=', livePhotoCID)
      .limit(1)
      .executeTakeFirst();
  }

  getStatistics(ownerId: string, { visibility, isFavorite, isTrashed }: AssetStatsOptions): Promise<AssetStats> {
    return this.db
      .selectFrom('assets')
      .select((eb) => eb.fn.countAll<number>().filterWhere('type', '=', AssetType.AUDIO).as(AssetType.AUDIO))
      .select((eb) => eb.fn.countAll<number>().filterWhere('type', '=', AssetType.IMAGE).as(AssetType.IMAGE))
      .select((eb) => eb.fn.countAll<number>().filterWhere('type', '=', AssetType.VIDEO).as(AssetType.VIDEO))
      .select((eb) => eb.fn.countAll<number>().filterWhere('type', '=', AssetType.OTHER).as(AssetType.OTHER))
      .where('ownerId', '=', asUuid(ownerId))
      .$if(visibility === undefined, withDefaultVisibility)
      .$if(!!visibility, (qb) => qb.where('assets.visibility', '=', visibility!))
      .$if(isFavorite !== undefined, (qb) => qb.where('isFavorite', '=', isFavorite!))
      .$if(!!isTrashed, (qb) => qb.where('assets.status', '!=', AssetStatus.DELETED))
      .where('deletedAt', isTrashed ? 'is not' : 'is', null)
      .executeTakeFirstOrThrow();
  }

  getRandom(userIds: string[], take: number) {
    return this.db
      .selectFrom('assets')
      .selectAll('assets')
      .$call(withExif)
      .where('ownerId', '=', anyUuid(userIds))
      .where('visibility', '!=', AssetVisibility.HIDDEN)
      .where('deletedAt', 'is', null)
      .orderBy((eb) => eb.fn('random'))
      .limit(take)
      .execute();
  }

  @GenerateSql({ params: [{ size: TimeBucketSize.MONTH }] })
  async getTimeBuckets(options: TimeBucketOptions): Promise<TimeBucketItem[]> {
    return (
      this.db
        .with('assets', (qb) =>
          qb
            .selectFrom('assets')
            .select(truncatedDate<Date>(TimeBucketSize.MONTH).as('timeBucket'))
            .$if(!!options.isTrashed, (qb) => qb.where('assets.status', '!=', AssetStatus.DELETED))
            .where('assets.deletedAt', options.isTrashed ? 'is not' : 'is', null)
            .$if(options.visibility === undefined, withDefaultVisibility)
            .$if(!!options.visibility, (qb) => qb.where('assets.visibility', '=', options.visibility!))
            .$if(!!options.albumId, (qb) =>
              qb
                .innerJoin('albums_assets_assets', 'assets.id', 'albums_assets_assets.assetsId')
                .where('albums_assets_assets.albumsId', '=', asUuid(options.albumId!)),
            )
            .$if(!!options.personId, (qb) => hasPeople(qb, [options.personId!]))
            .$if(!!options.withStacked, (qb) =>
              qb
                .leftJoin('asset_stack', (join) =>
                  join
                    .onRef('asset_stack.id', '=', 'assets.stackId')
                    .onRef('asset_stack.primaryAssetId', '=', 'assets.id'),
                )
                .where((eb) => eb.or([eb('assets.stackId', 'is', null), eb(eb.table('asset_stack'), 'is not', null)])),
            )
            .$if(!!options.userIds, (qb) => qb.where('assets.ownerId', '=', anyUuid(options.userIds!)))
            .$if(options.isFavorite !== undefined, (qb) => qb.where('assets.isFavorite', '=', options.isFavorite!))
            .$if(!!options.assetType, (qb) => qb.where('assets.type', '=', options.assetType!))
            .$if(options.isDuplicate !== undefined, (qb) =>
              qb.where('assets.duplicateId', options.isDuplicate ? 'is not' : 'is', null),
            )
            .$if(!!options.tagId, (qb) => withTagId(qb, options.tagId!)),
        )
        .selectFrom('assets')
        .select('timeBucket')
        /*
        TODO: the above line outputs in ISO format, which bloats the response.
        The line below outputs in YYYY-MM-DD format, but needs a change in the web app to work.
          .select(sql<string>`"timeBucket"::date::text`.as('timeBucket'))
        */
        .select((eb) => eb.fn.countAll<number>().as('count'))
        .groupBy('timeBucket')
        .orderBy('timeBucket', options.order ?? 'desc')
        .execute() as any as Promise<TimeBucketItem[]>
    );
  }

<<<<<<< HEAD
  @GenerateSql({
    params: [DummyValue.TIME_BUCKET, { size: TimeBucketSize.MONTH, withStacked: true }, { skip: 0, take: 1000 }],
  })
  getTimeBucket(timeBucket: string, options: TimeBucketOptions) {
    const query = this.db
      .with('cte', (qb) =>
=======
  @GenerateSql({ params: [DummyValue.TIME_BUCKET, { size: TimeBucketSize.MONTH, withStacked: true }] })
  async getTimeBucket(timeBucket: string, options: TimeBucketOptions) {
    return this.db
      .selectFrom('assets')
      .selectAll('assets')
      .$call(withExif)
      .$if(!!options.albumId, (qb) =>
        qb
          .innerJoin('albums_assets_assets', 'albums_assets_assets.assetsId', 'assets.id')
          .where('albums_assets_assets.albumsId', '=', options.albumId!),
      )
      .$if(!!options.personId, (qb) => hasPeople(qb, [options.personId!]))
      .$if(!!options.userIds, (qb) => qb.where('assets.ownerId', '=', anyUuid(options.userIds!)))
      .$if(options.isFavorite !== undefined, (qb) => qb.where('assets.isFavorite', '=', options.isFavorite!))
      .$if(!!options.withStacked, (qb) =>
>>>>>>> 81d959a2
        qb
          .selectFrom('assets')
          .innerJoin('exif', 'assets.id', 'exif.assetId')
          .select((eb) => [
            'assets.duration',
            'assets.id',
            sql`assets."isArchived"::int`.as('isArchived'),
            sql`assets."isFavorite"::int`.as('isFavorite'),
            sql`(assets.type = 'IMAGE')::int`.as('isImage'),
            sql`(assets."deletedAt" is null)::int`.as('isTrashed'),
            sql`(assets.type = 'VIDEO')::int`.as('isVideo'),
            'assets.livePhotoVideoId',
            'assets.localDateTime',
            'assets.ownerId',
            'assets.status',
            eb.fn('encode', ['assets.thumbhash', sql.lit('base64')]).as('thumbhash'),
            'exif.city',
            'exif.country',
            'exif.projectionType',
            eb.fn
              .coalesce(
                eb
                  .case()
                  .when(sql`exif."exifImageHeight" = 0 or exif."exifImageWidth" = 0`)
                  .then(eb.lit(1))
                  .when('exif.orientation', 'in', sql<string>`('5', '6', '7', '8', '-90', '90')`)
                  .then(sql`round(exif."exifImageHeight"::numeric / exif."exifImageWidth"::numeric, 3)`)
                  .else(sql`round(exif."exifImageWidth"::numeric / exif."exifImageHeight"::numeric, 3)`)
                  .end(),
                eb.lit(1),
              )
              .as('ratio'),
          ])
          .where('assets.deletedAt', options.isTrashed ? 'is not' : 'is', null)
          .where('assets.isVisible', '=', true)
          .where(truncatedDate(TimeBucketSize.MONTH), '=', timeBucket.replace(/^[+-]/, ''))
          .$if(!!options.albumId, (qb) =>
            qb.where((eb) =>
              eb.exists(
                eb
                  .selectFrom('albums_assets_assets')
                  .whereRef('albums_assets_assets.assetsId', '=', 'assets.id')
                  .where('albums_assets_assets.albumsId', '=', asUuid(options.albumId!)),
              ),
            ),
          )
<<<<<<< HEAD
          .$if(!!options.personId, (qb) => hasPeople(qb, [options.personId!]))
          .$if(!!options.userIds, (qb) => qb.where('assets.ownerId', '=', anyUuid(options.userIds!)))
          .$if(options.isArchived !== undefined, (qb) => qb.where('assets.isArchived', '=', options.isArchived!))
          .$if(options.isFavorite !== undefined, (qb) => qb.where('assets.isFavorite', '=', options.isFavorite!))
          .$if(!!options.withStacked, (qb) =>
            qb
              .where((eb) =>
                eb.not(
                  eb.exists(
                    eb
                      .selectFrom('asset_stack')
                      .whereRef('asset_stack.id', '=', 'assets.stackId')
                      .whereRef('asset_stack.primaryAssetId', '!=', 'assets.id'),
                  ),
                ),
              )
              .leftJoinLateral(
                (eb) =>
                  eb
                    .selectFrom('assets as stacked')
                    .select(sql`array[stacked."stackId"::text, count('stacked')::text]`.as('stack'))
                    .whereRef('stacked.stackId', '=', 'assets.stackId')
                    .where('stacked.deletedAt', 'is', null)
                    .where('stacked.isArchived', '=', false)
                    .groupBy('stacked.stackId')
                    .as('stacked_assets'),
                (join) => join.onTrue(),
              )
              .select('stack'),
          )
          .$if(!!options.assetType, (qb) => qb.where('assets.type', '=', options.assetType!))
          .$if(options.isDuplicate !== undefined, (qb) =>
            qb.where('assets.duplicateId', options.isDuplicate ? 'is not' : 'is', null),
=======
          .leftJoinLateral(
            (eb) =>
              eb
                .selectFrom('assets as stacked')
                .selectAll('asset_stack')
                .select((eb) => eb.fn.count(eb.table('stacked')).as('assetCount'))
                .whereRef('stacked.stackId', '=', 'asset_stack.id')
                .where('stacked.deletedAt', 'is', null)
                .where('stacked.visibility', '!=', AssetVisibility.ARCHIVE)
                .groupBy('asset_stack.id')
                .as('stacked_assets'),
            (join) => join.on('asset_stack.id', 'is not', null),
>>>>>>> 81d959a2
          )
          .$if(!!options.isTrashed, (qb) => qb.where('assets.status', '!=', AssetStatus.DELETED))
          .$if(!!options.tagId, (qb) => withTagId(qb, options.tagId!))
          .orderBy('assets.localDateTime', options.order ?? 'desc'),
      )
      .with('agg', (qb) =>
        qb
          .selectFrom('cte')
          .select((eb) => [
            eb.fn.coalesce(eb.fn('array_agg', ['city']), sql.lit('{}')).as('city'),
            eb.fn.coalesce(eb.fn('array_agg', ['country']), sql.lit('{}')).as('country'),
            eb.fn.coalesce(eb.fn('array_agg', ['duration']), sql.lit('{}')).as('duration'),
            eb.fn.coalesce(eb.fn('array_agg', ['id']), sql.lit('{}')).as('id'),
            eb.fn.coalesce(eb.fn('array_agg', ['isArchived']), sql.lit('{}')).as('isArchived'),
            eb.fn.coalesce(eb.fn('array_agg', ['isFavorite']), sql.lit('{}')).as('isFavorite'),
            eb.fn.coalesce(eb.fn('array_agg', ['isImage']), sql.lit('{}')).as('isImage'),
            // TODO: isTrashed is redundant as it will always be all 0s or 1s depending on the options
            eb.fn.coalesce(eb.fn('array_agg', ['isTrashed']), sql.lit('{}')).as('isTrashed'),
            eb.fn.coalesce(eb.fn('array_agg', ['livePhotoVideoId']), sql.lit('{}')).as('livePhotoVideoId'),
            eb.fn.coalesce(eb.fn('array_agg', ['localDateTime']), sql.lit('{}')).as('localDateTime'),
            eb.fn.coalesce(eb.fn('array_agg', ['ownerId']), sql.lit('{}')).as('ownerId'),
            eb.fn.coalesce(eb.fn('array_agg', ['projectionType']), sql.lit('{}')).as('projectionType'),
            eb.fn.coalesce(eb.fn('array_agg', ['ratio']), sql.lit('{}')).as('ratio'),
            eb.fn.coalesce(eb.fn('array_agg', ['status']), sql.lit('{}')).as('status'),
            eb.fn.coalesce(eb.fn('array_agg', ['thumbhash']), sql.lit('{}')).as('thumbhash'),
          ])
          .$if(!!options.withStacked, (qb) =>
            qb.select((eb) => eb.fn.coalesce(eb.fn('json_agg', ['stack']), sql.lit('[]')).as('stack')),
          ),
      )
<<<<<<< HEAD
      .selectFrom('agg')
      .select(sql<string>`to_json(agg)::text`.as('assets'));

    return query.executeTakeFirstOrThrow();
=======
      .$if(!!options.isTrashed, (qb) => qb.where('assets.status', '!=', AssetStatus.DELETED))
      .$if(!!options.tagId, (qb) => withTagId(qb, options.tagId!))
      .where('assets.deletedAt', options.isTrashed ? 'is not' : 'is', null)
      .$if(options.visibility == undefined, withDefaultVisibility)
      .$if(!!options.visibility, (qb) => qb.where('assets.visibility', '=', options.visibility!))
      .where(truncatedDate(options.size), '=', timeBucket.replace(/^[+-]/, ''))
      .orderBy('assets.localDateTime', options.order ?? 'desc')
      .execute();
>>>>>>> 81d959a2
  }

  @GenerateSql({ params: [DummyValue.UUID] })
  getDuplicates(userId: string) {
    return (
      this.db
        .with('duplicates', (qb) =>
          qb
            .selectFrom('assets')
            .leftJoinLateral(
              (qb) =>
                qb
                  .selectFrom('exif')
                  .selectAll('assets')
                  .select((eb) => eb.table('exif').as('exifInfo'))
                  .whereRef('exif.assetId', '=', 'assets.id')
                  .as('asset'),
              (join) => join.onTrue(),
            )
            .select('assets.duplicateId')
            .select((eb) =>
              eb
                .fn('jsonb_agg', [eb.table('asset')])
                .$castTo<MapAsset[]>()
                .as('assets'),
            )
            .where('assets.ownerId', '=', asUuid(userId))
            .where('assets.duplicateId', 'is not', null)
            .$narrowType<{ duplicateId: NotNull }>()
            .where('assets.deletedAt', 'is', null)
            .where('assets.visibility', '!=', AssetVisibility.HIDDEN)
            .where('assets.stackId', 'is', null)
            .groupBy('assets.duplicateId'),
        )
        .with('unique', (qb) =>
          qb
            .selectFrom('duplicates')
            .select('duplicateId')
            .where((eb) => eb(eb.fn('jsonb_array_length', ['assets']), '=', 1)),
        )
        .with('removed_unique', (qb) =>
          qb
            .updateTable('assets')
            .set({ duplicateId: null })
            .from('unique')
            .whereRef('assets.duplicateId', '=', 'unique.duplicateId'),
        )
        .selectFrom('duplicates')
        .selectAll()
        // TODO: compare with filtering by jsonb_array_length > 1
        .where(({ not, exists }) =>
          not(exists((eb) => eb.selectFrom('unique').whereRef('unique.duplicateId', '=', 'duplicates.duplicateId'))),
        )
        .execute()
    );
  }

  @GenerateSql({ params: [DummyValue.UUID, { minAssetsPerField: 5, maxFields: 12 }] })
  async getAssetIdByCity(ownerId: string, { minAssetsPerField, maxFields }: AssetExploreFieldOptions) {
    const items = await this.db
      .with('cities', (qb) =>
        qb
          .selectFrom('exif')
          .select('city')
          .where('city', 'is not', null)
          .groupBy('city')
          .having((eb) => eb.fn('count', [eb.ref('assetId')]), '>=', minAssetsPerField),
      )
      .selectFrom('assets')
      .innerJoin('exif', 'assets.id', 'exif.assetId')
      .innerJoin('cities', 'exif.city', 'cities.city')
      .distinctOn('exif.city')
      .select(['assetId as data', 'exif.city as value'])
      .$narrowType<{ value: NotNull }>()
      .where('ownerId', '=', asUuid(ownerId))
      .where('visibility', '=', AssetVisibility.TIMELINE)
      .where('type', '=', AssetType.IMAGE)
      .where('deletedAt', 'is', null)
      .limit(maxFields)
      .execute();

    return { fieldName: 'exifInfo.city', items };
  }

  @GenerateSql({
    params: [
      {
        ownerId: DummyValue.UUID,
        lastId: DummyValue.UUID,
        updatedUntil: DummyValue.DATE,
        limit: 10,
      },
    ],
  })
  getAllForUserFullSync(options: AssetFullSyncOptions) {
    const { ownerId, lastId, updatedUntil, limit } = options;
    return this.db
      .selectFrom('assets')
      .selectAll('assets')
      .$call(withExif)
      .leftJoin('asset_stack', 'asset_stack.id', 'assets.stackId')
      .leftJoinLateral(
        (eb) =>
          eb
            .selectFrom('assets as stacked')
            .selectAll('asset_stack')
            .select((eb) => eb.fn.count(eb.table('stacked')).as('assetCount'))
            .whereRef('stacked.stackId', '=', 'asset_stack.id')
            .groupBy('asset_stack.id')
            .as('stacked_assets'),
        (join) => join.on('asset_stack.id', 'is not', null),
      )
      .select((eb) => eb.fn.toJson(eb.table('stacked_assets')).$castTo<Stack | null>().as('stack'))
      .where('assets.ownerId', '=', asUuid(ownerId))
      .where('assets.visibility', '!=', AssetVisibility.HIDDEN)
      .where('assets.updatedAt', '<=', updatedUntil)
      .$if(!!lastId, (qb) => qb.where('assets.id', '>', lastId!))
      .orderBy('assets.id')
      .limit(limit)
      .execute();
  }

  @GenerateSql({ params: [{ userIds: [DummyValue.UUID], updatedAfter: DummyValue.DATE, limit: 100 }] })
  async getChangedDeltaSync(options: AssetDeltaSyncOptions) {
    return this.db
      .selectFrom('assets')
      .selectAll('assets')
      .$call(withExif)
      .leftJoin('asset_stack', 'asset_stack.id', 'assets.stackId')
      .leftJoinLateral(
        (eb) =>
          eb
            .selectFrom('assets as stacked')
            .selectAll('asset_stack')
            .select((eb) => eb.fn.count(eb.table('stacked')).as('assetCount'))
            .whereRef('stacked.stackId', '=', 'asset_stack.id')
            .groupBy('asset_stack.id')
            .as('stacked_assets'),
        (join) => join.on('asset_stack.id', 'is not', null),
      )
      .select((eb) => eb.fn.toJson(eb.table('stacked_assets').$castTo<Stack | null>()).as('stack'))
      .where('assets.ownerId', '=', anyUuid(options.userIds))
      .where('assets.visibility', '!=', AssetVisibility.HIDDEN)
      .where('assets.updatedAt', '>', options.updatedAfter)
      .limit(options.limit)
      .execute();
  }

  async upsertFile(file: Pick<Insertable<AssetFiles>, 'assetId' | 'path' | 'type'>): Promise<void> {
    const value = { ...file, assetId: asUuid(file.assetId) };
    await this.db
      .insertInto('asset_files')
      .values(value)
      .onConflict((oc) =>
        oc.columns(['assetId', 'type']).doUpdateSet((eb) => ({
          path: eb.ref('excluded.path'),
        })),
      )
      .execute();
  }

  async upsertFiles(files: Pick<Insertable<AssetFiles>, 'assetId' | 'path' | 'type'>[]): Promise<void> {
    if (files.length === 0) {
      return;
    }

    const values = files.map((row) => ({ ...row, assetId: asUuid(row.assetId) }));
    await this.db
      .insertInto('asset_files')
      .values(values)
      .onConflict((oc) =>
        oc.columns(['assetId', 'type']).doUpdateSet((eb) => ({
          path: eb.ref('excluded.path'),
        })),
      )
      .execute();
  }

  async deleteFiles(files: Pick<Selectable<AssetFiles>, 'id'>[]): Promise<void> {
    if (files.length === 0) {
      return;
    }

    await this.db
      .deleteFrom('asset_files')
      .where('id', '=', anyUuid(files.map((file) => file.id)))
      .execute();
  }

  @GenerateSql({
    params: [{ libraryId: DummyValue.UUID, importPaths: [DummyValue.STRING], exclusionPatterns: [DummyValue.STRING] }],
  })
  async detectOfflineExternalAssets(
    libraryId: string,
    importPaths: string[],
    exclusionPatterns: string[],
  ): Promise<UpdateResult> {
    const paths = importPaths.map((importPath) => `${importPath}%`);
    const exclusions = exclusionPatterns.map((pattern) => globToSqlPattern(pattern));

    return this.db
      .updateTable('assets')
      .set({
        isOffline: true,
        deletedAt: new Date(),
      })
      .where('isOffline', '=', false)
      .where('isExternal', '=', true)
      .where('libraryId', '=', asUuid(libraryId))
      .where((eb) =>
        eb.or([
          eb.not(eb.or(paths.map((path) => eb('originalPath', 'like', path)))),
          eb.or(exclusions.map((path) => eb('originalPath', 'like', path))),
        ]),
      )
      .executeTakeFirstOrThrow();
  }

  @GenerateSql({
    params: [{ libraryId: DummyValue.UUID, paths: [DummyValue.STRING] }],
  })
  async filterNewExternalAssetPaths(libraryId: string, paths: string[]): Promise<string[]> {
    const result = await this.db
      .selectFrom(unnest(paths).as('path'))
      .select('path')
      .where((eb) =>
        eb.not(
          eb.exists(
            this.db
              .selectFrom('assets')
              .select('originalPath')
              .whereRef('assets.originalPath', '=', eb.ref('path'))
              .where('libraryId', '=', asUuid(libraryId))
              .where('isExternal', '=', true),
          ),
        ),
      )
      .execute();

    return result.map((row) => row.path as string);
  }

  async getLibraryAssetCount(libraryId: string): Promise<number> {
    const { count } = await this.db
      .selectFrom('assets')
      .select((eb) => eb.fn.countAll<number>().as('count'))
      .where('libraryId', '=', asUuid(libraryId))
      .executeTakeFirstOrThrow();

    return count;
  }
}<|MERGE_RESOLUTION|>--- conflicted
+++ resolved
@@ -580,37 +580,19 @@
     );
   }
 
-<<<<<<< HEAD
   @GenerateSql({
     params: [DummyValue.TIME_BUCKET, { size: TimeBucketSize.MONTH, withStacked: true }, { skip: 0, take: 1000 }],
   })
   getTimeBucket(timeBucket: string, options: TimeBucketOptions) {
     const query = this.db
       .with('cte', (qb) =>
-=======
-  @GenerateSql({ params: [DummyValue.TIME_BUCKET, { size: TimeBucketSize.MONTH, withStacked: true }] })
-  async getTimeBucket(timeBucket: string, options: TimeBucketOptions) {
-    return this.db
-      .selectFrom('assets')
-      .selectAll('assets')
-      .$call(withExif)
-      .$if(!!options.albumId, (qb) =>
-        qb
-          .innerJoin('albums_assets_assets', 'albums_assets_assets.assetsId', 'assets.id')
-          .where('albums_assets_assets.albumsId', '=', options.albumId!),
-      )
-      .$if(!!options.personId, (qb) => hasPeople(qb, [options.personId!]))
-      .$if(!!options.userIds, (qb) => qb.where('assets.ownerId', '=', anyUuid(options.userIds!)))
-      .$if(options.isFavorite !== undefined, (qb) => qb.where('assets.isFavorite', '=', options.isFavorite!))
-      .$if(!!options.withStacked, (qb) =>
->>>>>>> 81d959a2
         qb
           .selectFrom('assets')
           .innerJoin('exif', 'assets.id', 'exif.assetId')
           .select((eb) => [
             'assets.duration',
             'assets.id',
-            sql`assets."isArchived"::int`.as('isArchived'),
+            'assets.visibility',
             sql`assets."isFavorite"::int`.as('isFavorite'),
             sql`(assets.type = 'IMAGE')::int`.as('isImage'),
             sql`(assets."deletedAt" is null)::int`.as('isTrashed'),
@@ -638,7 +620,8 @@
               .as('ratio'),
           ])
           .where('assets.deletedAt', options.isTrashed ? 'is not' : 'is', null)
-          .where('assets.isVisible', '=', true)
+          .$if(options.visibility == undefined, withDefaultVisibility)
+          .$if(!!options.visibility, (qb) => qb.where('assets.visibility', '=', options.visibility!))
           .where(truncatedDate(TimeBucketSize.MONTH), '=', timeBucket.replace(/^[+-]/, ''))
           .$if(!!options.albumId, (qb) =>
             qb.where((eb) =>
@@ -650,10 +633,10 @@
               ),
             ),
           )
-<<<<<<< HEAD
           .$if(!!options.personId, (qb) => hasPeople(qb, [options.personId!]))
           .$if(!!options.userIds, (qb) => qb.where('assets.ownerId', '=', anyUuid(options.userIds!)))
-          .$if(options.isArchived !== undefined, (qb) => qb.where('assets.isArchived', '=', options.isArchived!))
+          .$if(options.visibility == undefined, withDefaultVisibility)
+          .$if(!!options.visibility, (qb) => qb.where('assets.visibility', '=', options.visibility!))
           .$if(options.isFavorite !== undefined, (qb) => qb.where('assets.isFavorite', '=', options.isFavorite!))
           .$if(!!options.withStacked, (qb) =>
             qb
@@ -674,7 +657,7 @@
                     .select(sql`array[stacked."stackId"::text, count('stacked')::text]`.as('stack'))
                     .whereRef('stacked.stackId', '=', 'assets.stackId')
                     .where('stacked.deletedAt', 'is', null)
-                    .where('stacked.isArchived', '=', false)
+                    .where('stacked.visibility', '!=', AssetVisibility.ARCHIVE)
                     .groupBy('stacked.stackId')
                     .as('stacked_assets'),
                 (join) => join.onTrue(),
@@ -684,20 +667,6 @@
           .$if(!!options.assetType, (qb) => qb.where('assets.type', '=', options.assetType!))
           .$if(options.isDuplicate !== undefined, (qb) =>
             qb.where('assets.duplicateId', options.isDuplicate ? 'is not' : 'is', null),
-=======
-          .leftJoinLateral(
-            (eb) =>
-              eb
-                .selectFrom('assets as stacked')
-                .selectAll('asset_stack')
-                .select((eb) => eb.fn.count(eb.table('stacked')).as('assetCount'))
-                .whereRef('stacked.stackId', '=', 'asset_stack.id')
-                .where('stacked.deletedAt', 'is', null)
-                .where('stacked.visibility', '!=', AssetVisibility.ARCHIVE)
-                .groupBy('asset_stack.id')
-                .as('stacked_assets'),
-            (join) => join.on('asset_stack.id', 'is not', null),
->>>>>>> 81d959a2
           )
           .$if(!!options.isTrashed, (qb) => qb.where('assets.status', '!=', AssetStatus.DELETED))
           .$if(!!options.tagId, (qb) => withTagId(qb, options.tagId!))
@@ -711,7 +680,7 @@
             eb.fn.coalesce(eb.fn('array_agg', ['country']), sql.lit('{}')).as('country'),
             eb.fn.coalesce(eb.fn('array_agg', ['duration']), sql.lit('{}')).as('duration'),
             eb.fn.coalesce(eb.fn('array_agg', ['id']), sql.lit('{}')).as('id'),
-            eb.fn.coalesce(eb.fn('array_agg', ['isArchived']), sql.lit('{}')).as('isArchived'),
+            eb.fn.coalesce(eb.fn('array_agg', ['visibility']), sql.lit('{}')).as('visibility'),
             eb.fn.coalesce(eb.fn('array_agg', ['isFavorite']), sql.lit('{}')).as('isFavorite'),
             eb.fn.coalesce(eb.fn('array_agg', ['isImage']), sql.lit('{}')).as('isImage'),
             // TODO: isTrashed is redundant as it will always be all 0s or 1s depending on the options
@@ -728,21 +697,10 @@
             qb.select((eb) => eb.fn.coalesce(eb.fn('json_agg', ['stack']), sql.lit('[]')).as('stack')),
           ),
       )
-<<<<<<< HEAD
       .selectFrom('agg')
       .select(sql<string>`to_json(agg)::text`.as('assets'));
 
     return query.executeTakeFirstOrThrow();
-=======
-      .$if(!!options.isTrashed, (qb) => qb.where('assets.status', '!=', AssetStatus.DELETED))
-      .$if(!!options.tagId, (qb) => withTagId(qb, options.tagId!))
-      .where('assets.deletedAt', options.isTrashed ? 'is not' : 'is', null)
-      .$if(options.visibility == undefined, withDefaultVisibility)
-      .$if(!!options.visibility, (qb) => qb.where('assets.visibility', '=', options.visibility!))
-      .where(truncatedDate(options.size), '=', timeBucket.replace(/^[+-]/, ''))
-      .orderBy('assets.localDateTime', options.order ?? 'desc')
-      .execute();
->>>>>>> 81d959a2
   }
 
   @GenerateSql({ params: [DummyValue.UUID] })
