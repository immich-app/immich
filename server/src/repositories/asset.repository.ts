--- conflicted
+++ resolved
@@ -121,13 +121,10 @@
                   ),
                 )
                 .where('assets.deletedAt', 'is', null)
-<<<<<<< HEAD
                 .where('assets.fileCreatedAt', 'is not', null)
                 .where('assets.fileModifiedAt', 'is not', null)
                 .where('assets.localDateTime', 'is not', null)
-=======
                 .orderBy(sql`(assets."localDateTime" at time zone 'UTC')::date`, 'desc')
->>>>>>> 48d421e2
                 .limit(20)
                 .as('a'),
             (join) => join.onTrue(),
