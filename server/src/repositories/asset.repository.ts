import { Injectable } from '@nestjs/common';
import { Insertable, Kysely, NotNull, Selectable, sql, Updateable, UpdateResult } from 'kysely';
import { isEmpty, isUndefined, omitBy } from 'lodash';
import { InjectKysely } from 'nestjs-kysely';
import { Stack } from 'src/database';
import { Chunked, ChunkedArray, DummyValue, GenerateSql } from 'src/decorators';
import { AuthDto } from 'src/dtos/auth.dto';
import { AssetFileType, AssetMetadataKey, AssetOrder, AssetStatus, AssetType, AssetVisibility } from 'src/enum';
import { DB } from 'src/schema';
import { AssetExifTable } from 'src/schema/tables/asset-exif.table';
import { AssetFileTable } from 'src/schema/tables/asset-file.table';
import { AssetJobStatusTable } from 'src/schema/tables/asset-job-status.table';
import { AssetTable } from 'src/schema/tables/asset.table';
import {
  anyUuid,
  asUuid,
  hasPeople,
  removeUndefinedKeys,
  truncatedDate,
  unnest,
  withDefaultVisibility,
  withExif,
  withFaces,
  withFacesAndPeople,
  withFiles,
  withLibrary,
  withOriginals,
  withOwner,
  withSidecars,
  withSmartSearch,
  withTagId,
  withTags,
} from 'src/utils/database';
import { globToSqlPattern } from 'src/utils/misc';

export type AssetStats = Record<AssetType, number>;

interface AssetStatsOptions {
  isFavorite?: boolean;
  isTrashed?: boolean;
  visibility?: AssetVisibility;
}

interface LivePhotoSearchOptions {
  ownerId: string;
  libraryId?: string | null;
  livePhotoCID: string;
  otherAssetId: string;
  type: AssetType;
}

interface AssetBuilderOptions {
  isFavorite?: boolean;
  isTrashed?: boolean;
  isDuplicate?: boolean;
  albumId?: string;
  tagId?: string;
  personId?: string;
  userIds?: string[];
  withStacked?: boolean;
  exifInfo?: boolean;
  status?: AssetStatus;
  assetType?: AssetType;
  visibility?: AssetVisibility;
  withCoordinates?: boolean;
}

export interface TimeBucketOptions extends AssetBuilderOptions {
  order?: AssetOrder;
}

export interface TimeBucketItem {
  timeBucket: string;
  count: number;
}

export interface YearMonthDay {
  day: number;
  month: number;
  year: number;
}

interface AssetExploreFieldOptions {
  maxFields: number;
  minAssetsPerField: number;
}

interface AssetFullSyncOptions {
  ownerId: string;
  lastId?: string;
  updatedUntil: Date;
  limit: number;
}

interface AssetDeltaSyncOptions {
  userIds: string[];
  updatedAfter: Date;
  limit: number;
}

interface AssetGetByChecksumOptions {
  ownerId: string;
  checksum: Buffer;
  libraryId?: string;
}

interface GetByIdsRelations {
  exifInfo?: boolean;
  faces?: { person?: boolean; withDeleted?: boolean };
  files?: boolean;
  library?: boolean;
  owner?: boolean;
  smartSearch?: boolean;
  stack?: { assets?: boolean };
  tags?: boolean;
  originals?: boolean;
  sidecars?: boolean;
}

@Injectable()
export class AssetRepository {
  constructor(@InjectKysely() private db: Kysely<DB>) {}

  async upsertExif(exif: Insertable<AssetExifTable>): Promise<void> {
    const value = { ...exif, assetId: asUuid(exif.assetId) };
    await this.db
      .insertInto('asset_exif')
      .values(value)
      .onConflict((oc) =>
        oc.column('assetId').doUpdateSet((eb) =>
          removeUndefinedKeys(
            {
              description: eb.ref('excluded.description'),
              exifImageWidth: eb.ref('excluded.exifImageWidth'),
              exifImageHeight: eb.ref('excluded.exifImageHeight'),
              fileSizeInByte: eb.ref('excluded.fileSizeInByte'),
              orientation: eb.ref('excluded.orientation'),
              dateTimeOriginal: eb.ref('excluded.dateTimeOriginal'),
              modifyDate: eb.ref('excluded.modifyDate'),
              timeZone: eb.ref('excluded.timeZone'),
              latitude: eb.ref('excluded.latitude'),
              longitude: eb.ref('excluded.longitude'),
              projectionType: eb.ref('excluded.projectionType'),
              city: eb.ref('excluded.city'),
              livePhotoCID: eb.ref('excluded.livePhotoCID'),
              autoStackId: eb.ref('excluded.autoStackId'),
              state: eb.ref('excluded.state'),
              country: eb.ref('excluded.country'),
              make: eb.ref('excluded.make'),
              model: eb.ref('excluded.model'),
              lensModel: eb.ref('excluded.lensModel'),
              fNumber: eb.ref('excluded.fNumber'),
              focalLength: eb.ref('excluded.focalLength'),
              iso: eb.ref('excluded.iso'),
              exposureTime: eb.ref('excluded.exposureTime'),
              profileDescription: eb.ref('excluded.profileDescription'),
              colorspace: eb.ref('excluded.colorspace'),
              bitsPerSample: eb.ref('excluded.bitsPerSample'),
              rating: eb.ref('excluded.rating'),
              fps: eb.ref('excluded.fps'),
            },
            value,
          ),
        ),
      )
      .execute();
  }

  @GenerateSql({ params: [[DummyValue.UUID], { model: DummyValue.STRING }] })
  @Chunked()
  async updateAllExif(ids: string[], options: Updateable<AssetExifTable>): Promise<void> {
    if (ids.length === 0) {
      return;
    }

    await this.db.updateTable('asset_exif').set(options).where('assetId', 'in', ids).execute();
  }

  @GenerateSql({ params: [[DummyValue.UUID], DummyValue.NUMBER, DummyValue.STRING] })
  @Chunked()
  async updateDateTimeOriginal(
    ids: string[],
    delta?: number,
    timeZone?: string,
  ): Promise<{ assetId: string; dateTimeOriginal: Date | null; timeZone: string | null }[]> {
    return await this.db
      .updateTable('asset_exif')
      .set({ dateTimeOriginal: sql`"dateTimeOriginal" + ${(delta ?? 0) + ' minute'}::interval`, timeZone })
      .where('assetId', 'in', ids)
      .returning(['assetId', 'dateTimeOriginal', 'timeZone'])
      .execute();
  }

  async upsertJobStatus(...jobStatus: Insertable<AssetJobStatusTable>[]): Promise<void> {
    if (jobStatus.length === 0) {
      return;
    }

    const values = jobStatus.map((row) => ({ ...row, assetId: asUuid(row.assetId) }));
    await this.db
      .insertInto('asset_job_status')
      .values(values)
      .onConflict((oc) =>
        oc.column('assetId').doUpdateSet((eb) =>
          removeUndefinedKeys(
            {
              duplicatesDetectedAt: eb.ref('excluded.duplicatesDetectedAt'),
              facesRecognizedAt: eb.ref('excluded.facesRecognizedAt'),
              metadataExtractedAt: eb.ref('excluded.metadataExtractedAt'),
              previewAt: eb.ref('excluded.previewAt'),
              thumbnailAt: eb.ref('excluded.thumbnailAt'),
              ocrAt: eb.ref('excluded.ocrAt'),
            },
            values[0],
          ),
        ),
      )
      .execute();
  }

  @GenerateSql({ params: [DummyValue.UUID] })
  getMetadata(assetId: string) {
    return this.db
      .selectFrom('asset_metadata')
      .select(['key', 'value', 'updatedAt'])
      .where('assetId', '=', assetId)
      .execute();
  }

  upsertMetadata(id: string, items: Array<{ key: AssetMetadataKey; value: object }>) {
    return this.db
      .insertInto('asset_metadata')
      .values(items.map((item) => ({ assetId: id, ...item })))
      .onConflict((oc) =>
        oc
          .columns(['assetId', 'key'])
          .doUpdateSet((eb) => ({ key: eb.ref('excluded.key'), value: eb.ref('excluded.value') })),
      )
      .returning(['key', 'value', 'updatedAt'])
      .execute();
  }

  @GenerateSql({ params: [DummyValue.UUID, DummyValue.STRING] })
  getMetadataByKey(assetId: string, key: AssetMetadataKey) {
    return this.db
      .selectFrom('asset_metadata')
      .select(['key', 'value', 'updatedAt'])
      .where('assetId', '=', assetId)
      .where('key', '=', key)
      .executeTakeFirst();
  }

  @GenerateSql({ params: [DummyValue.UUID, DummyValue.STRING] })
  async deleteMetadataByKey(id: string, key: AssetMetadataKey) {
    await this.db.deleteFrom('asset_metadata').where('assetId', '=', id).where('key', '=', key).execute();
  }

  create(asset: Insertable<AssetTable>) {
    return this.db.insertInto('asset').values(asset).returningAll().executeTakeFirstOrThrow();
  }

  createAll(assets: Insertable<AssetTable>[]) {
    return this.db.insertInto('asset').values(assets).returningAll().execute();
  }

  @GenerateSql({ params: [DummyValue.UUID, { year: 2000, day: 1, month: 1 }] })
  getByDayOfYear(ownerIds: string[], { year, day, month }: YearMonthDay) {
    return this.db
      .with('res', (qb) =>
        qb
          .with('today', (qb) =>
            qb
              .selectFrom((eb) =>
                eb
                  .fn('generate_series', [
                    sql`(select date_part('year', min(("localDateTime" at time zone 'UTC')::date))::int from asset)`,
                    sql`${year - 1}`,
                  ])
                  .as('year'),
              )
              .select((eb) => eb.fn('make_date', [sql`year::int`, sql`${month}::int`, sql`${day}::int`]).as('date')),
          )
          .selectFrom('today')
          .innerJoinLateral(
            (qb) =>
              qb
                .selectFrom('asset')
                .selectAll('asset')
                .innerJoin('asset_job_status', 'asset.id', 'asset_job_status.assetId')
                .where('asset_job_status.previewAt', 'is not', null)
                .where(sql`(asset."localDateTime" at time zone 'UTC')::date`, '=', sql`today.date`)
                .where('asset.ownerId', '=', anyUuid(ownerIds))
                .where('asset.visibility', '=', AssetVisibility.Timeline)
                .where((eb) =>
                  eb.exists((qb) =>
                    qb
                      .selectFrom('asset_file')
                      .whereRef('assetId', '=', 'asset.id')
                      .where('asset_file.type', '=', AssetFileType.Preview),
                  ),
                )
                .where('asset.deletedAt', 'is', null)
                .orderBy(sql`(asset."localDateTime" at time zone 'UTC')::date`, 'desc')
                .limit(20)
                .as('a'),
            (join) => join.onTrue(),
          )
          .innerJoin('asset_exif', 'a.id', 'asset_exif.assetId')
          .selectAll('a')
          .select((eb) => eb.fn.toJson(eb.table('asset_exif')).as('exifInfo')),
      )
      .selectFrom('res')
      .select(sql<number>`date_part('year', ("localDateTime" at time zone 'UTC')::date)::int`.as('year'))
      .select((eb) => eb.fn.jsonAgg(eb.table('res')).as('assets'))
      .groupBy(sql`("localDateTime" at time zone 'UTC')::date`)
      .orderBy(sql`("localDateTime" at time zone 'UTC')::date`, 'desc')
      .execute();
  }

  @GenerateSql({ params: [[DummyValue.UUID]] })
  @ChunkedArray()
  getByIds(ids: string[]) {
    return this.db.selectFrom('asset').selectAll('asset').where('asset.id', '=', anyUuid(ids)).execute();
  }

  @GenerateSql({ params: [[DummyValue.UUID]] })
  @ChunkedArray()
  getByIdsWithAllRelationsButStacks(ids: string[]) {
    return this.db
      .selectFrom('asset')
      .selectAll('asset')
      .select(withFacesAndPeople)
      .select(withTags)
      .$call(withExif)
      .where('asset.id', '=', anyUuid(ids))
      .execute();
  }

  @GenerateSql({ params: [DummyValue.UUID] })
  async deleteAll(ownerId: string): Promise<void> {
    await this.db.deleteFrom('asset').where('ownerId', '=', ownerId).execute();
  }

  async getByDeviceIds(ownerId: string, deviceId: string, deviceAssetIds: string[]): Promise<string[]> {
    const assets = await this.db
      .selectFrom('asset')
      .select(['deviceAssetId'])
      .where('deviceAssetId', 'in', deviceAssetIds)
      .where('deviceId', '=', deviceId)
      .where('ownerId', '=', asUuid(ownerId))
      .execute();

    return assets.map((asset) => asset.deviceAssetId);
  }

  @GenerateSql({ params: [DummyValue.UUID, DummyValue.STRING] })
  getByLibraryIdAndOriginalPath(libraryId: string, originalPath: string) {
    return this.db
      .selectFrom('asset')
      .selectAll('asset')
      .innerJoin('asset_file', 'asset.id', 'asset_file.assetId')
      .where('asset.libraryId', '=', asUuid(libraryId))
      .where('asset_file.path', '=', originalPath)
      .where('asset_file.type', '=', AssetFileType.Original)
      .limit(1)
      .executeTakeFirst();
  }

  /**
   * Get assets by device's Id on the database
   * @param ownerId
   * @param deviceId
   *
   * @returns Promise<string[]> - Array of assetIds belong to the device
   */
  @GenerateSql({ params: [DummyValue.UUID, DummyValue.STRING] })
  async getAllByDeviceId(ownerId: string, deviceId: string): Promise<string[]> {
    const items = await this.db
      .selectFrom('asset')
      .select(['deviceAssetId'])
      .where('ownerId', '=', asUuid(ownerId))
      .where('deviceId', '=', deviceId)
      .where('visibility', '!=', AssetVisibility.Hidden)
      .where('deletedAt', 'is', null)
      .execute();

    return items.map((asset) => asset.deviceAssetId);
  }

  @GenerateSql({ params: [DummyValue.UUID] })
  async getLivePhotoCount(motionId: string): Promise<number> {
    const [{ count }] = await this.db
      .selectFrom('asset')
      .select((eb) => eb.fn.countAll<number>().as('count'))
      .where('livePhotoVideoId', '=', asUuid(motionId))
      .execute();
    return count;
  }

  @GenerateSql()
  getFileSamples() {
    return this.db.selectFrom('asset_file').select(['assetId', 'path']).limit(sql.lit(3)).execute();
  }

  @GenerateSql({ params: [DummyValue.UUID] })
<<<<<<< HEAD
  getById(
    id: string,
    { exifInfo, faces, files, library, owner, smartSearch, stack, tags, sidecars, originals }: GetByIdsRelations = {},
  ) {
=======
  getForCopy(id: string) {
    return this.db
      .selectFrom('asset')
      .select(['id', 'stackId', 'originalPath', 'isFavorite'])
      .select(withFiles)
      .where('id', '=', asUuid(id))
      .limit(1)
      .executeTakeFirst();
  }

  @GenerateSql({ params: [DummyValue.UUID] })
  getById(id: string, { exifInfo, faces, files, library, owner, smartSearch, stack, tags }: GetByIdsRelations = {}) {
>>>>>>> 1bcf28c0
    return this.db
      .selectFrom('asset')
      .selectAll('asset')
      .where('asset.id', '=', asUuid(id))
      .$if(!!exifInfo, withExif)
      .$if(!!faces, (qb) => qb.select(faces?.person ? withFacesAndPeople : withFaces).$narrowType<{ faces: NotNull }>())
      .$if(!!library, (qb) => qb.select(withLibrary))
      .$if(!!owner, (qb) => qb.select(withOwner))
      .$if(!!smartSearch, withSmartSearch)
      .$if(!!stack, (qb) =>
        qb
          .leftJoin('stack', 'stack.id', 'asset.stackId')
          .$if(!stack!.assets, (qb) =>
            qb.select((eb) => eb.fn.toJson(eb.table('stack')).$castTo<Stack | null>().as('stack')),
          )
          .$if(!!stack!.assets, (qb) =>
            qb
              .leftJoinLateral(
                (eb) =>
                  eb
                    .selectFrom('asset as stacked')
                    .selectAll('stack')
                    .select((eb) => eb.fn('array_agg', [eb.table('stacked')]).as('assets'))
                    .whereRef('stacked.stackId', '=', 'stack.id')
                    .whereRef('stacked.id', '!=', 'stack.primaryAssetId')
                    .where('stacked.deletedAt', 'is', null)
                    .where('stacked.visibility', '=', AssetVisibility.Timeline)
                    .groupBy('stack.id')
                    .as('stacked_assets'),
                (join) => join.on('stack.id', 'is not', null),
              )
              .select((eb) => eb.fn.toJson(eb.table('stacked_assets')).$castTo<Stack | null>().as('stack')),
          ),
      )
      .$if(!!files, (qb) => qb.select(withFiles))
      .$if(!!sidecars, (qb) => qb.select(withSidecars))
      .$if(!!originals, (qb) => qb.select(withOriginals))
      .$if(!!tags, (qb) => qb.select(withTags))
      .limit(1)
      .executeTakeFirst();
  }

  @GenerateSql({ params: [[DummyValue.UUID], { deviceId: DummyValue.STRING }] })
  @Chunked()
  async updateAll(ids: string[], options: Updateable<AssetTable>): Promise<void> {
    if (ids.length === 0) {
      return;
    }
    await this.db.updateTable('asset').set(options).where('id', '=', anyUuid(ids)).execute();
  }

  async updateByLibraryId(libraryId: string, options: Updateable<AssetTable>): Promise<void> {
    await this.db.updateTable('asset').set(options).where('libraryId', '=', asUuid(libraryId)).execute();
  }

  async update(asset: Updateable<AssetTable> & { id: string }) {
    const value = omitBy(asset, isUndefined);
    delete value.id;
    if (!isEmpty(value)) {
      return this.db
        .with('asset', (qb) => qb.updateTable('asset').set(asset).where('id', '=', asUuid(asset.id)).returningAll())
        .selectFrom('asset')
        .selectAll('asset')
        .$call(withExif)
        .$call((qb) => qb.select(withFacesAndPeople))
        .executeTakeFirst();
    }

    return this.getById(asset.id, { exifInfo: true, faces: { person: true } });
  }

  async remove(asset: { id: string }): Promise<void> {
    await this.db.deleteFrom('asset').where('id', '=', asUuid(asset.id)).execute();
  }

  @GenerateSql({ params: [{ ownerId: DummyValue.UUID, libraryId: DummyValue.UUID, checksum: DummyValue.BUFFER }] })
  getByChecksum({ ownerId, libraryId, checksum }: AssetGetByChecksumOptions) {
    return this.db
      .selectFrom('asset')
      .selectAll('asset')
      .where('ownerId', '=', asUuid(ownerId))
      .where('checksum', '=', checksum)
      .$call((qb) => (libraryId ? qb.where('libraryId', '=', asUuid(libraryId)) : qb.where('libraryId', 'is', null)))
      .limit(1)
      .executeTakeFirst();
  }

  @GenerateSql({ params: [DummyValue.UUID, [DummyValue.BUFFER]] })
  getByChecksums(userId: string, checksums: Buffer[]) {
    return this.db
      .selectFrom('asset')
      .select(['id', 'checksum', 'deletedAt'])
      .where('ownerId', '=', asUuid(userId))
      .where('checksum', 'in', checksums)
      .execute();
  }

  @GenerateSql({ params: [DummyValue.UUID, DummyValue.BUFFER] })
  async getUploadAssetIdByChecksum(ownerId: string, checksum: Buffer): Promise<string | undefined> {
    const asset = await this.db
      .selectFrom('asset')
      .select('id')
      .where('ownerId', '=', asUuid(ownerId))
      .where('checksum', '=', checksum)
      .where('libraryId', 'is', null)
      .limit(1)
      .executeTakeFirst();

    return asset?.id;
  }

  findLivePhotoMatch(options: LivePhotoSearchOptions) {
    const { ownerId, otherAssetId, livePhotoCID, type } = options;
    return this.db
      .selectFrom('asset')
      .select(['asset.id', 'asset.ownerId'])
      .innerJoin('asset_exif', 'asset.id', 'asset_exif.assetId')
      .where('id', '!=', asUuid(otherAssetId))
      .where('ownerId', '=', asUuid(ownerId))
      .where('type', '=', type)
      .where('asset_exif.livePhotoCID', '=', livePhotoCID)
      .limit(1)
      .executeTakeFirst();
  }

  getStatistics(ownerId: string, { visibility, isFavorite, isTrashed }: AssetStatsOptions): Promise<AssetStats> {
    return this.db
      .selectFrom('asset')
      .select((eb) => eb.fn.countAll<number>().filterWhere('type', '=', AssetType.Audio).as(AssetType.Audio))
      .select((eb) => eb.fn.countAll<number>().filterWhere('type', '=', AssetType.Image).as(AssetType.Image))
      .select((eb) => eb.fn.countAll<number>().filterWhere('type', '=', AssetType.Video).as(AssetType.Video))
      .select((eb) => eb.fn.countAll<number>().filterWhere('type', '=', AssetType.Other).as(AssetType.Other))
      .where('ownerId', '=', asUuid(ownerId))
      .$if(visibility === undefined, withDefaultVisibility)
      .$if(!!visibility, (qb) => qb.where('asset.visibility', '=', visibility!))
      .$if(isFavorite !== undefined, (qb) => qb.where('isFavorite', '=', isFavorite!))
      .$if(!!isTrashed, (qb) => qb.where('asset.status', '!=', AssetStatus.Deleted))
      .where('deletedAt', isTrashed ? 'is not' : 'is', null)
      .executeTakeFirstOrThrow();
  }

  getRandom(userIds: string[], take: number) {
    return this.db
      .selectFrom('asset')
      .selectAll('asset')
      .$call(withExif)
      .$call(withDefaultVisibility)
      .where('ownerId', '=', anyUuid(userIds))
      .where('deletedAt', 'is', null)
      .orderBy((eb) => eb.fn('random'))
      .limit(take)
      .execute();
  }

  @GenerateSql({ params: [{}] })
  async getTimeBuckets(options: TimeBucketOptions): Promise<TimeBucketItem[]> {
    return this.db
      .with('asset', (qb) =>
        qb
          .selectFrom('asset')
          .select(truncatedDate<Date>().as('timeBucket'))
          .$if(!!options.isTrashed, (qb) => qb.where('asset.status', '!=', AssetStatus.Deleted))
          .where('asset.deletedAt', options.isTrashed ? 'is not' : 'is', null)
          .$if(options.visibility === undefined, withDefaultVisibility)
          .$if(!!options.visibility, (qb) => qb.where('asset.visibility', '=', options.visibility!))
          .$if(!!options.albumId, (qb) =>
            qb
              .innerJoin('album_asset', 'asset.id', 'album_asset.assetId')
              .where('album_asset.albumId', '=', asUuid(options.albumId!)),
          )
          .$if(!!options.personId, (qb) => hasPeople(qb, [options.personId!]))
          .$if(!!options.withStacked, (qb) =>
            qb
              .leftJoin('stack', (join) =>
                join.onRef('stack.id', '=', 'asset.stackId').onRef('stack.primaryAssetId', '=', 'asset.id'),
              )
              .where((eb) => eb.or([eb('asset.stackId', 'is', null), eb(eb.table('stack'), 'is not', null)])),
          )
          .$if(!!options.userIds, (qb) => qb.where('asset.ownerId', '=', anyUuid(options.userIds!)))
          .$if(options.isFavorite !== undefined, (qb) => qb.where('asset.isFavorite', '=', options.isFavorite!))
          .$if(!!options.assetType, (qb) => qb.where('asset.type', '=', options.assetType!))
          .$if(options.isDuplicate !== undefined, (qb) =>
            qb.where('asset.duplicateId', options.isDuplicate ? 'is not' : 'is', null),
          )
          .$if(!!options.tagId, (qb) => withTagId(qb, options.tagId!)),
      )
      .selectFrom('asset')
      .select(sql<string>`("timeBucket" AT TIME ZONE 'UTC')::date::text`.as('timeBucket'))
      .select((eb) => eb.fn.countAll<number>().as('count'))
      .groupBy('timeBucket')
      .orderBy('timeBucket', options.order ?? 'desc')
      .execute() as any as Promise<TimeBucketItem[]>;
  }

  @GenerateSql({
    params: [DummyValue.TIME_BUCKET, { withStacked: true }, { user: { id: DummyValue.UUID } }],
  })
  getTimeBucket(timeBucket: string, options: TimeBucketOptions, auth: AuthDto) {
    const query = this.db
      .with('cte', (qb) =>
        qb
          .selectFrom('asset')
          .innerJoin('asset_exif', 'asset.id', 'asset_exif.assetId')
          .select((eb) => [
            'asset.duration',
            'asset.id',
            'asset.visibility',
            sql`asset."isFavorite" and asset."ownerId" = ${auth.user.id}`.as('isFavorite'),
            sql`asset.type = 'IMAGE'`.as('isImage'),
            sql`asset."deletedAt" is not null`.as('isTrashed'),
            'asset.livePhotoVideoId',
            sql`extract(epoch from (asset."localDateTime" AT TIME ZONE 'UTC' - asset."fileCreatedAt" at time zone 'UTC'))::real / 3600`.as(
              'localOffsetHours',
            ),
            'asset.ownerId',
            'asset.status',
            sql`asset."fileCreatedAt" at time zone 'utc'`.as('fileCreatedAt'),
            eb.fn('encode', ['asset.thumbhash', sql.lit('base64')]).as('thumbhash'),
            'asset_exif.city',
            'asset_exif.country',
            'asset_exif.projectionType',
            eb.fn
              .coalesce(
                eb
                  .case()
                  .when(sql`asset_exif."exifImageHeight" = 0 or asset_exif."exifImageWidth" = 0`)
                  .then(eb.lit(1))
                  .when('asset_exif.orientation', 'in', sql<string>`('5', '6', '7', '8', '-90', '90')`)
                  .then(sql`round(asset_exif."exifImageHeight"::numeric / asset_exif."exifImageWidth"::numeric, 3)`)
                  .else(sql`round(asset_exif."exifImageWidth"::numeric / asset_exif."exifImageHeight"::numeric, 3)`)
                  .end(),
                eb.lit(1),
              )
              .as('ratio'),
          ])
          .$if(!!options.withCoordinates, (qb) => qb.select(['asset_exif.latitude', 'asset_exif.longitude']))
          .where('asset.deletedAt', options.isTrashed ? 'is not' : 'is', null)
          .$if(options.visibility == undefined, withDefaultVisibility)
          .$if(!!options.visibility, (qb) => qb.where('asset.visibility', '=', options.visibility!))
          .where(truncatedDate(), '=', timeBucket.replace(/^[+-]/, ''))
          .$if(!!options.albumId, (qb) =>
            qb.where((eb) =>
              eb.exists(
                eb
                  .selectFrom('album_asset')
                  .whereRef('album_asset.assetId', '=', 'asset.id')
                  .where('album_asset.albumId', '=', asUuid(options.albumId!)),
              ),
            ),
          )
          .$if(!!options.personId, (qb) => hasPeople(qb, [options.personId!]))
          .$if(!!options.userIds, (qb) => qb.where('asset.ownerId', '=', anyUuid(options.userIds!)))
          .$if(options.isFavorite !== undefined, (qb) => qb.where('asset.isFavorite', '=', options.isFavorite!))
          .$if(!!options.withStacked, (qb) =>
            qb
              .where((eb) =>
                eb.not(
                  eb.exists(
                    eb
                      .selectFrom('stack')
                      .whereRef('stack.id', '=', 'asset.stackId')
                      .whereRef('stack.primaryAssetId', '!=', 'asset.id'),
                  ),
                ),
              )
              .leftJoinLateral(
                (eb) =>
                  eb
                    .selectFrom('asset as stacked')
                    .select(sql`array[stacked."stackId"::text, count('stacked')::text]`.as('stack'))
                    .whereRef('stacked.stackId', '=', 'asset.stackId')
                    .where('stacked.deletedAt', 'is', null)
                    .where('stacked.visibility', '=', AssetVisibility.Timeline)
                    .groupBy('stacked.stackId')
                    .as('stacked_assets'),
                (join) => join.onTrue(),
              )
              .select('stack'),
          )
          .$if(!!options.assetType, (qb) => qb.where('asset.type', '=', options.assetType!))
          .$if(options.isDuplicate !== undefined, (qb) =>
            qb.where('asset.duplicateId', options.isDuplicate ? 'is not' : 'is', null),
          )
          .$if(!!options.isTrashed, (qb) => qb.where('asset.status', '!=', AssetStatus.Deleted))
          .$if(!!options.tagId, (qb) => withTagId(qb, options.tagId!))
          .orderBy('asset.fileCreatedAt', options.order ?? 'desc'),
      )
      .with('agg', (qb) =>
        qb
          .selectFrom('cte')
          .select((eb) => [
            eb.fn.coalesce(eb.fn('array_agg', ['city']), sql.lit('{}')).as('city'),
            eb.fn.coalesce(eb.fn('array_agg', ['country']), sql.lit('{}')).as('country'),
            eb.fn.coalesce(eb.fn('array_agg', ['duration']), sql.lit('{}')).as('duration'),
            eb.fn.coalesce(eb.fn('array_agg', ['id']), sql.lit('{}')).as('id'),
            eb.fn.coalesce(eb.fn('array_agg', ['visibility']), sql.lit('{}')).as('visibility'),
            eb.fn.coalesce(eb.fn('array_agg', ['isFavorite']), sql.lit('{}')).as('isFavorite'),
            eb.fn.coalesce(eb.fn('array_agg', ['isImage']), sql.lit('{}')).as('isImage'),
            // TODO: isTrashed is redundant as it will always be all true or false depending on the options
            eb.fn.coalesce(eb.fn('array_agg', ['isTrashed']), sql.lit('{}')).as('isTrashed'),
            eb.fn.coalesce(eb.fn('array_agg', ['livePhotoVideoId']), sql.lit('{}')).as('livePhotoVideoId'),
            eb.fn.coalesce(eb.fn('array_agg', ['fileCreatedAt']), sql.lit('{}')).as('fileCreatedAt'),
            eb.fn.coalesce(eb.fn('array_agg', ['localOffsetHours']), sql.lit('{}')).as('localOffsetHours'),
            eb.fn.coalesce(eb.fn('array_agg', ['ownerId']), sql.lit('{}')).as('ownerId'),
            eb.fn.coalesce(eb.fn('array_agg', ['projectionType']), sql.lit('{}')).as('projectionType'),
            eb.fn.coalesce(eb.fn('array_agg', ['ratio']), sql.lit('{}')).as('ratio'),
            eb.fn.coalesce(eb.fn('array_agg', ['status']), sql.lit('{}')).as('status'),
            eb.fn.coalesce(eb.fn('array_agg', ['thumbhash']), sql.lit('{}')).as('thumbhash'),
          ])
          .$if(!!options.withCoordinates, (qb) =>
            qb.select((eb) => [
              eb.fn.coalesce(eb.fn('array_agg', ['latitude']), sql.lit('{}')).as('latitude'),
              eb.fn.coalesce(eb.fn('array_agg', ['longitude']), sql.lit('{}')).as('longitude'),
            ]),
          )
          .$if(!!options.withStacked, (qb) =>
            qb.select((eb) => eb.fn.coalesce(eb.fn('json_agg', ['stack']), sql.lit('[]')).as('stack')),
          ),
      )
      .selectFrom('agg')
      .select(sql<string>`to_json(agg)::text`.as('assets'));

    return query.executeTakeFirstOrThrow();
  }

  @GenerateSql({ params: [DummyValue.UUID, { minAssetsPerField: 5, maxFields: 12 }] })
  async getAssetIdByCity(ownerId: string, { minAssetsPerField, maxFields }: AssetExploreFieldOptions) {
    const items = await this.db
      .with('cities', (qb) =>
        qb
          .selectFrom('asset_exif')
          .select('city')
          .where('city', 'is not', null)
          .groupBy('city')
          .having((eb) => eb.fn('count', [eb.ref('assetId')]), '>=', minAssetsPerField),
      )
      .selectFrom('asset')
      .innerJoin('asset_exif', 'asset.id', 'asset_exif.assetId')
      .innerJoin('cities', 'asset_exif.city', 'cities.city')
      .distinctOn('asset_exif.city')
      .select(['assetId as data', 'asset_exif.city as value'])
      .$narrowType<{ value: NotNull }>()
      .where('ownerId', '=', asUuid(ownerId))
      .where('visibility', '=', AssetVisibility.Timeline)
      .where('type', '=', AssetType.Image)
      .where('deletedAt', 'is', null)
      .limit(maxFields)
      .execute();

    return { fieldName: 'exifInfo.city', items };
  }

  @GenerateSql({
    params: [
      {
        ownerId: DummyValue.UUID,
        lastId: DummyValue.UUID,
        updatedUntil: DummyValue.DATE,
        limit: 10,
      },
    ],
  })
  getAllForUserFullSync(options: AssetFullSyncOptions) {
    const { ownerId, lastId, updatedUntil, limit } = options;
    return this.db
      .selectFrom('asset')
      .selectAll('asset')
      .$call(withExif)
      .leftJoin('stack', 'stack.id', 'asset.stackId')
      .leftJoinLateral(
        (eb) =>
          eb
            .selectFrom('asset as stacked')
            .selectAll('stack')
            .select((eb) => eb.fn.count(eb.table('stacked')).as('assetCount'))
            .whereRef('stacked.stackId', '=', 'stack.id')
            .groupBy('stack.id')
            .as('stacked_assets'),
        (join) => join.on('stack.id', 'is not', null),
      )
      .select((eb) => eb.fn.toJson(eb.table('stacked_assets')).$castTo<Stack | null>().as('stack'))
      .where('asset.ownerId', '=', asUuid(ownerId))
      .where('asset.visibility', '!=', AssetVisibility.Hidden)
      .where('asset.updatedAt', '<=', updatedUntil)
      .$if(!!lastId, (qb) => qb.where('asset.id', '>', lastId!))
      .orderBy('asset.id')
      .limit(limit)
      .execute();
  }

  @GenerateSql({ params: [{ userIds: [DummyValue.UUID], updatedAfter: DummyValue.DATE, limit: 100 }] })
  async getChangedDeltaSync(options: AssetDeltaSyncOptions) {
    return this.db
      .selectFrom('asset')
      .selectAll('asset')
      .$call(withExif)
      .leftJoin('stack', 'stack.id', 'asset.stackId')
      .leftJoinLateral(
        (eb) =>
          eb
            .selectFrom('asset as stacked')
            .selectAll('stack')
            .select((eb) => eb.fn.count(eb.table('stacked')).as('assetCount'))
            .whereRef('stacked.stackId', '=', 'stack.id')
            .groupBy('stack.id')
            .as('stacked_assets'),
        (join) => join.on('stack.id', 'is not', null),
      )
      .select((eb) => eb.fn.toJson(eb.table('stacked_assets').$castTo<Stack | null>()).as('stack'))
      .where('asset.ownerId', '=', anyUuid(options.userIds))
      .where('asset.visibility', '!=', AssetVisibility.Hidden)
      .where('asset.updatedAt', '>', options.updatedAfter)
      .limit(options.limit)
      .execute();
  }

  async upsertFile(file: Pick<Insertable<AssetFileTable>, 'assetId' | 'path' | 'type'>): Promise<void> {
    const value = { ...file, assetId: asUuid(file.assetId) };
    await this.db
      .insertInto('asset_file')
      .values(value)
      .onConflict((oc) =>
        oc.columns(['assetId', 'type']).doUpdateSet((eb) => ({
          path: eb.ref('excluded.path'),
        })),
      )
      .execute();
  }

  async upsertFiles(files: Pick<Insertable<AssetFileTable>, 'assetId' | 'path' | 'type'>[]): Promise<void> {
    if (files.length === 0) {
      return;
    }

    const values = files.map((row) => ({ ...row, assetId: asUuid(row.assetId) }));
    await this.db
      .insertInto('asset_file')
      .values(values)
      .onConflict((oc) =>
        oc.columns(['assetId', 'type']).doUpdateSet((eb) => ({
          path: eb.ref('excluded.path'),
        })),
      )
      .execute();
  }

<<<<<<< HEAD
  async deleteFile(file: Pick<Selectable<AssetFileTable>, 'assetId' | 'type'>): Promise<void> {
    await this.db
      .deleteFrom('asset_file')
      .where('assetId', '=', asUuid(file.assetId))
      .where('type', '=', file.type)
      .execute();
=======
  async deleteFile({ assetId, type }: { assetId: string; type: AssetFileType }): Promise<void> {
    await this.db.deleteFrom('asset_file').where('assetId', '=', asUuid(assetId)).where('type', '=', type).execute();
>>>>>>> 1bcf28c0
  }

  async deleteFiles(files: Pick<Selectable<AssetFileTable>, 'id'>[]): Promise<void> {
    if (files.length === 0) {
      return;
    }

    await this.db
      .deleteFrom('asset_file')
      .where('id', '=', anyUuid(files.map((file) => file.id)))
      .execute();
  }

  @GenerateSql({ params: [DummyValue.UUID, [DummyValue.STRING], [DummyValue.STRING]] })
  async detectOfflineExternalAssets(
    libraryId: string,
    importPaths: string[],
    exclusionPatterns: string[],
  ): Promise<UpdateResult> {
    const paths = importPaths.map((importPath) => `${importPath}%`);
    const exclusions = exclusionPatterns.map((pattern) => globToSqlPattern(pattern));

    return this.db
      .updateTable('asset')
      .set({
        isOffline: true,
        deletedAt: new Date(),
      })
      .where('asset.isOffline', '=', false)
      .where('asset.isExternal', '=', true)
      .where('asset.libraryId', '=', asUuid(libraryId))
      .where((eb) =>
        eb.exists(
          eb
            .selectFrom('asset_file')
            .whereRef('asset_file.assetId', '=', 'asset.id')
            .where('asset_file.type', '=', AssetFileType.Original)
            .where((eb) =>
              eb.or([
                eb.not(eb.or(paths.map((path) => eb('asset_file.path', 'like', path)))),
                eb.or(exclusions.map((path) => eb('asset_file.path', 'like', path))),
              ]),
            ),
        ),
      )
      .executeTakeFirstOrThrow();
  }

  @GenerateSql({ params: [DummyValue.UUID, [DummyValue.STRING]] })
  async filterNewExternalAssetPaths(libraryId: string, paths: string[]): Promise<string[]> {
    const result = await this.db
      .selectFrom(unnest(paths).as('path'))
      .select('path')
      .where((eb) =>
        eb.not(
          eb.exists(
            this.db
              .selectFrom('asset')
              .innerJoin('asset_file', 'asset.id', 'asset_file.assetId')
              .select('asset_file.path')
              .whereRef('asset_file.path', '=', eb.ref('path'))
              .where('asset_file.type', '=', AssetFileType.Original)
              .where('asset.libraryId', '=', asUuid(libraryId))
              .where('asset.isExternal', '=', true),
          ),
        ),
      )
      .execute();

    return result.map((row) => row.path as string);
  }

  async getLibraryAssetCount(libraryId: string): Promise<number> {
    const { count } = await this.db
      .selectFrom('asset')
      .select((eb) => eb.fn.countAll<number>().as('count'))
      .where('libraryId', '=', asUuid(libraryId))
      .executeTakeFirstOrThrow();

    return count;
  }
}<|MERGE_RESOLUTION|>--- conflicted
+++ resolved
@@ -255,8 +255,23 @@
     await this.db.deleteFrom('asset_metadata').where('assetId', '=', id).where('key', '=', key).execute();
   }
 
-  create(asset: Insertable<AssetTable>) {
-    return this.db.insertInto('asset').values(asset).returningAll().executeTakeFirstOrThrow();
+  create(asset: Insertable<AssetTable>, files?: Insertable<AssetFileTable>[]) {
+    return this.db.transaction().execute(async (trx) => {
+      const createdAsset = await trx.insertInto('asset').values(asset).returningAll().executeTakeFirstOrThrow();
+      if (files && files.length > 0) {
+        const values = files.map((f) => ({ ...f, assetId: createdAsset.id }));
+
+        await trx.insertInto('asset_file').values(values).returningAll().execute();
+      }
+
+      const assetWithFiles = await trx
+        .selectFrom('asset')
+        .selectAll('asset')
+        .select(withOriginals)
+        .where('asset.id', '=', asUuid(createdAsset.id))
+        .executeTakeFirstOrThrow();
+      return assetWithFiles;
+    });
   }
 
   createAll(assets: Insertable<AssetTable>[]) {
@@ -402,26 +417,21 @@
     return this.db.selectFrom('asset_file').select(['assetId', 'path']).limit(sql.lit(3)).execute();
   }
 
+  getForCopy(id: string) {
+    return this.db
+      .selectFrom('asset')
+      .select(['id', 'stackId', 'isFavorite'])
+      .select(withFiles)
+      .where('id', '=', asUuid(id))
+      .limit(1)
+      .executeTakeFirst();
+  }
+
   @GenerateSql({ params: [DummyValue.UUID] })
-<<<<<<< HEAD
   getById(
     id: string,
     { exifInfo, faces, files, library, owner, smartSearch, stack, tags, sidecars, originals }: GetByIdsRelations = {},
   ) {
-=======
-  getForCopy(id: string) {
-    return this.db
-      .selectFrom('asset')
-      .select(['id', 'stackId', 'originalPath', 'isFavorite'])
-      .select(withFiles)
-      .where('id', '=', asUuid(id))
-      .limit(1)
-      .executeTakeFirst();
-  }
-
-  @GenerateSql({ params: [DummyValue.UUID] })
-  getById(id: string, { exifInfo, faces, files, library, owner, smartSearch, stack, tags }: GetByIdsRelations = {}) {
->>>>>>> 1bcf28c0
     return this.db
       .selectFrom('asset')
       .selectAll('asset')
@@ -502,6 +512,7 @@
     return this.db
       .selectFrom('asset')
       .selectAll('asset')
+      .select(withOriginals)
       .where('ownerId', '=', asUuid(ownerId))
       .where('checksum', '=', checksum)
       .$call((qb) => (libraryId ? qb.where('libraryId', '=', asUuid(libraryId)) : qb.where('libraryId', 'is', null)))
@@ -868,17 +879,8 @@
       .execute();
   }
 
-<<<<<<< HEAD
-  async deleteFile(file: Pick<Selectable<AssetFileTable>, 'assetId' | 'type'>): Promise<void> {
-    await this.db
-      .deleteFrom('asset_file')
-      .where('assetId', '=', asUuid(file.assetId))
-      .where('type', '=', file.type)
-      .execute();
-=======
   async deleteFile({ assetId, type }: { assetId: string; type: AssetFileType }): Promise<void> {
     await this.db.deleteFrom('asset_file').where('assetId', '=', asUuid(assetId)).where('type', '=', type).execute();
->>>>>>> 1bcf28c0
   }
 
   async deleteFiles(files: Pick<Selectable<AssetFileTable>, 'id'>[]): Promise<void> {
