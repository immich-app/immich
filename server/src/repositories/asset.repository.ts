import { Injectable } from '@nestjs/common';
<<<<<<< HEAD
import { Insertable, Kysely, UpdateResult, Updateable, sql } from 'kysely';
=======
import { Insertable, Kysely, Selectable, UpdateResult, Updateable, sql } from 'kysely';
import { jsonArrayFrom } from 'kysely/helpers/postgres';
>>>>>>> ae8af841
import { isEmpty, isUndefined, omitBy } from 'lodash';
import { InjectKysely } from 'nestjs-kysely';
import { AssetJobStatus, Assets, DB, Exif } from 'src/db';
import { Chunked, ChunkedArray, DummyValue, GenerateSql } from 'src/decorators';
import {
  AssetEntity,
  AssetEntityPlaceholder,
  hasPeople,
  searchAssetBuilder,
  truncatedDate,
  withAlbums,
  withExif,
  withFaces,
  withFacesAndPeople,
  withFiles,
  withLibrary,
  withOwner,
  withSmartSearch,
  withTagId,
  withTags,
} from 'src/entities/asset.entity';
import { AssetFileType, AssetOrder, AssetStatus, AssetType } from 'src/enum';
import { AssetSearchOptions, SearchExploreItem, SearchExploreItemSet } from 'src/repositories/search.repository';
import { StorageAsset } from 'src/types';
import { anyUuid, asUuid, removeUndefinedKeys, unnest } from 'src/utils/database';
import { globToSqlPattern } from 'src/utils/misc';
import { Paginated, PaginationOptions, paginationHelper } from 'src/utils/pagination';

export type AssetStats = Record<AssetType, number>;

export interface AssetStatsOptions {
  isFavorite?: boolean;
  isArchived?: boolean;
  isTrashed?: boolean;
}

export interface LivePhotoSearchOptions {
  ownerId: string;
  libraryId?: string | null;
  livePhotoCID: string;
  otherAssetId: string;
  type: AssetType;
}

export enum WithoutProperty {
  THUMBNAIL = 'thumbnail',
  ENCODED_VIDEO = 'encoded-video',
  EXIF = 'exif',
  SMART_SEARCH = 'smart-search',
  DUPLICATE = 'duplicate',
  FACES = 'faces',
  SIDECAR = 'sidecar',
}

export enum WithProperty {
  SIDECAR = 'sidecar',
}

export enum TimeBucketSize {
  DAY = 'DAY',
  MONTH = 'MONTH',
}

export interface AssetBuilderOptions {
  isArchived?: boolean;
  isFavorite?: boolean;
  isTrashed?: boolean;
  isDuplicate?: boolean;
  albumId?: string;
  tagId?: string;
  personId?: string;
  userIds?: string[];
  withStacked?: boolean;
  exifInfo?: boolean;
  status?: AssetStatus;
  assetType?: AssetType;
}

export interface TimeBucketOptions extends AssetBuilderOptions {
  size: TimeBucketSize;
  order?: AssetOrder;
}

export interface TimeBucketItem {
  timeBucket: string;
  count: number;
}

export interface MonthDay {
  day: number;
  month: number;
}

export interface AssetExploreFieldOptions {
  maxFields: number;
  minAssetsPerField: number;
}

export interface AssetFullSyncOptions {
  ownerId: string;
  lastId?: string;
  updatedUntil: Date;
  limit: number;
}

export interface AssetDeltaSyncOptions {
  userIds: string[];
  updatedAfter: Date;
  limit: number;
}

export interface AssetUpdateDuplicateOptions {
  targetDuplicateId: string | null;
  assetIds: string[];
  duplicateIds: string[];
}

export interface UpsertFileOptions {
  assetId: string;
  type: AssetFileType;
  path: string;
}

export interface AssetGetByChecksumOptions {
  ownerId: string;
  checksum: Buffer;
  libraryId?: string;
}

export type AssetPathEntity = Pick<AssetEntity, 'id' | 'originalPath' | 'isOffline'>;

export interface GetByIdsRelations {
  exifInfo?: boolean;
  faces?: { person?: boolean; withDeleted?: boolean };
  files?: boolean;
  library?: boolean;
  owner?: boolean;
  smartSearch?: boolean;
  stack?: { assets?: boolean };
  tags?: boolean;
}

export interface DuplicateGroup {
  duplicateId: string;
  assets: AssetEntity[];
}

export interface DayOfYearAssets {
  yearsAgo: number;
  assets: AssetEntity[];
}

@Injectable()
export class AssetRepository {
  constructor(@InjectKysely() private db: Kysely<DB>) {}

  async upsertExif(exif: Insertable<Exif>): Promise<void> {
    const value = { ...exif, assetId: asUuid(exif.assetId) };
    await this.db
      .insertInto('exif')
      .values(value)
      .onConflict((oc) =>
        oc.column('assetId').doUpdateSet((eb) =>
          removeUndefinedKeys(
            {
              description: eb.ref('excluded.description'),
              exifImageWidth: eb.ref('excluded.exifImageWidth'),
              exifImageHeight: eb.ref('excluded.exifImageHeight'),
              fileSizeInByte: eb.ref('excluded.fileSizeInByte'),
              orientation: eb.ref('excluded.orientation'),
              dateTimeOriginal: eb.ref('excluded.dateTimeOriginal'),
              modifyDate: eb.ref('excluded.modifyDate'),
              timeZone: eb.ref('excluded.timeZone'),
              latitude: eb.ref('excluded.latitude'),
              longitude: eb.ref('excluded.longitude'),
              projectionType: eb.ref('excluded.projectionType'),
              city: eb.ref('excluded.city'),
              livePhotoCID: eb.ref('excluded.livePhotoCID'),
              autoStackId: eb.ref('excluded.autoStackId'),
              state: eb.ref('excluded.state'),
              country: eb.ref('excluded.country'),
              make: eb.ref('excluded.make'),
              model: eb.ref('excluded.model'),
              lensModel: eb.ref('excluded.lensModel'),
              fNumber: eb.ref('excluded.fNumber'),
              focalLength: eb.ref('excluded.focalLength'),
              iso: eb.ref('excluded.iso'),
              exposureTime: eb.ref('excluded.exposureTime'),
              profileDescription: eb.ref('excluded.profileDescription'),
              colorspace: eb.ref('excluded.colorspace'),
              bitsPerSample: eb.ref('excluded.bitsPerSample'),
              rating: eb.ref('excluded.rating'),
              fps: eb.ref('excluded.fps'),
            },
            value,
          ),
        ),
      )
      .execute();
  }

  @GenerateSql({ params: [[DummyValue.UUID], { model: DummyValue.STRING }] })
  @Chunked()
  async updateAllExif(ids: string[], options: Updateable<Exif>): Promise<void> {
    if (ids.length === 0) {
      return;
    }

    await this.db.updateTable('exif').set(options).where('assetId', 'in', ids).execute();
  }

  async upsertJobStatus(...jobStatus: Insertable<AssetJobStatus>[]): Promise<void> {
    if (jobStatus.length === 0) {
      return;
    }

    const values = jobStatus.map((row) => ({ ...row, assetId: asUuid(row.assetId) }));
    await this.db
      .insertInto('asset_job_status')
      .values(values)
      .onConflict((oc) =>
        oc.column('assetId').doUpdateSet((eb) =>
          removeUndefinedKeys(
            {
              duplicatesDetectedAt: eb.ref('excluded.duplicatesDetectedAt'),
              facesRecognizedAt: eb.ref('excluded.facesRecognizedAt'),
              metadataExtractedAt: eb.ref('excluded.metadataExtractedAt'),
              previewAt: eb.ref('excluded.previewAt'),
              thumbnailAt: eb.ref('excluded.thumbnailAt'),
            },
            values[0],
          ),
        ),
      )
      .execute();
  }

  create(asset: Insertable<Assets>): Promise<AssetEntityPlaceholder> {
    return this.db
      .insertInto('assets')
      .values(asset)
      .returningAll()
      .executeTakeFirst() as any as Promise<AssetEntityPlaceholder>;
  }

  createAll(assets: Insertable<Assets>[]): Promise<AssetEntity[]> {
    return this.db.insertInto('assets').values(assets).returningAll().execute() as any as Promise<AssetEntity[]>;
  }

  @GenerateSql({ params: [DummyValue.UUID, { day: 1, month: 1 }] })
  getByDayOfYear(ownerIds: string[], { day, month }: MonthDay) {
    return this.db
      .with('res', (qb) =>
        qb
          .with('today', (qb) =>
            qb
              .selectFrom((eb) =>
                eb
                  .fn('generate_series', [
                    sql`(select date_part('year', min(("localDateTime" at time zone 'UTC')::date))::int from assets)`,
                    sql`date_part('year', current_date)::int - 1`,
                  ])
                  .as('year'),
              )
              .select((eb) => eb.fn('make_date', [sql`year::int`, sql`${month}::int`, sql`${day}::int`]).as('date')),
          )
          .selectFrom('today')
          .innerJoinLateral(
            (qb) =>
              qb
                .selectFrom('assets')
                .selectAll('assets')
                .innerJoin('asset_job_status', 'assets.id', 'asset_job_status.assetId')
                .where('asset_job_status.previewAt', 'is not', null)
                .where(sql`(assets."localDateTime" at time zone 'UTC')::date`, '=', sql`today.date`)
                .where('assets.ownerId', '=', anyUuid(ownerIds))
                .where('assets.isVisible', '=', true)
                .where('assets.isArchived', '=', false)
                .where((eb) =>
                  eb.exists((qb) =>
                    qb
                      .selectFrom('asset_files')
                      .whereRef('assetId', '=', 'assets.id')
                      .where('asset_files.type', '=', AssetFileType.PREVIEW),
                  ),
                )
                .where('assets.deletedAt', 'is', null)
                .orderBy(sql`(assets."localDateTime" at time zone 'UTC')::date`, 'desc')
                .limit(20)
                .as('a'),
            (join) => join.onTrue(),
          )
          .innerJoin('exif', 'a.id', 'exif.assetId')
          .selectAll('a')
          .select((eb) => eb.fn.toJson(eb.table('exif')).as('exifInfo')),
      )
      .selectFrom('res')
      .select(sql<number>`date_part('year', ("localDateTime" at time zone 'UTC')::date)::int`.as('year'))
      .select((eb) => eb.fn.jsonAgg(eb.table('res')).as('assets'))
      .groupBy(sql`("localDateTime" at time zone 'UTC')::date`)
      .orderBy(sql`("localDateTime" at time zone 'UTC')::date`, 'desc')
      .execute();
  }

  @GenerateSql({ params: [[DummyValue.UUID]] })
  @ChunkedArray()
  async getByIds(
    ids: string[],
    { exifInfo, faces, files, library, owner, smartSearch, stack, tags }: GetByIdsRelations = {},
  ): Promise<AssetEntity[]> {
    const res = await this.db
      .selectFrom('assets')
      .selectAll('assets')
      .where('assets.id', '=', anyUuid(ids))
      .$if(!!exifInfo, withExif)
      .$if(!!faces, (qb) =>
        qb.select((eb) =>
          faces?.person ? withFacesAndPeople(eb, faces.withDeleted) : withFaces(eb, faces?.withDeleted),
        ),
      )
      .$if(!!files, (qb) => qb.select(withFiles))
      .$if(!!library, (qb) => qb.select(withLibrary))
      .$if(!!owner, (qb) => qb.select(withOwner))
      .$if(!!smartSearch, withSmartSearch)
      .$if(!!stack, (qb) =>
        qb
          .leftJoin('asset_stack', 'asset_stack.id', 'assets.stackId')
          .$if(!stack!.assets, (qb) => qb.select((eb) => eb.fn.toJson(eb.table('asset_stack')).as('stack')))
          .$if(!!stack!.assets, (qb) =>
            qb
              .leftJoinLateral(
                (eb) =>
                  eb
                    .selectFrom('assets as stacked')
                    .selectAll('asset_stack')
                    .select((eb) => eb.fn('array_agg', [eb.table('stacked')]).as('assets'))
                    .whereRef('stacked.stackId', '=', 'asset_stack.id')
                    .whereRef('stacked.id', '!=', 'asset_stack.primaryAssetId')
                    .where('stacked.deletedAt', 'is', null)
                    .where('stacked.isArchived', '=', false)
                    .groupBy('asset_stack.id')
                    .as('stacked_assets'),
                (join) => join.on('asset_stack.id', 'is not', null),
              )
              .select((eb) => eb.fn.toJson(eb.table('stacked_assets')).as('stack')),
          ),
      )
      .$if(!!tags, (qb) => qb.select(withTags))
      .execute();

    return res as any as AssetEntity[];
  }

  @GenerateSql({ params: [[DummyValue.UUID]] })
  @ChunkedArray()
  getByIdsWithAllRelations(ids: string[]): Promise<AssetEntity[]> {
    return this.db
      .selectFrom('assets')
      .selectAll('assets')
      .select(withFacesAndPeople)
      .select(withTags)
      .$call(withExif)
      .leftJoin('asset_stack', 'asset_stack.id', 'assets.stackId')
      .leftJoinLateral(
        (eb) =>
          eb
            .selectFrom('assets as stacked')
            .selectAll('asset_stack')
            .select((eb) => eb.fn('array_agg', [eb.table('stacked')]).as('assets'))
            .whereRef('stacked.stackId', '=', 'asset_stack.id')
            .whereRef('stacked.id', '!=', 'asset_stack.primaryAssetId')
            .where('stacked.deletedAt', 'is', null)
            .where('stacked.isArchived', '=', false)
            .groupBy('asset_stack.id')
            .as('stacked_assets'),
        (join) => join.on('asset_stack.id', 'is not', null),
      )
      .select((eb) => eb.fn.toJson(eb.table('stacked_assets')).as('stack'))
      .where('assets.id', '=', anyUuid(ids))
      .execute() as any as Promise<AssetEntity[]>;
  }

  @GenerateSql({ params: [DummyValue.UUID] })
  async deleteAll(ownerId: string): Promise<void> {
    await this.db.deleteFrom('assets').where('ownerId', '=', ownerId).execute();
  }

  async getByAlbumId(pagination: PaginationOptions, albumId: string): Paginated<AssetEntity> {
    const items = await withAlbums(this.db.selectFrom('assets'), { albumId })
      .selectAll('assets')
      .where('deletedAt', 'is', null)
      .orderBy('fileCreatedAt', 'desc')
      .execute();

    return paginationHelper(items as any as AssetEntity[], pagination.take);
  }

  async getByDeviceIds(ownerId: string, deviceId: string, deviceAssetIds: string[]): Promise<string[]> {
    const assets = await this.db
      .selectFrom('assets')
      .select(['deviceAssetId'])
      .where('deviceAssetId', 'in', deviceAssetIds)
      .where('deviceId', '=', deviceId)
      .where('ownerId', '=', asUuid(ownerId))
      .execute();

    return assets.map((asset) => asset.deviceAssetId);
  }

  getByUserId(
    pagination: PaginationOptions,
    userId: string,
    options: Omit<AssetSearchOptions, 'userIds'> = {},
  ): Paginated<AssetEntity> {
    return this.getAll(pagination, { ...options, userIds: [userId] });
  }

  @GenerateSql({ params: [DummyValue.UUID, DummyValue.STRING] })
  getByLibraryIdAndOriginalPath(libraryId: string, originalPath: string): Promise<AssetEntity | undefined> {
    return this.db
      .selectFrom('assets')
      .selectAll('assets')
      .where('libraryId', '=', asUuid(libraryId))
      .where('originalPath', '=', originalPath)
      .limit(1)
      .executeTakeFirst() as any as Promise<AssetEntity | undefined>;
  }

  @GenerateSql({ params: [DummyValue.STRING] })
  getLikeOriginalPath(originalPath: string): Promise<AssetEntity[]> {
    return this.db
      .selectFrom('assets')
      .selectAll('assets')
      .where('originalPath', 'like', `${originalPath}%`)
      .execute() as any as Promise<AssetEntity[]>;
  }

  async getAll(
    pagination: PaginationOptions,
    { orderDirection, ...options }: AssetSearchOptions = {},
  ): Paginated<AssetEntity> {
    const builder = searchAssetBuilder(this.db, options)
      .select(withFiles)
      .orderBy('assets.createdAt', orderDirection ?? 'asc')
      .limit(pagination.take + 1)
      .offset(pagination.skip ?? 0);
    const items = await builder.execute();
    return paginationHelper(items as any as AssetEntity[], pagination.take);
  }

  async getAllFiles(
    pagination: PaginationOptions,
    { orderDirection, ...options }: AssetSearchOptions = {},
  ): Paginated<AssetEntity> {
    const builder = searchAssetBuilder(this.db, options)
      .select(withFiles)
      .orderBy('assets.createdAt', orderDirection ?? 'asc')
      .limit(pagination.take + 1)
      .offset(pagination.skip ?? 0);
    const items = await builder.execute();
    return paginationHelper(items as any as AssetEntity[], pagination.take);
  }

  async getAllInLibrary(pagination: PaginationOptions, libraryId: string): Paginated<AssetEntity> {
    const builder = this.db
      .selectFrom('assets')
      .select('id')
      .where('libraryId', '=', asUuid(libraryId))
      .limit(pagination.take + 1)
      .offset(pagination.skip ?? 0);
    const items = await builder.execute();
    return paginationHelper(items as any as AssetEntity[], pagination.take);
  }

  /**
   * Get assets by device's Id on the database
   * @param ownerId
   * @param deviceId
   *
   * @returns Promise<string[]> - Array of assetIds belong to the device
   */
  @GenerateSql({ params: [DummyValue.UUID, DummyValue.STRING] })
  async getAllByDeviceId(ownerId: string, deviceId: string): Promise<string[]> {
    const items = await this.db
      .selectFrom('assets')
      .select(['deviceAssetId'])
      .where('ownerId', '=', asUuid(ownerId))
      .where('deviceId', '=', deviceId)
      .where('isVisible', '=', true)
      .where('assets.fileCreatedAt', 'is not', null)
      .where('assets.fileModifiedAt', 'is not', null)
      .where('assets.localDateTime', 'is not', null)
      .where('deletedAt', 'is', null)
      .execute();

    return items.map((asset) => asset.deviceAssetId);
  }

  @GenerateSql({ params: [DummyValue.UUID] })
  async getLivePhotoCount(motionId: string): Promise<number> {
    const [{ count }] = await this.db
      .selectFrom('assets')
      .select((eb) => eb.fn.countAll().as('count'))
      .where('livePhotoVideoId', '=', asUuid(motionId))
      .execute();
    return count as number;
  }

  @GenerateSql({ params: [DummyValue.UUID] })
  getAssetForSearchDuplicatesJob(id: string) {
    return this.db
      .selectFrom('assets')
      .where('assets.id', '=', asUuid(id))
      .leftJoin('smart_search', 'assets.id', 'smart_search.assetId')
      .select((eb) => [
        'id',
        'type',
        'ownerId',
        'duplicateId',
        'stackId',
        'isVisible',
        'smart_search.embedding',
        withFiles(eb, AssetFileType.PREVIEW),
      ])
      .limit(1)
      .executeTakeFirst();
  }

  @GenerateSql({ params: [DummyValue.UUID] })
  getAssetForSidecarWriteJob(id: string) {
    return this.db
      .selectFrom('assets')
      .where('assets.id', '=', asUuid(id))
      .select((eb) => [
        'id',
        'sidecarPath',
        'originalPath',
        jsonArrayFrom(
          eb
            .selectFrom('tags')
            .select(['tags.value'])
            .innerJoin('tag_asset', 'tags.id', 'tag_asset.tagsId')
            .whereRef('assets.id', '=', 'tag_asset.assetsId'),
        ).as('tags'),
      ])
      .limit(1)
      .executeTakeFirst();
  }

  @GenerateSql({ params: [DummyValue.UUID] })
  getById(
    id: string,
    { exifInfo, faces, files, library, owner, smartSearch, stack, tags }: GetByIdsRelations = {},
  ): Promise<AssetEntity | undefined> {
    return this.db
      .selectFrom('assets')
      .selectAll('assets')
      .where('assets.id', '=', asUuid(id))
      .$if(!!exifInfo, withExif)
      .$if(!!faces, (qb) => qb.select(faces?.person ? withFacesAndPeople : withFaces))
      .$if(!!library, (qb) => qb.select(withLibrary))
      .$if(!!owner, (qb) => qb.select(withOwner))
      .$if(!!smartSearch, withSmartSearch)
      .$if(!!stack, (qb) =>
        qb
          .leftJoin('asset_stack', 'asset_stack.id', 'assets.stackId')
          .$if(!stack!.assets, (qb) => qb.select((eb) => eb.fn.toJson(eb.table('asset_stack')).as('stack')))
          .$if(!!stack!.assets, (qb) =>
            qb
              .leftJoinLateral(
                (eb) =>
                  eb
                    .selectFrom('assets as stacked')
                    .selectAll('asset_stack')
                    .select((eb) => eb.fn('array_agg', [eb.table('stacked')]).as('assets'))
                    .whereRef('stacked.stackId', '=', 'asset_stack.id')
                    .whereRef('stacked.id', '!=', 'asset_stack.primaryAssetId')
                    .where('stacked.deletedAt', 'is', null)
                    .where('stacked.isArchived', '=', false)
                    .groupBy('asset_stack.id')
                    .as('stacked_assets'),
                (join) => join.on('asset_stack.id', 'is not', null),
              )
              .select((eb) => eb.fn.toJson(eb.table('stacked_assets')).as('stack')),
          ),
      )
      .$if(!!files, (qb) => qb.select(withFiles))
      .$if(!!tags, (qb) => qb.select(withTags))
      .limit(1)
      .executeTakeFirst() as any as Promise<AssetEntity | undefined>;
  }

  @GenerateSql({ params: [[DummyValue.UUID], { deviceId: DummyValue.STRING }] })
  @Chunked()
  async updateAll(ids: string[], options: Updateable<Assets>): Promise<void> {
    if (ids.length === 0) {
      return;
    }
    await this.db.updateTable('assets').set(options).where('id', '=', anyUuid(ids)).execute();
  }

  async updateByLibraryId(libraryId: string, options: Updateable<Assets>): Promise<void> {
    await this.db.updateTable('assets').set(options).where('libraryId', '=', asUuid(libraryId)).execute();
  }

  @GenerateSql({
    params: [{ targetDuplicateId: DummyValue.UUID, duplicateIds: [DummyValue.UUID], assetIds: [DummyValue.UUID] }],
  })
  async updateDuplicates(options: AssetUpdateDuplicateOptions): Promise<void> {
    await this.db
      .updateTable('assets')
      .set({ duplicateId: options.targetDuplicateId })
      .where((eb) =>
        eb.or([eb('duplicateId', '=', anyUuid(options.duplicateIds)), eb('id', '=', anyUuid(options.assetIds))]),
      )
      .execute();
  }

  async update(asset: Updateable<Assets> & { id: string }): Promise<AssetEntity> {
    const value = omitBy(asset, isUndefined);
    delete value.id;
    if (!isEmpty(value)) {
      return this.db
        .with('assets', (qb) => qb.updateTable('assets').set(asset).where('id', '=', asUuid(asset.id)).returningAll())
        .selectFrom('assets')
        .selectAll('assets')
        .$call(withExif)
        .$call((qb) => qb.select(withFacesAndPeople))
        .executeTakeFirst() as Promise<AssetEntity>;
    }

    return this.getById(asset.id, { exifInfo: true, faces: { person: true } }) as Promise<AssetEntity>;
  }

  async remove(asset: { id: string }): Promise<void> {
    await this.db.deleteFrom('assets').where('id', '=', asUuid(asset.id)).execute();
  }

  @GenerateSql({ params: [{ ownerId: DummyValue.UUID, libraryId: DummyValue.UUID, checksum: DummyValue.BUFFER }] })
  getByChecksum({ ownerId, libraryId, checksum }: AssetGetByChecksumOptions): Promise<AssetEntity | undefined> {
    return this.db
      .selectFrom('assets')
      .selectAll('assets')
      .where('ownerId', '=', asUuid(ownerId))
      .where('checksum', '=', checksum)
      .$call((qb) => (libraryId ? qb.where('libraryId', '=', asUuid(libraryId)) : qb.where('libraryId', 'is', null)))
      .limit(1)
      .executeTakeFirst() as Promise<AssetEntity | undefined>;
  }

  @GenerateSql({ params: [DummyValue.UUID, [DummyValue.BUFFER]] })
  getByChecksums(userId: string, checksums: Buffer[]): Promise<AssetEntity[]> {
    return this.db
      .selectFrom('assets')
      .select(['id', 'checksum', 'deletedAt'])
      .where('ownerId', '=', asUuid(userId))
      .where('checksum', 'in', checksums)
      .execute() as any as Promise<AssetEntity[]>;
  }

  @GenerateSql({ params: [DummyValue.UUID, DummyValue.BUFFER] })
  async getUploadAssetIdByChecksum(ownerId: string, checksum: Buffer): Promise<string | undefined> {
    const asset = await this.db
      .selectFrom('assets')
      .select('id')
      .where('ownerId', '=', asUuid(ownerId))
      .where('checksum', '=', checksum)
      .where('libraryId', 'is', null)
      .limit(1)
      .executeTakeFirst();

    return asset?.id;
  }

  findLivePhotoMatch(options: LivePhotoSearchOptions): Promise<AssetEntity | undefined> {
    const { ownerId, otherAssetId, livePhotoCID, type } = options;
    return this.db
      .selectFrom('assets')
      .select('assets.id')
      .innerJoin('exif', 'assets.id', 'exif.assetId')
      .where('id', '!=', asUuid(otherAssetId))
      .where('ownerId', '=', asUuid(ownerId))
      .where('type', '=', type)
      .where('exif.livePhotoCID', '=', livePhotoCID)
      .limit(1)
      .executeTakeFirst() as Promise<AssetEntity | undefined>;
  }

  private storageTemplateAssetQuery() {
    return this.db
      .selectFrom('assets')
      .innerJoin('exif', 'assets.id', 'exif.assetId')
      .select([
        'assets.id',
        'assets.ownerId',
        'assets.type',
        'assets.checksum',
        'assets.originalPath',
        'assets.isExternal',
        'assets.originalFileName',
        'assets.livePhotoVideoId',
        'assets.fileCreatedAt',
        'exif.timeZone',
        'exif.fileSizeInByte',
      ])
      .where('assets.deletedAt', 'is', null)
      .where('assets.fileCreatedAt', 'is not', null);
  }

  getStorageTemplateAsset(id: string): Promise<StorageAsset | undefined> {
    return this.storageTemplateAssetQuery().where('assets.id', '=', id).executeTakeFirst() as Promise<
      StorageAsset | undefined
    >;
  }

  streamStorageTemplateAssets() {
    return this.storageTemplateAssetQuery().stream() as AsyncIterableIterator<StorageAsset>;
  }

  streamDeletedAssets(trashedBefore: Date) {
    return this.db
      .selectFrom('assets')
      .select(['id', 'isOffline'])
      .where('assets.deletedAt', '<=', trashedBefore)
      .stream();
  }

  @GenerateSql(
    ...Object.values(WithProperty).map((property) => ({
      name: property,
      params: [DummyValue.PAGINATION, property],
    })),
  )
  async getWithout(pagination: PaginationOptions, property: WithoutProperty): Paginated<AssetEntity> {
    const items = await this.db
      .selectFrom('assets')
      .selectAll('assets')
      .$if(property === WithoutProperty.DUPLICATE, (qb) =>
        qb
          .innerJoin('asset_job_status as job_status', 'assets.id', 'job_status.assetId')
          .where('job_status.duplicatesDetectedAt', 'is', null)
          .where('job_status.previewAt', 'is not', null)
          .where((eb) => eb.exists(eb.selectFrom('smart_search').where('assetId', '=', eb.ref('assets.id'))))
          .where('assets.isVisible', '=', true)
          .where('assets.fileCreatedAt', 'is not', null)
          .where('assets.fileModifiedAt', 'is not', null)
          .where('assets.localDateTime', 'is not', null),
      )
      .$if(property === WithoutProperty.ENCODED_VIDEO, (qb) =>
        qb
          .where('assets.type', '=', AssetType.VIDEO)
          .where((eb) => eb.or([eb('assets.encodedVideoPath', 'is', null), eb('assets.encodedVideoPath', '=', '')])),
      )
      .$if(property === WithoutProperty.EXIF, (qb) =>
        qb
          .leftJoin('asset_job_status as job_status', 'assets.id', 'job_status.assetId')
          .where((eb) => eb.or([eb('job_status.metadataExtractedAt', 'is', null), eb('assetId', 'is', null)]))
          .where('assets.isVisible', '=', true),
      )
      .$if(property === WithoutProperty.FACES, (qb) =>
        qb
          .innerJoin('asset_job_status as job_status', 'assetId', 'assets.id')
          .where('job_status.previewAt', 'is not', null)
          .where('job_status.facesRecognizedAt', 'is', null)
          .where('assets.isVisible', '=', true),
      )
      .$if(property === WithoutProperty.SIDECAR, (qb) =>
        // TODO: is this the right join?
        qb.leftJoin('asset_files', 'assetId', 'assets.id').where('asset_files.type', '=', AssetFileType.SIDECAR),
      )
      .$if(property === WithoutProperty.SMART_SEARCH, (qb) =>
        qb
          .innerJoin('asset_job_status as job_status', 'assetId', 'assets.id')
          .where('job_status.previewAt', 'is not', null)
          .where('assets.isVisible', '=', true)
          .where((eb) =>
            eb.not((eb) => eb.exists(eb.selectFrom('smart_search').whereRef('assetId', '=', 'assets.id'))),
          ),
      )
      .$if(property === WithoutProperty.THUMBNAIL, (qb) =>
        qb
          .innerJoin('asset_job_status as job_status', 'assetId', 'assets.id')
          .where('assets.isVisible', '=', true)
          .where((eb) =>
            eb.or([
              eb('job_status.previewAt', 'is', null),
              eb('job_status.thumbnailAt', 'is', null),
              eb('assets.thumbhash', 'is', null),
            ]),
          ),
      )
      .where('deletedAt', 'is', null)
      .limit(pagination.take + 1)
      .offset(pagination.skip ?? 0)
      .orderBy('createdAt')
      .execute();

    return paginationHelper(items as any as AssetEntity[], pagination.take);
  }

  getStatistics(ownerId: string, { isArchived, isFavorite, isTrashed }: AssetStatsOptions): Promise<AssetStats> {
    return this.db
      .selectFrom('assets')
      .select((eb) => eb.fn.countAll().filterWhere('type', '=', AssetType.AUDIO).as(AssetType.AUDIO))
      .select((eb) => eb.fn.countAll().filterWhere('type', '=', AssetType.IMAGE).as(AssetType.IMAGE))
      .select((eb) => eb.fn.countAll().filterWhere('type', '=', AssetType.VIDEO).as(AssetType.VIDEO))
      .select((eb) => eb.fn.countAll().filterWhere('type', '=', AssetType.OTHER).as(AssetType.OTHER))
      .where('ownerId', '=', asUuid(ownerId))
      .where('assets.fileCreatedAt', 'is not', null)
      .where('assets.fileModifiedAt', 'is not', null)
      .where('assets.localDateTime', 'is not', null)
      .where('isVisible', '=', true)
      .$if(isArchived !== undefined, (qb) => qb.where('isArchived', '=', isArchived!))
      .$if(isFavorite !== undefined, (qb) => qb.where('isFavorite', '=', isFavorite!))
      .$if(!!isTrashed, (qb) => qb.where('assets.status', '!=', AssetStatus.DELETED))
      .where('deletedAt', isTrashed ? 'is not' : 'is', null)
      .executeTakeFirst() as Promise<AssetStats>;
  }

  getRandom(userIds: string[], take: number): Promise<AssetEntity[]> {
    return this.db
      .selectFrom('assets')
      .selectAll('assets')
      .$call(withExif)
      .where('ownerId', '=', anyUuid(userIds))
      .where('isVisible', '=', true)
      .where('deletedAt', 'is', null)
      .orderBy((eb) => eb.fn('random'))
      .limit(take)
      .execute() as any as Promise<AssetEntity[]>;
  }

  @GenerateSql({ params: [{ size: TimeBucketSize.MONTH }] })
  async getTimeBuckets(options: TimeBucketOptions): Promise<TimeBucketItem[]> {
    return (
      this.db
        .with('assets', (qb) =>
          qb
            .selectFrom('assets')
            .select(truncatedDate<Date>(options.size).as('timeBucket'))
            .$if(!!options.isTrashed, (qb) => qb.where('assets.status', '!=', AssetStatus.DELETED))
            .where('assets.deletedAt', options.isTrashed ? 'is not' : 'is', null)
            .where('assets.isVisible', '=', true)
            .where('assets.fileCreatedAt', 'is not', null)
            .where('assets.fileModifiedAt', 'is not', null)
            .where('assets.localDateTime', 'is not', null)
            .$if(!!options.albumId, (qb) =>
              qb
                .innerJoin('albums_assets_assets', 'assets.id', 'albums_assets_assets.assetsId')
                .where('albums_assets_assets.albumsId', '=', asUuid(options.albumId!)),
            )
            .$if(!!options.personId, (qb) => hasPeople(qb, [options.personId!]))
            .$if(!!options.withStacked, (qb) =>
              qb
                .leftJoin('asset_stack', (join) =>
                  join
                    .onRef('asset_stack.id', '=', 'assets.stackId')
                    .onRef('asset_stack.primaryAssetId', '=', 'assets.id'),
                )
                .where((eb) => eb.or([eb('assets.stackId', 'is', null), eb(eb.table('asset_stack'), 'is not', null)])),
            )
            .$if(!!options.userIds, (qb) => qb.where('assets.ownerId', '=', anyUuid(options.userIds!)))
            .$if(options.isArchived !== undefined, (qb) => qb.where('assets.isArchived', '=', options.isArchived!))
            .$if(options.isFavorite !== undefined, (qb) => qb.where('assets.isFavorite', '=', options.isFavorite!))
            .$if(!!options.assetType, (qb) => qb.where('assets.type', '=', options.assetType!))
            .$if(options.isDuplicate !== undefined, (qb) =>
              qb.where('assets.duplicateId', options.isDuplicate ? 'is not' : 'is', null),
            )
            .$if(!!options.tagId, (qb) => withTagId(qb, options.tagId!)),
        )
        .selectFrom('assets')
        .select('timeBucket')
        /*
        TODO: the above line outputs in ISO format, which bloats the response.
        The line below outputs in YYYY-MM-DD format, but needs a change in the web app to work.
          .select(sql<string>`"timeBucket"::date::text`.as('timeBucket'))
        */
        .select((eb) => eb.fn.countAll().as('count'))
        .groupBy('timeBucket')
        .orderBy('timeBucket', options.order ?? 'desc')
        .execute() as any as Promise<TimeBucketItem[]>
    );
  }

  @GenerateSql({ params: [DummyValue.TIME_BUCKET, { size: TimeBucketSize.MONTH, withStacked: true }] })
  async getTimeBucket(timeBucket: string, options: TimeBucketOptions): Promise<AssetEntity[]> {
    return this.db
      .selectFrom('assets')
      .selectAll('assets')
      .$call(withExif)
      .$if(!!options.albumId, (qb) => withAlbums(qb, { albumId: options.albumId }))
      .$if(!!options.personId, (qb) => hasPeople(qb, [options.personId!]))
      .$if(!!options.userIds, (qb) => qb.where('assets.ownerId', '=', anyUuid(options.userIds!)))
      .$if(options.isArchived !== undefined, (qb) => qb.where('assets.isArchived', '=', options.isArchived!))
      .$if(options.isFavorite !== undefined, (qb) => qb.where('assets.isFavorite', '=', options.isFavorite!))
      .$if(!!options.withStacked, (qb) =>
        qb
          .leftJoin('asset_stack', 'asset_stack.id', 'assets.stackId')
          .where((eb) =>
            eb.or([eb('asset_stack.primaryAssetId', '=', eb.ref('assets.id')), eb('assets.stackId', 'is', null)]),
          )
          .leftJoinLateral(
            (eb) =>
              eb
                .selectFrom('assets as stacked')
                .selectAll('asset_stack')
                .select((eb) => eb.fn.count(eb.table('stacked')).as('assetCount'))
                .whereRef('stacked.stackId', '=', 'asset_stack.id')
                .where('stacked.deletedAt', 'is', null)
                .where('stacked.isArchived', '=', false)
                .groupBy('asset_stack.id')
                .as('stacked_assets'),
            (join) => join.on('asset_stack.id', 'is not', null),
          )
          .select((eb) => eb.fn.toJson(eb.table('stacked_assets')).as('stack')),
      )
      .$if(!!options.assetType, (qb) => qb.where('assets.type', '=', options.assetType!))
      .$if(options.isDuplicate !== undefined, (qb) =>
        qb.where('assets.duplicateId', options.isDuplicate ? 'is not' : 'is', null),
      )
      .$if(!!options.isTrashed, (qb) => qb.where('assets.status', '!=', AssetStatus.DELETED))
      .$if(!!options.tagId, (qb) => withTagId(qb, options.tagId!))
      .where('assets.deletedAt', options.isTrashed ? 'is not' : 'is', null)
      .where('assets.isVisible', '=', true)
      .where(truncatedDate(options.size), '=', timeBucket.replace(/^[+-]/, ''))
      .orderBy('assets.localDateTime', options.order ?? 'desc')
      .execute() as any as Promise<AssetEntity[]>;
  }

  @GenerateSql({ params: [DummyValue.UUID] })
  getDuplicates(userId: string): Promise<DuplicateGroup[]> {
    return (
      this.db
        .with('duplicates', (qb) =>
          qb
            .selectFrom('assets')
            .leftJoinLateral(
              (qb) =>
                qb
                  .selectFrom('exif')
                  .selectAll('assets')
                  .select((eb) => eb.table('exif').as('exifInfo'))
                  .whereRef('exif.assetId', '=', 'assets.id')
                  .as('asset'),
              (join) => join.onTrue(),
            )
            .select('assets.duplicateId')
            .select((eb) => eb.fn('jsonb_agg', [eb.table('asset')]).as('assets'))
            .where('assets.ownerId', '=', asUuid(userId))
            .where('assets.duplicateId', 'is not', null)
            .where('assets.deletedAt', 'is', null)
            .where('assets.isVisible', '=', true)
            .where('assets.stackId', 'is', null)
            .groupBy('assets.duplicateId'),
        )
        .with('unique', (qb) =>
          qb
            .selectFrom('duplicates')
            .select('duplicateId')
            .where((eb) => eb(eb.fn('jsonb_array_length', ['assets']), '=', 1)),
        )
        .with('removed_unique', (qb) =>
          qb
            .updateTable('assets')
            .set({ duplicateId: null })
            .from('unique')
            .whereRef('assets.duplicateId', '=', 'unique.duplicateId'),
        )
        .selectFrom('duplicates')
        .selectAll()
        // TODO: compare with filtering by jsonb_array_length > 1
        .where(({ not, exists }) =>
          not(exists((eb) => eb.selectFrom('unique').whereRef('unique.duplicateId', '=', 'duplicates.duplicateId'))),
        )
        .execute() as any as Promise<DuplicateGroup[]>
    );
  }

  @GenerateSql({ params: [DummyValue.UUID, { minAssetsPerField: 5, maxFields: 12 }] })
  async getAssetIdByCity(
    ownerId: string,
    { minAssetsPerField, maxFields }: AssetExploreFieldOptions,
  ): Promise<SearchExploreItem<string>> {
    const items = await this.db
      .with('cities', (qb) =>
        qb
          .selectFrom('exif')
          .select('city')
          .where('city', 'is not', null)
          .groupBy('city')
          .having((eb) => eb.fn('count', [eb.ref('assetId')]), '>=', minAssetsPerField),
      )
      .selectFrom('assets')
      .innerJoin('exif', 'assets.id', 'exif.assetId')
      .innerJoin('cities', 'exif.city', 'cities.city')
      .distinctOn('exif.city')
      .select(['assetId as data', 'exif.city as value'])
      .where('ownerId', '=', asUuid(ownerId))
      .where('isVisible', '=', true)
      .where('isArchived', '=', false)
      .where('type', '=', AssetType.IMAGE)
      .where('deletedAt', 'is', null)
      .limit(maxFields)
      .execute();

    return { fieldName: 'exifInfo.city', items: items as SearchExploreItemSet<string> };
  }

  @GenerateSql({
    params: [
      {
        ownerId: DummyValue.UUID,
        lastId: DummyValue.UUID,
        updatedUntil: DummyValue.DATE,
        limit: 10,
      },
    ],
  })
  getAllForUserFullSync(options: AssetFullSyncOptions): Promise<AssetEntity[]> {
    const { ownerId, lastId, updatedUntil, limit } = options;
    return this.db
      .selectFrom('assets')
      .selectAll('assets')
      .$call(withExif)
      .leftJoin('asset_stack', 'asset_stack.id', 'assets.stackId')
      .leftJoinLateral(
        (eb) =>
          eb
            .selectFrom('assets as stacked')
            .selectAll('asset_stack')
            .select((eb) => eb.fn.count(eb.table('stacked')).as('assetCount'))
            .whereRef('stacked.stackId', '=', 'asset_stack.id')
            .groupBy('asset_stack.id')
            .as('stacked_assets'),
        (join) => join.on('asset_stack.id', 'is not', null),
      )
      .select((eb) => eb.fn.toJson(eb.table('stacked_assets')).as('stack'))
      .where('assets.ownerId', '=', asUuid(ownerId))
      .where('assets.isVisible', '=', true)
      .where('assets.fileCreatedAt', 'is not', null)
      .where('assets.fileModifiedAt', 'is not', null)
      .where('assets.localDateTime', 'is not', null)
      .where('assets.updatedAt', '<=', updatedUntil)
      .$if(!!lastId, (qb) => qb.where('assets.id', '>', lastId!))
      .orderBy('assets.id')
      .limit(limit)
      .execute() as any as Promise<AssetEntity[]>;
  }

  @GenerateSql({ params: [{ userIds: [DummyValue.UUID], updatedAfter: DummyValue.DATE, limit: 100 }] })
  async getChangedDeltaSync(options: AssetDeltaSyncOptions): Promise<AssetEntity[]> {
    return this.db
      .selectFrom('assets')
      .selectAll('assets')
      .$call(withExif)
      .leftJoin('asset_stack', 'asset_stack.id', 'assets.stackId')
      .leftJoinLateral(
        (eb) =>
          eb
            .selectFrom('assets as stacked')
            .selectAll('asset_stack')
            .select((eb) => eb.fn.count(eb.table('stacked')).as('assetCount'))
            .whereRef('stacked.stackId', '=', 'asset_stack.id')
            .groupBy('asset_stack.id')
            .as('stacked_assets'),
        (join) => join.on('asset_stack.id', 'is not', null),
      )
      .select((eb) => eb.fn.toJson(eb.table('stacked_assets')).as('stack'))
      .where('assets.ownerId', '=', anyUuid(options.userIds))
      .where('assets.isVisible', '=', true)
      .where('assets.fileCreatedAt', 'is not', null)
      .where('assets.fileModifiedAt', 'is not', null)
      .where('assets.localDateTime', 'is not', null)
      .where('assets.updatedAt', '>', options.updatedAfter)
      .limit(options.limit)
      .execute() as any as Promise<AssetEntity[]>;
  }

  @GenerateSql({
    params: [{ libraryId: DummyValue.UUID, importPaths: [DummyValue.STRING], exclusionPatterns: [DummyValue.STRING] }],
  })
  async detectOfflineExternalAssets(
    libraryId: string,
    importPaths: string[],
    exclusionPatterns: string[],
  ): Promise<UpdateResult> {
    const paths = importPaths.map((importPath) => `${importPath}%`);
    const exclusions = exclusionPatterns.map((pattern) => globToSqlPattern(pattern));

    return this.db
      .updateTable('assets')
      .set({
        isOffline: true,
        deletedAt: new Date(),
      })
      .where('isOffline', '=', false)
      .where('isExternal', '=', true)
      .where('libraryId', '=', asUuid(libraryId))
      .where((eb) =>
        eb.or([
          eb.not(eb.or(paths.map((path) => eb('originalPath', 'like', path)))),
          eb.or(exclusions.map((path) => eb('originalPath', 'like', path))),
        ]),
      )
      .executeTakeFirstOrThrow();
  }

  @GenerateSql({
    params: [{ libraryId: DummyValue.UUID, importPaths: [DummyValue.STRING], exclusionPatterns: [DummyValue.STRING] }],
  })
  deleteExternalSidecars(libraryId: string, importPaths: string[], exclusionPatterns: string[]) {
    const paths = importPaths.map((importPath) => `${importPath}%`);
    const exclusions = exclusionPatterns.map((pattern) => globToSqlPattern(pattern));

    return this.db
      .deleteFrom('asset_files')
      .using('assets')
      .whereRef('asset_files.assetId', '=', 'assets.id')
      .where('asset_files.type', '=', AssetFileType.SIDECAR)
      .where('assets.isExternal', '=', true)
      .where('assets.libraryId', '=', asUuid(libraryId))
      .where((eb) =>
        eb.or([
          eb('asset_files.path', 'not like', paths.join('|')),
          eb('asset_files.path', 'like', exclusions.join('|')),
        ]),
      )
      .returning(['asset_files.id', 'asset_files.assetId'])
      .stream();
  }

  @GenerateSql({
    params: [{ libraryId: DummyValue.UUID, paths: [DummyValue.STRING] }],
  })
  async filterNewExternalAssetPaths(libraryId: string, paths: string[]): Promise<string[]> {
    const result = await this.db
      .selectFrom(unnest(paths).as('path'))
      .select('path')
      .where((eb) =>
        eb.not(
          eb.exists(
            this.db
              .selectFrom('assets')
              .select('originalPath')
              .whereRef('assets.originalPath', '=', eb.ref('path'))
              .where('libraryId', '=', asUuid(libraryId))
              .where('isExternal', '=', true),
          ),
        ),
      )
      .execute();

    return result.map((row) => row.path as string);
  }

  async getLibraryAssetCount(libraryId: string): Promise<number> {
    const { count } = await this.db
      .selectFrom('assets')
      .select((eb) => eb.fn.countAll().as('count'))
      .where('libraryId', '=', asUuid(libraryId))
      .executeTakeFirstOrThrow();

    return Number(count);
  }
}<|MERGE_RESOLUTION|>--- conflicted
+++ resolved
@@ -1,10 +1,6 @@
 import { Injectable } from '@nestjs/common';
-<<<<<<< HEAD
-import { Insertable, Kysely, UpdateResult, Updateable, sql } from 'kysely';
-=======
 import { Insertable, Kysely, Selectable, UpdateResult, Updateable, sql } from 'kysely';
 import { jsonArrayFrom } from 'kysely/helpers/postgres';
->>>>>>> ae8af841
 import { isEmpty, isUndefined, omitBy } from 'lodash';
 import { InjectKysely } from 'nestjs-kysely';
 import { AssetJobStatus, Assets, DB, Exif } from 'src/db';
@@ -540,7 +536,6 @@
       .where('assets.id', '=', asUuid(id))
       .select((eb) => [
         'id',
-        'sidecarPath',
         'originalPath',
         jsonArrayFrom(
           eb
