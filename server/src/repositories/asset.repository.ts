import { Injectable } from '@nestjs/common';
<<<<<<< HEAD
import { Insertable, Kysely, UpdateResult, Updateable, sql } from 'kysely';
=======
import { Insertable, Kysely, NotNull, Updateable, sql } from 'kysely';
>>>>>>> 921ef806
import { isEmpty, isUndefined, omitBy } from 'lodash';
import { InjectKysely } from 'nestjs-kysely';
import { ASSET_FILE_CONFLICT_KEYS, EXIF_CONFLICT_KEYS, JOB_STATUS_CONFLICT_KEYS } from 'src/constants';
import { AssetFiles, AssetJobStatus, Assets, DB, Exif } from 'src/db';
import { Chunked, ChunkedArray, DummyValue, GenerateSql } from 'src/decorators';
import {
  AssetEntity,
  AssetEntityPlaceholder,
  hasPeople,
  searchAssetBuilder,
  truncatedDate,
  withAlbums,
  withExif,
  withFaces,
  withFacesAndPeople,
  withFiles,
  withLibrary,
  withOwner,
  withSmartSearch,
  withTagId,
  withTags,
} from 'src/entities/asset.entity';
import { AssetFileType, AssetStatus, AssetType } from 'src/enum';
import {
  AssetDeltaSyncOptions,
  AssetExploreFieldOptions,
  AssetFullSyncOptions,
  AssetGetByChecksumOptions,
  AssetStats,
  AssetStatsOptions,
  AssetUpdateDuplicateOptions,
  DayOfYearAssets,
  DuplicateGroup,
  GetByIdsRelations,
  IAssetRepository,
  LivePhotoSearchOptions,
  MonthDay,
  TimeBucketItem,
  TimeBucketOptions,
  TimeBucketSize,
  WithProperty,
  WithoutProperty,
} from 'src/interfaces/asset.interface';
import { AssetSearchOptions, SearchExploreItem, SearchExploreItemSet } from 'src/interfaces/search.interface';
import { MapMarker, MapMarkerSearchOptions } from 'src/repositories/map.repository';
import { anyUuid, asUuid, mapUpsertColumns } from 'src/utils/database';
import { globToSqlPattern } from 'src/utils/misc';
import { Paginated, PaginationOptions, paginationHelper } from 'src/utils/pagination';

@Injectable()
export class AssetRepository implements IAssetRepository {
  constructor(@InjectKysely() private db: Kysely<DB>) {}

  async upsertExif(exif: Insertable<Exif>): Promise<void> {
    const value = { ...exif, assetId: asUuid(exif.assetId) };
    await this.db
      .insertInto('exif')
      .values(value)
      .onConflict((oc) =>
        oc.columns(EXIF_CONFLICT_KEYS).doUpdateSet(() => mapUpsertColumns('exif', value, EXIF_CONFLICT_KEYS)),
      )
      .execute();
  }

  async upsertJobStatus(...jobStatus: Insertable<AssetJobStatus>[]): Promise<void> {
    if (jobStatus.length === 0) {
      return;
    }

    const values = jobStatus.map((row) => ({ ...row, assetId: asUuid(row.assetId) }));
    await this.db
      .insertInto('asset_job_status')
      .values(values)
      .onConflict((oc) =>
        oc
          .columns(JOB_STATUS_CONFLICT_KEYS)
          .doUpdateSet(() => mapUpsertColumns('asset_job_status', values[0], JOB_STATUS_CONFLICT_KEYS)),
      )
      .execute();
  }

  create(asset: Insertable<Assets>): Promise<AssetEntityPlaceholder> {
    return this.db
      .insertInto('assets')
      .values(asset)
      .returningAll()
      .executeTakeFirst() as any as Promise<AssetEntityPlaceholder>;
  }

  createAll(assets: Insertable<Assets>[]): Promise<AssetEntity[]> {
    return this.db.insertInto('assets').values(assets).returningAll().execute() as any as Promise<AssetEntity[]>;
  }

  @GenerateSql({ params: [DummyValue.UUID, { day: 1, month: 1 }] })
  getByDayOfYear(ownerIds: string[], { day, month }: MonthDay): Promise<DayOfYearAssets[]> {
    return this.db
      .with('res', (qb) =>
        qb
          .with('today', (qb) =>
            qb
              .selectFrom((eb) =>
                eb
                  .fn('generate_series', [
                    sql`(select date_part('year', min(("localDateTime" at time zone 'UTC')::date))::int from assets)`,
                    sql`date_part('year', current_date)::int - 1`,
                  ])
                  .as('year'),
              )
              .select((eb) => eb.fn('make_date', [sql`year::int`, sql`${month}::int`, sql`${day}::int`]).as('date')),
          )
          .selectFrom('today')
          .innerJoinLateral(
            (qb) =>
              qb
                .selectFrom('assets')
                .selectAll('assets')
                .innerJoin('asset_job_status', 'assets.id', 'asset_job_status.assetId')
                .where('asset_job_status.previewAt', 'is not', null)
                .where(sql`(assets."localDateTime" at time zone 'UTC')::date`, '=', sql`today.date`)
                .where('assets.ownerId', '=', anyUuid(ownerIds))
                .where('assets.isVisible', '=', true)
                .where('assets.isArchived', '=', false)
                .where((eb) =>
                  eb.exists((qb) =>
                    qb
                      .selectFrom('asset_files')
                      .whereRef('assetId', '=', 'assets.id')
                      .where('asset_files.type', '=', AssetFileType.PREVIEW),
                  ),
                )
                .where('assets.deletedAt', 'is', null)
                .where('assets.fileCreatedAt', 'is not', null)
                .where('assets.fileModifiedAt', 'is not', null)
<<<<<<< HEAD
=======
                .where('assets.localDateTime', 'is not', null)
>>>>>>> 921ef806
                .orderBy(sql`(assets."localDateTime" at time zone 'UTC')::date`, 'desc')
                .limit(20)
                .as('a'),
            (join) => join.onTrue(),
          )
          .innerJoin('exif', 'a.id', 'exif.assetId')
          .selectAll('a')
          .$narrowType<{ fileCreatedAt: NotNull }>()
          .$narrowType<{ fileModifiedAt: NotNull }>()
          .$narrowType<{ localDateTime: NotNull }>()
          .select((eb) => eb.fn.toJson(eb.table('exif')).as('exifInfo')),
      )
      .selectFrom('res')
      .select(
        sql<number>`((now() at time zone 'UTC')::date - ("localDateTime" at time zone 'UTC')::date) / 365`.as(
          'yearsAgo',
        ),
      )
      .select((eb) => eb.fn.jsonAgg(eb.table('res')).as('assets'))
      .groupBy(sql`("localDateTime" at time zone 'UTC')::date`)
      .orderBy(sql`("localDateTime" at time zone 'UTC')::date`, 'desc')
      .limit(10)
      .execute() as any as Promise<DayOfYearAssets[]>;
  }

  @GenerateSql({ params: [[DummyValue.UUID]] })
  @ChunkedArray()
  async getByIds(
    ids: string[],
    { exifInfo, faces, files, library, owner, smartSearch, stack, tags }: GetByIdsRelations = {},
  ): Promise<AssetEntity[]> {
    const res = await this.db
      .selectFrom('assets')
      .selectAll('assets')
      .where('assets.id', '=', anyUuid(ids))
      .$if(!!exifInfo, withExif)
      .$if(!!faces, (qb) => qb.select(faces?.person ? withFacesAndPeople : withFaces))
      .$if(!!files, (qb) => qb.select(withFiles))
      .$if(!!library, (qb) => qb.select(withLibrary))
      .$if(!!owner, (qb) => qb.select(withOwner))
      .$if(!!smartSearch, withSmartSearch)
      .$if(!!stack, (qb) =>
        qb
          .leftJoin('asset_stack', 'asset_stack.id', 'assets.stackId')
          .$if(!stack!.assets, (qb) => qb.select((eb) => eb.fn.toJson(eb.table('asset_stack')).as('stack')))
          .$if(!!stack!.assets, (qb) =>
            qb
              .leftJoinLateral(
                (eb) =>
                  eb
                    .selectFrom('assets as stacked')
                    .selectAll('asset_stack')
                    .select((eb) => eb.fn('array_agg', [eb.table('stacked')]).as('assets'))
                    .whereRef('stacked.stackId', '=', 'asset_stack.id')
                    .whereRef('stacked.id', '!=', 'asset_stack.primaryAssetId')
                    .where('stacked.deletedAt', 'is', null)
                    .where('stacked.isArchived', '=', false)
                    .groupBy('asset_stack.id')
                    .as('stacked_assets'),
                (join) => join.on('asset_stack.id', 'is not', null),
              )
              .select((eb) => eb.fn.toJson(eb.table('stacked_assets')).as('stack')),
          ),
      )
      .$if(!!tags, (qb) => qb.select(withTags))
      .execute();

    return res as any as AssetEntity[];
  }

  @GenerateSql({ params: [[DummyValue.UUID]] })
  @ChunkedArray()
  getByIdsWithAllRelations(ids: string[]): Promise<AssetEntity[]> {
    return this.db
      .selectFrom('assets')
      .selectAll('assets')
      .select(withFacesAndPeople)
      .select(withTags)
      .$call(withExif)
      .leftJoin('asset_stack', 'asset_stack.id', 'assets.stackId')
      .leftJoinLateral(
        (eb) =>
          eb
            .selectFrom('assets as stacked')
            .selectAll('asset_stack')
            .select((eb) => eb.fn('array_agg', [eb.table('stacked')]).as('assets'))
            .whereRef('stacked.stackId', '=', 'asset_stack.id')
            .whereRef('stacked.id', '!=', 'asset_stack.primaryAssetId')
            .where('stacked.deletedAt', 'is', null)
            .where('stacked.isArchived', '=', false)
            .groupBy('asset_stack.id')
            .as('stacked_assets'),
        (join) => join.on('asset_stack.id', 'is not', null),
      )
      .select((eb) => eb.fn.toJson(eb.table('stacked_assets')).as('stack'))
      .where('assets.id', '=', anyUuid(ids))
      .execute() as any as Promise<AssetEntity[]>;
  }

  @GenerateSql({ params: [DummyValue.UUID] })
  async deleteAll(ownerId: string): Promise<void> {
    await this.db.deleteFrom('assets').where('ownerId', '=', ownerId).execute();
  }

  async getByAlbumId(pagination: PaginationOptions, albumId: string): Paginated<AssetEntity> {
    const items = await withAlbums(this.db.selectFrom('assets'), { albumId })
      .selectAll('assets')
      .where('deletedAt', 'is', null)
      .orderBy('fileCreatedAt', 'desc')
      .execute();

    return paginationHelper(items as any as AssetEntity[], pagination.take);
  }

  async getByDeviceIds(ownerId: string, deviceId: string, deviceAssetIds: string[]): Promise<string[]> {
    const assets = await this.db
      .selectFrom('assets')
      .select(['deviceAssetId'])
      .where('deviceAssetId', 'in', deviceAssetIds)
      .where('deviceId', '=', deviceId)
      .where('ownerId', '=', asUuid(ownerId))
      .execute();

    return assets.map((asset) => asset.deviceAssetId);
  }

  getByUserId(
    pagination: PaginationOptions,
    userId: string,
    options: Omit<AssetSearchOptions, 'userIds'> = {},
  ): Paginated<AssetEntity> {
    return this.getAll(pagination, { ...options, userIds: [userId] });
  }

  @GenerateSql({ params: [DummyValue.UUID, DummyValue.STRING] })
  getByLibraryIdAndOriginalPath(libraryId: string, originalPath: string): Promise<AssetEntity | undefined> {
    return this.db
      .selectFrom('assets')
      .selectAll('assets')
      .where('libraryId', '=', asUuid(libraryId))
      .where('originalPath', '=', originalPath)
      .limit(1)
      .executeTakeFirst() as any as Promise<AssetEntity | undefined>;
  }

  async getAll(
    pagination: PaginationOptions,
    { orderDirection, ...options }: AssetSearchOptions = {},
  ): Paginated<AssetEntity> {
    const builder = searchAssetBuilder(this.db, options)
      .select(withFiles)
      .orderBy('assets.createdAt', orderDirection ?? 'asc')
      .limit(pagination.take + 1)
      .offset(pagination.skip ?? 0);
    const items = await builder.execute();
    return paginationHelper(items as any as AssetEntity[], pagination.take);
  }

  async getAllInLibrary(pagination: PaginationOptions, libraryId: string): Paginated<AssetEntity> {
    const builder = this.db
      .selectFrom('assets')
      .select('id')
      .where('libraryId', '=', asUuid(libraryId))
      .limit(pagination.take + 1)
      .offset(pagination.skip ?? 0);
    const items = await builder.execute();
    return paginationHelper(items as any as AssetEntity[], pagination.take);
  }

  /**
   * Get assets by device's Id on the database
   * @param ownerId
   * @param deviceId
   *
   * @returns Promise<string[]> - Array of assetIds belong to the device
   */
  @GenerateSql({ params: [DummyValue.UUID, DummyValue.STRING] })
  async getAllByDeviceId(ownerId: string, deviceId: string): Promise<string[]> {
    const items = await this.db
      .selectFrom('assets')
      .select(['deviceAssetId'])
      .where('ownerId', '=', asUuid(ownerId))
      .where('deviceId', '=', deviceId)
      .where('isVisible', '=', true)
      .where('assets.fileCreatedAt', 'is not', null)
      .where('assets.fileModifiedAt', 'is not', null)
      .where('deletedAt', 'is', null)
      .execute();

    return items.map((asset) => asset.deviceAssetId);
  }

  @GenerateSql({ params: [DummyValue.UUID] })
  async getLivePhotoCount(motionId: string): Promise<number> {
    const [{ count }] = await this.db
      .selectFrom('assets')
      .select((eb) => eb.fn.countAll().as('count'))
      .where('livePhotoVideoId', '=', asUuid(motionId))
      .execute();
    return count as number;
  }

  @GenerateSql({ params: [DummyValue.UUID] })
  getById(
    id: string,
    { exifInfo, faces, files, library, owner, smartSearch, stack, tags }: GetByIdsRelations = {},
  ): Promise<AssetEntity | undefined> {
    return this.db
      .selectFrom('assets')
      .selectAll('assets')
      .where('assets.id', '=', asUuid(id))
      .$if(!!exifInfo, withExif)
      .$if(!!faces, (qb) => qb.select(faces?.person ? withFacesAndPeople : withFaces))
      .$if(!!library, (qb) => qb.select(withLibrary))
      .$if(!!owner, (qb) => qb.select(withOwner))
      .$if(!!smartSearch, withSmartSearch)
      .$if(!!stack, (qb) =>
        qb
          .leftJoin('asset_stack', 'asset_stack.id', 'assets.stackId')
          .$if(!stack!.assets, (qb) => qb.select((eb) => eb.fn.toJson(eb.table('asset_stack')).as('stack')))
          .$if(!!stack!.assets, (qb) =>
            qb
              .leftJoinLateral(
                (eb) =>
                  eb
                    .selectFrom('assets as stacked')
                    .selectAll('asset_stack')
                    .select((eb) => eb.fn('array_agg', [eb.table('stacked')]).as('assets'))
                    .whereRef('stacked.stackId', '=', 'asset_stack.id')
                    .whereRef('stacked.id', '!=', 'asset_stack.primaryAssetId')
                    .where('stacked.deletedAt', 'is', null)
                    .where('stacked.isArchived', '=', false)
                    .groupBy('asset_stack.id')
                    .as('stacked_assets'),
                (join) => join.on('asset_stack.id', 'is not', null),
              )
              .select((eb) => eb.fn.toJson(eb.table('stacked_assets')).as('stack')),
          ),
      )
      .$if(!!files, (qb) => qb.select(withFiles))
      .$if(!!tags, (qb) => qb.select(withTags))
      .limit(1)
      .executeTakeFirst() as any as Promise<AssetEntity | undefined>;
  }

  @GenerateSql({ params: [[DummyValue.UUID], { deviceId: DummyValue.STRING }] })
  @Chunked()
  async updateAll(ids: string[], options: Updateable<Assets>): Promise<void> {
    if (ids.length === 0) {
      return;
    }
    await this.db.updateTable('assets').set(options).where('id', '=', anyUuid(ids)).execute();
  }

  async updateByLibraryId(libraryId: string, options: Updateable<Assets>): Promise<void> {
    await this.db.updateTable('assets').set(options).where('libraryId', '=', asUuid(libraryId)).execute();
  }

  @GenerateSql({
    params: [{ targetDuplicateId: DummyValue.UUID, duplicateIds: [DummyValue.UUID], assetIds: [DummyValue.UUID] }],
  })
  async updateDuplicates(options: AssetUpdateDuplicateOptions): Promise<void> {
    await this.db
      .updateTable('assets')
      .set({ duplicateId: options.targetDuplicateId })
      .where((eb) =>
        eb.or([eb('duplicateId', '=', anyUuid(options.duplicateIds)), eb('id', '=', anyUuid(options.assetIds))]),
      )
      .execute();
  }

  async update(asset: Updateable<Assets> & { id: string }): Promise<AssetEntity> {
    const value = omitBy(asset, isUndefined);
    delete value.id;
    if (!isEmpty(value)) {
      return this.db
        .with('assets', (qb) => qb.updateTable('assets').set(asset).where('id', '=', asUuid(asset.id)).returningAll())
        .selectFrom('assets')
        .selectAll('assets')
        .$call(withExif)
        .$call((qb) => qb.select(withFacesAndPeople))
        .executeTakeFirst() as Promise<AssetEntity>;
    }

    return this.getById(asset.id, { exifInfo: true, faces: { person: true } }) as Promise<AssetEntity>;
  }

  async remove(asset: AssetEntity): Promise<void> {
    await this.db.deleteFrom('assets').where('id', '=', asUuid(asset.id)).execute();
  }

  @GenerateSql({ params: [{ ownerId: DummyValue.UUID, libraryId: DummyValue.UUID, checksum: DummyValue.BUFFER }] })
  getByChecksum({ ownerId, libraryId, checksum }: AssetGetByChecksumOptions): Promise<AssetEntity | undefined> {
    return this.db
      .selectFrom('assets')
      .selectAll('assets')
      .where('ownerId', '=', asUuid(ownerId))
      .where('checksum', '=', checksum)
      .$call((qb) => (libraryId ? qb.where('libraryId', '=', asUuid(libraryId)) : qb.where('libraryId', 'is', null)))
      .limit(1)
      .executeTakeFirst() as Promise<AssetEntity | undefined>;
  }

  @GenerateSql({ params: [DummyValue.UUID, [DummyValue.BUFFER]] })
  getByChecksums(userId: string, checksums: Buffer[]): Promise<AssetEntity[]> {
    return this.db
      .selectFrom('assets')
      .select(['id', 'checksum', 'deletedAt'])
      .where('ownerId', '=', asUuid(userId))
      .where('checksum', 'in', checksums)
      .execute() as any as Promise<AssetEntity[]>;
  }

  @GenerateSql({ params: [DummyValue.UUID, DummyValue.BUFFER] })
  async getUploadAssetIdByChecksum(ownerId: string, checksum: Buffer): Promise<string | undefined> {
    const asset = await this.db
      .selectFrom('assets')
      .select('id')
      .where('ownerId', '=', asUuid(ownerId))
      .where('checksum', '=', checksum)
      .where('libraryId', 'is', null)
      .limit(1)
      .executeTakeFirst();

    return asset?.id;
  }

  findLivePhotoMatch(options: LivePhotoSearchOptions): Promise<AssetEntity | undefined> {
    const { ownerId, otherAssetId, livePhotoCID, type } = options;
    return this.db
      .selectFrom('assets')
      .select('assets.id')
      .innerJoin('exif', 'assets.id', 'exif.assetId')
      .where('id', '!=', asUuid(otherAssetId))
      .where('ownerId', '=', asUuid(ownerId))
      .where('type', '=', type)
      .where('exif.livePhotoCID', '=', livePhotoCID)
      .limit(1)
      .executeTakeFirst() as Promise<AssetEntity | undefined>;
  }

  @GenerateSql(
    ...Object.values(WithProperty).map((property) => ({
      name: property,
      params: [DummyValue.PAGINATION, property],
    })),
  )
  async getWithout(pagination: PaginationOptions, property: WithoutProperty): Paginated<AssetEntity> {
    const items = await this.db
      .selectFrom('assets')
      .selectAll('assets')
      .$if(property === WithoutProperty.DUPLICATE, (qb) =>
        qb
          .innerJoin('asset_job_status as job_status', 'assets.id', 'job_status.assetId')
          .where('job_status.duplicatesDetectedAt', 'is', null)
          .where('job_status.previewAt', 'is not', null)
          .where((eb) => eb.exists(eb.selectFrom('smart_search').where('assetId', '=', eb.ref('assets.id'))))
          .where('assets.isVisible', '=', true)
          .where('assets.fileCreatedAt', 'is not', null)
          .where('assets.fileModifiedAt', 'is not', null),
      )
      .$if(property === WithoutProperty.ENCODED_VIDEO, (qb) =>
        qb
          .where('assets.type', '=', AssetType.VIDEO)
          .where((eb) => eb.or([eb('assets.encodedVideoPath', 'is', null), eb('assets.encodedVideoPath', '=', '')])),
      )
      .$if(property === WithoutProperty.EXIF, (qb) =>
        qb
          .leftJoin('asset_job_status as job_status', 'assets.id', 'job_status.assetId')
          .where((eb) => eb.or([eb('job_status.metadataExtractedAt', 'is', null), eb('assetId', 'is', null)]))
          .where('assets.isVisible', '=', true),
      )
      .$if(property === WithoutProperty.FACES, (qb) =>
        qb
          .innerJoin('asset_job_status as job_status', 'assetId', 'assets.id')
          .where('job_status.previewAt', 'is not', null)
          .where('job_status.facesRecognizedAt', 'is', null)
          .where('assets.fileCreatedAt', 'is not', null)
          .where('assets.fileModifiedAt', 'is not', null)
          .where('assets.isVisible', '=', true),
      )
      .$if(property === WithoutProperty.SIDECAR, (qb) =>
        qb
          .where((eb) => eb.or([eb('assets.sidecarPath', '=', ''), eb('assets.sidecarPath', 'is', null)]))
          .where('assets.fileCreatedAt', 'is not', null)
          .where('assets.fileModifiedAt', 'is not', null)
          .where('assets.isVisible', '=', true),
      )
      .$if(property === WithoutProperty.SMART_SEARCH, (qb) =>
        qb
          .innerJoin('asset_job_status as job_status', 'assetId', 'assets.id')
          .where('job_status.previewAt', 'is not', null)
          .where('assets.fileCreatedAt', 'is not', null)
          .where('assets.fileModifiedAt', 'is not', null)
          .where('assets.isVisible', '=', true)
          .where((eb) =>
            eb.not((eb) => eb.exists(eb.selectFrom('smart_search').whereRef('assetId', '=', 'assets.id'))),
          ),
      )
      .$if(property === WithoutProperty.THUMBNAIL, (qb) =>
        qb
          .innerJoin('asset_job_status as job_status', 'assetId', 'assets.id')
          .where('assets.fileCreatedAt', 'is not', null)
          .where('assets.fileModifiedAt', 'is not', null)
          .where('assets.isVisible', '=', true)
          .where((eb) =>
            eb.or([
              eb('job_status.previewAt', 'is', null),
              eb('job_status.thumbnailAt', 'is', null),
              eb('assets.thumbhash', 'is', null),
            ]),
          ),
      )
      .where('deletedAt', 'is', null)
      .limit(pagination.take + 1)
      .offset(pagination.skip ?? 0)
      .orderBy('createdAt')
      .execute();

    return paginationHelper(items as any as AssetEntity[], pagination.take);
  }

  getLastUpdatedAssetForAlbumId(albumId: string): Promise<AssetEntity | undefined> {
    return this.db
      .selectFrom('assets')
      .selectAll('assets')
      .innerJoin('albums_assets_assets', 'assets.id', 'albums_assets_assets.assetsId')
      .where('albums_assets_assets.albumsId', '=', asUuid(albumId))
      .orderBy('updatedAt', 'desc')
      .limit(1)
      .executeTakeFirst() as Promise<AssetEntity | undefined>;
  }

  getMapMarkers(ownerIds: string[], options: MapMarkerSearchOptions = {}): Promise<MapMarker[]> {
    const { isArchived, isFavorite, fileCreatedAfter, fileCreatedBefore } = options;

    return this.db
      .selectFrom('assets')
      .leftJoin('exif', 'assets.id', 'exif.assetId')
      .select(['id', 'latitude as lat', 'longitude as lon', 'city', 'state', 'country'])
      .where('ownerId', '=', anyUuid(ownerIds))
      .where('latitude', 'is not', null)
      .where('longitude', 'is not', null)
      .where('assets.fileCreatedAt', 'is not', null)
      .where('assets.fileModifiedAt', 'is not', null)
      .where('isVisible', '=', true)
      .where('deletedAt', 'is', null)
      .$if(!!isArchived, (qb) => qb.where('isArchived', '=', isArchived!))
      .$if(!!isFavorite, (qb) => qb.where('isFavorite', '=', isFavorite!))
      .$if(!!fileCreatedAfter, (qb) => qb.where('fileCreatedAt', '>=', fileCreatedAfter!))
      .$if(!!fileCreatedBefore, (qb) => qb.where('fileCreatedAt', '<=', fileCreatedBefore!))
      .orderBy('fileCreatedAt', 'desc')
      .execute() as Promise<MapMarker[]>;
  }

  getStatistics(ownerId: string, { isArchived, isFavorite, isTrashed }: AssetStatsOptions): Promise<AssetStats> {
    return this.db
      .selectFrom('assets')
      .select((eb) => eb.fn.countAll().filterWhere('type', '=', AssetType.AUDIO).as(AssetType.AUDIO))
      .select((eb) => eb.fn.countAll().filterWhere('type', '=', AssetType.IMAGE).as(AssetType.IMAGE))
      .select((eb) => eb.fn.countAll().filterWhere('type', '=', AssetType.VIDEO).as(AssetType.VIDEO))
      .select((eb) => eb.fn.countAll().filterWhere('type', '=', AssetType.OTHER).as(AssetType.OTHER))
      .where('ownerId', '=', asUuid(ownerId))
      .where('assets.fileCreatedAt', 'is not', null)
      .where('assets.fileModifiedAt', 'is not', null)
      .where('isVisible', '=', true)
      .$if(isArchived !== undefined, (qb) => qb.where('isArchived', '=', isArchived!))
      .$if(isFavorite !== undefined, (qb) => qb.where('isFavorite', '=', isFavorite!))
      .$if(!!isTrashed, (qb) => qb.where('assets.status', '!=', AssetStatus.DELETED))
      .where('deletedAt', isTrashed ? 'is not' : 'is', null)
      .executeTakeFirst() as Promise<AssetStats>;
  }

  getRandom(userIds: string[], take: number): Promise<AssetEntity[]> {
    return this.db
      .selectFrom('assets')
      .selectAll('assets')
      .$call(withExif)
      .where('ownerId', '=', anyUuid(userIds))
      .where('isVisible', '=', true)
      .where('assets.fileCreatedAt', 'is not', null)
      .where('assets.fileModifiedAt', 'is not', null)
      .where('deletedAt', 'is', null)
      .orderBy((eb) => eb.fn('random'))
      .limit(take)
      .execute() as any as Promise<AssetEntity[]>;
  }

  @GenerateSql({ params: [{ size: TimeBucketSize.MONTH }] })
  async getTimeBuckets(options: TimeBucketOptions): Promise<TimeBucketItem[]> {
    return (
      this.db
        .with('assets', (qb) =>
          qb
            .selectFrom('assets')
            .select(truncatedDate<Date>(options.size).as('timeBucket'))
            .$if(!!options.isTrashed, (qb) => qb.where('assets.status', '!=', AssetStatus.DELETED))
            .where('assets.deletedAt', options.isTrashed ? 'is not' : 'is', null)
            .where('assets.isVisible', '=', true)
            .where('assets.fileCreatedAt', 'is not', null)
            .where('assets.fileModifiedAt', 'is not', null)
            .where('assets.localDateTime', 'is not', null)
            .$if(!!options.albumId, (qb) =>
              qb
                .innerJoin('albums_assets_assets', 'assets.id', 'albums_assets_assets.assetsId')
                .where('albums_assets_assets.albumsId', '=', asUuid(options.albumId!)),
            )
            .$if(!!options.personId, (qb) => hasPeople(qb, [options.personId!]))
            .$if(!!options.withStacked, (qb) =>
              qb
                .leftJoin('asset_stack', (join) =>
                  join
                    .onRef('asset_stack.id', '=', 'assets.stackId')
                    .onRef('asset_stack.primaryAssetId', '=', 'assets.id'),
                )
                .where((eb) => eb.or([eb('assets.stackId', 'is', null), eb(eb.table('asset_stack'), 'is not', null)])),
            )
            .$if(!!options.userIds, (qb) => qb.where('assets.ownerId', '=', anyUuid(options.userIds!)))
            .$if(options.isArchived !== undefined, (qb) => qb.where('assets.isArchived', '=', options.isArchived!))
            .$if(options.isFavorite !== undefined, (qb) => qb.where('assets.isFavorite', '=', options.isFavorite!))
            .$if(!!options.assetType, (qb) => qb.where('assets.type', '=', options.assetType!))
            .$if(options.isDuplicate !== undefined, (qb) =>
              qb.where('assets.duplicateId', options.isDuplicate ? 'is not' : 'is', null),
            )
            .$if(!!options.tagId, (qb) => withTagId(qb, options.tagId!)),
        )
        .selectFrom('assets')
        .select('timeBucket')
        /*
        TODO: the above line outputs in ISO format, which bloats the response.
        The line below outputs in YYYY-MM-DD format, but needs a change in the web app to work.
          .select(sql<string>`"timeBucket"::date::text`.as('timeBucket'))
        */
        .select((eb) => eb.fn.countAll().as('count'))
        .groupBy('timeBucket')
        .orderBy('timeBucket', options.order ?? 'desc')
        .execute() as any as Promise<TimeBucketItem[]>
    );
  }

  @GenerateSql({ params: [DummyValue.TIME_BUCKET, { size: TimeBucketSize.MONTH, withStacked: true }] })
  async getTimeBucket(timeBucket: string, options: TimeBucketOptions): Promise<AssetEntity[]> {
    return this.db
      .selectFrom('assets')
      .selectAll('assets')
      .$call(withExif)
      .$if(!!options.albumId, (qb) => withAlbums(qb, { albumId: options.albumId }))
      .$if(!!options.personId, (qb) => hasPeople(qb, [options.personId!]))
      .$if(!!options.userIds, (qb) => qb.where('assets.ownerId', '=', anyUuid(options.userIds!)))
      .$if(options.isArchived !== undefined, (qb) => qb.where('assets.isArchived', '=', options.isArchived!))
      .$if(options.isFavorite !== undefined, (qb) => qb.where('assets.isFavorite', '=', options.isFavorite!))
      .$if(!!options.withStacked, (qb) =>
        qb
          .leftJoin('asset_stack', 'asset_stack.id', 'assets.stackId')
          .where((eb) =>
            eb.or([eb('asset_stack.primaryAssetId', '=', eb.ref('assets.id')), eb('assets.stackId', 'is', null)]),
          )
          .leftJoinLateral(
            (eb) =>
              eb
                .selectFrom('assets as stacked')
                .selectAll('asset_stack')
                .select((eb) => eb.fn.count(eb.table('stacked')).as('assetCount'))
                .whereRef('stacked.stackId', '=', 'asset_stack.id')
                .where('stacked.deletedAt', 'is', null)
                .where('stacked.isArchived', '=', false)
                .groupBy('asset_stack.id')
                .as('stacked_assets'),
            (join) => join.on('asset_stack.id', 'is not', null),
          )
          .select((eb) => eb.fn.toJson(eb.table('stacked_assets')).as('stack')),
      )
      .$if(!!options.assetType, (qb) => qb.where('assets.type', '=', options.assetType!))
      .$if(options.isDuplicate !== undefined, (qb) =>
        qb.where('assets.duplicateId', options.isDuplicate ? 'is not' : 'is', null),
      )
      .$if(!!options.isTrashed, (qb) => qb.where('assets.status', '!=', AssetStatus.DELETED))
      .$if(!!options.tagId, (qb) => withTagId(qb, options.tagId!))
      .where('assets.deletedAt', options.isTrashed ? 'is not' : 'is', null)
      .where('assets.isVisible', '=', true)
      .where('assets.fileCreatedAt', 'is not', null)
      .where('assets.fileModifiedAt', 'is not', null)
      .where('assets.localDateTime', 'is not', null)
      .where(truncatedDate(options.size), '=', timeBucket.replace(/^[+-]/, ''))
      .orderBy('assets.localDateTime', options.order ?? 'desc')
      .execute() as any as Promise<AssetEntity[]>;
  }

  @GenerateSql({ params: [DummyValue.UUID] })
  getDuplicates(userId: string): Promise<DuplicateGroup[]> {
    return (
      this.db
        .with('duplicates', (qb) =>
          qb
            .selectFrom('assets')
            .leftJoinLateral(
              (qb) =>
                qb
                  .selectFrom('exif')
                  .selectAll('assets')
                  .select((eb) => eb.table('exif').as('exifInfo'))
                  .whereRef('exif.assetId', '=', 'assets.id')
                  .as('asset'),
              (join) => join.onTrue(),
            )
            .select('assets.duplicateId')
            .select((eb) => eb.fn('jsonb_agg', [eb.table('asset')]).as('assets'))
            .where('assets.ownerId', '=', asUuid(userId))
            .where('assets.duplicateId', 'is not', null)
            .where('assets.deletedAt', 'is', null)
            .where('assets.isVisible', '=', true)
            .where('assets.fileCreatedAt', 'is not', null)
            .where('assets.fileModifiedAt', 'is not', null)
            .where('assets.localDateTime', 'is not', null)
            .groupBy('assets.duplicateId'),
        )
        .with('unique', (qb) =>
          qb
            .selectFrom('duplicates')
            .select('duplicateId')
            .where((eb) => eb(eb.fn('jsonb_array_length', ['assets']), '=', 1)),
        )
        .with('removed_unique', (qb) =>
          qb
            .updateTable('assets')
            .set({ duplicateId: null })
            .from('unique')
            .whereRef('assets.duplicateId', '=', 'unique.duplicateId'),
        )
        .selectFrom('duplicates')
        .selectAll()
        // TODO: compare with filtering by jsonb_array_length > 1
        .where(({ not, exists }) =>
          not(exists((eb) => eb.selectFrom('unique').whereRef('unique.duplicateId', '=', 'duplicates.duplicateId'))),
        )
        .execute() as any as Promise<DuplicateGroup[]>
    );
  }

  @GenerateSql({ params: [DummyValue.UUID, { minAssetsPerField: 5, maxFields: 12 }] })
  async getAssetIdByCity(
    ownerId: string,
    { minAssetsPerField, maxFields }: AssetExploreFieldOptions,
  ): Promise<SearchExploreItem<string>> {
    const items = await this.db
      .with('cities', (qb) =>
        qb
          .selectFrom('exif')
          .select('city')
          .where('city', 'is not', null)
          .groupBy('city')
          .having((eb) => eb.fn('count', [eb.ref('assetId')]), '>=', minAssetsPerField),
      )
      .selectFrom('assets')
      .innerJoin('exif', 'assets.id', 'exif.assetId')
      .innerJoin('cities', 'exif.city', 'cities.city')
      .distinctOn('exif.city')
      .select(['assetId as data', 'exif.city as value'])
      .where('ownerId', '=', asUuid(ownerId))
      .where('isVisible', '=', true)
      .where('assets.fileCreatedAt', 'is not', null)
      .where('assets.fileModifiedAt', 'is not', null)
      .where('isArchived', '=', false)
      .where('type', '=', AssetType.IMAGE)
      .where('deletedAt', 'is', null)
      .limit(maxFields)
      .execute();

    return { fieldName: 'exifInfo.city', items: items as SearchExploreItemSet<string> };
  }

  @GenerateSql({
    params: [
      {
        ownerId: DummyValue.UUID,
        lastId: DummyValue.UUID,
        updatedUntil: DummyValue.DATE,
        limit: 10,
      },
    ],
  })
  getAllForUserFullSync(options: AssetFullSyncOptions): Promise<AssetEntity[]> {
    const { ownerId, lastId, updatedUntil, limit } = options;
    return this.db
      .selectFrom('assets')
      .selectAll('assets')
      .$call(withExif)
      .leftJoin('asset_stack', 'asset_stack.id', 'assets.stackId')
      .leftJoinLateral(
        (eb) =>
          eb
            .selectFrom('assets as stacked')
            .selectAll('asset_stack')
            .select((eb) => eb.fn.count(eb.table('stacked')).as('assetCount'))
            .whereRef('stacked.stackId', '=', 'asset_stack.id')
            .groupBy('asset_stack.id')
            .as('stacked_assets'),
        (join) => join.on('asset_stack.id', 'is not', null),
      )
      .select((eb) => eb.fn.toJson(eb.table('stacked_assets')).as('stack'))
      .where('assets.ownerId', '=', asUuid(ownerId))
      .where('isVisible', '=', true)
      .where('assets.fileCreatedAt', 'is not', null)
      .where('assets.fileModifiedAt', 'is not', null)
      .where('updatedAt', '<=', updatedUntil)
      .$if(!!lastId, (qb) => qb.where('assets.id', '>', lastId!))
      .orderBy('assets.id')
      .limit(limit)
      .execute() as any as Promise<AssetEntity[]>;
  }

  @GenerateSql({ params: [{ userIds: [DummyValue.UUID], updatedAfter: DummyValue.DATE, limit: 100 }] })
  async getChangedDeltaSync(options: AssetDeltaSyncOptions): Promise<AssetEntity[]> {
    return this.db
      .selectFrom('assets')
      .selectAll('assets')
      .$call(withExif)
      .leftJoin('asset_stack', 'asset_stack.id', 'assets.stackId')
      .leftJoinLateral(
        (eb) =>
          eb
            .selectFrom('assets as stacked')
            .selectAll('asset_stack')
            .select((eb) => eb.fn.count(eb.table('stacked')).as('assetCount'))
            .whereRef('stacked.stackId', '=', 'asset_stack.id')
            .groupBy('asset_stack.id')
            .as('stacked_assets'),
        (join) => join.on('asset_stack.id', 'is not', null),
      )
      .select((eb) => eb.fn.toJson(eb.table('stacked_assets')).as('stack'))
      .where('assets.ownerId', '=', anyUuid(options.userIds))
      .where('isVisible', '=', true)
      .where('assets.fileCreatedAt', 'is not', null)
      .where('assets.fileModifiedAt', 'is not', null)
      .where('updatedAt', '>', options.updatedAfter)
      .limit(options.limit)
      .execute() as any as Promise<AssetEntity[]>;
  }

  async upsertFile(file: Pick<Insertable<AssetFiles>, 'assetId' | 'path' | 'type'>): Promise<void> {
    const value = { ...file, assetId: asUuid(file.assetId) };
    await this.db
      .insertInto('asset_files')
      .values(value)
      .onConflict((oc) =>
        oc
          .columns(ASSET_FILE_CONFLICT_KEYS)
          .doUpdateSet(() => mapUpsertColumns('asset_files', value, ASSET_FILE_CONFLICT_KEYS)),
      )
      .execute();
  }

  async upsertFiles(files: Pick<Insertable<AssetFiles>, 'assetId' | 'path' | 'type'>[]): Promise<void> {
    if (files.length === 0) {
      return;
    }

    const values = files.map((row) => ({ ...row, assetId: asUuid(row.assetId) }));
    await this.db
      .insertInto('asset_files')
      .values(values)
      .onConflict((oc) =>
        oc
          .columns(ASSET_FILE_CONFLICT_KEYS)
          .doUpdateSet(() => mapUpsertColumns('asset_files', values[0], ASSET_FILE_CONFLICT_KEYS)),
      )
      .execute();
  }

  @GenerateSql({
    params: [{ libraryId: DummyValue.UUID, importPaths: [DummyValue.STRING], exclusionPatterns: [DummyValue.STRING] }],
  })
  async detectOfflineExternalAssets(
    libraryId: string,
    importPaths: string[],
    exclusionPatterns: string[],
  ): Promise<UpdateResult> {
    const paths = importPaths.map((importPath) => `${importPath}%`);
    const exclusions = exclusionPatterns.map((pattern) => globToSqlPattern(pattern));

    return this.db
      .updateTable('assets')
      .set({
        isOffline: true,
        deletedAt: new Date(),
      })
      .where('isOffline', '=', false)
      .where('isExternal', '=', true)
      .where('libraryId', '=', asUuid(libraryId))
      .where((eb) =>
        eb.or([eb('originalPath', 'not like', paths.join('|')), eb('originalPath', 'like', exclusions.join('|'))]),
      )
      .executeTakeFirstOrThrow();
  }

  @GenerateSql({
    params: [{ libraryId: DummyValue.UUID, paths: [DummyValue.STRING] }],
  })
  async filterNewExternalAssetPaths(libraryId: string, paths: string[]): Promise<string[]> {
    const result = await this.db
      .selectFrom(
        this.db
          .selectFrom(
            sql`unnest(array[${sql.join(
              paths.map((path) => sql`${path}`),
              sql`, `,
            )}]::text[])`.as('unnested_paths'),
          )
          .select(sql`unnested_paths`.as('path'))
          .as('unnested_paths'),
      )
      .select(['path'])
      .where((eb) =>
        eb.not(
          eb.exists(
            this.db
              .selectFrom('assets')
              .select('originalPath')
              .whereRef('assets.originalPath', '=', sql.ref('unnested_paths.path'))
              .where('libraryId', '=', asUuid(libraryId))
              .where('isExternal', '=', true),
          ),
        ),
      )
      .execute();

    return result.map((row) => row.path as string);
  }

  async getLibraryAssetCount(options: AssetSearchOptions = {}): Promise<number | undefined> {
    const { count } = await this.db
      .selectFrom('assets')
      .select(sql`COUNT(*)`.as('count'))
      .where('libraryId', '=', asUuid(options.libraryId!))
      .executeTakeFirstOrThrow();

    return count as number;
  }
}<|MERGE_RESOLUTION|>--- conflicted
+++ resolved
@@ -1,9 +1,5 @@
 import { Injectable } from '@nestjs/common';
-<<<<<<< HEAD
-import { Insertable, Kysely, UpdateResult, Updateable, sql } from 'kysely';
-=======
-import { Insertable, Kysely, NotNull, Updateable, sql } from 'kysely';
->>>>>>> 921ef806
+import { Insertable, Kysely, NotNull, UpdateResult, Updateable, sql } from 'kysely';
 import { isEmpty, isUndefined, omitBy } from 'lodash';
 import { InjectKysely } from 'nestjs-kysely';
 import { ASSET_FILE_CONFLICT_KEYS, EXIF_CONFLICT_KEYS, JOB_STATUS_CONFLICT_KEYS } from 'src/constants';
@@ -137,10 +133,7 @@
                 .where('assets.deletedAt', 'is', null)
                 .where('assets.fileCreatedAt', 'is not', null)
                 .where('assets.fileModifiedAt', 'is not', null)
-<<<<<<< HEAD
-=======
                 .where('assets.localDateTime', 'is not', null)
->>>>>>> 921ef806
                 .orderBy(sql`(assets."localDateTime" at time zone 'UTC')::date`, 'desc')
                 .limit(20)
                 .as('a'),
@@ -873,8 +866,6 @@
       .select((eb) => eb.fn.toJson(eb.table('stacked_assets')).as('stack'))
       .where('assets.ownerId', '=', anyUuid(options.userIds))
       .where('isVisible', '=', true)
-      .where('assets.fileCreatedAt', 'is not', null)
-      .where('assets.fileModifiedAt', 'is not', null)
       .where('updatedAt', '>', options.updatedAfter)
       .limit(options.limit)
       .execute() as any as Promise<AssetEntity[]>;
