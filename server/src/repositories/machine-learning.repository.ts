import { Injectable } from '@nestjs/common';
import { Duration } from 'luxon';
import { readFile } from 'node:fs/promises';
<<<<<<< HEAD
import { S3AppStorageBackend } from 'src/storage/s3-backend';
import { ConfigRepository } from 'src/repositories/config.repository';
import { MACHINE_LEARNING_AVAILABILITY_BACKOFF_TIME, MACHINE_LEARNING_PING_TIMEOUT } from 'src/constants';
=======
import { MachineLearningConfig } from 'src/config';
>>>>>>> 1e0b4fac
import { CLIPConfig } from 'src/dtos/model-config.dto';
import { LoggingRepository } from 'src/repositories/logging.repository';

export interface BoundingBox {
  x1: number;
  y1: number;
  x2: number;
  y2: number;
}

export enum ModelTask {
  FACIAL_RECOGNITION = 'facial-recognition',
  SEARCH = 'clip',
}

export enum ModelType {
  DETECTION = 'detection',
  PIPELINE = 'pipeline',
  RECOGNITION = 'recognition',
  TEXTUAL = 'textual',
  VISUAL = 'visual',
}

export type ModelPayload = { imagePath: string } | { text: string };

type ModelOptions = { modelName: string };

export type FaceDetectionOptions = ModelOptions & { minScore: number };

type VisualResponse = { imageHeight: number; imageWidth: number };
export type ClipVisualRequest = { [ModelTask.SEARCH]: { [ModelType.VISUAL]: ModelOptions } };
export type ClipVisualResponse = { [ModelTask.SEARCH]: string } & VisualResponse;

export type ClipTextualRequest = { [ModelTask.SEARCH]: { [ModelType.TEXTUAL]: ModelOptions } };
export type ClipTextualResponse = { [ModelTask.SEARCH]: string };

export type FacialRecognitionRequest = {
  [ModelTask.FACIAL_RECOGNITION]: {
    [ModelType.DETECTION]: ModelOptions & { options: { minScore: number } };
    [ModelType.RECOGNITION]: ModelOptions;
  };
};

export interface Face {
  boundingBox: BoundingBox;
  embedding: string;
  score: number;
}

export type FacialRecognitionResponse = { [ModelTask.FACIAL_RECOGNITION]: Face[] } & VisualResponse;
export type DetectedFaces = { faces: Face[] } & VisualResponse;
export type MachineLearningRequest = ClipVisualRequest | ClipTextualRequest | FacialRecognitionRequest;
export type TextEncodingOptions = ModelOptions & { language?: string };

@Injectable()
export class MachineLearningRepository {
  private healthyMap: Record<string, boolean> = {};
  private interval?: ReturnType<typeof setInterval>;
  private _config?: MachineLearningConfig;

  private get config(): MachineLearningConfig {
    if (!this._config) {
      throw new Error('Machine learning repository not been setup');
    }

    return this._config;
  }

  constructor(private logger: LoggingRepository, private configRepository: ConfigRepository) {
    this.logger.setContext(MachineLearningRepository.name);
  }

  setup(config: MachineLearningConfig) {
    this._config = config;
    this.teardown();

    // delete old servers
    for (const url of Object.keys(this.healthyMap)) {
      if (!config.urls.includes(url)) {
        delete this.healthyMap[url];
      }
    }

    if (!config.availabilityChecks.enabled) {
      return;
    }

    this.tick();
    this.interval = setInterval(
      () => this.tick(),
      Duration.fromObject({ milliseconds: config.availabilityChecks.interval }).as('milliseconds'),
    );
  }

  teardown() {
    if (this.interval) {
      clearInterval(this.interval);
    }
  }

  private tick() {
    for (const url of this.config.urls) {
      void this.check(url);
    }
  }

  private async check(url: string) {
    let healthy = false;
    try {
      const response = await fetch(new URL('/ping', url), {
        signal: AbortSignal.timeout(this.config.availabilityChecks.timeout),
      });
      if (response.ok) {
        healthy = true;
      }
    } catch {
      // nothing to do here
    }

    this.setHealthy(url, healthy);
  }

  private setHealthy(url: string, healthy: boolean) {
    if (this.healthyMap[url] !== healthy) {
      this.logger.log(`Machine learning server became ${healthy ? 'healthy' : 'unhealthy'} (${url}).`);
    }

    this.healthyMap[url] = healthy;
  }

  private isHealthy(url: string) {
    if (!this.config.availabilityChecks.enabled) {
      return true;
    }

    return this.healthyMap[url];
  }

  private async predict<T>(payload: ModelPayload, config: MachineLearningRequest): Promise<T> {
    const formData = await this.getFormData(payload, config);

    for (const url of [
      // try healthy servers first
      ...this.config.urls.filter((url) => this.isHealthy(url)),
      ...this.config.urls.filter((url) => !this.isHealthy(url)),
    ]) {
      try {
        const response = await fetch(new URL('/predict', url), { method: 'POST', body: formData });
        if (response.ok) {
          this.setHealthy(url, true);
          return response.json();
        }

        this.logger.warn(
          `Machine learning request to "${url}" failed with status ${response.status}: ${response.statusText}`,
        );
      } catch (error: Error | unknown) {
        this.logger.warn(
          `Machine learning request to "${url}" failed: ${error instanceof Error ? error.message : error}`,
        );
      }

      this.setHealthy(url, false);
    }

    throw new Error(`Machine learning request '${JSON.stringify(config)}' failed for all URLs`);
  }

  async detectFaces(imagePath: string, { modelName, minScore }: FaceDetectionOptions) {
    const request = {
      [ModelTask.FACIAL_RECOGNITION]: {
        [ModelType.DETECTION]: { modelName, options: { minScore } },
        [ModelType.RECOGNITION]: { modelName },
      },
    };
    const response = await this.predict<FacialRecognitionResponse>({ imagePath }, request);
    return {
      imageHeight: response.imageHeight,
      imageWidth: response.imageWidth,
      faces: response[ModelTask.FACIAL_RECOGNITION],
    };
  }

  async encodeImage(imagePath: string, { modelName }: CLIPConfig) {
    const request = { [ModelTask.SEARCH]: { [ModelType.VISUAL]: { modelName } } };
    const response = await this.predict<ClipVisualResponse>({ imagePath }, request);
    return response[ModelTask.SEARCH];
  }

  async encodeText(text: string, { language, modelName }: TextEncodingOptions) {
    const request = { [ModelTask.SEARCH]: { [ModelType.TEXTUAL]: { modelName, options: { language } } } };
    const response = await this.predict<ClipTextualResponse>({ text }, request);
    return response[ModelTask.SEARCH];
  }

  private async getFormData(payload: ModelPayload, config: MachineLearningRequest): Promise<FormData> {
    const formData = new FormData();
    formData.append('entries', JSON.stringify(config));

    if ('imagePath' in payload) {
      let fileBuffer: Buffer;
      if (payload.imagePath.startsWith('s3://')) {
        const env = this.configRepository.getEnv();
        const s3c = env.storage.s3;
        if (!s3c?.bucket) {
          throw new Error('S3 storage not configured');
        }
        const s3 = new S3AppStorageBackend({
          endpoint: s3c.endpoint,
          region: s3c.region || 'us-east-1',
          bucket: s3c.bucket,
          prefix: s3c.prefix,
          forcePathStyle: s3c.forcePathStyle,
          useAccelerate: s3c.useAccelerate,
          accessKeyId: s3c.accessKeyId,
          secretAccessKey: s3c.secretAccessKey,
          sse: s3c.sse as any,
          sseKmsKeyId: s3c.sseKmsKeyId,
        });
        const stream = await s3.readStream(payload.imagePath);
        const chunks: Buffer[] = [];
        for await (const chunk of stream) {
          chunks.push(Buffer.from(chunk));
        }
        fileBuffer = Buffer.concat(chunks);
      } else {
        fileBuffer = await readFile(payload.imagePath);
      }
      formData.append('image', new Blob([new Uint8Array(fileBuffer)]));
    } else if ('text' in payload) {
      formData.append('text', payload.text);
    } else {
      throw new Error('Invalid input');
    }

    return formData;
  }
}<|MERGE_RESOLUTION|>--- conflicted
+++ resolved
@@ -1,13 +1,9 @@
 import { Injectable } from '@nestjs/common';
 import { Duration } from 'luxon';
 import { readFile } from 'node:fs/promises';
-<<<<<<< HEAD
 import { S3AppStorageBackend } from 'src/storage/s3-backend';
 import { ConfigRepository } from 'src/repositories/config.repository';
-import { MACHINE_LEARNING_AVAILABILITY_BACKOFF_TIME, MACHINE_LEARNING_PING_TIMEOUT } from 'src/constants';
-=======
 import { MachineLearningConfig } from 'src/config';
->>>>>>> 1e0b4fac
 import { CLIPConfig } from 'src/dtos/model-config.dto';
 import { LoggingRepository } from 'src/repositories/logging.repository';
 
