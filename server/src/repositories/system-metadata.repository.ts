import { Injectable } from '@nestjs/common';
import { Insertable, Kysely } from 'kysely';
import { InjectKysely } from 'nestjs-kysely';
import { readFile } from 'node:fs/promises';
import { DB, SystemMetadata as DbSystemMetadata } from 'src/db';
import { GenerateSql } from 'src/decorators';
import { SystemMetadata } from 'src/entities/system-metadata.entity';
<<<<<<< HEAD
import { ISystemMetadataRepository } from 'src/interfaces/system-metadata.interface';
import { SystemMetadataKey } from 'src/enum';
import { randomBytes } from 'node:crypto';
=======
>>>>>>> a1a61f19

type Upsert = Insertable<DbSystemMetadata>;

@Injectable()
export class SystemMetadataRepository {
  constructor(@InjectKysely() private db: Kysely<DB>) {}

  @GenerateSql({ params: ['metadata_key'] })
  async get<T extends keyof SystemMetadata>(key: T): Promise<SystemMetadata[T] | null> {
    const metadata = await this.db
      .selectFrom('system_metadata')
      .select('value')
      .where('key', '=', key)
      .executeTakeFirst();

    if (!metadata) {
      return null;
    }
    return metadata.value as SystemMetadata[T];
  }

  @GenerateSql({ params: ['metadata_key', { foo: 'bar' }] })
  async set<T extends keyof SystemMetadata>(key: T, value: SystemMetadata[T]): Promise<void> {
    await this.db
      .insertInto('system_metadata')
      .values({ key, value } as Upsert)
      .onConflict((oc) => oc.columns(['key']).doUpdateSet({ value } as Upsert))
      .execute();
  }

  @GenerateSql({ params: ['metadata_key'] })
  async delete<T extends keyof SystemMetadata>(key: T): Promise<void> {
    await this.db.deleteFrom('system_metadata').where('key', '=', key).execute();
  }

  readFile(filename: string): Promise<string> {
    return readFile(filename, { encoding: 'utf8' });
  }

  async getSecretKey(): Promise<string> {
    const value = await this.get(SystemMetadataKey.SECRET_KEY);
    if (!value || !value.secret) {
      const secret = randomBytes(16).toString('base64');
      await this.set(SystemMetadataKey.SECRET_KEY, { secret });
      return secret;
    }
    return value.secret;
  }
}<|MERGE_RESOLUTION|>--- conflicted
+++ resolved
@@ -5,17 +5,12 @@
 import { DB, SystemMetadata as DbSystemMetadata } from 'src/db';
 import { GenerateSql } from 'src/decorators';
 import { SystemMetadata } from 'src/entities/system-metadata.entity';
-<<<<<<< HEAD
 import { ISystemMetadataRepository } from 'src/interfaces/system-metadata.interface';
-import { SystemMetadataKey } from 'src/enum';
-import { randomBytes } from 'node:crypto';
-=======
->>>>>>> a1a61f19
 
 type Upsert = Insertable<DbSystemMetadata>;
 
 @Injectable()
-export class SystemMetadataRepository {
+export class SystemMetadataRepository implements ISystemMetadataRepository {
   constructor(@InjectKysely() private db: Kysely<DB>) {}
 
   @GenerateSql({ params: ['metadata_key'] })
@@ -49,14 +44,4 @@
   readFile(filename: string): Promise<string> {
     return readFile(filename, { encoding: 'utf8' });
   }
-
-  async getSecretKey(): Promise<string> {
-    const value = await this.get(SystemMetadataKey.SECRET_KEY);
-    if (!value || !value.secret) {
-      const secret = randomBytes(16).toString('base64');
-      await this.set(SystemMetadataKey.SECRET_KEY, { secret });
-      return secret;
-    }
-    return value.secret;
-  }
 }