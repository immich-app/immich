--- conflicted
+++ resolved
@@ -57,15 +57,6 @@
     return this.service.getStatistics(auth, dto);
   }
 
-<<<<<<< HEAD
-  @Get('duplicates')
-  @Authenticated()
-  getAssetDuplicates(@Auth() auth: AuthDto): Promise<AssetResponseDto[]> {
-    return this.service.getDuplicates(auth);
-  }
-
-=======
->>>>>>> ff523006
   @Post('jobs')
   @HttpCode(HttpStatus.NO_CONTENT)
   @Authenticated()
