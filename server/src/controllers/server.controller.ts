--- conflicted
+++ resolved
@@ -95,12 +95,8 @@
 
   @Get('license')
   @Authenticated({ admin: true })
-<<<<<<< HEAD
-  getServerLicense(): Promise<LicenseKeyDto | null> {
-=======
   @ApiNotFoundResponse()
   getServerLicense(): Promise<LicenseResponseDto> {
->>>>>>> 85ab916e
     return this.service.getLicense();
   }
 }