import {
  Body,
  Controller,
  Get,
  HttpStatus,
  Next,
  Param,
  ParseFilePipe,
  Post,
  Query,
  Res,
  UploadedFiles,
  UseInterceptors,
} from '@nestjs/common';
import { ApiBody, ApiConsumes, ApiHeader, ApiTags } from '@nestjs/swagger';
import { NextFunction, Response } from 'express';
import { GetAssetThumbnailDto } from 'src/dtos/asset-media-response.dto';
import { ServeFileDto } from 'src/dtos/asset-media.dto';
import { AssetFileUploadResponseDto } from 'src/dtos/asset-v1-response.dto';
import { CreateAssetDto } from 'src/dtos/asset-v1.dto';
import { AuthDto, ImmichHeader } from 'src/dtos/auth.dto';
import { AssetUploadInterceptor } from 'src/middleware/asset-upload.interceptor';
<<<<<<< HEAD
import { Auth, Authenticated, FileResponse, SharedLinkRoute } from 'src/middleware/auth.guard';
import { FileUploadInterceptor, Route, UploadFiles, getFiles } from 'src/middleware/file-upload.interceptor';
import { AssetMediaService } from 'src/services/asset-media.service';
=======
import { Auth, Authenticated, FileResponse } from 'src/middleware/auth.guard';
import { FileUploadInterceptor, ImmichFile, Route, mapToUploadFile } from 'src/middleware/file-upload.interceptor';
>>>>>>> dd8d7732
import { AssetServiceV1 } from 'src/services/asset-v1.service';
import { sendFile } from 'src/utils/file';
import { FileNotEmptyValidator, UUIDParamDto } from 'src/validation';

/**
 * This entire class holds deprecated routes for backwards compat with older mobile clients
 * Delete this file this after a few releases
 * @deprecated
 */
@ApiTags('Asset')
@Controller(Route.ASSET)
export class AssetControllerV1 {
  constructor(
    private service: AssetServiceV1,
    private assetMediaService: AssetMediaService,
  ) {}

<<<<<<< HEAD
  /** @deprecated  - renamed to POST /api/asset */
  @SharedLinkRoute()
=======
>>>>>>> dd8d7732
  @Post('upload')
  @UseInterceptors(AssetUploadInterceptor, FileUploadInterceptor)
  @ApiConsumes('multipart/form-data')
  @ApiHeader({
    name: ImmichHeader.CHECKSUM,
    description: 'sha1 checksum that can be used for duplicate detection before the file is uploaded',
    required: false,
  })
  @ApiBody({ description: 'Asset Upload Information', type: CreateAssetDto })
  @Authenticated({ sharedLink: true })
  async uploadFile(
    @Auth() auth: AuthDto,
    @UploadedFiles(new ParseFilePipe({ validators: [new FileNotEmptyValidator(['assetData'])] })) files: UploadFiles,
    @Body() dto: CreateAssetDto,
    @Res({ passthrough: true }) res: Response,
  ): Promise<AssetFileUploadResponseDto> {
    const { file, livePhotoFile, sidecarFile } = getFiles(files);
    const responseDto = await this.service.uploadFile(auth, dto, file, livePhotoFile, sidecarFile);
    if (responseDto.duplicate) {
      res.status(HttpStatus.OK);
    }
    return responseDto;
  }

<<<<<<< HEAD
  /** @deprecated - renamed to GET /api/asset/:id/thumbnail */
  @SharedLinkRoute()
  @Get('/thumbnail/:id')
  @FileResponse()
  async getAssetThumbnail(
=======
  @Get('/file/:id')
  @FileResponse()
  @Authenticated({ sharedLink: true })
  async serveFile(
>>>>>>> dd8d7732
    @Res() res: Response,
    @Next() next: NextFunction,
    @Auth() auth: AuthDto,
    @Param() { id }: UUIDParamDto,
    @Query() dto: GetAssetThumbnailDto,
  ) {
    await sendFile(res, next, () => this.assetMediaService.serveThumbnail(auth, id, dto));
  }

<<<<<<< HEAD
  /** @deprecated  - renamed to GET /api/asset/:id/file */
  @SharedLinkRoute()
  @Get('/file/:id')
  @FileResponse()
  async serveFile(
=======
  @Get('/thumbnail/:id')
  @FileResponse()
  @Authenticated({ sharedLink: true })
  async getAssetThumbnail(
>>>>>>> dd8d7732
    @Res() res: Response,
    @Next() next: NextFunction,
    @Auth() auth: AuthDto,
    @Param() { id }: UUIDParamDto,
    @Query() dto: ServeFileDto,
  ) {
<<<<<<< HEAD
    await sendFile(res, next, () => this.assetMediaService.serveFile(auth, id, dto));
=======
    await sendFile(res, next, () => this.service.serveThumbnail(auth, id, dto));
  }

  /**
   * Get all AssetEntity belong to the user
   */
  @Get('/')
  @ApiHeader({
    name: 'if-none-match',
    description: 'ETag of data already cached on the client',
    required: false,
    schema: { type: 'string' },
  })
  @Authenticated()
  getAllAssets(@Auth() auth: AuthDto, @Query() dto: AssetSearchDto): Promise<AssetResponseDto[]> {
    return this.service.getAllAssets(auth, dto);
  }

  /**
   * Checks if multiple assets exist on the server and returns all existing - used by background backup
   */
  @Post('/exist')
  @HttpCode(HttpStatus.OK)
  @Authenticated()
  checkExistingAssets(
    @Auth() auth: AuthDto,
    @Body() dto: CheckExistingAssetsDto,
  ): Promise<CheckExistingAssetsResponseDto> {
    return this.service.checkExistingAssets(auth, dto);
  }

  /**
   * Checks if assets exist by checksums
   */
  @Post('/bulk-upload-check')
  @HttpCode(HttpStatus.OK)
  @Authenticated()
  checkBulkUpload(
    @Auth() auth: AuthDto,
    @Body() dto: AssetBulkUploadCheckDto,
  ): Promise<AssetBulkUploadCheckResponseDto> {
    return this.service.bulkUploadCheck(auth, dto);
>>>>>>> dd8d7732
  }
}<|MERGE_RESOLUTION|>--- conflicted
+++ resolved
@@ -20,14 +20,9 @@
 import { CreateAssetDto } from 'src/dtos/asset-v1.dto';
 import { AuthDto, ImmichHeader } from 'src/dtos/auth.dto';
 import { AssetUploadInterceptor } from 'src/middleware/asset-upload.interceptor';
-<<<<<<< HEAD
-import { Auth, Authenticated, FileResponse, SharedLinkRoute } from 'src/middleware/auth.guard';
+import { Auth, Authenticated, FileResponse } from 'src/middleware/auth.guard';
 import { FileUploadInterceptor, Route, UploadFiles, getFiles } from 'src/middleware/file-upload.interceptor';
 import { AssetMediaService } from 'src/services/asset-media.service';
-=======
-import { Auth, Authenticated, FileResponse } from 'src/middleware/auth.guard';
-import { FileUploadInterceptor, ImmichFile, Route, mapToUploadFile } from 'src/middleware/file-upload.interceptor';
->>>>>>> dd8d7732
 import { AssetServiceV1 } from 'src/services/asset-v1.service';
 import { sendFile } from 'src/utils/file';
 import { FileNotEmptyValidator, UUIDParamDto } from 'src/validation';
@@ -45,11 +40,7 @@
     private assetMediaService: AssetMediaService,
   ) {}
 
-<<<<<<< HEAD
   /** @deprecated  - renamed to POST /api/asset */
-  @SharedLinkRoute()
-=======
->>>>>>> dd8d7732
   @Post('upload')
   @UseInterceptors(AssetUploadInterceptor, FileUploadInterceptor)
   @ApiConsumes('multipart/form-data')
@@ -74,18 +65,11 @@
     return responseDto;
   }
 
-<<<<<<< HEAD
   /** @deprecated - renamed to GET /api/asset/:id/thumbnail */
-  @SharedLinkRoute()
   @Get('/thumbnail/:id')
   @FileResponse()
+  @Authenticated({ sharedLink: true })
   async getAssetThumbnail(
-=======
-  @Get('/file/:id')
-  @FileResponse()
-  @Authenticated({ sharedLink: true })
-  async serveFile(
->>>>>>> dd8d7732
     @Res() res: Response,
     @Next() next: NextFunction,
     @Auth() auth: AuthDto,
@@ -95,69 +79,17 @@
     await sendFile(res, next, () => this.assetMediaService.serveThumbnail(auth, id, dto));
   }
 
-<<<<<<< HEAD
   /** @deprecated  - renamed to GET /api/asset/:id/file */
-  @SharedLinkRoute()
   @Get('/file/:id')
   @FileResponse()
+  @Authenticated({ sharedLink: true })
   async serveFile(
-=======
-  @Get('/thumbnail/:id')
-  @FileResponse()
-  @Authenticated({ sharedLink: true })
-  async getAssetThumbnail(
->>>>>>> dd8d7732
     @Res() res: Response,
     @Next() next: NextFunction,
     @Auth() auth: AuthDto,
     @Param() { id }: UUIDParamDto,
     @Query() dto: ServeFileDto,
   ) {
-<<<<<<< HEAD
     await sendFile(res, next, () => this.assetMediaService.serveFile(auth, id, dto));
-=======
-    await sendFile(res, next, () => this.service.serveThumbnail(auth, id, dto));
-  }
-
-  /**
-   * Get all AssetEntity belong to the user
-   */
-  @Get('/')
-  @ApiHeader({
-    name: 'if-none-match',
-    description: 'ETag of data already cached on the client',
-    required: false,
-    schema: { type: 'string' },
-  })
-  @Authenticated()
-  getAllAssets(@Auth() auth: AuthDto, @Query() dto: AssetSearchDto): Promise<AssetResponseDto[]> {
-    return this.service.getAllAssets(auth, dto);
-  }
-
-  /**
-   * Checks if multiple assets exist on the server and returns all existing - used by background backup
-   */
-  @Post('/exist')
-  @HttpCode(HttpStatus.OK)
-  @Authenticated()
-  checkExistingAssets(
-    @Auth() auth: AuthDto,
-    @Body() dto: CheckExistingAssetsDto,
-  ): Promise<CheckExistingAssetsResponseDto> {
-    return this.service.checkExistingAssets(auth, dto);
-  }
-
-  /**
-   * Checks if assets exist by checksums
-   */
-  @Post('/bulk-upload-check')
-  @HttpCode(HttpStatus.OK)
-  @Authenticated()
-  checkBulkUpload(
-    @Auth() auth: AuthDto,
-    @Body() dto: AssetBulkUploadCheckDto,
-  ): Promise<AssetBulkUploadCheckResponseDto> {
-    return this.service.bulkUploadCheck(auth, dto);
->>>>>>> dd8d7732
   }
 }