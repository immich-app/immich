--- conflicted
+++ resolved
@@ -1,5 +1,4 @@
 import {
-  BadRequestException,
   Body,
   Controller,
   Get,
@@ -16,15 +15,9 @@
   UploadedFiles,
   UseInterceptors,
 } from '@nestjs/common';
-<<<<<<< HEAD
-import {ApiBody, ApiConsumes, ApiHeader, ApiOperation, ApiTags} from '@nestjs/swagger';
-import {NextFunction, Response} from 'express';
-import {EndpointLifecycle} from 'src/decorators';
-=======
 import { ApiBody, ApiConsumes, ApiHeader, ApiOperation, ApiTags } from '@nestjs/swagger';
 import { NextFunction, Request, Response } from 'express';
 import { EndpointLifecycle } from 'src/decorators';
->>>>>>> da7a81b7
 import {
   AssetBulkUploadCheckResponseDto,
   AssetMediaResponseDto,
@@ -40,19 +33,6 @@
   CheckExistingAssetsDto,
   UploadFieldName,
 } from 'src/dtos/asset-media.dto';
-<<<<<<< HEAD
-import {AuthDto} from 'src/dtos/auth.dto';
-import {ImmichHeader, RouteKey} from 'src/enum';
-import {AssetUploadInterceptor} from 'src/middleware/asset-upload.interceptor';
-import {Auth, Authenticated, FileResponse} from 'src/middleware/auth.guard';
-import {FileUploadInterceptor, getFiles} from 'src/middleware/file-upload.interceptor';
-import {LoggingRepository} from 'src/repositories/logging.repository';
-import {AssetMediaService} from 'src/services/asset-media.service';
-import {UploadFiles} from 'src/types';
-import {sendFile} from 'src/utils/file';
-import {FileNotEmptyValidator, UUIDParamDto} from 'src/validation';
-import {TranscodingService} from 'src/services/transcofing.service';
-=======
 import { AuthDto } from 'src/dtos/auth.dto';
 import { ImmichHeader, RouteKey } from 'src/enum';
 import { AssetUploadInterceptor } from 'src/middleware/asset-upload.interceptor';
@@ -63,7 +43,6 @@
 import { UploadFiles } from 'src/types';
 import { ImmichFileResponse, sendFile } from 'src/utils/file';
 import { FileNotEmptyValidator, UUIDParamDto } from 'src/validation';
->>>>>>> da7a81b7
 
 @ApiTags('Assets')
 @Controller(RouteKey.ASSET)
@@ -71,9 +50,7 @@
   constructor(
     private logger: LoggingRepository,
     private service: AssetMediaService,
-    private transcodingService: TranscodingService,
-  ) {
-  }
+  ) {}
 
   @Post()
   @UseInterceptors(AssetUploadInterceptor, FileUploadInterceptor)
@@ -178,7 +155,7 @@
     }
   }
 
-  @Get(':id/video/playback/')
+  @Get(':id/video/playback')
   @FileResponse()
   @Authenticated({ sharedLink: true })
   async playAssetVideo(
@@ -188,22 +165,6 @@
     @Next() next: NextFunction,
   ) {
     await sendFile(res, next, () => this.service.playbackVideo(auth, id), this.logger);
-  }
-
-  @Get(':id/video/playback/hls')
-  @FileResponse()
-  @Authenticated({ sharedLink: true })
-  async streamAssetVideo(
-    @Auth() auth: AuthDto,
-    @Param() { id }: UUIDParamDto,
-    @Res() res: Response,
-  ) {
-    const { liveFfmpeg } = await this.service.getConfig({ withCache: true });
-    if (liveFfmpeg.enabled) {
-      res.redirect(await this.transcodingService.getPlaylistUrl(auth, id));
-    } else {
-      throw new BadRequestException('HLS is not enabled on this server');
-    }
   }
 
   /**
