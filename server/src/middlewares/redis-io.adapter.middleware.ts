import { IoAdapter } from '@nestjs/platform-socket.io';
import { RedisClient } from 'redis';
import { ServerOptions } from 'socket.io';
import { createAdapter } from 'socket.io-redis';

const redis_host = process.env.REDIS_HOSTNAME || 'immich_redis'
// const pubClient = createClient({ url: `redis://${redis_host}:6379` });
// const subClient = pubClient.duplicate();

const pubClient = new RedisClient({
<<<<<<< HEAD
  port: parseInt(process.env.REDIS_PORT) || 6379,
  host: process.env.REDIS_HOST || 'immich_redis',
=======
  host: redis_host,
  port: 6379,
>>>>>>> b359dc3c
});

const subClient = pubClient.duplicate();
const redisAdapter = createAdapter({ pubClient, subClient });

export class RedisIoAdapter extends IoAdapter {
  createIOServer(port: number, options?: ServerOptions): any {
    const server = super.createIOServer(port, options);
    server.adapter(redisAdapter);
    return server;
  }
}<|MERGE_RESOLUTION|>--- conflicted
+++ resolved
@@ -3,18 +3,9 @@
 import { ServerOptions } from 'socket.io';
 import { createAdapter } from 'socket.io-redis';
 
-const redis_host = process.env.REDIS_HOSTNAME || 'immich_redis'
-// const pubClient = createClient({ url: `redis://${redis_host}:6379` });
-// const subClient = pubClient.duplicate();
-
 const pubClient = new RedisClient({
-<<<<<<< HEAD
+  host: process.env.REDIS_HOSTNAME || 'immich_redis',
   port: parseInt(process.env.REDIS_PORT) || 6379,
-  host: process.env.REDIS_HOST || 'immich_redis',
-=======
-  host: redis_host,
-  port: 6379,
->>>>>>> b359dc3c
 });
 
 const subClient = pubClient.duplicate();
