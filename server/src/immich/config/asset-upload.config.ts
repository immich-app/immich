--- conflicted
+++ resolved
@@ -1,3 +1,4 @@
+import { isSupportedFileType } from '@app/domain';
 import { StorageCore, StorageFolder } from '@app/domain/storage';
 import { BadRequestException, Logger, UnauthorizedException } from '@nestjs/common';
 import { MulterOptions } from '@nestjs/platform-express/multer/interfaces/multer-options.interface';
@@ -8,7 +9,6 @@
 import sanitize from 'sanitize-filename';
 import { AuthRequest, AuthUserDto } from '../decorators/auth-user.decorator';
 import { patchFormData } from '../utils/path-form-data.util';
-import { isSupportedFileType } from '@app/domain';
 
 export interface ImmichFile extends Express.Multer.File {
   /** sha1 hash of file */
@@ -50,74 +50,18 @@
 
 const logger = new Logger('AssetUploadConfig');
 
-const validMimeTypes = [
-  'image/avif',
-  'image/dng',
-  'image/gif',
-  'image/heic',
-  'image/heif',
-  'image/jpeg',
-  'image/jxl',
-  'image/png',
-  'image/tiff',
-  'image/webp',
-  'image/x-adobe-dng',
-  'image/x-arriflex-ari',
-  'image/x-canon-cr2',
-  'image/x-canon-cr3',
-  'image/x-canon-crw',
-  'image/x-epson-erf',
-  'image/x-fuji-raf',
-  'image/x-hasselblad-3fr',
-  'image/x-hasselblad-fff',
-  'image/x-kodak-dcr',
-  'image/x-kodak-k25',
-  'image/x-kodak-kdc',
-  'image/x-leica-rwl',
-  'image/x-minolta-mrw',
-  'image/x-nikon-nef',
-  'image/x-olympus-orf',
-  'image/x-olympus-ori',
-  'image/x-panasonic-raw',
-  'image/x-pentax-pef',
-  'image/x-phantom-cin',
-  'image/x-phaseone-cap',
-  'image/x-phaseone-iiq',
-  'image/x-samsung-srw',
-  'image/x-sigma-x3f',
-  'image/x-sony-arw',
-  'image/x-sony-sr2',
-  'image/x-sony-srf',
-  'video/3gpp',
-  'video/avi',
-  'video/mov',
-  'video/mp4',
-  'video/mpeg',
-  'video/quicktime',
-  'video/webm',
-  'video/x-flv',
-  'video/x-matroska',
-  'video/x-ms-wmv',
-  'video/x-msvideo',
-];
-
 function fileFilter(req: AuthRequest, file: any, cb: any) {
   if (!req.user || (req.user.isPublicUser && !req.user.isAllowUpload)) {
     return cb(new UnauthorizedException());
   }
-<<<<<<< HEAD
+
   if (isSupportedFileType(file.mimetype)) {
-=======
-
-  if (validMimeTypes.includes(file.mimetype)) {
->>>>>>> de7f66f9
     cb(null, true);
-    return;
-  }
-
-  // Additionally support XML but only for sidecar files.
-  if (file.fieldname === 'sidecarData' && ['application/xml', 'text/xml'].includes(file.mimetype)) {
-    return cb(null, true);
+  } else {
+    // Additionally support XML but only for sidecar files.
+    if (file.fieldname === 'sidecarData' && ['application/xml', 'text/xml'].includes(file.mimetype)) {
+      return cb(null, true);
+    }
   }
 
   logger.error(`Unsupported file type ${extname(file.originalname)} file MIME type ${file.mimetype}`);
