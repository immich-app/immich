import { AssetEntity } from '@app/infra/entities';
import { Injectable } from '@nestjs/common';
import { InjectRepository } from '@nestjs/typeorm';
import { MoreThan } from 'typeorm';
import { In } from 'typeorm/find-options/operator/In';
import { Repository } from 'typeorm/repository/Repository';
import { AssetSearchDto } from './dto/asset-search.dto';
import { CheckExistingAssetsDto } from './dto/check-existing-assets.dto';
import { SearchPropertiesDto } from './dto/search-properties.dto';
import { CuratedLocationsResponseDto } from './response-dto/curated-locations-response.dto';
import { CuratedObjectsResponseDto } from './response-dto/curated-objects-response.dto';

export interface AssetCheck {
  id: string;
  checksum: Buffer;
}

export interface AssetOwnerCheck extends AssetCheck {
  ownerId: string;
}

export type AssetCreate = Omit<
  AssetEntity,
  'id' | 'createdAt' | 'updatedAt' | 'owner' | 'livePhotoVideoId' | 'library'
>;

export interface IAssetRepository {
  get(id: string): Promise<AssetEntity | null>;
<<<<<<< HEAD
  create(
    asset: Omit<AssetEntity, 'id' | 'createdAt' | 'updatedAt' | 'ownerId' | 'libraryId' | 'livePhotoVideoId'>,
  ): Promise<AssetEntity>;
=======
  create(asset: AssetCreate): Promise<AssetEntity>;
  remove(asset: AssetEntity): Promise<void>;
>>>>>>> 54bea234
  getAllByUserId(userId: string, dto: AssetSearchDto): Promise<AssetEntity[]>;
  getAllByDeviceId(userId: string, deviceId: string): Promise<string[]>;
  getById(assetId: string): Promise<AssetEntity>;
  getLocationsByUserId(userId: string): Promise<CuratedLocationsResponseDto[]>;
  getDetectedObjectsByUserId(userId: string): Promise<CuratedObjectsResponseDto[]>;
  getSearchPropertiesByUserId(userId: string): Promise<SearchPropertiesDto[]>;
  getAssetsByChecksums(userId: string, checksums: Buffer[]): Promise<AssetCheck[]>;
  getExistingAssets(userId: string, checkDuplicateAssetDto: CheckExistingAssetsDto): Promise<string[]>;
  getByOriginalPath(originalPath: string): Promise<AssetOwnerCheck | null>;
}

export const IAssetRepository = 'IAssetRepository';

@Injectable()
export class AssetRepository implements IAssetRepository {
  constructor(@InjectRepository(AssetEntity) private assetRepository: Repository<AssetEntity>) {}

  getSearchPropertiesByUserId(userId: string): Promise<SearchPropertiesDto[]> {
    return this.assetRepository
      .createQueryBuilder('asset')
      .where('asset.ownerId = :userId', { userId: userId })
      .andWhere('asset.isVisible = true')
      .leftJoin('asset.exifInfo', 'ei')
      .leftJoin('asset.smartInfo', 'si')
      .select('si.tags', 'tags')
      .addSelect('si.objects', 'objects')
      .addSelect('asset.type', 'assetType')
      .addSelect('ei.orientation', 'orientation')
      .addSelect('ei."lensModel"', 'lensModel')
      .addSelect('ei.make', 'make')
      .addSelect('ei.model', 'model')
      .addSelect('ei.city', 'city')
      .addSelect('ei.state', 'state')
      .addSelect('ei.country', 'country')
      .distinctOn(['si.tags'])
      .getRawMany();
  }

  getDetectedObjectsByUserId(userId: string): Promise<CuratedObjectsResponseDto[]> {
    return this.assetRepository.query(
      `
        SELECT DISTINCT ON (unnest(si.objects)) a.id, unnest(si.objects) as "object", a."resizePath", a."deviceAssetId", a."deviceId"
        FROM assets a
        LEFT JOIN smart_info si ON a.id = si."assetId"
        WHERE a."ownerId" = $1
        AND a."isVisible" = true
        AND si.objects IS NOT NULL
      `,
      [userId],
    );
  }

  getLocationsByUserId(userId: string): Promise<CuratedLocationsResponseDto[]> {
    return this.assetRepository.query(
      `
        SELECT DISTINCT ON (e.city) a.id, e.city, a."resizePath", a."deviceAssetId", a."deviceId"
        FROM assets a
        LEFT JOIN exif e ON a.id = e."assetId"
        WHERE a."ownerId" = $1
        AND a."isVisible" = true
        AND e.city IS NOT NULL
        AND a.type = 'IMAGE';
      `,
      [userId],
    );
  }

  /**
   * Get a single asset information by its ID
   * - include exif info
   * @param assetId
   */
  getById(assetId: string): Promise<AssetEntity> {
    return this.assetRepository.findOneOrFail({
      where: {
        id: assetId,
      },
      relations: {
        exifInfo: true,
        tags: true,
        sharedLinks: true,
        smartInfo: true,
        owner: true,
        faces: {
          person: true,
        },
      },
      // We are specifically asking for this asset. Return it even if it is soft deleted
      withDeleted: true,
    });
  }

  /**
   * Get all assets belong to the user on the database
   * @param ownerId
   */
  getAllByUserId(ownerId: string, dto: AssetSearchDto): Promise<AssetEntity[]> {
    return this.assetRepository.find({
      where: {
        ownerId,
        isVisible: true,
        isFavorite: dto.isFavorite,
        isArchived: dto.isArchived,
        updatedAt: dto.updatedAfter ? MoreThan(dto.updatedAfter) : undefined,
      },
      relations: {
        exifInfo: true,
        tags: true,
      },
      skip: dto.skip || 0,
      order: {
        fileCreatedAt: 'DESC',
      },
      withDeleted: true,
    });
  }

  get(id: string): Promise<AssetEntity | null> {
    return this.assetRepository.findOne({
      where: { id },
      relations: {
        faces: {
          person: true,
        },
        library: true,
      },
      withDeleted: true,
    });
  }

  create(asset: AssetCreate): Promise<AssetEntity> {
    return this.assetRepository.save(asset);
  }

  /**
   * Get assets by device's Id on the database
   * @param ownerId
   * @param deviceId
   *
   * @returns Promise<string[]> - Array of assetIds belong to the device
   */
  async getAllByDeviceId(ownerId: string, deviceId: string): Promise<string[]> {
    const items = await this.assetRepository.find({
      select: { deviceAssetId: true },
      where: {
        ownerId,
        deviceId,
        isVisible: true,
      },
    });

    return items.map((asset) => asset.deviceAssetId);
  }

  /**
   * Get assets by checksums on the database
   * @param ownerId
   * @param checksums
   *
   */
  getAssetsByChecksums(ownerId: string, checksums: Buffer[]): Promise<AssetCheck[]> {
    return this.assetRepository.find({
      select: {
        id: true,
        checksum: true,
      },
      where: {
        ownerId,
        checksum: In(checksums),
      },
      withDeleted: true,
    });
  }

  async getExistingAssets(ownerId: string, checkDuplicateAssetDto: CheckExistingAssetsDto): Promise<string[]> {
    const assets = await this.assetRepository.find({
      select: { deviceAssetId: true },
      where: {
        deviceAssetId: In(checkDuplicateAssetDto.deviceAssetIds),
        deviceId: checkDuplicateAssetDto.deviceId,
        ownerId,
      },
    });
    return assets.map((asset) => asset.deviceAssetId);
  }

  getByOriginalPath(originalPath: string): Promise<AssetOwnerCheck | null> {
    return this.assetRepository.findOne({
      select: {
        id: true,
        ownerId: true,
        checksum: true,
      },
      where: {
        originalPath,
      },
    });
  }
}<|MERGE_RESOLUTION|>--- conflicted
+++ resolved
@@ -26,14 +26,7 @@
 
 export interface IAssetRepository {
   get(id: string): Promise<AssetEntity | null>;
-<<<<<<< HEAD
-  create(
-    asset: Omit<AssetEntity, 'id' | 'createdAt' | 'updatedAt' | 'ownerId' | 'libraryId' | 'livePhotoVideoId'>,
-  ): Promise<AssetEntity>;
-=======
   create(asset: AssetCreate): Promise<AssetEntity>;
-  remove(asset: AssetEntity): Promise<void>;
->>>>>>> 54bea234
   getAllByUserId(userId: string, dto: AssetSearchDto): Promise<AssetEntity[]>;
   getAllByDeviceId(userId: string, deviceId: string): Promise<string[]>;
   getById(assetId: string): Promise<AssetEntity>;
