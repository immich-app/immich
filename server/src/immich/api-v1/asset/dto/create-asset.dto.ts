import { toBoolean, toSanitized, UploadFieldName } from '@app/domain';
import { ApiProperty } from '@nestjs/swagger';
import { Transform } from 'class-transformer';
<<<<<<< HEAD
import { IsBoolean, IsEnum, IsNotEmpty, IsOptional, IsString, IsUUID } from 'class-validator';
=======
import { IsBoolean, IsNotEmpty, IsOptional, IsString } from 'class-validator';
>>>>>>> b71d7e33

export class CreateAssetBase {
  @IsNotEmpty()
  deviceAssetId!: string;

  @IsNotEmpty()
  deviceId!: string;

  @IsNotEmpty()
  fileCreatedAt!: Date;

  @IsNotEmpty()
  fileModifiedAt!: Date;

  @IsNotEmpty()
  isFavorite!: boolean;

  @IsOptional()
  @IsBoolean()
  isArchived?: boolean;

  @IsOptional()
  @IsBoolean()
  isVisible?: boolean;

  @IsOptional()
  duration?: string;

  @IsOptional()
  @IsBoolean()
  @Transform(toBoolean)
  isOffline?: boolean = false;
}

export class CreateAssetDto extends CreateAssetBase {
  @IsOptional()
  @IsBoolean()
  @Transform(toBoolean)
  isReadOnly?: boolean = false;

<<<<<<< HEAD
  @IsNotEmpty()
  fileExtension!: string;

  @IsOptional()
  @IsUUID('4')
  @ApiProperty({ format: 'uuid' })
  libraryId?: string;

=======
>>>>>>> b71d7e33
  // The properties below are added to correctly generate the API docs
  // and client SDKs. Validation should be handled in the controller.
  @ApiProperty({ type: 'string', format: 'binary' })
  [UploadFieldName.ASSET_DATA]!: any;

  @ApiProperty({ type: 'string', format: 'binary', required: false })
  [UploadFieldName.LIVE_PHOTO_DATA]?: any;

  @ApiProperty({ type: 'string', format: 'binary', required: false })
  [UploadFieldName.SIDECAR_DATA]?: any;
}

export class ImportAssetDto extends CreateAssetBase {
  @IsOptional()
  @Transform(toBoolean)
  isReadOnly?: boolean = true;

  @IsUUID('4')
  @ApiProperty({ format: 'uuid' })
  libraryId!: string;

  @IsString()
  @IsNotEmpty()
  @Transform(toSanitized)
  assetPath!: string;

  @IsString()
  @IsOptional()
  @IsNotEmpty()
  @Transform(toSanitized)
  sidecarPath?: string;
}<|MERGE_RESOLUTION|>--- conflicted
+++ resolved
@@ -1,11 +1,7 @@
 import { toBoolean, toSanitized, UploadFieldName } from '@app/domain';
 import { ApiProperty } from '@nestjs/swagger';
 import { Transform } from 'class-transformer';
-<<<<<<< HEAD
-import { IsBoolean, IsEnum, IsNotEmpty, IsOptional, IsString, IsUUID } from 'class-validator';
-=======
-import { IsBoolean, IsNotEmpty, IsOptional, IsString } from 'class-validator';
->>>>>>> b71d7e33
+import { IsBoolean, IsNotEmpty, IsOptional, IsString, IsUUID } from 'class-validator';
 
 export class CreateAssetBase {
   @IsNotEmpty()
@@ -46,17 +42,11 @@
   @Transform(toBoolean)
   isReadOnly?: boolean = false;
 
-<<<<<<< HEAD
-  @IsNotEmpty()
-  fileExtension!: string;
-
   @IsOptional()
   @IsUUID('4')
   @ApiProperty({ format: 'uuid' })
   libraryId?: string;
 
-=======
->>>>>>> b71d7e33
   // The properties below are added to correctly generate the API docs
   // and client SDKs. Validation should be handled in the controller.
   @ApiProperty({ type: 'string', format: 'binary' })
