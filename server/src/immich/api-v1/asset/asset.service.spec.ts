--- conflicted
+++ resolved
@@ -6,7 +6,6 @@
   assetStub,
   authStub,
   fileStub,
-  libraryStub,
   newAccessRepositoryMock,
   newCryptoRepositoryMock,
   newJobRepositoryMock,
@@ -208,135 +207,6 @@
     expect(result).toEqual(assets.map((asset) => asset.deviceAssetId));
   });
 
-<<<<<<< HEAD
-=======
-  describe('deleteAll', () => {
-    it('should return failed status when an asset is missing', async () => {
-      assetRepositoryMock.get.mockResolvedValue(null);
-      accessMock.asset.hasOwnerAccess.mockResolvedValue(true);
-
-      await expect(sut.deleteAll(authStub.user1, { ids: ['asset1'] })).resolves.toEqual([
-        { id: 'asset1', status: 'FAILED' },
-      ]);
-
-      expect(jobMock.queue).not.toHaveBeenCalled();
-    });
-
-    it('should return failed status a delete fails', async () => {
-      assetRepositoryMock.get.mockResolvedValue({
-        id: 'asset1',
-        library: libraryStub.uploadLibrary1,
-      } as AssetEntity);
-      assetRepositoryMock.remove.mockRejectedValue('delete failed');
-      accessMock.asset.hasOwnerAccess.mockResolvedValue(true);
-
-      await expect(sut.deleteAll(authStub.user1, { ids: ['asset1'] })).resolves.toEqual([
-        { id: 'asset1', status: 'FAILED' },
-      ]);
-
-      expect(jobMock.queue).not.toHaveBeenCalled();
-    });
-
-    it('should delete a live photo', async () => {
-      accessMock.asset.hasOwnerAccess.mockResolvedValue(true);
-
-      await expect(sut.deleteAll(authStub.user1, { ids: [assetStub.livePhotoStillAsset.id] })).resolves.toEqual([
-        { id: assetStub.livePhotoStillAsset.id, status: 'SUCCESS' },
-        { id: assetStub.livePhotoMotionAsset.id, status: 'SUCCESS' },
-      ]);
-
-      expect(jobMock.queue).toHaveBeenCalledWith({
-        name: JobName.DELETE_FILES,
-        data: {
-          files: [
-            'fake_path/asset_1.jpeg',
-            undefined,
-            undefined,
-            undefined,
-            undefined,
-            'fake_path/asset_1.mp4',
-            undefined,
-            undefined,
-            undefined,
-            undefined,
-          ],
-        },
-      });
-    });
-
-    it('should delete a batch of assets', async () => {
-      const asset1 = {
-        id: 'asset1',
-        originalPath: 'original-path-1',
-        resizePath: 'resize-path-1',
-        webpPath: 'web-path-1',
-        library: libraryStub.uploadLibrary1,
-      };
-
-      const asset2 = {
-        id: 'asset2',
-        originalPath: 'original-path-2',
-        resizePath: 'resize-path-2',
-        webpPath: 'web-path-2',
-        encodedVideoPath: 'encoded-video-path-2',
-        library: libraryStub.uploadLibrary1,
-      };
-
-      // Can't be deleted since it's external
-      const asset3 = {
-        id: 'asset3',
-        originalPath: 'original-path-3',
-        resizePath: 'resize-path-3',
-        webpPath: 'web-path-3',
-        encodedVideoPath: 'encoded-video-path-2',
-        library: libraryStub.externalLibrary1,
-      };
-
-      when(assetRepositoryMock.get)
-        .calledWith(asset1.id)
-        .mockResolvedValue(asset1 as AssetEntity);
-      when(assetRepositoryMock.get)
-        .calledWith(asset2.id)
-        .mockResolvedValue(asset2 as AssetEntity);
-      when(assetRepositoryMock.get)
-        .calledWith(asset3.id)
-        .mockResolvedValue(asset3 as AssetEntity);
-
-      accessMock.asset.hasOwnerAccess.mockResolvedValue(true);
-
-      await expect(sut.deleteAll(authStub.user1, { ids: ['asset1', 'asset2', 'asset3'] })).resolves.toEqual([
-        { id: 'asset1', status: 'SUCCESS' },
-        { id: 'asset2', status: 'SUCCESS' },
-        { id: 'asset3', status: 'FAILED' },
-      ]);
-
-      expect(jobMock.queue.mock.calls).toEqual([
-        [{ name: JobName.SEARCH_REMOVE_ASSET, data: { ids: ['asset1'] } }],
-        [{ name: JobName.SEARCH_REMOVE_ASSET, data: { ids: ['asset2'] } }],
-        [
-          {
-            name: JobName.DELETE_FILES,
-            data: {
-              files: [
-                'original-path-1',
-                'web-path-1',
-                'resize-path-1',
-                undefined,
-                undefined,
-                'original-path-2',
-                'web-path-2',
-                'resize-path-2',
-                'encoded-video-path-2',
-                undefined,
-              ],
-            },
-          },
-        ],
-      ]);
-    });
-  });
-
->>>>>>> acdc6641
   describe('bulkUploadCheck', () => {
     it('should accept hex and base64 checksums', async () => {
       const file1 = Buffer.from('d2947b871a706081be194569951b7db246907957', 'hex');
