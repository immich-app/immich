--- conflicted
+++ resolved
@@ -1,10 +1,5 @@
-<<<<<<< HEAD
 import { IJobRepository, JobName } from '@app/domain';
-import { AssetEntity, AssetType, LibraryEntity, UserEntity } from '@app/infra/entities';
-=======
-import { AuthUserDto, IJobRepository, JobName } from '@app/domain';
-import { AssetEntity, UserEntity } from '@app/infra/entities';
->>>>>>> 71a2914f
+import { AssetEntity, LibraryEntity, UserEntity } from '@app/infra/entities';
 import { parse } from 'node:path';
 import { IAssetRepository } from './asset-repository';
 import { CreateAssetDto, ImportAssetDto, UploadFile } from './dto/create-asset.dto';
