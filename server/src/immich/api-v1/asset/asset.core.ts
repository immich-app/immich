--- conflicted
+++ resolved
@@ -29,11 +29,8 @@
 
       fileCreatedAt: dto.fileCreatedAt,
       fileModifiedAt: dto.fileModifiedAt,
-<<<<<<< HEAD
+      localDateTime: dto.fileCreatedAt,
       deletedAt: null,
-=======
-      localDateTime: dto.fileCreatedAt,
->>>>>>> 192e9505
 
       type: mimeTypes.assetType(file.originalPath),
       isFavorite: dto.isFavorite,
