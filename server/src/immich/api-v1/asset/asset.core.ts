--- conflicted
+++ resolved
@@ -1,10 +1,5 @@
-<<<<<<< HEAD
-import { AuthUserDto, IJobRepository, JobName } from '@app/domain';
+import { AuthUserDto, IJobRepository, JobName, UploadFile } from '@app/domain';
 import { AssetEntity, LibraryEntity, UserEntity } from '@app/infra/entities';
-=======
-import { AuthUserDto, IJobRepository, JobName, UploadFile } from '@app/domain';
-import { AssetEntity, UserEntity } from '@app/infra/entities';
->>>>>>> 398bd04f
 import { parse } from 'node:path';
 import { IAssetRepository } from './asset-repository';
 import { CreateAssetDto, ImportAssetDto } from './dto/create-asset.dto';
