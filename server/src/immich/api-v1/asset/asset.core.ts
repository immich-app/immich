--- conflicted
+++ resolved
@@ -19,11 +19,7 @@
   ): Promise<AssetEntity> {
     const asset = await this.repository.create({
       owner: { id: authUser.id } as UserEntity,
-<<<<<<< HEAD
-      deletedAt: null,
-=======
       library: { id: dto.libraryId } as LibraryEntity,
->>>>>>> acdc6641
 
       checksum: file.checksum,
       originalPath: file.originalPath,
@@ -33,6 +29,7 @@
 
       fileCreatedAt: dto.fileCreatedAt,
       fileModifiedAt: dto.fileModifiedAt,
+      deletedAt: null,
 
       type: mimeTypes.assetType(file.originalPath),
       isFavorite: dto.isFavorite,
