--- conflicted
+++ resolved
@@ -10,11 +10,6 @@
   IStorageRepository,
   JobName,
   mapAsset,
-<<<<<<< HEAD
-  mapAssetWithoutExif,
-  mapAssetWithStack,
-=======
->>>>>>> ecb666cd
   mimeTypes,
   Permission,
   SanitizedAssetResponseDto,
@@ -189,7 +184,7 @@
     const userId = dto.userId || authUser.id;
     await this.access.requirePermission(authUser, Permission.TIMELINE_READ, userId);
     const assets = await this._assetRepository.getAllByUserId(userId, dto);
-    return assets.map(mapAsset);
+    return assets.map((asset) => mapAsset(asset));
   }
 
   public async getAssetById(
@@ -200,12 +195,8 @@
 
     const includeMetadata = this.getExifPermission(authUser);
     const asset = await this._assetRepository.getById(assetId);
-<<<<<<< HEAD
-    const data = allowExif ? mapAssetWithStack(asset) : mapAssetWithoutExif(asset);
-=======
     if (includeMetadata) {
-      const data = mapAsset(asset);
->>>>>>> ecb666cd
+      const data = mapAsset(asset, false, true);
 
       if (data.ownerId !== authUser.id) {
         data.people = [];
@@ -217,7 +208,7 @@
 
       return data;
     } else {
-      return mapAsset(asset, true);
+      return mapAsset(asset, true, true);
     }
   }
 
