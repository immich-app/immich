--- conflicted
+++ resolved
@@ -7,11 +7,7 @@
   IAccessRepository,
   ICryptoRepository,
   IJobRepository,
-<<<<<<< HEAD
   ILibraryRepository,
-  isSupportedFileType,
-=======
->>>>>>> 398bd04f
   IStorageRepository,
   JobName,
   LIVE_PHOTO_MIME_TYPES,
