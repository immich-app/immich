import {
  AccessCore,
  AssetResponseDto,
  AuthUserDto,
  CommunicationEvent,
  getLivePhotoMotionFilename,
  IAccessRepository,
  ICommunicationRepository,
  ICryptoRepository,
  IJobRepository,
  ILibraryRepository,
  IStorageRepository,
  JobName,
  mapAsset,
  mapAssetWithoutExif,
  mimeTypes,
  Permission,
  UploadFile,
} from '@app/domain';
import { ASSET_CHECKSUM_CONSTRAINT, AssetEntity, AssetType, LibraryType } from '@app/infra/entities';
import {
  BadRequestException,
  Inject,
  Injectable,
  InternalServerErrorException,
  Logger,
  NotFoundException,
} from '@nestjs/common';
import { InjectRepository } from '@nestjs/typeorm';
import { Response as Res } from 'express';
import { constants } from 'fs';
import fs from 'fs/promises';
import path from 'path';
import { QueryFailedError, Repository } from 'typeorm';
import { IAssetRepository } from './asset-repository';
import { AssetCore } from './asset.core';
import { AssetBulkUploadCheckDto } from './dto/asset-check.dto';
import { AssetSearchDto } from './dto/asset-search.dto';
import { CheckDuplicateAssetDto } from './dto/check-duplicate-asset.dto';
import { CheckExistingAssetsDto } from './dto/check-existing-assets.dto';
import { CreateAssetDto, ImportAssetDto } from './dto/create-asset.dto';
import { GetAssetThumbnailDto, GetAssetThumbnailFormatEnum } from './dto/get-asset-thumbnail.dto';
import { SearchAssetDto } from './dto/search-asset.dto';
import { SearchPropertiesDto } from './dto/search-properties.dto';
import { ServeFileDto } from './dto/serve-file.dto';
import {
  AssetBulkUploadCheckResponseDto,
  AssetRejectReason,
  AssetUploadAction,
} from './response-dto/asset-check-response.dto';
import { AssetFileUploadResponseDto } from './response-dto/asset-file-upload-response.dto';
import { CheckDuplicateAssetResponseDto } from './response-dto/check-duplicate-asset-response.dto';
import { CheckExistingAssetsResponseDto } from './response-dto/check-existing-assets-response.dto';
import { CuratedLocationsResponseDto } from './response-dto/curated-locations-response.dto';
import { CuratedObjectsResponseDto } from './response-dto/curated-objects-response.dto';

@Injectable()
export class AssetService {
  readonly logger = new Logger(AssetService.name);
  private assetCore: AssetCore;
  private access: AccessCore;

  constructor(
    @Inject(IAccessRepository) accessRepository: IAccessRepository,
    @Inject(IAssetRepository) private _assetRepository: IAssetRepository,
    @InjectRepository(AssetEntity) private assetRepository: Repository<AssetEntity>,
    @Inject(ICommunicationRepository) private communicationRepository: ICommunicationRepository,
    @Inject(ICryptoRepository) private cryptoRepository: ICryptoRepository,
    @Inject(IJobRepository) private jobRepository: IJobRepository,
    @Inject(ILibraryRepository) private libraryRepository: ILibraryRepository,
    @Inject(IStorageRepository) private storageRepository: IStorageRepository,
  ) {
    this.assetCore = new AssetCore(_assetRepository, jobRepository);
    this.access = new AccessCore(accessRepository);
  }

  public async uploadFile(
    authUser: AuthUserDto,
    dto: CreateAssetDto,
    file: UploadFile,
    livePhotoFile?: UploadFile,
    sidecarFile?: UploadFile,
  ): Promise<AssetFileUploadResponseDto> {
    if (livePhotoFile) {
      livePhotoFile = {
        ...livePhotoFile,
        originalName: getLivePhotoMotionFilename(file.originalName, livePhotoFile.originalName),
      };
    }

    let livePhotoAsset: AssetEntity | null = null;

    try {
      const libraryId = await this.getLibraryId(authUser, dto.libraryId);
      await this.access.requirePermission(authUser, Permission.ASSET_UPLOAD, libraryId);
      if (livePhotoFile) {
        const livePhotoDto = { ...dto, assetType: AssetType.VIDEO, isVisible: false, libraryId };
        livePhotoAsset = await this.assetCore.create(authUser, livePhotoDto, livePhotoFile);
      }

      const asset = await this.assetCore.create(
        authUser,
        { ...dto, libraryId },
        file,
        livePhotoAsset?.id,
        sidecarFile?.originalPath,
      );

      return { id: asset.id, duplicate: false };
    } catch (error: any) {
      // clean up files
      await this.jobRepository.queue({
        name: JobName.DELETE_FILES,
        data: { files: [file.originalPath, livePhotoFile?.originalPath, sidecarFile?.originalPath] },
      });

      // handle duplicates with a success response
      if (error instanceof QueryFailedError && (error as any).constraint === ASSET_CHECKSUM_CONSTRAINT) {
        const checksums = [file.checksum, livePhotoFile?.checksum].filter((checksum): checksum is Buffer => !!checksum);
        const [duplicate] = await this._assetRepository.getAssetsByChecksums(authUser.id, checksums);
        return { id: duplicate.id, duplicate: true };
      }

      this.logger.error(`Error uploading file ${error}`, error?.stack);
      throw new BadRequestException(`Error uploading file`, `${error}`);
    }
  }

  public async importFile(authUser: AuthUserDto, dto: ImportAssetDto): Promise<AssetFileUploadResponseDto> {
    dto = {
      ...dto,
      assetPath: path.resolve(dto.assetPath),
      sidecarPath: dto.sidecarPath ? path.resolve(dto.sidecarPath) : undefined,
    };

    if (!mimeTypes.isAsset(dto.assetPath)) {
      throw new BadRequestException(`Unsupported file type ${dto.assetPath}`);
    }

    if (dto.sidecarPath && !mimeTypes.isSidecar(dto.sidecarPath)) {
      throw new BadRequestException(`Unsupported sidecar file type`);
    }

    for (const filepath of [dto.assetPath, dto.sidecarPath]) {
      if (!filepath) {
        continue;
      }

      const exists = await this.storageRepository.checkFileExists(filepath, constants.R_OK);
      if (!exists) {
        throw new BadRequestException('File does not exist');
      }
    }

    if (!authUser.externalPath || !dto.assetPath.match(new RegExp(`^${authUser.externalPath}`))) {
      throw new BadRequestException("File does not exist within user's external path");
    }

    const assetFile: UploadFile = {
      checksum: await this.cryptoRepository.hashFile(dto.assetPath),
      originalPath: dto.assetPath,
      originalName: path.parse(dto.assetPath).name,
    };

    try {
      const libraryId = await this.getLibraryId(authUser, dto.libraryId);
      await this.access.requirePermission(authUser, Permission.ASSET_UPLOAD, libraryId);
      const asset = await this.assetCore.create(authUser, { ...dto, libraryId }, assetFile, undefined, dto.sidecarPath);
      return { id: asset.id, duplicate: false };
    } catch (error: QueryFailedError | Error | any) {
      // handle duplicates with a success response
      if (error instanceof QueryFailedError && (error as any).constraint === ASSET_CHECKSUM_CONSTRAINT) {
        const [duplicate] = await this._assetRepository.getAssetsByChecksums(authUser.id, [assetFile.checksum]);
        return { id: duplicate.id, duplicate: true };
      }

      this.logger.error(`Error importing file ${error}`, error?.stack);
      throw new BadRequestException(`Error importing file`, `${error}`);
    }
  }

  public async getUserAssetsByDeviceId(authUser: AuthUserDto, deviceId: string) {
    return this._assetRepository.getAllByDeviceId(authUser.id, deviceId);
  }

  public async getAllAssets(authUser: AuthUserDto, dto: AssetSearchDto): Promise<AssetResponseDto[]> {
    const userId = dto.userId || authUser.id;
    await this.access.requirePermission(authUser, Permission.TIMELINE_READ, userId);
    const assets = await this._assetRepository.getAllByUserId(userId, dto);
    return assets.map((asset) => mapAsset(asset));
  }

  public async getAssetById(authUser: AuthUserDto, assetId: string): Promise<AssetResponseDto> {
    await this.access.requirePermission(authUser, Permission.ASSET_READ, assetId);

    const allowExif = this.getExifPermission(authUser);
    const asset = await this._assetRepository.getById(assetId);
    const data = allowExif ? mapAsset(asset) : mapAssetWithoutExif(asset);

    if (data.ownerId !== authUser.id) {
      data.people = [];
    }

    if (authUser.isPublicUser) {
      delete data.owner;
    }

    return data;
  }

  async serveThumbnail(authUser: AuthUserDto, assetId: string, query: GetAssetThumbnailDto, res: Res) {
    await this.access.requirePermission(authUser, Permission.ASSET_VIEW, assetId);

    const asset = await this._assetRepository.get(assetId);
    if (!asset) {
      throw new NotFoundException('Asset not found');
    }

    try {
      await this.sendFile(res, this.getThumbnailPath(asset, query.format));
    } catch (e) {
      res.header('Cache-Control', 'none');
      this.logger.error(`Cannot create read stream for asset ${asset.id}`, 'getAssetThumbnail');
      throw new InternalServerErrorException(
        `Cannot read thumbnail file for asset ${asset.id} - contact your administrator`,
        { cause: e as Error },
      );
    }
  }

  public async serveFile(authUser: AuthUserDto, assetId: string, query: ServeFileDto, res: Res) {
    // this is not quite right as sometimes this returns the original still
    await this.access.requirePermission(authUser, Permission.ASSET_VIEW, assetId);

    const asset = await this._assetRepository.getById(assetId);
    if (!asset) {
      throw new NotFoundException('Asset does not exist');
    }

    const allowOriginalFile = !!(!authUser.isPublicUser || authUser.isAllowDownload);

    const filepath =
      asset.type === AssetType.IMAGE
        ? this.getServePath(asset, query, allowOriginalFile)
        : asset.encodedVideoPath || asset.originalPath;

    await this.sendFile(res, filepath);
  }

<<<<<<< HEAD
  public async deleteAll(authUser: AuthUserDto, dto: DeleteAssetDto): Promise<DeleteAssetResponseDto[]> {
    const deleteQueue: Array<string | null> = [];
    const result: DeleteAssetResponseDto[] = [];

    const ids = dto.ids.slice();
    for (const id of ids) {
      const hasAccess = await this.access.hasPermission(authUser, Permission.ASSET_DELETE, id);
      if (!hasAccess) {
        result.push({ id, status: DeleteAssetStatusEnum.FAILED });
        continue;
      }

      const asset = await this._assetRepository.get(id);
      if (!asset || !asset.library || asset.library.type === LibraryType.EXTERNAL) {
        // We don't allow deletions assets belong to an external library
        result.push({ id, status: DeleteAssetStatusEnum.FAILED });
        continue;
      }

      try {
        if (asset.faces) {
          await Promise.all(
            asset.faces.map(({ assetId, personId }) =>
              this.jobRepository.queue({ name: JobName.SEARCH_REMOVE_FACE, data: { assetId, personId } }),
            ),
          );
        }

        await this._assetRepository.remove(asset);
        await this.jobRepository.queue({ name: JobName.SEARCH_REMOVE_ASSET, data: { ids: [id] } });
        this.communicationRepository.send(CommunicationEvent.ASSET_DELETE, asset.ownerId, id);

        result.push({ id, status: DeleteAssetStatusEnum.SUCCESS });

        if (!asset.isReadOnly) {
          deleteQueue.push(
            asset.originalPath,
            asset.webpPath,
            asset.resizePath,
            asset.encodedVideoPath,
            asset.sidecarPath,
          );
        }

        // TODO refactor this to use cascades
        if (asset.livePhotoVideoId && !ids.includes(asset.livePhotoVideoId)) {
          ids.push(asset.livePhotoVideoId);
        }
      } catch (error) {
        this.logger.error(`Error deleting asset ${id}`, error);
        result.push({ id, status: DeleteAssetStatusEnum.FAILED });
      }
    }

    if (deleteQueue.length > 0) {
      await this.jobRepository.queue({ name: JobName.DELETE_FILES, data: { files: deleteQueue } });
    }

    return result;
  }

=======
>>>>>>> 35fa6397
  async getAssetSearchTerm(authUser: AuthUserDto): Promise<string[]> {
    const possibleSearchTerm = new Set<string>();

    const rows = await this._assetRepository.getSearchPropertiesByUserId(authUser.id);
    rows.forEach((row: SearchPropertiesDto) => {
      // tags
      row.tags?.map((tag: string) => possibleSearchTerm.add(tag?.toLowerCase()));

      // objects
      row.objects?.map((object: string) => possibleSearchTerm.add(object?.toLowerCase()));

      // asset's tyoe
      possibleSearchTerm.add(row.assetType?.toLowerCase() || '');

      // image orientation
      possibleSearchTerm.add(row.orientation?.toLowerCase() || '');

      // Lens model
      possibleSearchTerm.add(row.lensModel?.toLowerCase() || '');

      // Make and model
      possibleSearchTerm.add(row.make?.toLowerCase() || '');
      possibleSearchTerm.add(row.model?.toLowerCase() || '');

      // Location
      possibleSearchTerm.add(row.city?.toLowerCase() || '');
      possibleSearchTerm.add(row.state?.toLowerCase() || '');
      possibleSearchTerm.add(row.country?.toLowerCase() || '');
    });

    return Array.from(possibleSearchTerm).filter((x) => x != null && x != '');
  }

  async searchAsset(authUser: AuthUserDto, searchAssetDto: SearchAssetDto): Promise<AssetResponseDto[]> {
    const query = `
    SELECT a.*
    FROM assets a
             LEFT JOIN smart_info si ON a.id = si."assetId"
             LEFT JOIN exif e ON a.id = e."assetId"

    WHERE a."ownerId" = $1
       AND
       (
         TO_TSVECTOR('english', ARRAY_TO_STRING(si.tags, ',')) @@ PLAINTO_TSQUERY('english', $2) OR
         TO_TSVECTOR('english', ARRAY_TO_STRING(si.objects, ',')) @@ PLAINTO_TSQUERY('english', $2) OR
         e."exifTextSearchableColumn" @@ PLAINTO_TSQUERY('english', $2)
        );
    `;

    const searchResults: AssetEntity[] = await this.assetRepository.query(query, [
      authUser.id,
      searchAssetDto.searchTerm,
    ]);

    return searchResults.map((asset) => mapAsset(asset));
  }

  async getCuratedLocation(authUser: AuthUserDto): Promise<CuratedLocationsResponseDto[]> {
    return this._assetRepository.getLocationsByUserId(authUser.id);
  }

  async getCuratedObject(authUser: AuthUserDto): Promise<CuratedObjectsResponseDto[]> {
    return this._assetRepository.getDetectedObjectsByUserId(authUser.id);
  }

  async checkDuplicatedAsset(
    authUser: AuthUserDto,
    checkDuplicateAssetDto: CheckDuplicateAssetDto,
  ): Promise<CheckDuplicateAssetResponseDto> {
    const res = await this.assetRepository.findOne({
      where: {
        deviceAssetId: checkDuplicateAssetDto.deviceAssetId,
        deviceId: checkDuplicateAssetDto.deviceId,
        ownerId: authUser.id,
      },
    });

    const isDuplicated = res ? true : false;

    return new CheckDuplicateAssetResponseDto(isDuplicated, res?.id);
  }

  async checkExistingAssets(
    authUser: AuthUserDto,
    checkExistingAssetsDto: CheckExistingAssetsDto,
  ): Promise<CheckExistingAssetsResponseDto> {
    return {
      existingIds: await this._assetRepository.getExistingAssets(authUser.id, checkExistingAssetsDto),
    };
  }

  async bulkUploadCheck(authUser: AuthUserDto, dto: AssetBulkUploadCheckDto): Promise<AssetBulkUploadCheckResponseDto> {
    // support base64 and hex checksums
    for (const asset of dto.assets) {
      if (asset.checksum.length === 28) {
        asset.checksum = Buffer.from(asset.checksum, 'base64').toString('hex');
      }
    }

    const checksums: Buffer[] = dto.assets.map((asset) => Buffer.from(asset.checksum, 'hex'));
    const results = await this._assetRepository.getAssetsByChecksums(authUser.id, checksums);
    const checksumMap: Record<string, string> = {};

    for (const { id, checksum } of results) {
      checksumMap[checksum.toString('hex')] = id;
    }

    return {
      results: dto.assets.map(({ id, checksum }) => {
        const duplicate = checksumMap[checksum];
        if (duplicate) {
          return {
            id,
            assetId: duplicate,
            action: AssetUploadAction.REJECT,
            reason: AssetRejectReason.DUPLICATE,
          };
        }

        // TODO mime-check

        return {
          id,
          action: AssetUploadAction.ACCEPT,
        };
      }),
    };
  }

  getExifPermission(authUser: AuthUserDto) {
    return !authUser.isPublicUser || authUser.isShowExif;
  }

  private getThumbnailPath(asset: AssetEntity, format: GetAssetThumbnailFormatEnum) {
    switch (format) {
      case GetAssetThumbnailFormatEnum.WEBP:
        if (asset.webpPath) {
          return asset.webpPath;
        }
        this.logger.warn(`WebP thumbnail requested but not found for asset ${asset.id}, falling back to JPEG`);

      case GetAssetThumbnailFormatEnum.JPEG:
      default:
        if (!asset.resizePath) {
          throw new NotFoundException(`No thumbnail found for asset ${asset.id}`);
        }
        return asset.resizePath;
    }
  }

  private getServePath(asset: AssetEntity, query: ServeFileDto, allowOriginalFile: boolean): string {
    const mimeType = mimeTypes.lookup(asset.originalPath);

    /**
     * Serve file viewer on the web
     */
    if (query.isWeb && mimeType != 'image/gif') {
      if (!asset.resizePath) {
        this.logger.error('Error serving IMAGE asset for web');
        throw new InternalServerErrorException(`Failed to serve image asset for web`, 'ServeFile');
      }

      return asset.resizePath;
    }

    /**
     * Serve thumbnail image for both web and mobile app
     */
    if ((!query.isThumb && allowOriginalFile) || (query.isWeb && mimeType === 'image/gif')) {
      return asset.originalPath;
    }

    if (asset.webpPath && asset.webpPath.length > 0) {
      return asset.webpPath;
    }

    if (!asset.resizePath) {
      throw new Error('resizePath not set');
    }

    return asset.resizePath;
  }

  private async sendFile(res: Res, filepath: string): Promise<void> {
    await fs.access(filepath, constants.R_OK);
    const options = path.isAbsolute(filepath) ? {} : { root: process.cwd() };

    res.set('Cache-Control', 'private, max-age=86400, no-transform');
    res.header('Content-Type', mimeTypes.lookup(filepath));
    res.sendFile(filepath, options, (error: Error) => {
      if (!error) {
        return;
      }

      if (error.message !== 'Request aborted') {
        this.logger.error(`Unable to send file: ${error.name}`, error.stack);
      }
    });
  }

  private async getLibraryId(authUser: AuthUserDto, libraryId?: string) {
    if (libraryId) {
      return libraryId;
    }

    let library = await this.libraryRepository.getDefaultUploadLibrary(authUser.id);
    if (!library) {
      library = await this.libraryRepository.create({
        ownerId: authUser.id,
        name: 'Default Library',
        assets: [],
        type: LibraryType.UPLOAD,
        importPaths: [],
        exclusionPatterns: [],
        isVisible: true,
      });
    }

    return library.id;
  }
}<|MERGE_RESOLUTION|>--- conflicted
+++ resolved
@@ -247,7 +247,6 @@
     await this.sendFile(res, filepath);
   }
 
-<<<<<<< HEAD
   public async deleteAll(authUser: AuthUserDto, dto: DeleteAssetDto): Promise<DeleteAssetResponseDto[]> {
     const deleteQueue: Array<string | null> = [];
     const result: DeleteAssetResponseDto[] = [];
@@ -309,8 +308,6 @@
     return result;
   }
 
-=======
->>>>>>> 35fa6397
   async getAssetSearchTerm(authUser: AuthUserDto): Promise<string[]> {
     const possibleSearchTerm = new Set<string>();
 
