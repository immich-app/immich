--- conflicted
+++ resolved
@@ -88,16 +88,13 @@
   isHDR: boolean;
   bitrate: number;
   pixelFormat: string;
-<<<<<<< HEAD
   codecTag?: string;
   profile?: string;
   fps: number;
   level: number;
-=======
   colorPrimaries?: string;
   colorSpace?: string;
   colorTransfer?: string;
->>>>>>> 07007586
 }
 
 export interface AudioStreamInfo {
