import { SystemConfig } from 'src/config';
import {
  AssetType,
  DatabaseExtension,
  ExifOrientation,
  ImageFormat,
  JobName,
  MemoryType,
  QueueName,
  StorageFolder,
  SyncEntityType,
  SystemMetadataKey,
  TranscodeTarget,
  UserAvatarColor,
  UserMetadataKey,
  VideoCodec,
} from 'src/enum';
<<<<<<< HEAD
import { ActivityRepository } from 'src/repositories/activity.repository';
import { ApiKeyRepository } from 'src/repositories/api-key.repository';
import { MemoryRepository } from 'src/repositories/memory.repository';
import { SearchRepository } from 'src/repositories/search.repository';
import { SessionRepository } from 'src/repositories/session.repository';
=======
>>>>>>> 43e3075f

export type DeepPartial<T> = T extends object ? { [K in keyof T]?: DeepPartial<T[K]> } : T;

export type RepositoryInterface<T extends object> = Pick<T, keyof T>;

<<<<<<< HEAD
type IActivityRepository = RepositoryInterface<ActivityRepository>;
type IApiKeyRepository = RepositoryInterface<ApiKeyRepository>;
type IMemoryRepository = RepositoryInterface<MemoryRepository>;
type ISearchRepository = RepositoryInterface<SearchRepository>;
type ISessionRepository = RepositoryInterface<SessionRepository>;

export type ActivityItem =
  | Awaited<ReturnType<IActivityRepository['create']>>
  | Awaited<ReturnType<IActivityRepository['search']>>[0];

export type SearchPlacesItem = Awaited<ReturnType<ISearchRepository['searchPlaces']>>[0];

export type ApiKeyItem =
  | Awaited<ReturnType<IApiKeyRepository['create']>>
  | NonNullable<Awaited<ReturnType<IApiKeyRepository['getById']>>>
  | Awaited<ReturnType<IApiKeyRepository['getByUserId']>>[0];

export type MemoryItem =
  | Awaited<ReturnType<IMemoryRepository['create']>>
  | Awaited<ReturnType<IMemoryRepository['search']>>[0];

export type SessionItem = Awaited<ReturnType<ISessionRepository['getByUserId']>>[0];

export type TagItem = {
  id: string;
  value: string;
  createdAt: Date;
  updatedAt: Date;
  color: string | null;
  parentId: string | null;
};

=======
>>>>>>> 43e3075f
export interface CropOptions {
  top: number;
  left: number;
  width: number;
  height: number;
}

export interface FullsizeImageOptions {
  format: ImageFormat;
  quality: number;
  enabled: boolean;
}

export interface ImageOptions {
  format: ImageFormat;
  quality: number;
  size: number;
}

export interface RawImageInfo {
  width: number;
  height: number;
  channels: 1 | 2 | 3 | 4;
}

interface DecodeImageOptions {
  colorspace: string;
  crop?: CropOptions;
  processInvalidImages: boolean;
  raw?: RawImageInfo;
}

export interface DecodeToBufferOptions extends DecodeImageOptions {
  size?: number;
  orientation?: ExifOrientation;
}

export type GenerateThumbnailOptions = Pick<ImageOptions, 'format' | 'quality'> & DecodeToBufferOptions;

export type GenerateThumbnailFromBufferOptions = GenerateThumbnailOptions & { raw: RawImageInfo };

export type GenerateThumbhashOptions = DecodeImageOptions;

export type GenerateThumbhashFromBufferOptions = GenerateThumbhashOptions & { raw: RawImageInfo };

export interface GenerateThumbnailsOptions {
  colorspace: string;
  crop?: CropOptions;
  preview?: ImageOptions;
  processInvalidImages: boolean;
  thumbhash?: boolean;
  thumbnail?: ImageOptions;
}

export interface VideoStreamInfo {
  index: number;
  height: number;
  width: number;
  rotation: number;
  codecName?: string;
  frameCount: number;
  isHDR: boolean;
  bitrate: number;
  pixelFormat: string;
}

export interface AudioStreamInfo {
  index: number;
  codecName?: string;
  frameCount: number;
}

export interface VideoFormat {
  formatName?: string;
  formatLongName?: string;
  duration: number;
  bitrate: number;
}

export interface ImageDimensions {
  width: number;
  height: number;
}

export interface InputDimensions extends ImageDimensions {
  inputPath: string;
}

export interface VideoInfo {
  format: VideoFormat;
  videoStreams: VideoStreamInfo[];
  audioStreams: AudioStreamInfo[];
}

export interface TranscodeCommand {
  inputOptions: string[];
  outputOptions: string[];
  twoPass: boolean;
  progress: {
    frameCount: number;
    percentInterval: number;
  };
}

export interface BitrateDistribution {
  max: number;
  target: number;
  min: number;
  unit: string;
}

export interface ImageBuffer {
  data: Buffer;
  info: RawImageInfo;
}

export interface VideoCodecSWConfig {
  getCommand(
    target: TranscodeTarget,
    videoStream: VideoStreamInfo,
    audioStream: AudioStreamInfo,
    format?: VideoFormat,
  ): TranscodeCommand;
}

export interface VideoCodecHWConfig extends VideoCodecSWConfig {
  getSupportedCodecs(): Array<VideoCodec>;
}

export interface ProbeOptions {
  countFrames: boolean;
}

export interface VideoInterfaces {
  dri: string[];
  mali: boolean;
}

export type ConcurrentQueueName = Exclude<
  QueueName,
  | QueueName.STORAGE_TEMPLATE_MIGRATION
  | QueueName.FACIAL_RECOGNITION
  | QueueName.DUPLICATE_DETECTION
  | QueueName.BACKUP_DATABASE
>;

export type Jobs = { [K in JobItem['name']]: (JobItem & { name: K })['data'] };
export type JobOf<T extends JobName> = Jobs[T];

export interface IBaseJob {
  force?: boolean;
}

export interface IDelayedJob extends IBaseJob {
  /** The minimum time to wait to execute this job, in milliseconds. */
  delay?: number;
}

export interface IEntityJob extends IBaseJob {
  id: string;
  source?: 'upload' | 'sidecar-write' | 'copy';
  notify?: boolean;
}

export interface IAssetDeleteJob extends IEntityJob {
  deleteOnDisk: boolean;
}

export interface ILibraryFileJob {
  libraryId: string;
  paths: string[];
  progressCounter?: number;
  totalAssets?: number;
}

export interface ILibraryBulkIdsJob {
  libraryId: string;
  importPaths: string[];
  exclusionPatterns: string[];
  assetIds: string[];
  progressCounter: number;
  totalAssets: number;
}

export interface IBulkEntityJob {
  ids: string[];
}

export interface IDeleteFilesJob extends IBaseJob {
  files: Array<string | null | undefined>;
}

export interface ISidecarWriteJob extends IEntityJob {
  description?: string;
  dateTimeOriginal?: string;
  latitude?: number;
  longitude?: number;
  rating?: number;
  tags?: true;
}

export interface IDeferrableJob extends IEntityJob {
  deferred?: boolean;
}

export interface INightlyJob extends IBaseJob {
  nightly?: boolean;
}

export type EmailImageAttachment = {
  filename: string;
  path: string;
  cid: string;
};

export interface IEmailJob {
  to: string;
  subject: string;
  html: string;
  text: string;
  imageAttachments?: EmailImageAttachment[];
}

export interface INotifySignupJob extends IEntityJob {
  tempPassword?: string;
}

export interface INotifyAlbumInviteJob extends IEntityJob {
  recipientId: string;
}

export interface INotifyAlbumUpdateJob extends IEntityJob, IDelayedJob {
  recipientIds: string[];
}

export interface JobCounts {
  active: number;
  completed: number;
  failed: number;
  delayed: number;
  waiting: number;
  paused: number;
}

export interface QueueStatus {
  isActive: boolean;
  isPaused: boolean;
}

export type JobItem =
  // Backups
  | { name: JobName.BACKUP_DATABASE; data?: IBaseJob }

  // Transcoding
  | { name: JobName.QUEUE_VIDEO_CONVERSION; data: IBaseJob }
  | { name: JobName.VIDEO_CONVERSION; data: IEntityJob }

  // Thumbnails
  | { name: JobName.QUEUE_GENERATE_THUMBNAILS; data: IBaseJob }
  | { name: JobName.GENERATE_THUMBNAILS; data: IEntityJob }

  // User
  | { name: JobName.USER_DELETE_CHECK; data?: IBaseJob }
  | { name: JobName.USER_DELETION; data: IEntityJob }
  | { name: JobName.USER_SYNC_USAGE; data?: IBaseJob }

  // Storage Template
  | { name: JobName.STORAGE_TEMPLATE_MIGRATION; data?: IBaseJob }
  | { name: JobName.STORAGE_TEMPLATE_MIGRATION_SINGLE; data: IEntityJob }

  // Migration
  | { name: JobName.QUEUE_MIGRATION; data?: IBaseJob }
  | { name: JobName.MIGRATE_ASSET; data: IEntityJob }
  | { name: JobName.MIGRATE_PERSON; data: IEntityJob }

  // Metadata Extraction
  | { name: JobName.QUEUE_METADATA_EXTRACTION; data: IBaseJob }
  | { name: JobName.METADATA_EXTRACTION; data: IEntityJob }
  // Sidecar Scanning
  | { name: JobName.QUEUE_SIDECAR; data: IBaseJob }
  | { name: JobName.SIDECAR_DISCOVERY; data: IEntityJob }
  | { name: JobName.SIDECAR_SYNC; data: IEntityJob }
  | { name: JobName.SIDECAR_WRITE; data: ISidecarWriteJob }

  // Facial Recognition
  | { name: JobName.QUEUE_FACE_DETECTION; data: IBaseJob }
  | { name: JobName.FACE_DETECTION; data: IEntityJob }
  | { name: JobName.QUEUE_FACIAL_RECOGNITION; data: INightlyJob }
  | { name: JobName.FACIAL_RECOGNITION; data: IDeferrableJob }
  | { name: JobName.GENERATE_PERSON_THUMBNAIL; data: IEntityJob }

  // Smart Search
  | { name: JobName.QUEUE_SMART_SEARCH; data: IBaseJob }
  | { name: JobName.SMART_SEARCH; data: IEntityJob }
  | { name: JobName.QUEUE_TRASH_EMPTY; data?: IBaseJob }

  // Duplicate Detection
  | { name: JobName.QUEUE_DUPLICATE_DETECTION; data: IBaseJob }
  | { name: JobName.DUPLICATE_DETECTION; data: IEntityJob }

  // Memories
  | { name: JobName.MEMORIES_CLEANUP; data?: IBaseJob }
  | { name: JobName.MEMORIES_CREATE; data?: IBaseJob }

  // Filesystem
  | { name: JobName.DELETE_FILES; data: IDeleteFilesJob }

  // Cleanup
  | { name: JobName.CLEAN_OLD_AUDIT_LOGS; data?: IBaseJob }
  | { name: JobName.CLEAN_OLD_SESSION_TOKENS; data?: IBaseJob }

  // Tags
  | { name: JobName.TAG_CLEANUP; data?: IBaseJob }

  // Asset Deletion
  | { name: JobName.PERSON_CLEANUP; data?: IBaseJob }
  | { name: JobName.ASSET_DELETION; data: IAssetDeleteJob }
  | { name: JobName.ASSET_DELETION_CHECK; data?: IBaseJob }

  // Library Management
  | { name: JobName.LIBRARY_SYNC_FILES; data: ILibraryFileJob }
  | { name: JobName.LIBRARY_QUEUE_SYNC_FILES; data: IEntityJob }
  | { name: JobName.LIBRARY_QUEUE_SYNC_ASSETS; data: IEntityJob }
  | { name: JobName.LIBRARY_SYNC_ASSETS; data: ILibraryBulkIdsJob }
  | { name: JobName.LIBRARY_ASSET_REMOVAL; data: ILibraryFileJob }
  | { name: JobName.LIBRARY_DELETE; data: IEntityJob }
  | { name: JobName.LIBRARY_QUEUE_SCAN_ALL; data?: IBaseJob }
  | { name: JobName.LIBRARY_QUEUE_CLEANUP; data: IBaseJob }

  // Notification
  | { name: JobName.SEND_EMAIL; data: IEmailJob }
  | { name: JobName.NOTIFY_ALBUM_INVITE; data: INotifyAlbumInviteJob }
  | { name: JobName.NOTIFY_ALBUM_UPDATE; data: INotifyAlbumUpdateJob }
  | { name: JobName.NOTIFY_SIGNUP; data: INotifySignupJob }

  // Version check
  | { name: JobName.VERSION_CHECK; data: IBaseJob }

  // Memories
  | { name: JobName.MEMORIES_CLEANUP; data?: IBaseJob }
  | { name: JobName.MEMORIES_CREATE; data?: IBaseJob };

export type VectorExtension = DatabaseExtension.VECTOR | DatabaseExtension.VECTORS;

export type DatabaseConnectionURL = {
  connectionType: 'url';
  url: string;
};

export type DatabaseConnectionParts = {
  connectionType: 'parts';
  host: string;
  port: number;
  username: string;
  password: string;
  database: string;
};

export type DatabaseConnectionParams = DatabaseConnectionURL | DatabaseConnectionParts;

export interface ExtensionVersion {
  availableVersion: string | null;
  installedVersion: string | null;
}

export interface VectorUpdateResult {
  restartRequired: boolean;
}

export interface ImmichFile extends Express.Multer.File {
  /** sha1 hash of file */
  uuid: string;
  checksum: Buffer;
}

export interface UploadFile {
  uuid: string;
  checksum: Buffer;
  originalPath: string;
  originalName: string;
  size: number;
}

export interface UploadFiles {
  assetData: ImmichFile[];
  sidecarData: ImmichFile[];
}

export interface IBulkAsset {
  getAssetIds: (id: string, assetIds: string[]) => Promise<Set<string>>;
  addAssetIds: (id: string, assetIds: string[]) => Promise<void>;
  removeAssetIds: (id: string, assetIds: string[]) => Promise<void>;
}

export type SyncAck = {
  type: SyncEntityType;
  updateId: string;
};

export type StorageAsset = {
  id: string;
  ownerId: string;
  livePhotoVideoId: string | null;
  type: AssetType;
  isExternal: boolean;
  checksum: Buffer;
  timeZone: string | null;
  fileCreatedAt: Date;
  originalPath: string;
  originalFileName: string;
  sidecarPath: string | null;
  fileSizeInByte: number | null;
};

export type OnThisDayData = { year: number };

export interface MemoryData {
  [MemoryType.ON_THIS_DAY]: OnThisDayData;
}

export type VersionCheckMetadata = { checkedAt: string; releaseVersion: string };
export type SystemFlags = { mountChecks: Record<StorageFolder, boolean> };
export type MemoriesState = {
  /** memories have already been created through this date */
  lastOnThisDayDate: string;
};

export interface SystemMetadata extends Record<SystemMetadataKey, Record<string, any>> {
  [SystemMetadataKey.ADMIN_ONBOARDING]: { isOnboarded: boolean };
  [SystemMetadataKey.FACIAL_RECOGNITION_STATE]: { lastRun?: string };
  [SystemMetadataKey.LICENSE]: { licenseKey: string; activationKey: string; activatedAt: Date };
  [SystemMetadataKey.REVERSE_GEOCODING_STATE]: { lastUpdate?: string; lastImportFileName?: string };
  [SystemMetadataKey.SYSTEM_CONFIG]: DeepPartial<SystemConfig>;
  [SystemMetadataKey.SYSTEM_FLAGS]: DeepPartial<SystemFlags>;
  [SystemMetadataKey.VERSION_CHECK_STATE]: VersionCheckMetadata;
  [SystemMetadataKey.MEMORIES_STATE]: MemoriesState;
}

export type UserMetadataItem<T extends keyof UserMetadata = UserMetadataKey> = {
  key: T;
  value: UserMetadata[T];
};

export interface UserPreferences {
  folders: {
    enabled: boolean;
    sidebarWeb: boolean;
  };
  memories: {
    enabled: boolean;
  };
  people: {
    enabled: boolean;
    sidebarWeb: boolean;
  };
  ratings: {
    enabled: boolean;
  };
  sharedLinks: {
    enabled: boolean;
    sidebarWeb: boolean;
  };
  tags: {
    enabled: boolean;
    sidebarWeb: boolean;
  };
  avatar: {
    color: UserAvatarColor;
  };
  emailNotifications: {
    enabled: boolean;
    albumInvite: boolean;
    albumUpdate: boolean;
  };
  download: {
    archiveSize: number;
    includeEmbeddedVideos: boolean;
  };
  purchase: {
    showSupportBadge: boolean;
    hideBuyButtonUntil: string;
  };
}

export interface UserMetadata extends Record<UserMetadataKey, Record<string, any>> {
  [UserMetadataKey.PREFERENCES]: DeepPartial<UserPreferences>;
  [UserMetadataKey.LICENSE]: { licenseKey: string; activationKey: string; activatedAt: string };
}<|MERGE_RESOLUTION|>--- conflicted
+++ resolved
@@ -15,20 +15,16 @@
   UserMetadataKey,
   VideoCodec,
 } from 'src/enum';
-<<<<<<< HEAD
 import { ActivityRepository } from 'src/repositories/activity.repository';
 import { ApiKeyRepository } from 'src/repositories/api-key.repository';
 import { MemoryRepository } from 'src/repositories/memory.repository';
 import { SearchRepository } from 'src/repositories/search.repository';
 import { SessionRepository } from 'src/repositories/session.repository';
-=======
->>>>>>> 43e3075f
 
 export type DeepPartial<T> = T extends object ? { [K in keyof T]?: DeepPartial<T[K]> } : T;
 
 export type RepositoryInterface<T extends object> = Pick<T, keyof T>;
 
-<<<<<<< HEAD
 type IActivityRepository = RepositoryInterface<ActivityRepository>;
 type IApiKeyRepository = RepositoryInterface<ApiKeyRepository>;
 type IMemoryRepository = RepositoryInterface<MemoryRepository>;
@@ -61,8 +57,6 @@
   parentId: string | null;
 };
 
-=======
->>>>>>> 43e3075f
 export interface CropOptions {
   top: number;
   left: number;
