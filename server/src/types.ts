import { SystemConfig } from 'src/config';
import { VECTOR_EXTENSIONS } from 'src/constants';
import { UploadFieldName } from 'src/dtos/asset-media.dto';
import { AuthDto } from 'src/dtos/auth.dto';
import {
  AssetMetadataKey,
  AssetOrder,
  AssetType,
  DatabaseSslMode,
  ExifOrientation,
  ImageFormat,
  JobName,
  MemoryType,
  QueueName,
  StorageFolder,
  SyncEntityType,
  SystemMetadataKey,
  TranscodeTarget,
  UserMetadataKey,
  VideoCodec,
} from 'src/enum';

export type DeepPartial<T> = T extends object ? { [K in keyof T]?: DeepPartial<T[K]> } : T;

export type RepositoryInterface<T extends object> = Pick<T, keyof T>;

export interface CropOptions {
  top: number;
  left: number;
  width: number;
  height: number;
}

export interface FullsizeImageOptions {
  format: ImageFormat;
  quality: number;
  enabled: boolean;
}

export interface ImageOptions {
  format: ImageFormat;
  quality: number;
  size: number;
}

export interface RawImageInfo {
  width: number;
  height: number;
  channels: 1 | 2 | 3 | 4;
}

interface DecodeImageOptions {
  colorspace: string;
  crop?: CropOptions;
  processInvalidImages: boolean;
  raw?: RawImageInfo;
}

export interface DecodeToBufferOptions extends DecodeImageOptions {
  size?: number;
  orientation?: ExifOrientation;
}

export type GenerateThumbnailOptions = Pick<ImageOptions, 'format' | 'quality'> & DecodeToBufferOptions;

export type GenerateThumbnailFromBufferOptions = GenerateThumbnailOptions & { raw: RawImageInfo };

export type GenerateThumbhashOptions = DecodeImageOptions;

export type GenerateThumbhashFromBufferOptions = GenerateThumbhashOptions & { raw: RawImageInfo };

export interface GenerateThumbnailsOptions {
  colorspace: string;
  crop?: CropOptions;
  preview?: ImageOptions;
  processInvalidImages: boolean;
  thumbhash?: boolean;
  thumbnail?: ImageOptions;
}

export interface VideoStreamInfo {
  index: number;
  height: number;
  width: number;
  rotation: number;
  codecName?: string;
  frameCount: number;
  isHDR: boolean;
  bitrate: number;
  pixelFormat: string;
  colorPrimaries?: string;
  colorSpace?: string;
  colorTransfer?: string;
}

export interface AudioStreamInfo {
  index: number;
  codecName?: string;
  bitrate: number;
}

export interface VideoFormat {
  formatName?: string;
  formatLongName?: string;
  duration: number;
  bitrate: number;
}

export interface ImageDimensions {
  width: number;
  height: number;
}

export interface InputDimensions extends ImageDimensions {
  inputPath: string;
}

export interface VideoInfo {
  format: VideoFormat;
  videoStreams: VideoStreamInfo[];
  audioStreams: AudioStreamInfo[];
}

export interface TranscodeCommand {
  inputOptions: string[];
  outputOptions: string[];
  twoPass: boolean;
  progress: {
    frameCount: number;
    percentInterval: number;
  };
}

export interface BitrateDistribution {
  max: number;
  target: number;
  min: number;
  unit: string;
}

export interface ImageBuffer {
  data: Buffer;
  info: RawImageInfo;
}

export interface VideoCodecSWConfig {
  getCommand(
    target: TranscodeTarget,
    videoStream: VideoStreamInfo,
    audioStream: AudioStreamInfo,
    format?: VideoFormat,
  ): TranscodeCommand;
}

export interface VideoCodecHWConfig extends VideoCodecSWConfig {
  getSupportedCodecs(): Array<VideoCodec>;
}

export interface ProbeOptions {
  countFrames: boolean;
}

export interface VideoInterfaces {
  dri: string[];
  mali: boolean;
}

export type ConcurrentQueueName = Exclude<
  QueueName,
  | QueueName.StorageTemplateMigration
  | QueueName.FacialRecognition
  | QueueName.DuplicateDetection
  | QueueName.BackupDatabase
>;

export type Jobs = { [K in JobItem['name']]: (JobItem & { name: K })['data'] };
export type JobOf<T extends keyof Jobs> = Jobs[T];

export interface IBaseJob {
  force?: boolean;
}

export interface IDelayedJob extends IBaseJob {
  /** The minimum time to wait to execute this job, in milliseconds. */
  delay?: number;
}

export type JobSource = 'upload' | 'sidecar-write' | 'copy';
export interface IEntityJob extends IBaseJob {
  id: string;
  source?: JobSource;
  notify?: boolean;
}

export interface IAssetDeleteJob extends IEntityJob {
  deleteOnDisk: boolean;
}

export interface ILibraryFileJob {
  libraryId: string;
  paths: string[];
  progressCounter?: number;
  totalAssets?: number;
}

export interface ILibraryBulkIdsJob {
  libraryId: string;
  importPaths: string[];
  exclusionPatterns: string[];
  assetIds: string[];
  progressCounter: number;
  totalAssets: number;
}

export interface IBulkEntityJob {
  ids: string[];
}

export interface IDeleteFilesJob extends IBaseJob {
  files: Array<string | null | undefined>;
}

export interface ISidecarWriteJob extends IEntityJob {
  description?: string;
  dateTimeOriginal?: string;
  latitude?: number;
  longitude?: number;
  rating?: number;
  tags?: true;
}

export interface IDeferrableJob extends IEntityJob {
  deferred?: boolean;
}

export interface INightlyJob extends IBaseJob {
  nightly?: boolean;
}

export type EmailImageAttachment = {
  filename: string;
  path: string;
  cid: string;
};

export interface IEmailJob {
  to: string;
  subject: string;
  html: string;
  text: string;
  imageAttachments?: EmailImageAttachment[];
}

export interface INotifySignupJob extends IEntityJob {
  password?: string;
}

export interface INotifyAlbumInviteJob extends IEntityJob {
  recipientId: string;
}

export interface INotifyAlbumUpdateJob extends IEntityJob, IDelayedJob {
  recipientId: string;
}

export interface JobCounts {
  active: number;
  completed: number;
  failed: number;
  delayed: number;
  waiting: number;
  paused: number;
}

export interface QueueStatus {
  isActive: boolean;
  isPaused: boolean;
}

export type JobItem =
  // Audit
  | { name: JobName.AuditTableCleanup; data?: IBaseJob }

  // Backups
  | { name: JobName.DatabaseBackup; data?: IBaseJob }

  // Transcoding
  | { name: JobName.AssetEncodeVideoQueueAll; data: IBaseJob }
  | { name: JobName.AssetEncodeVideo; data: IEntityJob }

  // Thumbnails
  | { name: JobName.AssetGenerateThumbnailsQueueAll; data: IBaseJob }
  | { name: JobName.AssetGenerateThumbnails; data: IEntityJob }

  // User
  | { name: JobName.UserDeleteCheck; data?: IBaseJob }
  | { name: JobName.UserDelete; data: IEntityJob }
  | { name: JobName.UserSyncUsage; data?: IBaseJob }

  // Storage Template
  | { name: JobName.StorageTemplateMigration; data?: IBaseJob }
  | { name: JobName.StorageTemplateMigrationSingle; data: IEntityJob }

  // Migration
  | { name: JobName.FileMigrationQueueAll; data?: IBaseJob }
  | { name: JobName.AssetFileMigration; data: IEntityJob }
  | { name: JobName.PersonFileMigration; data: IEntityJob }

  // Metadata Extraction
  | { name: JobName.AssetExtractMetadataQueueAll; data: IBaseJob }
  | { name: JobName.AssetExtractMetadata; data: IEntityJob }

  // Notifications
  | { name: JobName.NotificationsCleanup; data?: IBaseJob }

  // Sidecar Scanning
  | { name: JobName.SidecarQueueAll; data: IBaseJob }
  | { name: JobName.SidecarCheck; data: IEntityJob }
  | { name: JobName.SidecarWrite; data: ISidecarWriteJob }

  // Facial Recognition
  | { name: JobName.AssetDetectFacesQueueAll; data: IBaseJob }
  | { name: JobName.AssetDetectFaces; data: IEntityJob }
  | { name: JobName.FacialRecognitionQueueAll; data: INightlyJob }
  | { name: JobName.FacialRecognition; data: IDeferrableJob }
  | { name: JobName.PersonGenerateThumbnail; data: IEntityJob }

  // Smart Search
  | { name: JobName.SmartSearchQueueAll; data: IBaseJob }
  | { name: JobName.SmartSearch; data: IEntityJob }
  | { name: JobName.AssetEmptyTrash; data?: IBaseJob }

  // Duplicate Detection
  | { name: JobName.AssetDetectDuplicatesQueueAll; data: IBaseJob }
  | { name: JobName.AssetDetectDuplicates; data: IEntityJob }

  // Memories
  | { name: JobName.MemoryCleanup; data?: IBaseJob }
  | { name: JobName.MemoryGenerate; data?: IBaseJob }

  // Filesystem
  | { name: JobName.FileDelete; data: IDeleteFilesJob }

  // Cleanup
  | { name: JobName.AuditLogCleanup; data?: IBaseJob }
  | { name: JobName.SessionCleanup; data?: IBaseJob }

  // Tags
  | { name: JobName.TagCleanup; data?: IBaseJob }

  // Auto Stack Candidates
  | { name: JobName.AutoStackCandidateQueueAll; data: IBaseJob }
  | { name: JobName.AutoStackCandidateGenerate; data: IEntityJob }
  | { name: JobName.AutoStackCandidateGenerateForAsset; data: IEntityJob }
<<<<<<< HEAD
=======
  | { name: JobName.AutoStackCandidateBackfill; data: IBaseJob }
  | { name: JobName.AutoStackCandidateRescore; data: IEntityJob }
  | { name: JobName.AutoStackEnqueueMissingEmbeddings; data: IEntityJob }
>>>>>>> 87a5f9c3

  // Asset Deletion
  | { name: JobName.PersonCleanup; data?: IBaseJob }
  | { name: JobName.AssetDelete; data: IAssetDeleteJob }
  | { name: JobName.AssetDeleteCheck; data?: IBaseJob }

  // Library Management
  | { name: JobName.LibrarySyncFiles; data: ILibraryFileJob }
  | { name: JobName.LibrarySyncFilesQueueAll; data: IEntityJob }
  | { name: JobName.LibrarySyncAssetsQueueAll; data: IEntityJob }
  | { name: JobName.LibrarySyncAssets; data: ILibraryBulkIdsJob }
  | { name: JobName.LibraryRemoveAsset; data: ILibraryFileJob }
  | { name: JobName.LibraryDelete; data: IEntityJob }
  | { name: JobName.LibraryScanQueueAll; data?: IBaseJob }
  | { name: JobName.LibraryDeleteCheck; data: IBaseJob }

  // Notification
  | { name: JobName.SendMail; data: IEmailJob }
  | { name: JobName.NotifyAlbumInvite; data: INotifyAlbumInviteJob }
  | { name: JobName.NotifyAlbumUpdate; data: INotifyAlbumUpdateJob }
  | { name: JobName.NotifyUserSignup; data: INotifySignupJob }

  // Version check
  | { name: JobName.VersionCheck; data: IBaseJob }

  // OCR
  | { name: JobName.OcrQueueAll; data: IBaseJob }
  | { name: JobName.Ocr; data: IEntityJob };

export type VectorExtension = (typeof VECTOR_EXTENSIONS)[number];

export type DatabaseConnectionURL = {
  connectionType: 'url';
  url: string;
};

export type DatabaseConnectionParts = {
  connectionType: 'parts';
  host: string;
  port: number;
  username: string;
  password: string;
  database: string;
  ssl?: DatabaseSslMode;
};

export type DatabaseConnectionParams = DatabaseConnectionURL | DatabaseConnectionParts;

export interface ExtensionVersion {
  name: VectorExtension;
  availableVersion: string | null;
  installedVersion: string | null;
}

export interface VectorUpdateResult {
  restartRequired: boolean;
}

export interface ImmichFile extends Express.Multer.File {
  uuid: string;
  /** sha1 hash of file */
  checksum: Buffer;
}

export interface UploadFile {
  uuid: string;
  checksum: Buffer;
  originalPath: string;
  originalName: string;
  size: number;
}

export type UploadRequest = {
  auth: AuthDto | null;
  fieldName: UploadFieldName;
  file: UploadFile;
  body: {
    filename?: string;
    [key: string]: unknown;
  };
};

export interface UploadFiles {
  assetData: ImmichFile[];
  sidecarData: ImmichFile[];
}

export interface IBulkAsset {
  getAssetIds: (id: string, assetIds: string[]) => Promise<Set<string>>;
  addAssetIds: (id: string, assetIds: string[]) => Promise<void>;
  removeAssetIds: (id: string, assetIds: string[]) => Promise<void>;
}

export type SyncAck = {
  type: SyncEntityType;
  updateId: string;
  extraId?: string;
};

export type StorageAsset = {
  id: string;
  ownerId: string;
  livePhotoVideoId: string | null;
  type: AssetType;
  isExternal: boolean;
  checksum: Buffer;
  timeZone: string | null;
  fileCreatedAt: Date;
  originalPath: string;
  originalFileName: string;
  sidecarPath: string | null;
  fileSizeInByte: number | null;
};

export type OnThisDayData = { year: number };

export interface MemoryData {
  [MemoryType.OnThisDay]: OnThisDayData;
}

export type VersionCheckMetadata = { checkedAt: string; releaseVersion: string };
export type SystemFlags = { mountChecks: Record<StorageFolder, boolean> };
export type MemoriesState = {
  /** memories have already been created through this date */
  lastOnThisDayDate: string;
};
export type MediaLocation = { location: string };

export interface SystemMetadata extends Record<SystemMetadataKey, Record<string, any>> {
  [SystemMetadataKey.AdminOnboarding]: { isOnboarded: boolean };
  [SystemMetadataKey.FacialRecognitionState]: { lastRun?: string };
  [SystemMetadataKey.License]: { licenseKey: string; activationKey: string; activatedAt: Date };
  [SystemMetadataKey.MediaLocation]: MediaLocation;
  [SystemMetadataKey.ReverseGeocodingState]: { lastUpdate?: string; lastImportFileName?: string };
  [SystemMetadataKey.SystemConfig]: DeepPartial<SystemConfig>;
  [SystemMetadataKey.SystemFlags]: DeepPartial<SystemFlags>;
  [SystemMetadataKey.VersionCheckState]: VersionCheckMetadata;
  [SystemMetadataKey.MemoriesState]: MemoriesState;
  [SystemMetadataKey.AutoStackUserPrefs]: Record<
    string,
    { weights?: Partial<Record<'size' | 'timeSpan' | 'continuity' | 'visual' | 'exposure', number>> }
  >;
}

export interface UserPreferences {
  albums: {
    defaultAssetOrder: AssetOrder;
  };
  folders: {
    enabled: boolean;
    sidebarWeb: boolean;
  };
  memories: {
    enabled: boolean;
  };
  people: {
    enabled: boolean;
    sidebarWeb: boolean;
  };
  ratings: {
    enabled: boolean;
  };
  sharedLinks: {
    enabled: boolean;
    sidebarWeb: boolean;
  };
  tags: {
    enabled: boolean;
    sidebarWeb: boolean;
  };
  emailNotifications: {
    enabled: boolean;
    albumInvite: boolean;
    albumUpdate: boolean;
  };
  download: {
    archiveSize: number;
    includeEmbeddedVideos: boolean;
  };
  purchase: {
    showSupportBadge: boolean;
    hideBuyButtonUntil: string;
  };
  cast: {
    gCastEnabled: boolean;
  };
}

export type UserMetadataItem<T extends keyof UserMetadata = UserMetadataKey> = {
  key: T;
  value: UserMetadata[T];
};

export interface UserMetadata extends Record<UserMetadataKey, Record<string, any>> {
  [UserMetadataKey.Preferences]: DeepPartial<UserPreferences>;
  [UserMetadataKey.License]: { licenseKey: string; activationKey: string; activatedAt: string };
  [UserMetadataKey.Onboarding]: { isOnboarded: boolean };
}

export type AssetMetadataItem<T extends keyof AssetMetadata = AssetMetadataKey> = {
  key: T;
  value: AssetMetadata[T];
};

export interface AssetMetadata extends Record<AssetMetadataKey, Record<string, any>> {
  [AssetMetadataKey.MobileApp]: { iCloudId: string };
}<|MERGE_RESOLUTION|>--- conflicted
+++ resolved
@@ -352,12 +352,6 @@
   | { name: JobName.AutoStackCandidateQueueAll; data: IBaseJob }
   | { name: JobName.AutoStackCandidateGenerate; data: IEntityJob }
   | { name: JobName.AutoStackCandidateGenerateForAsset; data: IEntityJob }
-<<<<<<< HEAD
-=======
-  | { name: JobName.AutoStackCandidateBackfill; data: IBaseJob }
-  | { name: JobName.AutoStackCandidateRescore; data: IEntityJob }
-  | { name: JobName.AutoStackEnqueueMissingEmbeddings; data: IEntityJob }
->>>>>>> 87a5f9c3
 
   // Asset Deletion
   | { name: JobName.PersonCleanup; data?: IBaseJob }
