import { BadRequestException } from '@nestjs/common';
import { defaults, SystemConfig } from 'src/config';
import {
  AudioCodec,
  Colorspace,
  CQMode,
  ImageFormat,
  LogLevel,
  OAuthTokenEndpointAuthMethod,
  QueueName,
  ToneMapping,
  TranscodeHardwareAcceleration,
  TranscodePolicy,
  VideoCodec,
  VideoContainer,
} from 'src/enum';
import { SystemConfigService } from 'src/services/system-config.service';
import { DeepPartial } from 'src/types';
import { mockEnvData } from 'test/repositories/config.repository.mock';
import { newTestService, ServiceMocks } from 'test/utils';

const partialConfig = {
  ffmpeg: { crf: 30 },
  oauth: { autoLaunch: true },
  trash: { days: 10 },
  user: { deleteDelay: 15 },
} satisfies DeepPartial<SystemConfig>;

const updatedConfig = Object.freeze<SystemConfig>({
  job: {
    [QueueName.AutoStack]: { concurrency: 1 },
    [QueueName.BackgroundTask]: { concurrency: 5 },
    [QueueName.SmartSearch]: { concurrency: 2 },
    [QueueName.MetadataExtraction]: { concurrency: 5 },
    [QueueName.FaceDetection]: { concurrency: 2 },
    [QueueName.Search]: { concurrency: 5 },
    [QueueName.Sidecar]: { concurrency: 5 },
    [QueueName.Library]: { concurrency: 5 },
    [QueueName.Migration]: { concurrency: 5 },
    [QueueName.ThumbnailGeneration]: { concurrency: 3 },
    [QueueName.VideoConversion]: { concurrency: 1 },
    [QueueName.Notification]: { concurrency: 5 },
    [QueueName.Ocr]: { concurrency: 1 },
  },
  backup: {
    database: {
      enabled: true,
      cronExpression: '0 02 * * *',
      keepLastAmount: 14,
    },
  },
  ffmpeg: {
    crf: 30,
    threads: 0,
    preset: 'ultrafast',
    targetAudioCodec: AudioCodec.Aac,
    acceptedAudioCodecs: [AudioCodec.Aac, AudioCodec.Mp3, AudioCodec.LibOpus],
    targetResolution: '720',
    targetVideoCodec: VideoCodec.H264,
    acceptedVideoCodecs: [VideoCodec.H264],
    acceptedContainers: [VideoContainer.Mov, VideoContainer.Ogg, VideoContainer.Webm],
    maxBitrate: '0',
    bframes: -1,
    refs: 0,
    gopSize: 0,
    temporalAQ: false,
    cqMode: CQMode.Auto,
    twoPass: false,
    preferredHwDevice: 'auto',
    transcode: TranscodePolicy.Required,
    accel: TranscodeHardwareAcceleration.Disabled,
    accelDecode: false,
    tonemap: ToneMapping.Hable,
  },
  logging: {
    enabled: true,
    level: LogLevel.Log,
  },
  metadata: {
    faces: {
      import: false,
    },
  },
  machineLearning: {
    enabled: true,
    urls: ['http://immich-machine-learning:3003'],
    availabilityChecks: {
      enabled: true,
      interval: 30_000,
      timeout: 2000,
    },
    clip: {
      enabled: true,
      modelName: 'ViT-B-32__openai',
    },
    duplicateDetection: {
      enabled: true,
      maxDistance: 0.01,
    },
    facialRecognition: {
      enabled: true,
      modelName: 'buffalo_l',
      minScore: 0.7,
      maxDistance: 0.5,
      minFaces: 3,
    },
    ocr: {
      enabled: true,
      modelName: 'PP-OCRv5_mobile',
      minDetectionScore: 0.5,
      minRecognitionScore: 0.8,
      maxResolution: 736,
    },
  },
  map: {
    enabled: true,
    lightStyle: 'https://tiles.immich.cloud/v1/style/light.json',
    darkStyle: 'https://tiles.immich.cloud/v1/style/dark.json',
  },
  nightlyTasks: {
    startTime: '00:00',
    databaseCleanup: true,
    clusterNewFaces: true,
    missingThumbnails: true,
    generateMemories: true,
    syncQuotaUsage: true,
  },
  reverseGeocoding: {
    enabled: true,
  },
  oauth: {
    autoLaunch: true,
    autoRegister: true,
    buttonText: 'Login with OAuth',
    clientId: '',
    clientSecret: '',
    defaultStorageQuota: null,
    enabled: false,
    issuerUrl: '',
    mobileOverrideEnabled: false,
    mobileRedirectUri: '',
    scope: 'openid email profile',
    signingAlgorithm: 'RS256',
    profileSigningAlgorithm: 'none',
    tokenEndpointAuthMethod: OAuthTokenEndpointAuthMethod.ClientSecretPost,
    timeout: 30_000,
    storageLabelClaim: 'preferred_username',
    storageQuotaClaim: 'immich_quota',
    roleClaim: 'immich_role',
  },
  passwordLogin: {
    enabled: true,
  },
  server: {
    externalDomain: '',
    loginPageMessage: '',
    publicUsers: true,
    autoStack: {
<<<<<<< HEAD
      autoPromoteMinScore: 70,
      bestPrimaryHeuristic: true,
      cameraMatch: true,
      enabled: true,
      maxGapSeconds: 30,
      maxMergeGapSeconds: 120,
      mergeScoreDelta: 10,
      minGroupSize: 2,
      outlierPruneEnabled: true,
      outlierPruneIterative: true,
      outlierPruneMinDelta: 0.2,
      overlapMergeEnabled: true,
      pHashHammingThreshold: undefined,
      secondaryVisualMaxAdds: 20,
      secondaryVisualWindowSeconds: undefined,
      sessionMaxSpanSeconds: 300,
      sessionMinAvgAdjacency: 0.7,
      sessionMinSegmentSize: 1,
      visualBridgeThreshold: 0.5,
      visualGroupSimilarityThreshold: undefined,
      visualPromoteThreshold: 0.8,
      weights: {
        continuity: 10,
        exposure: 20,
        size: 10,
        timeSpan: 10,
        visual: 50,
      },
      windowSeconds: 180,
=======
      enabled: true,
      windowSeconds: 5,
      maxGapSeconds: 5,
      minGroupSize: 2,
      horizonMinutes: 10,
      cameraMatch: true,
      maxCandidates: 200,
      autoPromoteMinScore: 0,
>>>>>>> 87a5f9c3
    },
  },
  storageTemplate: {
    enabled: false,
    hashVerificationEnabled: true,
    template: '{{y}}/{{y}}-{{MM}}-{{dd}}/{{filename}}',
  },
  image: {
    thumbnail: {
      size: 250,
      format: ImageFormat.Webp,
      quality: 80,
    },
    preview: {
      size: 1440,
      format: ImageFormat.Jpeg,
      quality: 80,
    },
    fullsize: { enabled: false, format: ImageFormat.Jpeg, quality: 80 },
    colorspace: Colorspace.P3,
    extractEmbedded: false,
  },
  newVersionCheck: {
    enabled: true,
  },
  trash: {
    enabled: true,
    days: 10,
  },
  theme: {
    customCss: '',
  },
  library: {
    scan: {
      enabled: true,
      cronExpression: '0 0 * * *',
    },
    watch: {
      enabled: false,
    },
  },
  user: {
    deleteDelay: 15,
  },
  notifications: {
    smtp: {
      enabled: false,
      from: '',
      replyTo: '',
      transport: {
        host: '',
        port: 587,
        secure: false,
        username: '',
        password: '',
        ignoreCert: false,
      },
    },
  },
  templates: {
    email: {
      albumInviteTemplate: '',
      welcomeTemplate: '',
      albumUpdateTemplate: '',
    },
  },
});

describe(SystemConfigService.name, () => {
  let sut: SystemConfigService;
  let mocks: ServiceMocks;

  beforeEach(() => {
    ({ sut, mocks } = newTestService(SystemConfigService));
  });

  it('should work', () => {
    expect(sut).toBeDefined();
  });

  describe('getDefaults', () => {
    it('should return the default config', () => {
      mocks.systemMetadata.get.mockResolvedValue(partialConfig);

      expect(sut.getDefaults()).toEqual(defaults);
      expect(mocks.systemMetadata.get).not.toHaveBeenCalled();
    });
  });

  describe('getConfig', () => {
    it('should return the default config', async () => {
      mocks.systemMetadata.get.mockResolvedValue({});

      await expect(sut.getSystemConfig()).resolves.toEqual(defaults);
    });

    it('should merge the overrides', async () => {
      mocks.systemMetadata.get.mockResolvedValue({
        ffmpeg: { crf: 30 },
        oauth: { autoLaunch: true },
        trash: { days: 10 },
        user: { deleteDelay: 15 },
      });

      await expect(sut.getSystemConfig()).resolves.toEqual(updatedConfig);
    });

    it('should load the config from a json file', async () => {
      mocks.config.getEnv.mockReturnValue(mockEnvData({ configFile: 'immich-config.json' }));
      mocks.systemMetadata.readFile.mockResolvedValue(JSON.stringify(partialConfig));

      await expect(sut.getSystemConfig()).resolves.toEqual(updatedConfig);

      expect(mocks.systemMetadata.readFile).toHaveBeenCalledWith('immich-config.json');
    });

    it('should transform booleans', async () => {
      mocks.config.getEnv.mockReturnValue(mockEnvData({ configFile: 'immich-config.json' }));
      mocks.systemMetadata.readFile.mockResolvedValue(JSON.stringify({ ffmpeg: { twoPass: 'false' } }));

      await expect(sut.getSystemConfig()).resolves.toMatchObject({
        ffmpeg: expect.objectContaining({ twoPass: false }),
      });
    });

    it('should transform numbers', async () => {
      mocks.config.getEnv.mockReturnValue(mockEnvData({ configFile: 'immich-config.json' }));
      mocks.systemMetadata.readFile.mockResolvedValue(JSON.stringify({ ffmpeg: { threads: '42' } }));

      await expect(sut.getSystemConfig()).resolves.toMatchObject({
        ffmpeg: expect.objectContaining({ threads: 42 }),
      });
    });

    it('should accept valid cron expressions', async () => {
      mocks.config.getEnv.mockReturnValue(mockEnvData({ configFile: 'immich-config.json' }));
      mocks.systemMetadata.readFile.mockResolvedValue(
        JSON.stringify({ library: { scan: { cronExpression: '0 0 * * *' } } }),
      );

      await expect(sut.getSystemConfig()).resolves.toMatchObject({
        library: {
          scan: {
            enabled: true,
            cronExpression: '0 0 * * *',
          },
        },
      });
    });

    it('should reject invalid cron expressions', async () => {
      mocks.config.getEnv.mockReturnValue(mockEnvData({ configFile: 'immich-config.json' }));
      mocks.systemMetadata.readFile.mockResolvedValue(JSON.stringify({ library: { scan: { cronExpression: 'foo' } } }));

      await expect(sut.getSystemConfig()).rejects.toThrow(
        'library.scan.cronExpression has failed the following constraints: cronValidator',
      );
    });

    it('should log errors with the config file', async () => {
      mocks.config.getEnv.mockReturnValue(mockEnvData({ configFile: 'immich-config.json' }));

      mocks.systemMetadata.readFile.mockResolvedValue(`{ "ffmpeg2": true, "ffmpeg2": true }`);

      await expect(sut.getSystemConfig()).rejects.toBeInstanceOf(Error);

      expect(mocks.systemMetadata.readFile).toHaveBeenCalledWith('immich-config.json');
      expect(mocks.logger.error).toHaveBeenCalledTimes(2);
      expect(mocks.logger.error.mock.calls[0][0]).toEqual('Unable to load configuration file: immich-config.json');
      expect(mocks.logger.error.mock.calls[1][0].toString()).toEqual(
        expect.stringContaining('YAMLException: duplicated mapping key (1:20)'),
      );
    });

    it('should load the config from a yaml file', async () => {
      mocks.config.getEnv.mockReturnValue(mockEnvData({ configFile: 'immich-config.yaml' }));
      const partialConfig = `
        ffmpeg:
          crf: 30
        oauth:
          autoLaunch: true
        trash:
          days: 10
        user:
          deleteDelay: 15
      `;
      mocks.systemMetadata.readFile.mockResolvedValue(partialConfig);

      await expect(sut.getSystemConfig()).resolves.toEqual(updatedConfig);

      expect(mocks.systemMetadata.readFile).toHaveBeenCalledWith('immich-config.yaml');
    });

    it('should accept an empty configuration file', async () => {
      mocks.config.getEnv.mockReturnValue(mockEnvData({ configFile: 'immich-config.json' }));
      mocks.systemMetadata.readFile.mockResolvedValue(JSON.stringify({}));

      await expect(sut.getSystemConfig()).resolves.toEqual(defaults);

      expect(mocks.systemMetadata.readFile).toHaveBeenCalledWith('immich-config.json');
    });

    it('should allow underscores in the machine learning url', async () => {
      mocks.config.getEnv.mockReturnValue(mockEnvData({ configFile: 'immich-config.json' }));
      const partialConfig = { machineLearning: { urls: ['immich_machine_learning'] } };
      mocks.systemMetadata.readFile.mockResolvedValue(JSON.stringify(partialConfig));

      const config = await sut.getSystemConfig();
      expect(config.machineLearning.urls).toEqual(['immich_machine_learning']);
    });

    const externalDomainTests = [
      { should: 'with a trailing slash', externalDomain: 'https://demo.immich.app/' },
      { should: 'without a trailing slash', externalDomain: 'https://demo.immich.app' },
      { should: 'with a port', externalDomain: 'https://demo.immich.app:42', result: 'https://demo.immich.app:42' },
      {
        should: 'with basic auth',
        externalDomain: 'https://user:password@example.com:123',
        result: 'https://user:password@example.com:123',
      },
    ];

    for (const { should, externalDomain, result } of externalDomainTests) {
      it(`should normalize an external domain ${should}`, async () => {
        mocks.config.getEnv.mockReturnValue(mockEnvData({ configFile: 'immich-config.json' }));
        const partialConfig = { server: { externalDomain } };
        mocks.systemMetadata.readFile.mockResolvedValue(JSON.stringify(partialConfig));

        const config = await sut.getSystemConfig();
        expect(config.server.externalDomain).toEqual(result ?? 'https://demo.immich.app');
      });
    }

    it('should warn for unknown options in yaml', async () => {
      mocks.config.getEnv.mockReturnValue(mockEnvData({ configFile: 'immich-config.yaml' }));
      const partialConfig = `
        unknownOption: true
      `;
      mocks.systemMetadata.readFile.mockResolvedValue(partialConfig);

      await sut.getSystemConfig();
      expect(mocks.logger.warn).toHaveBeenCalled();
    });

    const tests = [
      { should: 'validate numbers', config: { ffmpeg: { crf: 'not-a-number' } } },
      { should: 'validate booleans', config: { oauth: { enabled: 'invalid' } } },
      { should: 'validate enums', config: { ffmpeg: { transcode: 'unknown' } } },
      { should: 'validate required oauth fields', config: { oauth: { enabled: true } } },
      { should: 'warn for top level unknown options', warn: true, config: { unknownOption: true } },
      { should: 'warn for nested unknown options', warn: true, config: { ffmpeg: { unknownOption: true } } },
    ];

    for (const test of tests) {
      it(`should ${test.should}`, async () => {
        mocks.config.getEnv.mockReturnValue(mockEnvData({ configFile: 'immich-config.json' }));
        mocks.systemMetadata.readFile.mockResolvedValue(JSON.stringify(test.config));

        if (test.warn) {
          await sut.getSystemConfig();
          expect(mocks.logger.warn).toHaveBeenCalled();
        } else {
          await expect(sut.getSystemConfig()).rejects.toBeInstanceOf(Error);
        }
      });
    }
  });

  describe('updateConfig', () => {
    it('should update the config and emit an event', async () => {
      mocks.systemMetadata.get.mockResolvedValue(partialConfig);
      await expect(sut.updateSystemConfig(updatedConfig)).resolves.toEqual(updatedConfig);
      expect(mocks.event.emit).toHaveBeenCalledWith(
        'ConfigUpdate',
        expect.objectContaining({ oldConfig: expect.any(Object), newConfig: updatedConfig }),
      );
    });

    it('should throw an error if a config file is in use', async () => {
      mocks.config.getEnv.mockReturnValue(mockEnvData({ configFile: 'immich-config.json' }));
      mocks.systemMetadata.readFile.mockResolvedValue(JSON.stringify({}));
      await expect(sut.updateSystemConfig(defaults)).rejects.toBeInstanceOf(BadRequestException);
      expect(mocks.systemMetadata.set).not.toHaveBeenCalled();
    });
  });

  describe('getCustomCss', () => {
    it('should return the default theme', async () => {
      await expect(sut.getCustomCss()).resolves.toEqual(defaults.theme.customCss);
    });
  });
});<|MERGE_RESOLUTION|>--- conflicted
+++ resolved
@@ -156,7 +156,6 @@
     loginPageMessage: '',
     publicUsers: true,
     autoStack: {
-<<<<<<< HEAD
       autoPromoteMinScore: 70,
       bestPrimaryHeuristic: true,
       cameraMatch: true,
@@ -186,16 +185,6 @@
         visual: 50,
       },
       windowSeconds: 180,
-=======
-      enabled: true,
-      windowSeconds: 5,
-      maxGapSeconds: 5,
-      minGroupSize: 2,
-      horizonMinutes: 10,
-      cameraMatch: true,
-      maxCandidates: 200,
-      autoPromoteMinScore: 0,
->>>>>>> 87a5f9c3
     },
   },
   storageTemplate: {
