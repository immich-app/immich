import { BinaryField, ExifDateTime } from 'exiftool-vendored';
import { randomBytes } from 'node:crypto';
import { Stats } from 'node:fs';
import { constants } from 'node:fs/promises';
import { defaults } from 'src/config';
import { AssetEntity } from 'src/entities/asset.entity';
import { ExifEntity } from 'src/entities/exif.entity';
import { AssetType, ExifOrientation, ImmichWorker, JobName, JobStatus, SourceType } from 'src/enum';
import { WithoutProperty } from 'src/repositories/asset.repository';
import { ImmichTags } from 'src/repositories/metadata.repository';
import { MetadataService } from 'src/services/metadata.service';
import { assetStub } from 'test/fixtures/asset.stub';
import { fileStub } from 'test/fixtures/file.stub';
import { probeStub } from 'test/fixtures/media.stub';
import { metadataStub } from 'test/fixtures/metadata.stub';
import { personStub } from 'test/fixtures/person.stub';
import { tagStub } from 'test/fixtures/tag.stub';
import { newTestService, ServiceMocks } from 'test/utils';

describe(MetadataService.name, () => {
  let sut: MetadataService;
  let mocks: ServiceMocks;

  const mockReadTags = (exifData?: Partial<ImmichTags>, sidecarData?: Partial<ImmichTags>) => {
    mocks.metadata.readTags.mockReset();
    mocks.metadata.readTags.mockResolvedValueOnce(exifData ?? {});
    mocks.metadata.readTags.mockResolvedValueOnce(sidecarData ?? {});
  };

  beforeEach(() => {
    ({ sut, mocks } = newTestService(MetadataService));

    mockReadTags();

    mocks.config.getWorker.mockReturnValue(ImmichWorker.MICROSERVICES);

    delete process.env.TZ;
  });

  afterEach(async () => {
    await sut.onShutdown();
  });

  it('should be defined', () => {
    expect(sut).toBeDefined();
  });

  describe('onBootstrapEvent', () => {
    it('should pause and resume queue during init', async () => {
      await sut.onBootstrap();

      expect(mocks.job.pause).toHaveBeenCalledTimes(1);
      expect(mocks.map.init).toHaveBeenCalledTimes(1);
      expect(mocks.job.resume).toHaveBeenCalledTimes(1);
    });
  });

  describe('onConfigInit', () => {
    it('should update metadata processing concurrency', () => {
      sut.onConfigInit({ newConfig: defaults });

      expect(mocks.metadata.setMaxConcurrency).toHaveBeenCalledWith(defaults.job.metadataExtraction.concurrency);
      expect(mocks.metadata.setMaxConcurrency).toHaveBeenCalledTimes(1);
    });
  });

  describe('onConfigUpdate', () => {
    it('should update metadata processing concurrency', () => {
      const newConfig = structuredClone(defaults);
      newConfig.job.metadataExtraction.concurrency = 10;

      sut.onConfigUpdate({ oldConfig: defaults, newConfig });

      expect(mocks.metadata.setMaxConcurrency).toHaveBeenCalledWith(newConfig.job.metadataExtraction.concurrency);
      expect(mocks.metadata.setMaxConcurrency).toHaveBeenCalledTimes(1);
    });
  });

  describe('handleLivePhotoLinking', () => {
    it('should handle an asset that could not be found', async () => {
      await expect(sut.handleLivePhotoLinking({ id: assetStub.image.id })).resolves.toBe(JobStatus.FAILED);
      expect(mocks.asset.getByIds).toHaveBeenCalledWith([assetStub.image.id], { exifInfo: true });
      expect(mocks.asset.findLivePhotoMatch).not.toHaveBeenCalled();
      expect(mocks.asset.update).not.toHaveBeenCalled();
      expect(mocks.album.removeAsset).not.toHaveBeenCalled();
    });

    it('should handle an asset without exif info', async () => {
      mocks.asset.getByIds.mockResolvedValue([{ ...assetStub.image, exifInfo: undefined }]);

      await expect(sut.handleLivePhotoLinking({ id: assetStub.image.id })).resolves.toBe(JobStatus.FAILED);
      expect(mocks.asset.getByIds).toHaveBeenCalledWith([assetStub.image.id], { exifInfo: true });
      expect(mocks.asset.findLivePhotoMatch).not.toHaveBeenCalled();
      expect(mocks.asset.update).not.toHaveBeenCalled();
      expect(mocks.album.removeAsset).not.toHaveBeenCalled();
    });

    it('should handle livePhotoCID not set', async () => {
      mocks.asset.getByIds.mockResolvedValue([{ ...assetStub.image }]);

      await expect(sut.handleLivePhotoLinking({ id: assetStub.image.id })).resolves.toBe(JobStatus.SKIPPED);
      expect(mocks.asset.getByIds).toHaveBeenCalledWith([assetStub.image.id], { exifInfo: true });
      expect(mocks.asset.findLivePhotoMatch).not.toHaveBeenCalled();
      expect(mocks.asset.update).not.toHaveBeenCalled();
      expect(mocks.album.removeAsset).not.toHaveBeenCalled();
    });

    it('should handle not finding a match', async () => {
      mocks.asset.getByIds.mockResolvedValue([
        {
          ...assetStub.livePhotoMotionAsset,
          exifInfo: { livePhotoCID: assetStub.livePhotoStillAsset.id } as ExifEntity,
        },
      ]);

      await expect(sut.handleLivePhotoLinking({ id: assetStub.livePhotoMotionAsset.id })).resolves.toBe(
        JobStatus.SKIPPED,
      );
      expect(mocks.asset.getByIds).toHaveBeenCalledWith([assetStub.livePhotoMotionAsset.id], { exifInfo: true });
      expect(mocks.asset.findLivePhotoMatch).toHaveBeenCalledWith({
        livePhotoCID: assetStub.livePhotoStillAsset.id,
        ownerId: assetStub.livePhotoMotionAsset.ownerId,
        otherAssetId: assetStub.livePhotoMotionAsset.id,
        type: AssetType.IMAGE,
      });
      expect(mocks.asset.update).not.toHaveBeenCalled();
      expect(mocks.album.removeAsset).not.toHaveBeenCalled();
    });

    it('should link photo and video', async () => {
      mocks.asset.getByIds.mockResolvedValue([
        {
          ...assetStub.livePhotoStillAsset,
          exifInfo: { livePhotoCID: assetStub.livePhotoMotionAsset.id } as ExifEntity,
        },
      ]);
      mocks.asset.findLivePhotoMatch.mockResolvedValue(assetStub.livePhotoMotionAsset);

      await expect(sut.handleLivePhotoLinking({ id: assetStub.livePhotoStillAsset.id })).resolves.toBe(
        JobStatus.SUCCESS,
      );
      expect(mocks.asset.getByIds).toHaveBeenCalledWith([assetStub.livePhotoStillAsset.id], { exifInfo: true });
      expect(mocks.asset.findLivePhotoMatch).toHaveBeenCalledWith({
        livePhotoCID: assetStub.livePhotoMotionAsset.id,
        ownerId: assetStub.livePhotoStillAsset.ownerId,
        otherAssetId: assetStub.livePhotoStillAsset.id,
        type: AssetType.VIDEO,
      });
      expect(mocks.asset.update).toHaveBeenCalledWith({
        id: assetStub.livePhotoStillAsset.id,
        livePhotoVideoId: assetStub.livePhotoMotionAsset.id,
      });
      expect(mocks.asset.update).toHaveBeenCalledWith({ id: assetStub.livePhotoMotionAsset.id, isVisible: false });
      expect(mocks.album.removeAsset).toHaveBeenCalledWith(assetStub.livePhotoMotionAsset.id);
    });

    it('should notify clients on live photo link', async () => {
      mocks.asset.getByIds.mockResolvedValue([
        {
          ...assetStub.livePhotoStillAsset,
          exifInfo: { livePhotoCID: assetStub.livePhotoMotionAsset.id } as ExifEntity,
        },
      ]);
      mocks.asset.findLivePhotoMatch.mockResolvedValue(assetStub.livePhotoMotionAsset);

      await expect(sut.handleLivePhotoLinking({ id: assetStub.livePhotoStillAsset.id })).resolves.toBe(
        JobStatus.SUCCESS,
      );
      expect(mocks.event.emit).toHaveBeenCalledWith('asset.hide', {
        userId: assetStub.livePhotoMotionAsset.ownerId,
        assetId: assetStub.livePhotoMotionAsset.id,
      });
    });

    it('should search by libraryId', async () => {
      mocks.asset.getByIds.mockResolvedValue([
        {
          ...assetStub.livePhotoStillAsset,
          libraryId: 'library-id',
          exifInfo: { livePhotoCID: 'CID' } as ExifEntity,
        },
      ]);

      await expect(sut.handleLivePhotoLinking({ id: assetStub.livePhotoStillAsset.id })).resolves.toBe(
        JobStatus.SKIPPED,
      );

      expect(mocks.asset.findLivePhotoMatch).toHaveBeenCalledWith({
        ownerId: 'user-id',
        otherAssetId: 'live-photo-still-asset',
        livePhotoCID: 'CID',
        libraryId: 'library-id',
        type: 'VIDEO',
      });
    });
  });

  describe('handleQueueMetadataExtraction', () => {
    it('should queue metadata extraction for all assets without exif values', async () => {
      mocks.asset.getWithout.mockResolvedValue({ items: [assetStub.image], hasNextPage: false });

      await expect(sut.handleQueueMetadataExtraction({ force: false })).resolves.toBe(JobStatus.SUCCESS);
      expect(mocks.asset.getWithout).toHaveBeenCalled();
      expect(mocks.job.queueAll).toHaveBeenCalledWith([
        {
          name: JobName.METADATA_EXTRACTION,
          data: { id: assetStub.image.id },
        },
      ]);
    });

    it('should queue metadata extraction for all assets', async () => {
      mocks.asset.getAll.mockResolvedValue({ items: [assetStub.image], hasNextPage: false });

      await expect(sut.handleQueueMetadataExtraction({ force: true })).resolves.toBe(JobStatus.SUCCESS);
      expect(mocks.asset.getAll).toHaveBeenCalled();
      expect(mocks.job.queueAll).toHaveBeenCalledWith([
        {
          name: JobName.METADATA_EXTRACTION,
          data: { id: assetStub.image.id },
        },
      ]);
    });
  });

  describe('handleMetadataExtraction', () => {
    beforeEach(() => {
      mocks.storage.stat.mockResolvedValue({ size: 123_456 } as Stats);
    });

    it('should handle an asset that could not be found', async () => {
      await expect(sut.handleMetadataExtraction({ id: assetStub.image.id })).resolves.toBe(JobStatus.FAILED);

      expect(mocks.asset.getByIds).toHaveBeenCalledWith([assetStub.image.id], { faces: { person: false } });
      expect(mocks.asset.upsertExif).not.toHaveBeenCalled();
      expect(mocks.asset.update).not.toHaveBeenCalled();
    });

    it('should handle a date in a sidecar file', async () => {
      const originalDate = new Date('2023-11-21T16:13:17.517Z');
      const sidecarDate = new Date('2022-01-01T00:00:00.000Z');
      mocks.asset.getByIds.mockResolvedValue([assetStub.sidecar]);
      mockReadTags({ CreationDate: originalDate.toISOString() }, { CreationDate: sidecarDate.toISOString() });

      await sut.handleMetadataExtraction({ id: assetStub.image.id });
      expect(mocks.asset.getByIds).toHaveBeenCalledWith([assetStub.sidecar.id], { faces: { person: false } });
      expect(mocks.asset.upsertExif).toHaveBeenCalledWith(expect.objectContaining({ dateTimeOriginal: sidecarDate }));
      expect(mocks.asset.update).toHaveBeenCalledWith({
        id: assetStub.image.id,
        duration: null,
        fileCreatedAt: sidecarDate,
        localDateTime: sidecarDate,
      });
    });

    it('should take the file modification date when missing exif and earliest than creation date', async () => {
      const fileCreatedAt = new Date('2022-01-01T00:00:00.000Z');
      const fileModifiedAt = new Date('2021-01-01T00:00:00.000Z');
      mocks.asset.getByIds.mockResolvedValue([{ ...assetStub.image, fileCreatedAt, fileModifiedAt }]);
      mockReadTags();

      await sut.handleMetadataExtraction({ id: assetStub.image.id });
      expect(mocks.asset.getByIds).toHaveBeenCalledWith([assetStub.image.id], { faces: { person: false } });
      expect(mocks.asset.upsertExif).toHaveBeenCalledWith(
        expect.objectContaining({ dateTimeOriginal: fileModifiedAt }),
      );
      expect(mocks.asset.update).toHaveBeenCalledWith({
        id: assetStub.image.id,
        duration: null,
        fileCreatedAt: fileModifiedAt,
        localDateTime: fileModifiedAt,
      });
    });

    it('should take the file creation date when missing exif and earliest than modification date', async () => {
      const fileCreatedAt = new Date('2021-01-01T00:00:00.000Z');
      const fileModifiedAt = new Date('2022-01-01T00:00:00.000Z');
      mocks.asset.getByIds.mockResolvedValue([{ ...assetStub.image, fileCreatedAt, fileModifiedAt }]);
      mockReadTags();

      await sut.handleMetadataExtraction({ id: assetStub.image.id });
      expect(mocks.asset.getByIds).toHaveBeenCalledWith([assetStub.image.id], { faces: { person: false } });
      expect(mocks.asset.upsertExif).toHaveBeenCalledWith(expect.objectContaining({ dateTimeOriginal: fileCreatedAt }));
      expect(mocks.asset.update).toHaveBeenCalledWith({
        id: assetStub.image.id,
        duration: null,
        fileCreatedAt,
        localDateTime: fileCreatedAt,
      });
    });

    it('should account for the server being in a non-UTC timezone', async () => {
      process.env.TZ = 'America/Los_Angeles';
      mocks.asset.getByIds.mockResolvedValue([assetStub.sidecar]);
      mockReadTags({ DateTimeOriginal: '2022:01:01 00:00:00' });

      await sut.handleMetadataExtraction({ id: assetStub.image.id });
      expect(mocks.asset.upsertExif).toHaveBeenCalledWith(
        expect.objectContaining({
          dateTimeOriginal: new Date('2022-01-01T08:00:00.000Z'),
        }),
      );

      expect(mocks.asset.update).toHaveBeenCalledWith(
        expect.objectContaining({
          localDateTime: new Date('2022-01-01T00:00:00.000Z'),
        }),
      );
    });

    it('should handle lists of numbers', async () => {
      mocks.asset.getByIds.mockResolvedValue([assetStub.image]);
      mockReadTags({ ISO: [160] });

      await sut.handleMetadataExtraction({ id: assetStub.image.id });
      expect(mocks.asset.getByIds).toHaveBeenCalledWith([assetStub.image.id], { faces: { person: false } });
      expect(mocks.asset.upsertExif).toHaveBeenCalledWith(expect.objectContaining({ iso: 160 }));
      expect(mocks.asset.update).toHaveBeenCalledWith({
        id: assetStub.image.id,
        duration: null,
        fileCreatedAt: assetStub.image.fileCreatedAt,
        localDateTime: assetStub.image.fileCreatedAt,
      });
    });

    it('should apply reverse geocoding', async () => {
      mocks.asset.getByIds.mockResolvedValue([assetStub.withLocation]);
      mocks.systemMetadata.get.mockResolvedValue({ reverseGeocoding: { enabled: true } });
      mocks.map.reverseGeocode.mockResolvedValue({ city: 'City', state: 'State', country: 'Country' });
      mockReadTags({
        GPSLatitude: assetStub.withLocation.exifInfo!.latitude!,
        GPSLongitude: assetStub.withLocation.exifInfo!.longitude!,
      });

      await sut.handleMetadataExtraction({ id: assetStub.image.id });
      expect(mocks.asset.getByIds).toHaveBeenCalledWith([assetStub.image.id], { faces: { person: false } });
      expect(mocks.asset.upsertExif).toHaveBeenCalledWith(
        expect.objectContaining({ city: 'City', state: 'State', country: 'Country' }),
      );
      expect(mocks.asset.update).toHaveBeenCalledWith({
        id: assetStub.withLocation.id,
        duration: null,
        fileCreatedAt: assetStub.withLocation.createdAt,
        localDateTime: new Date('2023-02-22T05:06:29.716Z'),
      });
    });

    it('should discard latitude and longitude on null island', async () => {
      mocks.asset.getByIds.mockResolvedValue([assetStub.withLocation]);
      mockReadTags({
        GPSLatitude: 0,
        GPSLongitude: 0,
      });

      await sut.handleMetadataExtraction({ id: assetStub.image.id });
      expect(mocks.asset.getByIds).toHaveBeenCalledWith([assetStub.image.id], { faces: { person: false } });
      expect(mocks.asset.upsertExif).toHaveBeenCalledWith(expect.objectContaining({ latitude: null, longitude: null }));
    });

    it('should extract tags from TagsList', async () => {
      mocks.asset.getByIds.mockResolvedValue([assetStub.image]);
      mockReadTags({ TagsList: ['Parent'] });
      mocks.tag.upsertValue.mockResolvedValue(tagStub.parent);

      await sut.handleMetadataExtraction({ id: assetStub.image.id });

      expect(mocks.tag.upsertValue).toHaveBeenCalledWith({ userId: 'user-id', value: 'Parent', parent: undefined });
    });

    it('should extract hierarchy from TagsList', async () => {
      mocks.asset.getByIds.mockResolvedValue([assetStub.image]);
      mockReadTags({ TagsList: ['Parent/Child'] });
      mocks.tag.upsertValue.mockResolvedValueOnce(tagStub.parent);
      mocks.tag.upsertValue.mockResolvedValueOnce(tagStub.child);

      await sut.handleMetadataExtraction({ id: assetStub.image.id });

      expect(mocks.tag.upsertValue).toHaveBeenNthCalledWith(1, {
        userId: 'user-id',
        value: 'Parent',
        parent: undefined,
      });
      expect(mocks.tag.upsertValue).toHaveBeenNthCalledWith(2, {
        userId: 'user-id',
        value: 'Parent/Child',
        parent: tagStub.parent,
      });
    });

    it('should extract tags from Keywords as a string', async () => {
      mocks.asset.getByIds.mockResolvedValue([assetStub.image]);
      mockReadTags({ Keywords: 'Parent' });
      mocks.tag.upsertValue.mockResolvedValue(tagStub.parent);

      await sut.handleMetadataExtraction({ id: assetStub.image.id });

      expect(mocks.tag.upsertValue).toHaveBeenCalledWith({ userId: 'user-id', value: 'Parent', parent: undefined });
    });

    it('should extract tags from Keywords as a list', async () => {
      mocks.asset.getByIds.mockResolvedValue([assetStub.image]);
      mockReadTags({ Keywords: ['Parent'] });
      mocks.tag.upsertValue.mockResolvedValue(tagStub.parent);

      await sut.handleMetadataExtraction({ id: assetStub.image.id });

      expect(mocks.tag.upsertValue).toHaveBeenCalledWith({ userId: 'user-id', value: 'Parent', parent: undefined });
    });

    it('should extract tags from Keywords as a list with a number', async () => {
      mocks.asset.getByIds.mockResolvedValue([assetStub.image]);
      mockReadTags({ Keywords: ['Parent', 2024] });
      mocks.tag.upsertValue.mockResolvedValue(tagStub.parent);

      await sut.handleMetadataExtraction({ id: assetStub.image.id });

      expect(mocks.tag.upsertValue).toHaveBeenCalledWith({ userId: 'user-id', value: 'Parent', parent: undefined });
      expect(mocks.tag.upsertValue).toHaveBeenCalledWith({ userId: 'user-id', value: '2024', parent: undefined });
    });

    it('should extract hierarchal tags from Keywords', async () => {
      mocks.asset.getByIds.mockResolvedValue([assetStub.image]);
      mockReadTags({ Keywords: 'Parent/Child' });
      mocks.tag.upsertValue.mockResolvedValue(tagStub.parent);

      await sut.handleMetadataExtraction({ id: assetStub.image.id });

      expect(mocks.tag.upsertValue).toHaveBeenNthCalledWith(1, {
        userId: 'user-id',
        value: 'Parent',
        parent: undefined,
      });
      expect(mocks.tag.upsertValue).toHaveBeenNthCalledWith(2, {
        userId: 'user-id',
        value: 'Parent/Child',
        parent: tagStub.parent,
      });
    });

    it('should ignore Keywords when TagsList is present', async () => {
      mocks.asset.getByIds.mockResolvedValue([assetStub.image]);
      mockReadTags({ Keywords: 'Child', TagsList: ['Parent/Child'] });
      mocks.tag.upsertValue.mockResolvedValue(tagStub.parent);

      await sut.handleMetadataExtraction({ id: assetStub.image.id });

      expect(mocks.tag.upsertValue).toHaveBeenNthCalledWith(1, {
        userId: 'user-id',
        value: 'Parent',
        parent: undefined,
      });
      expect(mocks.tag.upsertValue).toHaveBeenNthCalledWith(2, {
        userId: 'user-id',
        value: 'Parent/Child',
        parent: tagStub.parent,
      });
    });

    it('should extract hierarchy from HierarchicalSubject', async () => {
      mocks.asset.getByIds.mockResolvedValue([assetStub.image]);
      mockReadTags({ HierarchicalSubject: ['Parent|Child', 'TagA'] });
      mocks.tag.upsertValue.mockResolvedValueOnce(tagStub.parent);
      mocks.tag.upsertValue.mockResolvedValueOnce(tagStub.child);

      await sut.handleMetadataExtraction({ id: assetStub.image.id });

      expect(mocks.tag.upsertValue).toHaveBeenNthCalledWith(1, {
        userId: 'user-id',
        value: 'Parent',
        parent: undefined,
      });
      expect(mocks.tag.upsertValue).toHaveBeenNthCalledWith(2, {
        userId: 'user-id',
        value: 'Parent/Child',
        parent: tagStub.parent,
      });
      expect(mocks.tag.upsertValue).toHaveBeenNthCalledWith(3, { userId: 'user-id', value: 'TagA', parent: undefined });
    });

    it('should extract tags from HierarchicalSubject as a list with a number', async () => {
      mocks.asset.getByIds.mockResolvedValue([assetStub.image]);
      mockReadTags({ HierarchicalSubject: ['Parent', 2024] });
      mocks.tag.upsertValue.mockResolvedValue(tagStub.parent);

      await sut.handleMetadataExtraction({ id: assetStub.image.id });

      expect(mocks.tag.upsertValue).toHaveBeenCalledWith({ userId: 'user-id', value: 'Parent', parent: undefined });
      expect(mocks.tag.upsertValue).toHaveBeenCalledWith({ userId: 'user-id', value: '2024', parent: undefined });
    });

    it('should extract ignore / characters in a HierarchicalSubject tag', async () => {
      mocks.asset.getByIds.mockResolvedValue([assetStub.image]);
      mockReadTags({ HierarchicalSubject: ['Mom/Dad'] });
      mocks.tag.upsertValue.mockResolvedValueOnce(tagStub.parent);

      await sut.handleMetadataExtraction({ id: assetStub.image.id });

      expect(mocks.tag.upsertValue).toHaveBeenCalledWith({
        userId: 'user-id',
        value: 'Mom|Dad',
        parent: undefined,
      });
    });

    it('should ignore HierarchicalSubject when TagsList is present', async () => {
      mocks.asset.getByIds.mockResolvedValue([assetStub.image]);
      mockReadTags({ HierarchicalSubject: ['Parent2|Child2'], TagsList: ['Parent/Child'] });
      mocks.tag.upsertValue.mockResolvedValue(tagStub.parent);

      await sut.handleMetadataExtraction({ id: assetStub.image.id });

      expect(mocks.tag.upsertValue).toHaveBeenNthCalledWith(1, {
        userId: 'user-id',
        value: 'Parent',
        parent: undefined,
      });
      expect(mocks.tag.upsertValue).toHaveBeenNthCalledWith(2, {
        userId: 'user-id',
        value: 'Parent/Child',
        parent: tagStub.parent,
      });
    });

    it('should remove existing tags', async () => {
      mocks.asset.getByIds.mockResolvedValue([assetStub.image]);
      mockReadTags({});

      await sut.handleMetadataExtraction({ id: assetStub.image.id });

      expect(mocks.tag.upsertAssetTags).toHaveBeenCalledWith({ assetId: 'asset-id', tagIds: [] });
    });

    it('should not apply motion photos if asset is video', async () => {
      mocks.asset.getByIds.mockResolvedValue([{ ...assetStub.livePhotoMotionAsset, isVisible: true }]);
      mocks.media.probe.mockResolvedValue(probeStub.matroskaContainer);

      await sut.handleMetadataExtraction({ id: assetStub.livePhotoMotionAsset.id });
      expect(mocks.asset.getByIds).toHaveBeenCalledWith([assetStub.livePhotoMotionAsset.id], {
        faces: { person: false },
      });
      expect(mocks.storage.createOrOverwriteFile).not.toHaveBeenCalled();
      expect(mocks.job.queue).not.toHaveBeenCalled();
      expect(mocks.job.queueAll).not.toHaveBeenCalled();
      expect(mocks.asset.update).not.toHaveBeenCalledWith(
        expect.objectContaining({ assetType: AssetType.VIDEO, isVisible: false }),
      );
    });

    it('should handle an invalid Directory Item', async () => {
      mocks.asset.getByIds.mockResolvedValue([assetStub.image]);
      mockReadTags({
        MotionPhoto: 1,
        ContainerDirectory: [{ Foo: 100 }],
      });

      await expect(sut.handleMetadataExtraction({ id: assetStub.image.id })).resolves.toBe(JobStatus.SUCCESS);
    });

    it('should extract the correct video orientation', async () => {
      mocks.asset.getByIds.mockResolvedValue([assetStub.video]);
      mocks.media.probe.mockResolvedValue(probeStub.videoStreamVertical2160p);
      mockReadTags({});

      await sut.handleMetadataExtraction({ id: assetStub.video.id });

      expect(mocks.asset.getByIds).toHaveBeenCalledWith([assetStub.video.id], { faces: { person: false } });
      expect(mocks.asset.upsertExif).toHaveBeenCalledWith(
        expect.objectContaining({ orientation: ExifOrientation.Rotate270CW.toString() }),
      );
    });

    it('should extract the MotionPhotoVideo tag from Samsung HEIC motion photos', async () => {
      mocks.asset.getByIds.mockResolvedValue([{ ...assetStub.livePhotoWithOriginalFileName, livePhotoVideoId: null }]);
      mockReadTags({
        Directory: 'foo/bar/',
        MotionPhotoVideo: new BinaryField(0, ''),
        // The below two are included to ensure that the MotionPhotoVideo tag is extracted
        // instead of the EmbeddedVideoFile, since HEIC MotionPhotos include both
        EmbeddedVideoFile: new BinaryField(0, ''),
        EmbeddedVideoType: 'MotionPhoto_Data',
      });
      mocks.crypto.hashSha1.mockReturnValue(randomBytes(512));
      mocks.asset.create.mockResolvedValue(assetStub.livePhotoMotionAsset);
      mocks.crypto.randomUUID.mockReturnValue(fileStub.livePhotoMotion.uuid);
      const video = randomBytes(512);
      mocks.metadata.extractBinaryTag.mockResolvedValue(video);

      await sut.handleMetadataExtraction({ id: assetStub.livePhotoWithOriginalFileName.id });
      expect(mocks.metadata.extractBinaryTag).toHaveBeenCalledWith(
        assetStub.livePhotoWithOriginalFileName.originalPath,
        'MotionPhotoVideo',
      );
      expect(mocks.asset.getByIds).toHaveBeenCalledWith([assetStub.livePhotoWithOriginalFileName.id], {
        faces: { person: false },
      });
      expect(mocks.asset.create).toHaveBeenCalledWith({
        checksum: expect.any(Buffer),
        deviceAssetId: 'NONE',
        deviceId: 'NONE',
        fileCreatedAt: assetStub.livePhotoWithOriginalFileName.fileCreatedAt,
        fileModifiedAt: assetStub.livePhotoWithOriginalFileName.fileModifiedAt,
        id: fileStub.livePhotoMotion.uuid,
        isVisible: false,
        libraryId: assetStub.livePhotoWithOriginalFileName.libraryId,
        localDateTime: assetStub.livePhotoWithOriginalFileName.fileCreatedAt,
        originalFileName: 'asset_1.mp4',
        originalPath: 'upload/encoded-video/user-id/li/ve/live-photo-motion-asset-MP.mp4',
        ownerId: assetStub.livePhotoWithOriginalFileName.ownerId,
        type: AssetType.VIDEO,
      });
      expect(mocks.user.updateUsage).toHaveBeenCalledWith(assetStub.livePhotoMotionAsset.ownerId, 512);
      expect(mocks.storage.createFile).toHaveBeenCalledWith(assetStub.livePhotoMotionAsset.originalPath, video);
      expect(mocks.asset.update).toHaveBeenNthCalledWith(1, {
        id: assetStub.livePhotoWithOriginalFileName.id,
        livePhotoVideoId: fileStub.livePhotoMotion.uuid,
      });
    });

    it('should extract the EmbeddedVideo tag from Samsung JPEG motion photos', async () => {
      mocks.asset.getByIds.mockResolvedValue([{ ...assetStub.livePhotoWithOriginalFileName, livePhotoVideoId: null }]);
      mockReadTags({
        Directory: 'foo/bar/',
        EmbeddedVideoFile: new BinaryField(0, ''),
        EmbeddedVideoType: 'MotionPhoto_Data',
      });
      mocks.crypto.hashSha1.mockReturnValue(randomBytes(512));
      mocks.asset.create.mockResolvedValue(assetStub.livePhotoMotionAsset);
      mocks.crypto.randomUUID.mockReturnValue(fileStub.livePhotoMotion.uuid);
      const video = randomBytes(512);
      mocks.metadata.extractBinaryTag.mockResolvedValue(video);

      await sut.handleMetadataExtraction({ id: assetStub.livePhotoWithOriginalFileName.id });
      expect(mocks.metadata.extractBinaryTag).toHaveBeenCalledWith(
        assetStub.livePhotoWithOriginalFileName.originalPath,
        'EmbeddedVideoFile',
      );
      expect(mocks.asset.getByIds).toHaveBeenCalledWith([assetStub.livePhotoWithOriginalFileName.id], {
        faces: { person: false },
      });
      expect(mocks.asset.create).toHaveBeenCalledWith({
        checksum: expect.any(Buffer),
        deviceAssetId: 'NONE',
        deviceId: 'NONE',
        fileCreatedAt: assetStub.livePhotoWithOriginalFileName.fileCreatedAt,
        fileModifiedAt: assetStub.livePhotoWithOriginalFileName.fileModifiedAt,
        id: fileStub.livePhotoMotion.uuid,
        isVisible: false,
        libraryId: assetStub.livePhotoWithOriginalFileName.libraryId,
        localDateTime: assetStub.livePhotoWithOriginalFileName.fileCreatedAt,
        originalFileName: 'asset_1.mp4',
        originalPath: 'upload/encoded-video/user-id/li/ve/live-photo-motion-asset-MP.mp4',
        ownerId: assetStub.livePhotoWithOriginalFileName.ownerId,
        type: AssetType.VIDEO,
      });
      expect(mocks.user.updateUsage).toHaveBeenCalledWith(assetStub.livePhotoMotionAsset.ownerId, 512);
      expect(mocks.storage.createFile).toHaveBeenCalledWith(assetStub.livePhotoMotionAsset.originalPath, video);
      expect(mocks.asset.update).toHaveBeenNthCalledWith(1, {
        id: assetStub.livePhotoWithOriginalFileName.id,
        livePhotoVideoId: fileStub.livePhotoMotion.uuid,
      });
    });

    it('should extract the motion photo video from the XMP directory entry ', async () => {
      mocks.asset.getByIds.mockResolvedValue([{ ...assetStub.livePhotoWithOriginalFileName, livePhotoVideoId: null }]);
      mockReadTags({
        Directory: 'foo/bar/',
        MotionPhoto: 1,
        MicroVideo: 1,
        MicroVideoOffset: 1,
      });
      mocks.crypto.hashSha1.mockReturnValue(randomBytes(512));
      mocks.asset.create.mockResolvedValue(assetStub.livePhotoMotionAsset);
      mocks.crypto.randomUUID.mockReturnValue(fileStub.livePhotoMotion.uuid);
      const video = randomBytes(512);
      mocks.storage.readFile.mockResolvedValue(video);

      await sut.handleMetadataExtraction({ id: assetStub.livePhotoWithOriginalFileName.id });
      expect(mocks.asset.getByIds).toHaveBeenCalledWith([assetStub.livePhotoWithOriginalFileName.id], {
        faces: { person: false },
      });
      expect(mocks.storage.readFile).toHaveBeenCalledWith(
        assetStub.livePhotoWithOriginalFileName.originalPath,
        expect.any(Object),
      );
      expect(mocks.asset.create).toHaveBeenCalledWith({
        checksum: expect.any(Buffer),
        deviceAssetId: 'NONE',
        deviceId: 'NONE',
        fileCreatedAt: assetStub.livePhotoWithOriginalFileName.fileCreatedAt,
        fileModifiedAt: assetStub.livePhotoWithOriginalFileName.fileModifiedAt,
        id: fileStub.livePhotoMotion.uuid,
        isVisible: false,
        libraryId: assetStub.livePhotoWithOriginalFileName.libraryId,
        localDateTime: assetStub.livePhotoWithOriginalFileName.fileCreatedAt,
        originalFileName: 'asset_1.mp4',
        originalPath: 'upload/encoded-video/user-id/li/ve/live-photo-motion-asset-MP.mp4',
        ownerId: assetStub.livePhotoWithOriginalFileName.ownerId,
        type: AssetType.VIDEO,
      });
      expect(mocks.user.updateUsage).toHaveBeenCalledWith(assetStub.livePhotoMotionAsset.ownerId, 512);
      expect(mocks.storage.createFile).toHaveBeenCalledWith(assetStub.livePhotoMotionAsset.originalPath, video);
      expect(mocks.asset.update).toHaveBeenNthCalledWith(1, {
        id: assetStub.livePhotoWithOriginalFileName.id,
        livePhotoVideoId: fileStub.livePhotoMotion.uuid,
      });
    });

    it('should delete old motion photo video assets if they do not match what is extracted', async () => {
      mocks.asset.getByIds.mockResolvedValue([assetStub.livePhotoWithOriginalFileName]);
      mockReadTags({
        Directory: 'foo/bar/',
        MotionPhoto: 1,
        MicroVideo: 1,
        MicroVideoOffset: 1,
      });
      mocks.crypto.hashSha1.mockReturnValue(randomBytes(512));
      mocks.asset.create.mockImplementation(
        (asset) => Promise.resolve({ ...assetStub.livePhotoMotionAsset, ...asset }) as Promise<AssetEntity>,
      );
      const video = randomBytes(512);
      mocks.storage.readFile.mockResolvedValue(video);

      await sut.handleMetadataExtraction({ id: assetStub.livePhotoWithOriginalFileName.id });
      expect(mocks.job.queue).toHaveBeenNthCalledWith(1, {
        name: JobName.ASSET_DELETION,
        data: { id: assetStub.livePhotoWithOriginalFileName.livePhotoVideoId, deleteOnDisk: true },
      });
      expect(mocks.job.queue).toHaveBeenNthCalledWith(2, {
        name: JobName.METADATA_EXTRACTION,
        data: { id: 'random-uuid' },
      });
    });

    it('should not create a new motion photo video asset if the hash of the extracted video matches an existing asset', async () => {
      mocks.asset.getByIds.mockResolvedValue([assetStub.livePhotoStillAsset]);
      mockReadTags({
        Directory: 'foo/bar/',
        MotionPhoto: 1,
        MicroVideo: 1,
        MicroVideoOffset: 1,
      });
      mocks.crypto.hashSha1.mockReturnValue(randomBytes(512));
      mocks.asset.getByChecksum.mockResolvedValue(assetStub.livePhotoMotionAsset);
      const video = randomBytes(512);
      mocks.storage.readFile.mockResolvedValue(video);
      mocks.storage.checkFileExists.mockResolvedValue(true);

      await sut.handleMetadataExtraction({ id: assetStub.livePhotoStillAsset.id });
      expect(mocks.asset.create).toHaveBeenCalledTimes(0);
      expect(mocks.storage.createOrOverwriteFile).toHaveBeenCalledTimes(0);
      // The still asset gets saved by handleMetadataExtraction, but not the video
      expect(mocks.asset.update).toHaveBeenCalledTimes(1);
      expect(mocks.job.queue).toHaveBeenCalledTimes(0);
    });

    it('should link and hide motion video asset to still asset if the hash of the extracted video matches an existing asset', async () => {
      mocks.asset.getByIds.mockResolvedValue([{ ...assetStub.livePhotoStillAsset, livePhotoVideoId: null }]);
      mockReadTags({
        Directory: 'foo/bar/',
        MotionPhoto: 1,
        MicroVideo: 1,
        MicroVideoOffset: 1,
      });
      mocks.crypto.hashSha1.mockReturnValue(randomBytes(512));
      mocks.asset.getByChecksum.mockResolvedValue({ ...assetStub.livePhotoMotionAsset, isVisible: true });
      const video = randomBytes(512);
      mocks.storage.readFile.mockResolvedValue(video);

      await sut.handleMetadataExtraction({ id: assetStub.livePhotoStillAsset.id });
      expect(mocks.asset.update).toHaveBeenNthCalledWith(1, {
        id: assetStub.livePhotoMotionAsset.id,
        isVisible: false,
      });
      expect(mocks.asset.update).toHaveBeenNthCalledWith(2, {
        id: assetStub.livePhotoStillAsset.id,
        livePhotoVideoId: assetStub.livePhotoMotionAsset.id,
      });
    });

    it('should not update storage usage if motion photo is external', async () => {
      mocks.asset.getByIds.mockResolvedValue([
        { ...assetStub.livePhotoStillAsset, livePhotoVideoId: null, isExternal: true },
      ]);
      mockReadTags({
        Directory: 'foo/bar/',
        MotionPhoto: 1,
        MicroVideo: 1,
        MicroVideoOffset: 1,
      });
      mocks.crypto.hashSha1.mockReturnValue(randomBytes(512));
      mocks.asset.create.mockResolvedValue(assetStub.livePhotoMotionAsset);
      const video = randomBytes(512);
      mocks.storage.readFile.mockResolvedValue(video);

      await sut.handleMetadataExtraction({ id: assetStub.livePhotoStillAsset.id });
      expect(mocks.user.updateUsage).not.toHaveBeenCalled();
    });

    it('should save all metadata', async () => {
      const dateForTest = new Date('1970-01-01T00:00:00.000-11:30');

      const tags: ImmichTags = {
        BitsPerSample: 1,
        ComponentBitDepth: 1,
        ImagePixelDepth: '1',
        BitDepth: 1,
        ColorBitDepth: 1,
        ColorSpace: '1',
        DateTimeOriginal: ExifDateTime.fromISO(dateForTest.toISOString()),
        ExposureTime: '100ms',
        FocalLength: 20,
        ImageDescription: 'test description',
        ISO: 100,
        LensModel: 'test lens',
        MediaGroupUUID: 'livePhoto',
        Make: 'test-factory',
        Model: "'mockel'",
        ModifyDate: ExifDateTime.fromISO(dateForTest.toISOString()),
        Orientation: 0,
        ProfileDescription: 'extensive description',
        ProjectionType: 'equirectangular',
        tz: 'UTC-11:30',
        Rating: 3,
      };
      mocks.asset.getByIds.mockResolvedValue([assetStub.image]);
      mockReadTags(tags);

      await sut.handleMetadataExtraction({ id: assetStub.image.id });
      expect(mocks.asset.getByIds).toHaveBeenCalledWith([assetStub.image.id], { faces: { person: false } });
      expect(mocks.asset.upsertExif).toHaveBeenCalledWith({
        assetId: assetStub.image.id,
        bitsPerSample: expect.any(Number),
        autoStackId: null,
        colorspace: tags.ColorSpace,
        dateTimeOriginal: dateForTest,
        description: tags.ImageDescription,
        exifImageHeight: null,
        exifImageWidth: null,
        exposureTime: tags.ExposureTime,
        fNumber: null,
        fileSizeInByte: 123_456,
        focalLength: tags.FocalLength,
        fps: null,
        iso: tags.ISO,
        latitude: null,
        lensModel: tags.LensModel,
        livePhotoCID: tags.MediaGroupUUID,
        longitude: null,
        make: tags.Make,
        model: tags.Model,
        modifyDate: expect.any(Date),
        orientation: tags.Orientation?.toString(),
        profileDescription: tags.ProfileDescription,
        projectionType: 'EQUIRECTANGULAR',
        timeZone: tags.tz,
        rating: tags.Rating,
        country: null,
        state: null,
        city: null,
      });
      expect(mocks.asset.update).toHaveBeenCalledWith({
        id: assetStub.image.id,
        duration: null,
        fileCreatedAt: dateForTest,
<<<<<<< HEAD
        fileModifiedAt: assetStub.image.fileModifiedAt,
=======
>>>>>>> 28c664c7
        localDateTime: dateForTest,
      });
    });

    it('should extract +00:00 timezone from raw value', async () => {
      // exiftool-vendored returns "no timezone" information even though "+00:00" might be set explicitly
      // https://github.com/photostructure/exiftool-vendored.js/issues/203

      // this only tests our assumptions of exiftool-vendored, demonstrating the issue
      const someDate = '2024-09-01T00:00:00.000';
      expect(ExifDateTime.fromISO(someDate + 'Z')?.zone).toBe('UTC');
      expect(ExifDateTime.fromISO(someDate + '+00:00')?.zone).toBe('UTC'); // this is the issue, should be UTC+0
      expect(ExifDateTime.fromISO(someDate + '+04:00')?.zone).toBe('UTC+4');

      const tags: ImmichTags = {
        DateTimeOriginal: ExifDateTime.fromISO(someDate + '+00:00'),
        tz: undefined,
      };
      mocks.asset.getByIds.mockResolvedValue([assetStub.image]);
      mockReadTags(tags);

      await sut.handleMetadataExtraction({ id: assetStub.image.id });
      expect(mocks.asset.getByIds).toHaveBeenCalledWith([assetStub.image.id], { faces: { person: false } });
      expect(mocks.asset.upsertExif).toHaveBeenCalledWith(
        expect.objectContaining({
          timeZone: 'UTC+0',
        }),
      );
    });

    it('should extract duration', async () => {
      mocks.asset.getByIds.mockResolvedValue([{ ...assetStub.video }]);
      mocks.media.probe.mockResolvedValue({
        ...probeStub.videoStreamH264,
        format: {
          ...probeStub.videoStreamH264.format,
          duration: 6.21,
        },
      });

      await sut.handleMetadataExtraction({ id: assetStub.video.id });

      expect(mocks.asset.getByIds).toHaveBeenCalledWith([assetStub.video.id], { faces: { person: false } });
      expect(mocks.asset.upsertExif).toHaveBeenCalled();
      expect(mocks.asset.update).toHaveBeenCalledWith(
        expect.objectContaining({
          id: assetStub.image.id,
          duration: '00:00:06.210',
        }),
      );
    });

    it('should only extract duration for videos', async () => {
      mocks.asset.getByIds.mockResolvedValue([{ ...assetStub.image }]);
      mocks.media.probe.mockResolvedValue({
        ...probeStub.videoStreamH264,
        format: {
          ...probeStub.videoStreamH264.format,
          duration: 6.21,
        },
      });
      await sut.handleMetadataExtraction({ id: assetStub.image.id });

      expect(mocks.asset.getByIds).toHaveBeenCalledWith([assetStub.image.id], { faces: { person: false } });
      expect(mocks.asset.upsertExif).toHaveBeenCalled();
      expect(mocks.asset.update).toHaveBeenCalledWith(
        expect.objectContaining({
          id: assetStub.image.id,
          duration: null,
        }),
      );
    });

    it('should omit duration of zero', async () => {
      mocks.asset.getByIds.mockResolvedValue([{ ...assetStub.video }]);
      mocks.media.probe.mockResolvedValue({
        ...probeStub.videoStreamH264,
        format: {
          ...probeStub.videoStreamH264.format,
          duration: 0,
        },
      });

      await sut.handleMetadataExtraction({ id: assetStub.video.id });

      expect(mocks.asset.getByIds).toHaveBeenCalledWith([assetStub.video.id], { faces: { person: false } });
      expect(mocks.asset.upsertExif).toHaveBeenCalled();
      expect(mocks.asset.update).toHaveBeenCalledWith(
        expect.objectContaining({
          id: assetStub.image.id,
          duration: null,
        }),
      );
    });

    it('should a handle duration of 1 week', async () => {
      mocks.asset.getByIds.mockResolvedValue([{ ...assetStub.video }]);
      mocks.media.probe.mockResolvedValue({
        ...probeStub.videoStreamH264,
        format: {
          ...probeStub.videoStreamH264.format,
          duration: 604_800,
        },
      });

      await sut.handleMetadataExtraction({ id: assetStub.video.id });

      expect(mocks.asset.getByIds).toHaveBeenCalledWith([assetStub.video.id], { faces: { person: false } });
      expect(mocks.asset.upsertExif).toHaveBeenCalled();
      expect(mocks.asset.update).toHaveBeenCalledWith(
        expect.objectContaining({
          id: assetStub.video.id,
          duration: '168:00:00.000',
        }),
      );
    });

    it('should ignore duration from exif data', async () => {
      mocks.asset.getByIds.mockResolvedValue([assetStub.image]);
      mockReadTags({}, { Duration: { Value: 123 } });

      await sut.handleMetadataExtraction({ id: assetStub.image.id });
      expect(mocks.asset.update).toHaveBeenCalledWith(expect.objectContaining({ duration: null }));
    });

    it('should trim whitespace from description', async () => {
      mocks.asset.getByIds.mockResolvedValue([assetStub.image]);
      mockReadTags({ Description: '\t \v \f \n \r' });

      await sut.handleMetadataExtraction({ id: assetStub.image.id });
      expect(mocks.asset.upsertExif).toHaveBeenCalledWith(
        expect.objectContaining({
          description: '',
        }),
      );

      mockReadTags({ ImageDescription: ' my\n description' });
      await sut.handleMetadataExtraction({ id: assetStub.image.id });
      expect(mocks.asset.upsertExif).toHaveBeenCalledWith(
        expect.objectContaining({
          description: 'my\n description',
        }),
      );
    });

    it('should handle a numeric description', async () => {
      mocks.asset.getByIds.mockResolvedValue([assetStub.image]);
      mockReadTags({ Description: 1000 });

      await sut.handleMetadataExtraction({ id: assetStub.image.id });
      expect(mocks.asset.upsertExif).toHaveBeenCalledWith(
        expect.objectContaining({
          description: '1000',
        }),
      );
    });

    it('should skip importing metadata when the feature is disabled', async () => {
      mocks.asset.getByIds.mockResolvedValue([assetStub.primaryImage]);
      mocks.systemMetadata.get.mockResolvedValue({ metadata: { faces: { import: false } } });
      mockReadTags(metadataStub.withFace);
      await sut.handleMetadataExtraction({ id: assetStub.image.id });
      expect(mocks.person.getDistinctNames).not.toHaveBeenCalled();
    });

    it('should skip importing metadata face for assets without tags.RegionInfo', async () => {
      mocks.asset.getByIds.mockResolvedValue([assetStub.primaryImage]);
      mocks.systemMetadata.get.mockResolvedValue({ metadata: { faces: { import: true } } });
      mockReadTags(metadataStub.empty);
      await sut.handleMetadataExtraction({ id: assetStub.image.id });
      expect(mocks.person.getDistinctNames).not.toHaveBeenCalled();
    });

    it('should skip importing faces without name', async () => {
      mocks.asset.getByIds.mockResolvedValue([assetStub.primaryImage]);
      mocks.systemMetadata.get.mockResolvedValue({ metadata: { faces: { import: true } } });
      mockReadTags(metadataStub.withFaceNoName);
      mocks.person.getDistinctNames.mockResolvedValue([]);
      mocks.person.createAll.mockResolvedValue([]);
      await sut.handleMetadataExtraction({ id: assetStub.image.id });
      expect(mocks.person.createAll).not.toHaveBeenCalled();
      expect(mocks.person.refreshFaces).not.toHaveBeenCalled();
      expect(mocks.person.updateAll).not.toHaveBeenCalled();
    });

    it('should skip importing faces with empty name', async () => {
      mocks.asset.getByIds.mockResolvedValue([assetStub.primaryImage]);
      mocks.systemMetadata.get.mockResolvedValue({ metadata: { faces: { import: true } } });
      mockReadTags(metadataStub.withFaceEmptyName);
      mocks.person.getDistinctNames.mockResolvedValue([]);
      mocks.person.createAll.mockResolvedValue([]);
      await sut.handleMetadataExtraction({ id: assetStub.image.id });
      expect(mocks.person.createAll).not.toHaveBeenCalled();
      expect(mocks.person.refreshFaces).not.toHaveBeenCalled();
      expect(mocks.person.updateAll).not.toHaveBeenCalled();
    });

    it('should apply metadata face tags creating new persons', async () => {
      mocks.asset.getByIds.mockResolvedValue([assetStub.primaryImage]);
      mocks.systemMetadata.get.mockResolvedValue({ metadata: { faces: { import: true } } });
      mockReadTags(metadataStub.withFace);
      mocks.person.getDistinctNames.mockResolvedValue([]);
      mocks.person.createAll.mockResolvedValue([personStub.withName.id]);
      mocks.person.update.mockResolvedValue(personStub.withName);
      await sut.handleMetadataExtraction({ id: assetStub.primaryImage.id });
      expect(mocks.asset.getByIds).toHaveBeenCalledWith([assetStub.primaryImage.id], { faces: { person: false } });
      expect(mocks.person.getDistinctNames).toHaveBeenCalledWith(assetStub.primaryImage.ownerId, { withHidden: true });
      expect(mocks.person.createAll).toHaveBeenCalledWith([
        expect.objectContaining({ name: personStub.withName.name }),
      ]);
      expect(mocks.person.refreshFaces).toHaveBeenCalledWith(
        [
          {
            id: 'random-uuid',
            assetId: assetStub.primaryImage.id,
            personId: 'random-uuid',
            imageHeight: 100,
            imageWidth: 100,
            boundingBoxX1: 0,
            boundingBoxX2: 10,
            boundingBoxY1: 0,
            boundingBoxY2: 10,
            sourceType: SourceType.EXIF,
          },
        ],
        [],
      );
      expect(mocks.person.updateAll).toHaveBeenCalledWith([
        { id: 'random-uuid', ownerId: 'admin-id', faceAssetId: 'random-uuid' },
      ]);
      expect(mocks.job.queueAll).toHaveBeenCalledWith([
        {
          name: JobName.GENERATE_PERSON_THUMBNAIL,
          data: { id: personStub.withName.id },
        },
      ]);
    });

    it('should assign metadata face tags to existing persons', async () => {
      mocks.asset.getByIds.mockResolvedValue([assetStub.primaryImage]);
      mocks.systemMetadata.get.mockResolvedValue({ metadata: { faces: { import: true } } });
      mockReadTags(metadataStub.withFace);
      mocks.person.getDistinctNames.mockResolvedValue([{ id: personStub.withName.id, name: personStub.withName.name }]);
      mocks.person.createAll.mockResolvedValue([]);
      mocks.person.update.mockResolvedValue(personStub.withName);
      await sut.handleMetadataExtraction({ id: assetStub.primaryImage.id });
      expect(mocks.asset.getByIds).toHaveBeenCalledWith([assetStub.primaryImage.id], { faces: { person: false } });
      expect(mocks.person.getDistinctNames).toHaveBeenCalledWith(assetStub.primaryImage.ownerId, { withHidden: true });
      expect(mocks.person.createAll).not.toHaveBeenCalled();
      expect(mocks.person.refreshFaces).toHaveBeenCalledWith(
        [
          {
            id: 'random-uuid',
            assetId: assetStub.primaryImage.id,
            personId: personStub.withName.id,
            imageHeight: 100,
            imageWidth: 100,
            boundingBoxX1: 0,
            boundingBoxX2: 10,
            boundingBoxY1: 0,
            boundingBoxY2: 10,
            sourceType: SourceType.EXIF,
          },
        ],
        [],
      );
      expect(mocks.person.updateAll).not.toHaveBeenCalled();
      expect(mocks.job.queueAll).not.toHaveBeenCalledWith();
    });

    it('should handle invalid modify date', async () => {
      mocks.asset.getByIds.mockResolvedValue([assetStub.image]);
      mockReadTags({ ModifyDate: '00:00:00.000' });

      await sut.handleMetadataExtraction({ id: assetStub.image.id });
      expect(mocks.asset.upsertExif).toHaveBeenCalledWith(
        expect.objectContaining({
          modifyDate: expect.any(Date),
        }),
      );
    });

    it('should handle invalid rating value', async () => {
      mocks.asset.getByIds.mockResolvedValue([assetStub.image]);
      mockReadTags({ Rating: 6 });

      await sut.handleMetadataExtraction({ id: assetStub.image.id });
      expect(mocks.asset.upsertExif).toHaveBeenCalledWith(
        expect.objectContaining({
          rating: null,
        }),
      );
    });

    it('should handle valid rating value', async () => {
      mocks.asset.getByIds.mockResolvedValue([assetStub.image]);
      mockReadTags({ Rating: 5 });

      await sut.handleMetadataExtraction({ id: assetStub.image.id });
      expect(mocks.asset.upsertExif).toHaveBeenCalledWith(
        expect.objectContaining({
          rating: 5,
        }),
      );
    });
    it('should handle valid negative rating value', async () => {
      mocks.asset.getByIds.mockResolvedValue([assetStub.image]);
      mockReadTags({ Rating: -1 });

      await sut.handleMetadataExtraction({ id: assetStub.image.id });
      expect(mocks.asset.upsertExif).toHaveBeenCalledWith(
        expect.objectContaining({
          rating: -1,
        }),
      );
    });
  });

  describe('handleQueueSidecar', () => {
    it('should queue assets with sidecar files', async () => {
      mocks.asset.getAll.mockResolvedValue({ items: [assetStub.sidecar], hasNextPage: false });

      await sut.handleQueueSidecar({ force: true });

      expect(mocks.asset.getAll).toHaveBeenCalledWith({ take: 1000, skip: 0 });
      expect(mocks.asset.getWithout).not.toHaveBeenCalled();
      expect(mocks.job.queueAll).toHaveBeenCalledWith([
        {
          name: JobName.SIDECAR_SYNC,
          data: { id: assetStub.sidecar.id },
        },
      ]);
    });

    it('should queue assets without sidecar files', async () => {
      mocks.asset.getWithout.mockResolvedValue({ items: [assetStub.image], hasNextPage: false });

      await sut.handleQueueSidecar({ force: false });

      expect(mocks.asset.getWithout).toHaveBeenCalledWith({ take: 1000, skip: 0 }, WithoutProperty.SIDECAR);
      expect(mocks.asset.getAll).not.toHaveBeenCalled();
      expect(mocks.job.queueAll).toHaveBeenCalledWith([
        {
          name: JobName.SIDECAR_DISCOVERY,
          data: { id: assetStub.image.id },
        },
      ]);
    });
  });

  describe('handleSidecarSync', () => {
    it('should do nothing if asset could not be found', async () => {
      mocks.asset.getByIds.mockResolvedValue([]);
      await expect(sut.handleSidecarSync({ id: assetStub.image.id })).resolves.toBe(JobStatus.FAILED);
      expect(mocks.asset.update).not.toHaveBeenCalled();
    });

    it('should do nothing if asset has no sidecar path', async () => {
      mocks.asset.getByIds.mockResolvedValue([assetStub.image]);
      await expect(sut.handleSidecarSync({ id: assetStub.image.id })).resolves.toBe(JobStatus.FAILED);
      expect(mocks.asset.update).not.toHaveBeenCalled();
    });

    it('should set sidecar path if exists (sidecar named photo.ext.xmp)', async () => {
      mocks.asset.getByIds.mockResolvedValue([assetStub.sidecar]);
      mocks.storage.checkFileExists.mockResolvedValue(true);

      await expect(sut.handleSidecarSync({ id: assetStub.sidecar.id })).resolves.toBe(JobStatus.SUCCESS);
      expect(mocks.storage.checkFileExists).toHaveBeenCalledWith(
        `${assetStub.sidecar.originalPath}.xmp`,
        constants.R_OK,
      );
      expect(mocks.asset.update).toHaveBeenCalledWith({
        id: assetStub.sidecar.id,
        sidecarPath: assetStub.sidecar.sidecarPath,
      });
    });

    it('should set sidecar path if exists (sidecar named photo.xmp)', async () => {
      mocks.asset.getByIds.mockResolvedValue([assetStub.sidecarWithoutExt]);
      mocks.storage.checkFileExists.mockResolvedValueOnce(false);
      mocks.storage.checkFileExists.mockResolvedValueOnce(true);

      await expect(sut.handleSidecarSync({ id: assetStub.sidecarWithoutExt.id })).resolves.toBe(JobStatus.SUCCESS);
      expect(mocks.storage.checkFileExists).toHaveBeenNthCalledWith(
        2,
        assetStub.sidecarWithoutExt.sidecarPath,
        constants.R_OK,
      );
      expect(mocks.asset.update).toHaveBeenCalledWith({
        id: assetStub.sidecarWithoutExt.id,
        sidecarPath: assetStub.sidecarWithoutExt.sidecarPath,
      });
    });

    it('should set sidecar path if exists (two sidecars named photo.ext.xmp and photo.xmp, should pick photo.ext.xmp)', async () => {
      mocks.asset.getByIds.mockResolvedValue([assetStub.sidecar]);
      mocks.storage.checkFileExists.mockResolvedValueOnce(true);
      mocks.storage.checkFileExists.mockResolvedValueOnce(true);

      await expect(sut.handleSidecarSync({ id: assetStub.sidecar.id })).resolves.toBe(JobStatus.SUCCESS);
      expect(mocks.storage.checkFileExists).toHaveBeenNthCalledWith(1, assetStub.sidecar.sidecarPath, constants.R_OK);
      expect(mocks.storage.checkFileExists).toHaveBeenNthCalledWith(
        2,
        assetStub.sidecarWithoutExt.sidecarPath,
        constants.R_OK,
      );
      expect(mocks.asset.update).toHaveBeenCalledWith({
        id: assetStub.sidecar.id,
        sidecarPath: assetStub.sidecar.sidecarPath,
      });
    });

    it('should unset sidecar path if file does not exist anymore', async () => {
      mocks.asset.getByIds.mockResolvedValue([assetStub.sidecar]);
      mocks.storage.checkFileExists.mockResolvedValue(false);

      await expect(sut.handleSidecarSync({ id: assetStub.sidecar.id })).resolves.toBe(JobStatus.SUCCESS);
      expect(mocks.storage.checkFileExists).toHaveBeenCalledWith(
        `${assetStub.sidecar.originalPath}.xmp`,
        constants.R_OK,
      );
      expect(mocks.asset.update).toHaveBeenCalledWith({
        id: assetStub.sidecar.id,
        sidecarPath: null,
      });
    });
  });

  describe('handleSidecarDiscovery', () => {
    it('should skip hidden assets', async () => {
      mocks.asset.getByIds.mockResolvedValue([assetStub.livePhotoMotionAsset]);
      await sut.handleSidecarDiscovery({ id: assetStub.livePhotoMotionAsset.id });
      expect(mocks.storage.checkFileExists).not.toHaveBeenCalled();
    });

    it('should skip assets with a sidecar path', async () => {
      mocks.asset.getByIds.mockResolvedValue([assetStub.sidecar]);
      await sut.handleSidecarDiscovery({ id: assetStub.sidecar.id });
      expect(mocks.storage.checkFileExists).not.toHaveBeenCalled();
    });

    it('should do nothing when a sidecar is not found ', async () => {
      mocks.asset.getByIds.mockResolvedValue([assetStub.image]);
      mocks.storage.checkFileExists.mockResolvedValue(false);
      await sut.handleSidecarDiscovery({ id: assetStub.image.id });
      expect(mocks.asset.update).not.toHaveBeenCalled();
    });

    it('should update a image asset when a sidecar is found', async () => {
      mocks.asset.getByIds.mockResolvedValue([assetStub.image]);
      mocks.storage.checkFileExists.mockResolvedValue(true);
      await sut.handleSidecarDiscovery({ id: assetStub.image.id });
      expect(mocks.storage.checkFileExists).toHaveBeenCalledWith('/original/path.jpg.xmp', constants.R_OK);
      expect(mocks.asset.update).toHaveBeenCalledWith({
        id: assetStub.image.id,
        sidecarPath: '/original/path.jpg.xmp',
      });
    });

    it('should update a video asset when a sidecar is found', async () => {
      mocks.asset.getByIds.mockResolvedValue([assetStub.video]);
      mocks.storage.checkFileExists.mockResolvedValue(true);
      await sut.handleSidecarDiscovery({ id: assetStub.video.id });
      expect(mocks.storage.checkFileExists).toHaveBeenCalledWith('/original/path.ext.xmp', constants.R_OK);
      expect(mocks.asset.update).toHaveBeenCalledWith({
        id: assetStub.image.id,
        sidecarPath: '/original/path.ext.xmp',
      });
    });
  });

  describe('handleSidecarWrite', () => {
    it('should skip assets that do not exist anymore', async () => {
      mocks.asset.getByIds.mockResolvedValue([]);
      await expect(sut.handleSidecarWrite({ id: 'asset-123' })).resolves.toBe(JobStatus.FAILED);
      expect(mocks.metadata.writeTags).not.toHaveBeenCalled();
    });

    it('should skip jobs with not metadata', async () => {
      mocks.asset.getByIds.mockResolvedValue([assetStub.sidecar]);
      await expect(sut.handleSidecarWrite({ id: assetStub.sidecar.id })).resolves.toBe(JobStatus.SKIPPED);
      expect(mocks.metadata.writeTags).not.toHaveBeenCalled();
    });

    it('should write tags', async () => {
      const description = 'this is a description';
      const gps = 12;
      const date = '2023-11-22T04:56:12.196Z';

      mocks.asset.getByIds.mockResolvedValue([assetStub.sidecar]);
      await expect(
        sut.handleSidecarWrite({
          id: assetStub.sidecar.id,
          description,
          latitude: gps,
          longitude: gps,
          dateTimeOriginal: date,
        }),
      ).resolves.toBe(JobStatus.SUCCESS);
      expect(mocks.metadata.writeTags).toHaveBeenCalledWith(assetStub.sidecar.sidecarPath, {
        Description: description,
        ImageDescription: description,
        DateTimeOriginal: date,
        GPSLatitude: gps,
        GPSLongitude: gps,
      });
    });
  });
});<|MERGE_RESOLUTION|>--- conflicted
+++ resolved
@@ -862,10 +862,6 @@
         id: assetStub.image.id,
         duration: null,
         fileCreatedAt: dateForTest,
-<<<<<<< HEAD
-        fileModifiedAt: assetStub.image.fileModifiedAt,
-=======
->>>>>>> 28c664c7
         localDateTime: dateForTest,
       });
     });
