import { BinaryField, ExifDateTime } from 'exiftool-vendored';
import { randomBytes } from 'node:crypto';
import { Stats } from 'node:fs';
import { constants } from 'node:fs/promises';
import { AssetEntity } from 'src/entities/asset.entity';
import { ExifEntity } from 'src/entities/exif.entity';
import { AssetType, ExifOrientation, ImmichWorker, SourceType } from 'src/enum';
import { IAlbumRepository } from 'src/interfaces/album.interface';
import { IAssetRepository, WithoutProperty } from 'src/interfaces/asset.interface';
import { ICryptoRepository } from 'src/interfaces/crypto.interface';
import { IEventRepository } from 'src/interfaces/event.interface';
import { IJobRepository, JobName, JobStatus } from 'src/interfaces/job.interface';
import { IPersonRepository } from 'src/interfaces/person.interface';
import { IStorageRepository } from 'src/interfaces/storage.interface';
import { ISystemMetadataRepository } from 'src/interfaces/system-metadata.interface';
import { ITagRepository } from 'src/interfaces/tag.interface';
import { IUserRepository } from 'src/interfaces/user.interface';
import { ImmichTags } from 'src/repositories/metadata.repository';
import { MetadataService } from 'src/services/metadata.service';
import { IConfigRepository, IMapRepository, IMediaRepository, IMetadataRepository } from 'src/types';
import { assetStub } from 'test/fixtures/asset.stub';
import { fileStub } from 'test/fixtures/file.stub';
import { probeStub } from 'test/fixtures/media.stub';
import { metadataStub } from 'test/fixtures/metadata.stub';
import { personStub } from 'test/fixtures/person.stub';
import { tagStub } from 'test/fixtures/tag.stub';
import { newTestService } from 'test/utils';
import { Mocked } from 'vitest';

describe(MetadataService.name, () => {
  let sut: MetadataService;

  let albumMock: Mocked<IAlbumRepository>;
  let assetMock: Mocked<IAssetRepository>;
  let configMock: Mocked<IConfigRepository>;
  let cryptoMock: Mocked<ICryptoRepository>;
  let eventMock: Mocked<IEventRepository>;
  let jobMock: Mocked<IJobRepository>;
  let mapMock: Mocked<IMapRepository>;
  let mediaMock: Mocked<IMediaRepository>;
  let metadataMock: Mocked<IMetadataRepository>;
  let personMock: Mocked<IPersonRepository>;
  let storageMock: Mocked<IStorageRepository>;
  let systemMock: Mocked<ISystemMetadataRepository>;
  let tagMock: Mocked<ITagRepository>;
  let userMock: Mocked<IUserRepository>;

  const mockReadTags = (exifData?: Partial<ImmichTags>, sidecarData?: Partial<ImmichTags>) => {
    metadataMock.readTags.mockReset();
    metadataMock.readTags.mockResolvedValueOnce(exifData ?? {});
    metadataMock.readTags.mockResolvedValueOnce(sidecarData ?? {});
  };

  beforeEach(() => {
    ({
      sut,
      albumMock,
      assetMock,
      configMock,
      cryptoMock,
      eventMock,
      jobMock,
      mapMock,
      mediaMock,
      metadataMock,
      personMock,
      storageMock,
      systemMock,
      tagMock,
      userMock,
    } = newTestService(MetadataService));

    mockReadTags();

    configMock.getWorker.mockReturnValue(ImmichWorker.MICROSERVICES);

    delete process.env.TZ;
  });

  afterEach(async () => {
    await sut.onShutdown();
  });

  it('should be defined', () => {
    expect(sut).toBeDefined();
  });

  describe('onBootstrapEvent', () => {
    it('should pause and resume queue during init', async () => {
      await sut.onBootstrap();

      expect(jobMock.pause).toHaveBeenCalledTimes(1);
      expect(mapMock.init).toHaveBeenCalledTimes(1);
      expect(jobMock.resume).toHaveBeenCalledTimes(1);
    });
  });

  describe('handleLivePhotoLinking', () => {
    it('should handle an asset that could not be found', async () => {
      await expect(sut.handleLivePhotoLinking({ id: assetStub.image.id })).resolves.toBe(JobStatus.FAILED);
      expect(assetMock.getByIds).toHaveBeenCalledWith([assetStub.image.id], { exifInfo: true });
      expect(assetMock.findLivePhotoMatch).not.toHaveBeenCalled();
      expect(assetMock.update).not.toHaveBeenCalled();
      expect(albumMock.removeAsset).not.toHaveBeenCalled();
    });

    it('should handle an asset without exif info', async () => {
      assetMock.getByIds.mockResolvedValue([{ ...assetStub.image, exifInfo: undefined }]);

      await expect(sut.handleLivePhotoLinking({ id: assetStub.image.id })).resolves.toBe(JobStatus.FAILED);
      expect(assetMock.getByIds).toHaveBeenCalledWith([assetStub.image.id], { exifInfo: true });
      expect(assetMock.findLivePhotoMatch).not.toHaveBeenCalled();
      expect(assetMock.update).not.toHaveBeenCalled();
      expect(albumMock.removeAsset).not.toHaveBeenCalled();
    });

    it('should handle livePhotoCID not set', async () => {
      assetMock.getByIds.mockResolvedValue([{ ...assetStub.image }]);

      await expect(sut.handleLivePhotoLinking({ id: assetStub.image.id })).resolves.toBe(JobStatus.SKIPPED);
      expect(assetMock.getByIds).toHaveBeenCalledWith([assetStub.image.id], { exifInfo: true });
      expect(assetMock.findLivePhotoMatch).not.toHaveBeenCalled();
      expect(assetMock.update).not.toHaveBeenCalled();
      expect(albumMock.removeAsset).not.toHaveBeenCalled();
    });

    it('should handle not finding a match', async () => {
      assetMock.getByIds.mockResolvedValue([
        {
          ...assetStub.livePhotoMotionAsset,
          exifInfo: { livePhotoCID: assetStub.livePhotoStillAsset.id } as ExifEntity,
        },
      ]);

      await expect(sut.handleLivePhotoLinking({ id: assetStub.livePhotoMotionAsset.id })).resolves.toBe(
        JobStatus.SKIPPED,
      );
      expect(assetMock.getByIds).toHaveBeenCalledWith([assetStub.livePhotoMotionAsset.id], { exifInfo: true });
      expect(assetMock.findLivePhotoMatch).toHaveBeenCalledWith({
        livePhotoCID: assetStub.livePhotoStillAsset.id,
        ownerId: assetStub.livePhotoMotionAsset.ownerId,
        otherAssetId: assetStub.livePhotoMotionAsset.id,
        type: AssetType.IMAGE,
      });
      expect(assetMock.update).not.toHaveBeenCalled();
      expect(albumMock.removeAsset).not.toHaveBeenCalled();
    });

    it('should link photo and video', async () => {
      assetMock.getByIds.mockResolvedValue([
        {
          ...assetStub.livePhotoStillAsset,
          exifInfo: { livePhotoCID: assetStub.livePhotoMotionAsset.id } as ExifEntity,
        },
      ]);
      assetMock.findLivePhotoMatch.mockResolvedValue(assetStub.livePhotoMotionAsset);

      await expect(sut.handleLivePhotoLinking({ id: assetStub.livePhotoStillAsset.id })).resolves.toBe(
        JobStatus.SUCCESS,
      );
      expect(assetMock.getByIds).toHaveBeenCalledWith([assetStub.livePhotoStillAsset.id], { exifInfo: true });
      expect(assetMock.findLivePhotoMatch).toHaveBeenCalledWith({
        livePhotoCID: assetStub.livePhotoMotionAsset.id,
        ownerId: assetStub.livePhotoStillAsset.ownerId,
        otherAssetId: assetStub.livePhotoStillAsset.id,
        type: AssetType.VIDEO,
      });
      expect(assetMock.update).toHaveBeenCalledWith({
        id: assetStub.livePhotoStillAsset.id,
        livePhotoVideoId: assetStub.livePhotoMotionAsset.id,
      });
      expect(assetMock.update).toHaveBeenCalledWith({ id: assetStub.livePhotoMotionAsset.id, isVisible: false });
      expect(albumMock.removeAsset).toHaveBeenCalledWith(assetStub.livePhotoMotionAsset.id);
    });

    it('should notify clients on live photo link', async () => {
      assetMock.getByIds.mockResolvedValue([
        {
          ...assetStub.livePhotoStillAsset,
          exifInfo: { livePhotoCID: assetStub.livePhotoMotionAsset.id } as ExifEntity,
        },
      ]);
      assetMock.findLivePhotoMatch.mockResolvedValue(assetStub.livePhotoMotionAsset);

      await expect(sut.handleLivePhotoLinking({ id: assetStub.livePhotoStillAsset.id })).resolves.toBe(
        JobStatus.SUCCESS,
      );
      expect(eventMock.emit).toHaveBeenCalledWith('asset.hide', {
        userId: assetStub.livePhotoMotionAsset.ownerId,
        assetId: assetStub.livePhotoMotionAsset.id,
      });
    });

    it('should search by libraryId', async () => {
      assetMock.getByIds.mockResolvedValue([
        {
          ...assetStub.livePhotoStillAsset,
          libraryId: 'library-id',
          exifInfo: { livePhotoCID: 'CID' } as ExifEntity,
        },
      ]);

      await expect(sut.handleLivePhotoLinking({ id: assetStub.livePhotoStillAsset.id })).resolves.toBe(
        JobStatus.SKIPPED,
      );

      expect(assetMock.findLivePhotoMatch).toHaveBeenCalledWith({
        ownerId: 'user-id',
        otherAssetId: 'live-photo-still-asset',
        livePhotoCID: 'CID',
        libraryId: 'library-id',
        type: 'VIDEO',
      });
    });
  });

  describe('handleQueueMetadataExtraction', () => {
    it('should queue metadata extraction for all assets without exif values', async () => {
      assetMock.getWithout.mockResolvedValue({ items: [assetStub.image], hasNextPage: false });

      await expect(sut.handleQueueMetadataExtraction({ force: false })).resolves.toBe(JobStatus.SUCCESS);
      expect(assetMock.getWithout).toHaveBeenCalled();
      expect(jobMock.queueAll).toHaveBeenCalledWith([
        {
          name: JobName.METADATA_EXTRACTION,
          data: { id: assetStub.image.id },
        },
      ]);
    });

    it('should queue metadata extraction for all assets', async () => {
      assetMock.getAll.mockResolvedValue({ items: [assetStub.image], hasNextPage: false });

      await expect(sut.handleQueueMetadataExtraction({ force: true })).resolves.toBe(JobStatus.SUCCESS);
      expect(assetMock.getAll).toHaveBeenCalled();
      expect(jobMock.queueAll).toHaveBeenCalledWith([
        {
          name: JobName.METADATA_EXTRACTION,
          data: { id: assetStub.image.id },
        },
      ]);
    });
  });

  describe('handleMetadataExtraction', () => {
    beforeEach(() => {
      storageMock.stat.mockResolvedValue({ size: 123_456 } as Stats);
    });

    it('should handle an asset that could not be found', async () => {
      await expect(sut.handleMetadataExtraction({ id: assetStub.image.id })).resolves.toBe(JobStatus.FAILED);

      expect(assetMock.getByIds).toHaveBeenCalledWith([assetStub.image.id], { faces: { person: false } });
      expect(assetMock.upsertExif).not.toHaveBeenCalled();
      expect(assetMock.update).not.toHaveBeenCalled();
    });

    it('should handle a date in a sidecar file', async () => {
      const originalDate = new Date('2023-11-21T16:13:17.517Z');
      const sidecarDate = new Date('2022-01-01T00:00:00.000Z');
      assetMock.getByIds.mockResolvedValue([assetStub.sidecar]);
      mockReadTags({ CreationDate: originalDate.toISOString() }, { CreationDate: sidecarDate.toISOString() });

      await sut.handleMetadataExtraction({ id: assetStub.image.id });
      expect(assetMock.getByIds).toHaveBeenCalledWith([assetStub.sidecar.id], { faces: { person: false } });
      expect(assetMock.upsertExif).toHaveBeenCalledWith(expect.objectContaining({ dateTimeOriginal: sidecarDate }));
      expect(assetMock.update).toHaveBeenCalledWith({
        id: assetStub.image.id,
        duration: null,
        fileCreatedAt: sidecarDate,
        fileModifiedAt: new Date('2023-02-23T05:06:29.716Z'),
        localDateTime: sidecarDate,
      });
    });

    it('should take the file modification date when missing exif and earliest than creation date', async () => {
      const fileCreatedAt = new Date('2022-01-01T00:00:00.000Z');
      const fileModifiedAt = new Date('2021-01-01T00:00:00.000Z');
      assetMock.getByIds.mockResolvedValue([{ ...assetStub.image, fileCreatedAt, fileModifiedAt }]);
      mockReadTags();

      await sut.handleMetadataExtraction({ id: assetStub.image.id });
      expect(assetMock.getByIds).toHaveBeenCalledWith([assetStub.image.id], { faces: { person: false } });
      expect(assetMock.upsertExif).toHaveBeenCalledWith(expect.objectContaining({ dateTimeOriginal: fileModifiedAt }));
      expect(assetMock.update).toHaveBeenCalledWith({
        id: assetStub.image.id,
        duration: null,
        fileCreatedAt: fileModifiedAt,
        fileModifiedAt,
        localDateTime: fileModifiedAt,
      });
    });

    it('should take the file creation date when missing exif and earliest than modification date', async () => {
      const fileCreatedAt = new Date('2021-01-01T00:00:00.000Z');
      const fileModifiedAt = new Date('2022-01-01T00:00:00.000Z');
      assetMock.getByIds.mockResolvedValue([{ ...assetStub.image, fileCreatedAt, fileModifiedAt }]);
      mockReadTags();

      await sut.handleMetadataExtraction({ id: assetStub.image.id });
      expect(assetMock.getByIds).toHaveBeenCalledWith([assetStub.image.id], { faces: { person: false } });
      expect(assetMock.upsertExif).toHaveBeenCalledWith(expect.objectContaining({ dateTimeOriginal: fileCreatedAt }));
      expect(assetMock.update).toHaveBeenCalledWith({
        id: assetStub.image.id,
        duration: null,
        fileCreatedAt,
        fileModifiedAt,
        localDateTime: fileCreatedAt,
      });
    });

    it('should account for the server being in a non-UTC timezone', async () => {
      process.env.TZ = 'America/Los_Angeles';
      assetMock.getByIds.mockResolvedValue([assetStub.sidecar]);
      mockReadTags({ DateTimeOriginal: '2022:01:01 00:00:00' });

      await sut.handleMetadataExtraction({ id: assetStub.image.id });
      expect(assetMock.upsertExif).toHaveBeenCalledWith(
        expect.objectContaining({
          dateTimeOriginal: new Date('2022-01-01T08:00:00.000Z'),
        }),
      );

      expect(assetMock.update).toHaveBeenCalledWith(
        expect.objectContaining({
          localDateTime: new Date('2022-01-01T00:00:00.000Z'),
        }),
      );
    });

    it('should handle lists of numbers', async () => {
      assetMock.getByIds.mockResolvedValue([assetStub.image]);
      mockReadTags({ ISO: [160] });

      await sut.handleMetadataExtraction({ id: assetStub.image.id });
      expect(assetMock.getByIds).toHaveBeenCalledWith([assetStub.image.id], { faces: { person: false } });
      expect(assetMock.upsertExif).toHaveBeenCalledWith(expect.objectContaining({ iso: 160 }));
      expect(assetMock.update).toHaveBeenCalledWith({
        id: assetStub.image.id,
        duration: null,
<<<<<<< HEAD
        fileCreatedAt: assetStub.image.createdAt,
        fileModifiedAt: assetStub.image.createdAt,
        localDateTime: new Date('2023-02-23T05:06:29.716Z'),
=======
        fileCreatedAt: assetStub.image.fileCreatedAt,
        localDateTime: assetStub.image.fileCreatedAt,
>>>>>>> 52d2206b
      });
    });

    it('should apply reverse geocoding', async () => {
      assetMock.getByIds.mockResolvedValue([assetStub.withLocation]);
      systemMock.get.mockResolvedValue({ reverseGeocoding: { enabled: true } });
      mapMock.reverseGeocode.mockResolvedValue({ city: 'City', state: 'State', country: 'Country' });
      mockReadTags({
        GPSLatitude: assetStub.withLocation.exifInfo!.latitude!,
        GPSLongitude: assetStub.withLocation.exifInfo!.longitude!,
      });

      await sut.handleMetadataExtraction({ id: assetStub.image.id });
      expect(assetMock.getByIds).toHaveBeenCalledWith([assetStub.image.id], { faces: { person: false } });
      expect(assetMock.upsertExif).toHaveBeenCalledWith(
        expect.objectContaining({ city: 'City', state: 'State', country: 'Country' }),
      );
      expect(assetMock.update).toHaveBeenCalledWith({
        id: assetStub.withLocation.id,
        duration: null,
        fileCreatedAt: assetStub.withLocation.createdAt,
        fileModifiedAt: new Date('2023-02-22T05:06:29.716Z'),
        localDateTime: new Date('2023-02-22T05:06:29.716Z'),
      });
    });

    it('should discard latitude and longitude on null island', async () => {
      assetMock.getByIds.mockResolvedValue([assetStub.withLocation]);
      mockReadTags({
        GPSLatitude: 0,
        GPSLongitude: 0,
      });

      await sut.handleMetadataExtraction({ id: assetStub.image.id });
      expect(assetMock.getByIds).toHaveBeenCalledWith([assetStub.image.id], { faces: { person: false } });
      expect(assetMock.upsertExif).toHaveBeenCalledWith(expect.objectContaining({ latitude: null, longitude: null }));
    });

    it('should extract tags from TagsList', async () => {
      assetMock.getByIds.mockResolvedValue([assetStub.image]);
      mockReadTags({ TagsList: ['Parent'] });
      tagMock.upsertValue.mockResolvedValue(tagStub.parent);

      await sut.handleMetadataExtraction({ id: assetStub.image.id });

      expect(tagMock.upsertValue).toHaveBeenCalledWith({ userId: 'user-id', value: 'Parent', parent: undefined });
    });

    it('should extract hierarchy from TagsList', async () => {
      assetMock.getByIds.mockResolvedValue([assetStub.image]);
      mockReadTags({ TagsList: ['Parent/Child'] });
      tagMock.upsertValue.mockResolvedValueOnce(tagStub.parent);
      tagMock.upsertValue.mockResolvedValueOnce(tagStub.child);

      await sut.handleMetadataExtraction({ id: assetStub.image.id });

      expect(tagMock.upsertValue).toHaveBeenNthCalledWith(1, { userId: 'user-id', value: 'Parent', parent: undefined });
      expect(tagMock.upsertValue).toHaveBeenNthCalledWith(2, {
        userId: 'user-id',
        value: 'Parent/Child',
        parent: tagStub.parent,
      });
    });

    it('should extract tags from Keywords as a string', async () => {
      assetMock.getByIds.mockResolvedValue([assetStub.image]);
      mockReadTags({ Keywords: 'Parent' });
      tagMock.upsertValue.mockResolvedValue(tagStub.parent);

      await sut.handleMetadataExtraction({ id: assetStub.image.id });

      expect(tagMock.upsertValue).toHaveBeenCalledWith({ userId: 'user-id', value: 'Parent', parent: undefined });
    });

    it('should extract tags from Keywords as a list', async () => {
      assetMock.getByIds.mockResolvedValue([assetStub.image]);
      mockReadTags({ Keywords: ['Parent'] });
      tagMock.upsertValue.mockResolvedValue(tagStub.parent);

      await sut.handleMetadataExtraction({ id: assetStub.image.id });

      expect(tagMock.upsertValue).toHaveBeenCalledWith({ userId: 'user-id', value: 'Parent', parent: undefined });
    });

    it('should extract tags from Keywords as a list with a number', async () => {
      assetMock.getByIds.mockResolvedValue([assetStub.image]);
      mockReadTags({ Keywords: ['Parent', 2024] });
      tagMock.upsertValue.mockResolvedValue(tagStub.parent);

      await sut.handleMetadataExtraction({ id: assetStub.image.id });

      expect(tagMock.upsertValue).toHaveBeenCalledWith({ userId: 'user-id', value: 'Parent', parent: undefined });
      expect(tagMock.upsertValue).toHaveBeenCalledWith({ userId: 'user-id', value: '2024', parent: undefined });
    });

    it('should extract hierarchal tags from Keywords', async () => {
      assetMock.getByIds.mockResolvedValue([assetStub.image]);
      mockReadTags({ Keywords: 'Parent/Child' });
      tagMock.upsertValue.mockResolvedValue(tagStub.parent);

      await sut.handleMetadataExtraction({ id: assetStub.image.id });

      expect(tagMock.upsertValue).toHaveBeenNthCalledWith(1, { userId: 'user-id', value: 'Parent', parent: undefined });
      expect(tagMock.upsertValue).toHaveBeenNthCalledWith(2, {
        userId: 'user-id',
        value: 'Parent/Child',
        parent: tagStub.parent,
      });
    });

    it('should ignore Keywords when TagsList is present', async () => {
      assetMock.getByIds.mockResolvedValue([assetStub.image]);
      mockReadTags({ Keywords: 'Child', TagsList: ['Parent/Child'] });
      tagMock.upsertValue.mockResolvedValue(tagStub.parent);

      await sut.handleMetadataExtraction({ id: assetStub.image.id });

      expect(tagMock.upsertValue).toHaveBeenNthCalledWith(1, { userId: 'user-id', value: 'Parent', parent: undefined });
      expect(tagMock.upsertValue).toHaveBeenNthCalledWith(2, {
        userId: 'user-id',
        value: 'Parent/Child',
        parent: tagStub.parent,
      });
    });

    it('should extract hierarchy from HierarchicalSubject', async () => {
      assetMock.getByIds.mockResolvedValue([assetStub.image]);
      mockReadTags({ HierarchicalSubject: ['Parent|Child', 'TagA'] });
      tagMock.upsertValue.mockResolvedValueOnce(tagStub.parent);
      tagMock.upsertValue.mockResolvedValueOnce(tagStub.child);

      await sut.handleMetadataExtraction({ id: assetStub.image.id });

      expect(tagMock.upsertValue).toHaveBeenNthCalledWith(1, { userId: 'user-id', value: 'Parent', parent: undefined });
      expect(tagMock.upsertValue).toHaveBeenNthCalledWith(2, {
        userId: 'user-id',
        value: 'Parent/Child',
        parent: tagStub.parent,
      });
      expect(tagMock.upsertValue).toHaveBeenNthCalledWith(3, { userId: 'user-id', value: 'TagA', parent: undefined });
    });

    it('should extract tags from HierarchicalSubject as a list with a number', async () => {
      assetMock.getByIds.mockResolvedValue([assetStub.image]);
      mockReadTags({ HierarchicalSubject: ['Parent', 2024] });
      tagMock.upsertValue.mockResolvedValue(tagStub.parent);

      await sut.handleMetadataExtraction({ id: assetStub.image.id });

      expect(tagMock.upsertValue).toHaveBeenCalledWith({ userId: 'user-id', value: 'Parent', parent: undefined });
      expect(tagMock.upsertValue).toHaveBeenCalledWith({ userId: 'user-id', value: '2024', parent: undefined });
    });

    it('should extract ignore / characters in a HierarchicalSubject tag', async () => {
      assetMock.getByIds.mockResolvedValue([assetStub.image]);
      mockReadTags({ HierarchicalSubject: ['Mom/Dad'] });
      tagMock.upsertValue.mockResolvedValueOnce(tagStub.parent);

      await sut.handleMetadataExtraction({ id: assetStub.image.id });

      expect(tagMock.upsertValue).toHaveBeenCalledWith({
        userId: 'user-id',
        value: 'Mom|Dad',
        parent: undefined,
      });
    });

    it('should ignore HierarchicalSubject when TagsList is present', async () => {
      assetMock.getByIds.mockResolvedValue([assetStub.image]);
      mockReadTags({ HierarchicalSubject: ['Parent2|Child2'], TagsList: ['Parent/Child'] });
      tagMock.upsertValue.mockResolvedValue(tagStub.parent);

      await sut.handleMetadataExtraction({ id: assetStub.image.id });

      expect(tagMock.upsertValue).toHaveBeenNthCalledWith(1, { userId: 'user-id', value: 'Parent', parent: undefined });
      expect(tagMock.upsertValue).toHaveBeenNthCalledWith(2, {
        userId: 'user-id',
        value: 'Parent/Child',
        parent: tagStub.parent,
      });
    });

    it('should remove existing tags', async () => {
      assetMock.getByIds.mockResolvedValue([assetStub.image]);
      mockReadTags({});

      await sut.handleMetadataExtraction({ id: assetStub.image.id });

      expect(tagMock.upsertAssetTags).toHaveBeenCalledWith({ assetId: 'asset-id', tagIds: [] });
    });

    it('should not apply motion photos if asset is video', async () => {
      assetMock.getByIds.mockResolvedValue([{ ...assetStub.livePhotoMotionAsset, isVisible: true }]);
      mediaMock.probe.mockResolvedValue(probeStub.matroskaContainer);

      await sut.handleMetadataExtraction({ id: assetStub.livePhotoMotionAsset.id });
      expect(assetMock.getByIds).toHaveBeenCalledWith([assetStub.livePhotoMotionAsset.id], {
        faces: { person: false },
      });
      expect(storageMock.createOrOverwriteFile).not.toHaveBeenCalled();
      expect(jobMock.queue).not.toHaveBeenCalled();
      expect(jobMock.queueAll).not.toHaveBeenCalled();
      expect(assetMock.update).not.toHaveBeenCalledWith(
        expect.objectContaining({ assetType: AssetType.VIDEO, isVisible: false }),
      );
    });

    it('should handle an invalid Directory Item', async () => {
      assetMock.getByIds.mockResolvedValue([assetStub.image]);
      mockReadTags({
        MotionPhoto: 1,
        ContainerDirectory: [{ Foo: 100 }],
      });

      await expect(sut.handleMetadataExtraction({ id: assetStub.image.id })).resolves.toBe(JobStatus.SUCCESS);
    });

    it('should extract the correct video orientation', async () => {
      assetMock.getByIds.mockResolvedValue([assetStub.video]);
      mediaMock.probe.mockResolvedValue(probeStub.videoStreamVertical2160p);
      mockReadTags({});

      await sut.handleMetadataExtraction({ id: assetStub.video.id });

      expect(assetMock.getByIds).toHaveBeenCalledWith([assetStub.video.id], { faces: { person: false } });
      expect(assetMock.upsertExif).toHaveBeenCalledWith(
        expect.objectContaining({ orientation: ExifOrientation.Rotate270CW.toString() }),
      );
    });

    it('should extract the MotionPhotoVideo tag from Samsung HEIC motion photos', async () => {
      assetMock.getByIds.mockResolvedValue([{ ...assetStub.livePhotoWithOriginalFileName, livePhotoVideoId: null }]);
      mockReadTags({
        Directory: 'foo/bar/',
        MotionPhotoVideo: new BinaryField(0, ''),
        // The below two are included to ensure that the MotionPhotoVideo tag is extracted
        // instead of the EmbeddedVideoFile, since HEIC MotionPhotos include both
        EmbeddedVideoFile: new BinaryField(0, ''),
        EmbeddedVideoType: 'MotionPhoto_Data',
      });
      cryptoMock.hashSha1.mockReturnValue(randomBytes(512));
      assetMock.create.mockResolvedValue(assetStub.livePhotoMotionAsset);
      cryptoMock.randomUUID.mockReturnValue(fileStub.livePhotoMotion.uuid);
      const video = randomBytes(512);
      metadataMock.extractBinaryTag.mockResolvedValue(video);

      await sut.handleMetadataExtraction({ id: assetStub.livePhotoWithOriginalFileName.id });
      expect(metadataMock.extractBinaryTag).toHaveBeenCalledWith(
        assetStub.livePhotoWithOriginalFileName.originalPath,
        'MotionPhotoVideo',
      );
      expect(assetMock.getByIds).toHaveBeenCalledWith([assetStub.livePhotoWithOriginalFileName.id], {
        faces: { person: false },
      });
      expect(assetMock.create).toHaveBeenCalledWith({
        checksum: expect.any(Buffer),
        deviceAssetId: 'NONE',
        deviceId: 'NONE',
        fileCreatedAt: assetStub.livePhotoWithOriginalFileName.fileCreatedAt,
        fileModifiedAt: assetStub.livePhotoWithOriginalFileName.fileModifiedAt,
        id: fileStub.livePhotoMotion.uuid,
        isVisible: false,
        libraryId: assetStub.livePhotoWithOriginalFileName.libraryId,
        localDateTime: assetStub.livePhotoWithOriginalFileName.fileCreatedAt,
        originalFileName: 'asset_1.mp4',
        originalPath: 'upload/encoded-video/user-id/li/ve/live-photo-motion-asset-MP.mp4',
        ownerId: assetStub.livePhotoWithOriginalFileName.ownerId,
        type: AssetType.VIDEO,
      });
      expect(userMock.updateUsage).toHaveBeenCalledWith(assetStub.livePhotoMotionAsset.ownerId, 512);
      expect(storageMock.createFile).toHaveBeenCalledWith(assetStub.livePhotoMotionAsset.originalPath, video);
      expect(assetMock.update).toHaveBeenNthCalledWith(1, {
        id: assetStub.livePhotoWithOriginalFileName.id,
        livePhotoVideoId: fileStub.livePhotoMotion.uuid,
      });
    });

    it('should extract the EmbeddedVideo tag from Samsung JPEG motion photos', async () => {
      assetMock.getByIds.mockResolvedValue([{ ...assetStub.livePhotoWithOriginalFileName, livePhotoVideoId: null }]);
      mockReadTags({
        Directory: 'foo/bar/',
        EmbeddedVideoFile: new BinaryField(0, ''),
        EmbeddedVideoType: 'MotionPhoto_Data',
      });
      cryptoMock.hashSha1.mockReturnValue(randomBytes(512));
      assetMock.create.mockResolvedValue(assetStub.livePhotoMotionAsset);
      cryptoMock.randomUUID.mockReturnValue(fileStub.livePhotoMotion.uuid);
      const video = randomBytes(512);
      metadataMock.extractBinaryTag.mockResolvedValue(video);

      await sut.handleMetadataExtraction({ id: assetStub.livePhotoWithOriginalFileName.id });
      expect(metadataMock.extractBinaryTag).toHaveBeenCalledWith(
        assetStub.livePhotoWithOriginalFileName.originalPath,
        'EmbeddedVideoFile',
      );
      expect(assetMock.getByIds).toHaveBeenCalledWith([assetStub.livePhotoWithOriginalFileName.id], {
        faces: { person: false },
      });
      expect(assetMock.create).toHaveBeenCalledWith({
        checksum: expect.any(Buffer),
        deviceAssetId: 'NONE',
        deviceId: 'NONE',
        fileCreatedAt: assetStub.livePhotoWithOriginalFileName.fileCreatedAt,
        fileModifiedAt: assetStub.livePhotoWithOriginalFileName.fileModifiedAt,
        id: fileStub.livePhotoMotion.uuid,
        isVisible: false,
        libraryId: assetStub.livePhotoWithOriginalFileName.libraryId,
        localDateTime: assetStub.livePhotoWithOriginalFileName.fileCreatedAt,
        originalFileName: 'asset_1.mp4',
        originalPath: 'upload/encoded-video/user-id/li/ve/live-photo-motion-asset-MP.mp4',
        ownerId: assetStub.livePhotoWithOriginalFileName.ownerId,
        type: AssetType.VIDEO,
      });
      expect(userMock.updateUsage).toHaveBeenCalledWith(assetStub.livePhotoMotionAsset.ownerId, 512);
      expect(storageMock.createFile).toHaveBeenCalledWith(assetStub.livePhotoMotionAsset.originalPath, video);
      expect(assetMock.update).toHaveBeenNthCalledWith(1, {
        id: assetStub.livePhotoWithOriginalFileName.id,
        livePhotoVideoId: fileStub.livePhotoMotion.uuid,
      });
    });

    it('should extract the motion photo video from the XMP directory entry ', async () => {
      assetMock.getByIds.mockResolvedValue([{ ...assetStub.livePhotoWithOriginalFileName, livePhotoVideoId: null }]);
      mockReadTags({
        Directory: 'foo/bar/',
        MotionPhoto: 1,
        MicroVideo: 1,
        MicroVideoOffset: 1,
      });
      cryptoMock.hashSha1.mockReturnValue(randomBytes(512));
      assetMock.create.mockResolvedValue(assetStub.livePhotoMotionAsset);
      cryptoMock.randomUUID.mockReturnValue(fileStub.livePhotoMotion.uuid);
      const video = randomBytes(512);
      storageMock.readFile.mockResolvedValue(video);

      await sut.handleMetadataExtraction({ id: assetStub.livePhotoWithOriginalFileName.id });
      expect(assetMock.getByIds).toHaveBeenCalledWith([assetStub.livePhotoWithOriginalFileName.id], {
        faces: { person: false },
      });
      expect(storageMock.readFile).toHaveBeenCalledWith(
        assetStub.livePhotoWithOriginalFileName.originalPath,
        expect.any(Object),
      );
      expect(assetMock.create).toHaveBeenCalledWith({
        checksum: expect.any(Buffer),
        deviceAssetId: 'NONE',
        deviceId: 'NONE',
        fileCreatedAt: assetStub.livePhotoWithOriginalFileName.fileCreatedAt,
        fileModifiedAt: assetStub.livePhotoWithOriginalFileName.fileModifiedAt,
        id: fileStub.livePhotoMotion.uuid,
        isVisible: false,
        libraryId: assetStub.livePhotoWithOriginalFileName.libraryId,
        localDateTime: assetStub.livePhotoWithOriginalFileName.fileCreatedAt,
        originalFileName: 'asset_1.mp4',
        originalPath: 'upload/encoded-video/user-id/li/ve/live-photo-motion-asset-MP.mp4',
        ownerId: assetStub.livePhotoWithOriginalFileName.ownerId,
        type: AssetType.VIDEO,
      });
      expect(userMock.updateUsage).toHaveBeenCalledWith(assetStub.livePhotoMotionAsset.ownerId, 512);
      expect(storageMock.createFile).toHaveBeenCalledWith(assetStub.livePhotoMotionAsset.originalPath, video);
      expect(assetMock.update).toHaveBeenNthCalledWith(1, {
        id: assetStub.livePhotoWithOriginalFileName.id,
        livePhotoVideoId: fileStub.livePhotoMotion.uuid,
      });
    });

    it('should delete old motion photo video assets if they do not match what is extracted', async () => {
      assetMock.getByIds.mockResolvedValue([assetStub.livePhotoWithOriginalFileName]);
      mockReadTags({
        Directory: 'foo/bar/',
        MotionPhoto: 1,
        MicroVideo: 1,
        MicroVideoOffset: 1,
      });
      cryptoMock.hashSha1.mockReturnValue(randomBytes(512));
      assetMock.create.mockImplementation(
        (asset) => Promise.resolve({ ...assetStub.livePhotoMotionAsset, ...asset }) as Promise<AssetEntity>,
      );
      const video = randomBytes(512);
      storageMock.readFile.mockResolvedValue(video);

      await sut.handleMetadataExtraction({ id: assetStub.livePhotoWithOriginalFileName.id });
      expect(jobMock.queue).toHaveBeenNthCalledWith(1, {
        name: JobName.ASSET_DELETION,
        data: { id: assetStub.livePhotoWithOriginalFileName.livePhotoVideoId, deleteOnDisk: true },
      });
      expect(jobMock.queue).toHaveBeenNthCalledWith(2, {
        name: JobName.METADATA_EXTRACTION,
        data: { id: 'random-uuid' },
      });
    });

    it('should not create a new motion photo video asset if the hash of the extracted video matches an existing asset', async () => {
      assetMock.getByIds.mockResolvedValue([assetStub.livePhotoStillAsset]);
      mockReadTags({
        Directory: 'foo/bar/',
        MotionPhoto: 1,
        MicroVideo: 1,
        MicroVideoOffset: 1,
      });
      cryptoMock.hashSha1.mockReturnValue(randomBytes(512));
      assetMock.getByChecksum.mockResolvedValue(assetStub.livePhotoMotionAsset);
      const video = randomBytes(512);
      storageMock.readFile.mockResolvedValue(video);
      storageMock.checkFileExists.mockResolvedValue(true);

      await sut.handleMetadataExtraction({ id: assetStub.livePhotoStillAsset.id });
      expect(assetMock.create).toHaveBeenCalledTimes(0);
      expect(storageMock.createOrOverwriteFile).toHaveBeenCalledTimes(0);
      // The still asset gets saved by handleMetadataExtraction, but not the video
      expect(assetMock.update).toHaveBeenCalledTimes(1);
      expect(jobMock.queue).toHaveBeenCalledTimes(0);
    });

    it('should link and hide motion video asset to still asset if the hash of the extracted video matches an existing asset', async () => {
      assetMock.getByIds.mockResolvedValue([{ ...assetStub.livePhotoStillAsset, livePhotoVideoId: null }]);
      mockReadTags({
        Directory: 'foo/bar/',
        MotionPhoto: 1,
        MicroVideo: 1,
        MicroVideoOffset: 1,
      });
      cryptoMock.hashSha1.mockReturnValue(randomBytes(512));
      assetMock.getByChecksum.mockResolvedValue({ ...assetStub.livePhotoMotionAsset, isVisible: true });
      const video = randomBytes(512);
      storageMock.readFile.mockResolvedValue(video);

      await sut.handleMetadataExtraction({ id: assetStub.livePhotoStillAsset.id });
      expect(assetMock.update).toHaveBeenNthCalledWith(1, {
        id: assetStub.livePhotoMotionAsset.id,
        isVisible: false,
      });
      expect(assetMock.update).toHaveBeenNthCalledWith(2, {
        id: assetStub.livePhotoStillAsset.id,
        livePhotoVideoId: assetStub.livePhotoMotionAsset.id,
      });
    });

    it('should not update storage usage if motion photo is external', async () => {
      assetMock.getByIds.mockResolvedValue([
        { ...assetStub.livePhotoStillAsset, livePhotoVideoId: null, isExternal: true },
      ]);
      mockReadTags({
        Directory: 'foo/bar/',
        MotionPhoto: 1,
        MicroVideo: 1,
        MicroVideoOffset: 1,
      });
      storageMock.stat.mockResolvedValue({ mtime: new Date('1970-01-01T00:00:00.000-11:30') } as Stats);
      cryptoMock.hashSha1.mockReturnValue(randomBytes(512));
      assetMock.create.mockResolvedValue(assetStub.livePhotoMotionAsset);
      const video = randomBytes(512);
      storageMock.readFile.mockResolvedValue(video);

      await sut.handleMetadataExtraction({ id: assetStub.livePhotoStillAsset.id });
      expect(userMock.updateUsage).not.toHaveBeenCalled();
    });

    it('should save all metadata', async () => {
      const dateForTest = new Date('1970-01-01T00:00:00.000-11:30');

      const tags: ImmichTags = {
        BitsPerSample: 1,
        ComponentBitDepth: 1,
        ImagePixelDepth: '1',
        BitDepth: 1,
        ColorBitDepth: 1,
        ColorSpace: '1',
        DateTimeOriginal: ExifDateTime.fromISO(dateForTest.toISOString()),
        ExposureTime: '100ms',
        FocalLength: 20,
        ImageDescription: 'test description',
        ISO: 100,
        LensModel: 'test lens',
        MediaGroupUUID: 'livePhoto',
        Make: 'test-factory',
        Model: "'mockel'",
        ModifyDate: ExifDateTime.fromISO(dateForTest.toISOString()),
        Orientation: 0,
        ProfileDescription: 'extensive description',
        ProjectionType: 'equirectangular',
        tz: 'UTC-11:30',
        Rating: 3,
      };
      assetMock.getByIds.mockResolvedValue([assetStub.image]);
      mockReadTags(tags);

      await sut.handleMetadataExtraction({ id: assetStub.image.id });
      expect(assetMock.getByIds).toHaveBeenCalledWith([assetStub.image.id], { faces: { person: false } });
      expect(assetMock.upsertExif).toHaveBeenCalledWith({
        assetId: assetStub.image.id,
        bitsPerSample: expect.any(Number),
        autoStackId: null,
        colorspace: tags.ColorSpace,
        dateTimeOriginal: dateForTest,
        description: tags.ImageDescription,
        exifImageHeight: null,
        exifImageWidth: null,
        exposureTime: tags.ExposureTime,
        fNumber: null,
        fileSizeInByte: 123_456,
        focalLength: tags.FocalLength,
        fps: null,
        iso: tags.ISO,
        latitude: null,
        lensModel: tags.LensModel,
        livePhotoCID: tags.MediaGroupUUID,
        longitude: null,
        make: tags.Make,
        model: tags.Model,
        modifyDate: expect.any(Date),
        orientation: tags.Orientation?.toString(),
        profileDescription: tags.ProfileDescription,
        projectionType: 'EQUIRECTANGULAR',
        timeZone: tags.tz,
        rating: tags.Rating,
        country: null,
        state: null,
        city: null,
      });
      expect(assetMock.update).toHaveBeenCalledWith({
        id: assetStub.image.id,
        duration: null,
        fileCreatedAt: dateForTest,
        fileModifiedAt: dateForTest,
        localDateTime: dateForTest,
      });
    });

    it('should extract +00:00 timezone from raw value', async () => {
      // exiftool-vendored returns "no timezone" information even though "+00:00" might be set explicitly
      // https://github.com/photostructure/exiftool-vendored.js/issues/203

      // this only tests our assumptions of exiftool-vendored, demonstrating the issue
      const someDate = '2024-09-01T00:00:00.000';
      expect(ExifDateTime.fromISO(someDate + 'Z')?.zone).toBe('UTC');
      expect(ExifDateTime.fromISO(someDate + '+00:00')?.zone).toBe('UTC'); // this is the issue, should be UTC+0
      expect(ExifDateTime.fromISO(someDate + '+04:00')?.zone).toBe('UTC+4');

      const tags: ImmichTags = {
        DateTimeOriginal: ExifDateTime.fromISO(someDate + '+00:00'),
        tz: undefined,
      };
      assetMock.getByIds.mockResolvedValue([assetStub.image]);
      mockReadTags(tags);

      await sut.handleMetadataExtraction({ id: assetStub.image.id });
      expect(assetMock.getByIds).toHaveBeenCalledWith([assetStub.image.id], { faces: { person: false } });
      expect(assetMock.upsertExif).toHaveBeenCalledWith(
        expect.objectContaining({
          timeZone: 'UTC+0',
        }),
      );
    });

    it('should extract duration', async () => {
      assetMock.getByIds.mockResolvedValue([{ ...assetStub.video }]);
      mediaMock.probe.mockResolvedValue({
        ...probeStub.videoStreamH264,
        format: {
          ...probeStub.videoStreamH264.format,
          duration: 6.21,
        },
      });

      await sut.handleMetadataExtraction({ id: assetStub.video.id });

      expect(assetMock.getByIds).toHaveBeenCalledWith([assetStub.video.id], { faces: { person: false } });
      expect(assetMock.upsertExif).toHaveBeenCalled();
      expect(assetMock.update).toHaveBeenCalledWith(
        expect.objectContaining({
          id: assetStub.image.id,
          duration: '00:00:06.210',
        }),
      );
    });

    it('should only extract duration for videos', async () => {
      assetMock.getByIds.mockResolvedValue([{ ...assetStub.image }]);
      mediaMock.probe.mockResolvedValue({
        ...probeStub.videoStreamH264,
        format: {
          ...probeStub.videoStreamH264.format,
          duration: 6.21,
        },
      });
      await sut.handleMetadataExtraction({ id: assetStub.image.id });

      expect(assetMock.getByIds).toHaveBeenCalledWith([assetStub.image.id], { faces: { person: false } });
      expect(assetMock.upsertExif).toHaveBeenCalled();
      expect(assetMock.update).toHaveBeenCalledWith(
        expect.objectContaining({
          id: assetStub.image.id,
          duration: null,
        }),
      );
    });

    it('should omit duration of zero', async () => {
      assetMock.getByIds.mockResolvedValue([{ ...assetStub.video }]);
      mediaMock.probe.mockResolvedValue({
        ...probeStub.videoStreamH264,
        format: {
          ...probeStub.videoStreamH264.format,
          duration: 0,
        },
      });

      await sut.handleMetadataExtraction({ id: assetStub.video.id });

      expect(assetMock.getByIds).toHaveBeenCalledWith([assetStub.video.id], { faces: { person: false } });
      expect(assetMock.upsertExif).toHaveBeenCalled();
      expect(assetMock.update).toHaveBeenCalledWith(
        expect.objectContaining({
          id: assetStub.image.id,
          duration: null,
        }),
      );
    });

    it('should a handle duration of 1 week', async () => {
      assetMock.getByIds.mockResolvedValue([{ ...assetStub.video }]);
      mediaMock.probe.mockResolvedValue({
        ...probeStub.videoStreamH264,
        format: {
          ...probeStub.videoStreamH264.format,
          duration: 604_800,
        },
      });

      await sut.handleMetadataExtraction({ id: assetStub.video.id });

      expect(assetMock.getByIds).toHaveBeenCalledWith([assetStub.video.id], { faces: { person: false } });
      expect(assetMock.upsertExif).toHaveBeenCalled();
      expect(assetMock.update).toHaveBeenCalledWith(
        expect.objectContaining({
          id: assetStub.video.id,
          duration: '168:00:00.000',
        }),
      );
    });

    it('should ignore duration from exif data', async () => {
      assetMock.getByIds.mockResolvedValue([assetStub.image]);
      mockReadTags({}, { Duration: { Value: 123 } });

      await sut.handleMetadataExtraction({ id: assetStub.image.id });
      expect(assetMock.update).toHaveBeenCalledWith(expect.objectContaining({ duration: null }));
    });

    it('should trim whitespace from description', async () => {
      assetMock.getByIds.mockResolvedValue([assetStub.image]);
      mockReadTags({ Description: '\t \v \f \n \r' });

      await sut.handleMetadataExtraction({ id: assetStub.image.id });
      expect(assetMock.upsertExif).toHaveBeenCalledWith(
        expect.objectContaining({
          description: '',
        }),
      );

      mockReadTags({ ImageDescription: ' my\n description' });
      await sut.handleMetadataExtraction({ id: assetStub.image.id });
      expect(assetMock.upsertExif).toHaveBeenCalledWith(
        expect.objectContaining({
          description: 'my\n description',
        }),
      );
    });

    it('should handle a numeric description', async () => {
      assetMock.getByIds.mockResolvedValue([assetStub.image]);
      mockReadTags({ Description: 1000 });

      await sut.handleMetadataExtraction({ id: assetStub.image.id });
      expect(assetMock.upsertExif).toHaveBeenCalledWith(
        expect.objectContaining({
          description: '1000',
        }),
      );
    });

    it('should skip importing metadata when the feature is disabled', async () => {
      assetMock.getByIds.mockResolvedValue([assetStub.primaryImage]);
      systemMock.get.mockResolvedValue({ metadata: { faces: { import: false } } });
      mockReadTags(metadataStub.withFace);
      await sut.handleMetadataExtraction({ id: assetStub.image.id });
      expect(personMock.getDistinctNames).not.toHaveBeenCalled();
    });

    it('should skip importing metadata face for assets without tags.RegionInfo', async () => {
      assetMock.getByIds.mockResolvedValue([assetStub.primaryImage]);
      systemMock.get.mockResolvedValue({ metadata: { faces: { import: true } } });
      mockReadTags(metadataStub.empty);
      await sut.handleMetadataExtraction({ id: assetStub.image.id });
      expect(personMock.getDistinctNames).not.toHaveBeenCalled();
    });

    it('should skip importing faces without name', async () => {
      assetMock.getByIds.mockResolvedValue([assetStub.primaryImage]);
      systemMock.get.mockResolvedValue({ metadata: { faces: { import: true } } });
      mockReadTags(metadataStub.withFaceNoName);
      personMock.getDistinctNames.mockResolvedValue([]);
      personMock.createAll.mockResolvedValue([]);
      await sut.handleMetadataExtraction({ id: assetStub.image.id });
      expect(personMock.createAll).not.toHaveBeenCalled();
      expect(personMock.refreshFaces).not.toHaveBeenCalled();
      expect(personMock.updateAll).not.toHaveBeenCalled();
    });

    it('should skip importing faces with empty name', async () => {
      assetMock.getByIds.mockResolvedValue([assetStub.primaryImage]);
      systemMock.get.mockResolvedValue({ metadata: { faces: { import: true } } });
      mockReadTags(metadataStub.withFaceEmptyName);
      personMock.getDistinctNames.mockResolvedValue([]);
      personMock.createAll.mockResolvedValue([]);
      await sut.handleMetadataExtraction({ id: assetStub.image.id });
      expect(personMock.createAll).not.toHaveBeenCalled();
      expect(personMock.refreshFaces).not.toHaveBeenCalled();
      expect(personMock.updateAll).not.toHaveBeenCalled();
    });

    it('should apply metadata face tags creating new persons', async () => {
      assetMock.getByIds.mockResolvedValue([assetStub.primaryImage]);
      systemMock.get.mockResolvedValue({ metadata: { faces: { import: true } } });
      mockReadTags(metadataStub.withFace);
      personMock.getDistinctNames.mockResolvedValue([]);
      personMock.createAll.mockResolvedValue([personStub.withName.id]);
      personMock.update.mockResolvedValue(personStub.withName);
      await sut.handleMetadataExtraction({ id: assetStub.primaryImage.id });
      expect(assetMock.getByIds).toHaveBeenCalledWith([assetStub.primaryImage.id], { faces: { person: false } });
      expect(personMock.getDistinctNames).toHaveBeenCalledWith(assetStub.primaryImage.ownerId, { withHidden: true });
      expect(personMock.createAll).toHaveBeenCalledWith([expect.objectContaining({ name: personStub.withName.name })]);
      expect(personMock.refreshFaces).toHaveBeenCalledWith(
        [
          {
            id: 'random-uuid',
            assetId: assetStub.primaryImage.id,
            personId: 'random-uuid',
            imageHeight: 100,
            imageWidth: 100,
            boundingBoxX1: 0,
            boundingBoxX2: 10,
            boundingBoxY1: 0,
            boundingBoxY2: 10,
            sourceType: SourceType.EXIF,
          },
        ],
        [],
      );
      expect(personMock.updateAll).toHaveBeenCalledWith([
        { id: 'random-uuid', ownerId: 'admin-id', faceAssetId: 'random-uuid' },
      ]);
      expect(jobMock.queueAll).toHaveBeenCalledWith([
        {
          name: JobName.GENERATE_PERSON_THUMBNAIL,
          data: { id: personStub.withName.id },
        },
      ]);
    });

    it('should assign metadata face tags to existing persons', async () => {
      assetMock.getByIds.mockResolvedValue([assetStub.primaryImage]);
      systemMock.get.mockResolvedValue({ metadata: { faces: { import: true } } });
      mockReadTags(metadataStub.withFace);
      personMock.getDistinctNames.mockResolvedValue([{ id: personStub.withName.id, name: personStub.withName.name }]);
      personMock.createAll.mockResolvedValue([]);
      personMock.update.mockResolvedValue(personStub.withName);
      await sut.handleMetadataExtraction({ id: assetStub.primaryImage.id });
      expect(assetMock.getByIds).toHaveBeenCalledWith([assetStub.primaryImage.id], { faces: { person: false } });
      expect(personMock.getDistinctNames).toHaveBeenCalledWith(assetStub.primaryImage.ownerId, { withHidden: true });
      expect(personMock.createAll).not.toHaveBeenCalled();
      expect(personMock.refreshFaces).toHaveBeenCalledWith(
        [
          {
            id: 'random-uuid',
            assetId: assetStub.primaryImage.id,
            personId: personStub.withName.id,
            imageHeight: 100,
            imageWidth: 100,
            boundingBoxX1: 0,
            boundingBoxX2: 10,
            boundingBoxY1: 0,
            boundingBoxY2: 10,
            sourceType: SourceType.EXIF,
          },
        ],
        [],
      );
      expect(personMock.updateAll).not.toHaveBeenCalled();
      expect(jobMock.queueAll).not.toHaveBeenCalledWith();
    });

    it('should handle invalid modify date', async () => {
      assetMock.getByIds.mockResolvedValue([assetStub.image]);
      mockReadTags({ ModifyDate: '00:00:00.000' });

      await sut.handleMetadataExtraction({ id: assetStub.image.id });
      expect(assetMock.upsertExif).toHaveBeenCalledWith(
        expect.objectContaining({
          modifyDate: expect.any(Date),
        }),
      );
    });

    it('should handle invalid rating value', async () => {
      assetMock.getByIds.mockResolvedValue([assetStub.image]);
      mockReadTags({ Rating: 6 });

      await sut.handleMetadataExtraction({ id: assetStub.image.id });
      expect(assetMock.upsertExif).toHaveBeenCalledWith(
        expect.objectContaining({
          rating: null,
        }),
      );
    });

    it('should handle valid rating value', async () => {
      assetMock.getByIds.mockResolvedValue([assetStub.image]);
      mockReadTags({ Rating: 5 });

      await sut.handleMetadataExtraction({ id: assetStub.image.id });
      expect(assetMock.upsertExif).toHaveBeenCalledWith(
        expect.objectContaining({
          rating: 5,
        }),
      );
    });
    it('should handle valid negative rating value', async () => {
      assetMock.getByIds.mockResolvedValue([assetStub.image]);
      mockReadTags({ Rating: -1 });

      await sut.handleMetadataExtraction({ id: assetStub.image.id });
      expect(assetMock.upsertExif).toHaveBeenCalledWith(
        expect.objectContaining({
          rating: -1,
        }),
      );
    });
  });

  describe('handleQueueSidecar', () => {
    it('should queue assets with sidecar files', async () => {
      assetMock.getAll.mockResolvedValue({ items: [assetStub.sidecar], hasNextPage: false });

      await sut.handleQueueSidecar({ force: true });

      expect(assetMock.getAll).toHaveBeenCalledWith({ take: 1000, skip: 0 });
      expect(assetMock.getWithout).not.toHaveBeenCalled();
      expect(jobMock.queueAll).toHaveBeenCalledWith([
        {
          name: JobName.SIDECAR_SYNC,
          data: { id: assetStub.sidecar.id },
        },
      ]);
    });

    it('should queue assets without sidecar files', async () => {
      assetMock.getWithout.mockResolvedValue({ items: [assetStub.image], hasNextPage: false });

      await sut.handleQueueSidecar({ force: false });

      expect(assetMock.getWithout).toHaveBeenCalledWith({ take: 1000, skip: 0 }, WithoutProperty.SIDECAR);
      expect(assetMock.getAll).not.toHaveBeenCalled();
      expect(jobMock.queueAll).toHaveBeenCalledWith([
        {
          name: JobName.SIDECAR_DISCOVERY,
          data: { id: assetStub.image.id },
        },
      ]);
    });
  });

  describe('handleSidecarSync', () => {
    it('should do nothing if asset could not be found', async () => {
      assetMock.getByIds.mockResolvedValue([]);
      await expect(sut.handleSidecarSync({ id: assetStub.image.id })).resolves.toBe(JobStatus.FAILED);
      expect(assetMock.update).not.toHaveBeenCalled();
    });

    it('should do nothing if asset has no sidecar path', async () => {
      assetMock.getByIds.mockResolvedValue([assetStub.image]);
      await expect(sut.handleSidecarSync({ id: assetStub.image.id })).resolves.toBe(JobStatus.FAILED);
      expect(assetMock.update).not.toHaveBeenCalled();
    });

    it('should set sidecar path if exists (sidecar named photo.ext.xmp)', async () => {
      assetMock.getByIds.mockResolvedValue([assetStub.sidecar]);
      storageMock.checkFileExists.mockResolvedValue(true);

      await expect(sut.handleSidecarSync({ id: assetStub.sidecar.id })).resolves.toBe(JobStatus.SUCCESS);
      expect(storageMock.checkFileExists).toHaveBeenCalledWith(`${assetStub.sidecar.originalPath}.xmp`, constants.R_OK);
      expect(assetMock.update).toHaveBeenCalledWith({
        id: assetStub.sidecar.id,
        sidecarPath: assetStub.sidecar.sidecarPath,
      });
    });

    it('should set sidecar path if exists (sidecar named photo.xmp)', async () => {
      assetMock.getByIds.mockResolvedValue([assetStub.sidecarWithoutExt]);
      storageMock.checkFileExists.mockResolvedValueOnce(false);
      storageMock.checkFileExists.mockResolvedValueOnce(true);

      await expect(sut.handleSidecarSync({ id: assetStub.sidecarWithoutExt.id })).resolves.toBe(JobStatus.SUCCESS);
      expect(storageMock.checkFileExists).toHaveBeenNthCalledWith(
        2,
        assetStub.sidecarWithoutExt.sidecarPath,
        constants.R_OK,
      );
      expect(assetMock.update).toHaveBeenCalledWith({
        id: assetStub.sidecarWithoutExt.id,
        sidecarPath: assetStub.sidecarWithoutExt.sidecarPath,
      });
    });

    it('should set sidecar path if exists (two sidecars named photo.ext.xmp and photo.xmp, should pick photo.ext.xmp)', async () => {
      assetMock.getByIds.mockResolvedValue([assetStub.sidecar]);
      storageMock.checkFileExists.mockResolvedValueOnce(true);
      storageMock.checkFileExists.mockResolvedValueOnce(true);

      await expect(sut.handleSidecarSync({ id: assetStub.sidecar.id })).resolves.toBe(JobStatus.SUCCESS);
      expect(storageMock.checkFileExists).toHaveBeenNthCalledWith(1, assetStub.sidecar.sidecarPath, constants.R_OK);
      expect(storageMock.checkFileExists).toHaveBeenNthCalledWith(
        2,
        assetStub.sidecarWithoutExt.sidecarPath,
        constants.R_OK,
      );
      expect(assetMock.update).toHaveBeenCalledWith({
        id: assetStub.sidecar.id,
        sidecarPath: assetStub.sidecar.sidecarPath,
      });
    });

    it('should unset sidecar path if file does not exist anymore', async () => {
      assetMock.getByIds.mockResolvedValue([assetStub.sidecar]);
      storageMock.checkFileExists.mockResolvedValue(false);

      await expect(sut.handleSidecarSync({ id: assetStub.sidecar.id })).resolves.toBe(JobStatus.SUCCESS);
      expect(storageMock.checkFileExists).toHaveBeenCalledWith(`${assetStub.sidecar.originalPath}.xmp`, constants.R_OK);
      expect(assetMock.update).toHaveBeenCalledWith({
        id: assetStub.sidecar.id,
        sidecarPath: null,
      });
    });
  });

  describe('handleSidecarDiscovery', () => {
    it('should skip hidden assets', async () => {
      assetMock.getByIds.mockResolvedValue([assetStub.livePhotoMotionAsset]);
      await sut.handleSidecarDiscovery({ id: assetStub.livePhotoMotionAsset.id });
      expect(storageMock.checkFileExists).not.toHaveBeenCalled();
    });

    it('should skip assets with a sidecar path', async () => {
      assetMock.getByIds.mockResolvedValue([assetStub.sidecar]);
      await sut.handleSidecarDiscovery({ id: assetStub.sidecar.id });
      expect(storageMock.checkFileExists).not.toHaveBeenCalled();
    });

    it('should do nothing when a sidecar is not found ', async () => {
      assetMock.getByIds.mockResolvedValue([assetStub.image]);
      storageMock.checkFileExists.mockResolvedValue(false);
      await sut.handleSidecarDiscovery({ id: assetStub.image.id });
      expect(assetMock.update).not.toHaveBeenCalled();
    });

    it('should update a image asset when a sidecar is found', async () => {
      assetMock.getByIds.mockResolvedValue([assetStub.image]);
      storageMock.checkFileExists.mockResolvedValue(true);
      await sut.handleSidecarDiscovery({ id: assetStub.image.id });
      expect(storageMock.checkFileExists).toHaveBeenCalledWith('/original/path.jpg.xmp', constants.R_OK);
      expect(assetMock.update).toHaveBeenCalledWith({
        id: assetStub.image.id,
        sidecarPath: '/original/path.jpg.xmp',
      });
    });

    it('should update a video asset when a sidecar is found', async () => {
      assetMock.getByIds.mockResolvedValue([assetStub.video]);
      storageMock.checkFileExists.mockResolvedValue(true);
      await sut.handleSidecarDiscovery({ id: assetStub.video.id });
      expect(storageMock.checkFileExists).toHaveBeenCalledWith('/original/path.ext.xmp', constants.R_OK);
      expect(assetMock.update).toHaveBeenCalledWith({
        id: assetStub.image.id,
        sidecarPath: '/original/path.ext.xmp',
      });
    });
  });

  describe('handleSidecarWrite', () => {
    it('should skip assets that do not exist anymore', async () => {
      assetMock.getByIds.mockResolvedValue([]);
      await expect(sut.handleSidecarWrite({ id: 'asset-123' })).resolves.toBe(JobStatus.FAILED);
      expect(metadataMock.writeTags).not.toHaveBeenCalled();
    });

    it('should skip jobs with not metadata', async () => {
      assetMock.getByIds.mockResolvedValue([assetStub.sidecar]);
      await expect(sut.handleSidecarWrite({ id: assetStub.sidecar.id })).resolves.toBe(JobStatus.SKIPPED);
      expect(metadataMock.writeTags).not.toHaveBeenCalled();
    });

    it('should write tags', async () => {
      const description = 'this is a description';
      const gps = 12;
      const date = '2023-11-22T04:56:12.196Z';

      assetMock.getByIds.mockResolvedValue([assetStub.sidecar]);
      await expect(
        sut.handleSidecarWrite({
          id: assetStub.sidecar.id,
          description,
          latitude: gps,
          longitude: gps,
          dateTimeOriginal: date,
        }),
      ).resolves.toBe(JobStatus.SUCCESS);
      expect(metadataMock.writeTags).toHaveBeenCalledWith(assetStub.sidecar.sidecarPath, {
        Description: description,
        ImageDescription: description,
        DateTimeOriginal: date,
        GPSLatitude: gps,
        GPSLongitude: gps,
      });
    });
  });
});<|MERGE_RESOLUTION|>--- conflicted
+++ resolved
@@ -338,14 +338,8 @@
       expect(assetMock.update).toHaveBeenCalledWith({
         id: assetStub.image.id,
         duration: null,
-<<<<<<< HEAD
-        fileCreatedAt: assetStub.image.createdAt,
-        fileModifiedAt: assetStub.image.createdAt,
-        localDateTime: new Date('2023-02-23T05:06:29.716Z'),
-=======
         fileCreatedAt: assetStub.image.fileCreatedAt,
         localDateTime: assetStub.image.fileCreatedAt,
->>>>>>> 52d2206b
       });
     });
 
