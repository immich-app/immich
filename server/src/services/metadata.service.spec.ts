import { BinaryField, ExifDateTime } from 'exiftool-vendored';
import { randomBytes } from 'node:crypto';
import { Stats } from 'node:fs';
import { defaults } from 'src/config';
import { MapAsset } from 'src/dtos/asset-response.dto';
import {
  AssetFileType,
  AssetType,
  AssetVisibility,
  ExifOrientation,
  ImmichWorker,
  JobName,
  JobStatus,
  SourceType,
} from 'src/enum';
import { ImmichTags } from 'src/repositories/metadata.repository';
import { firstDateTime, MetadataService } from 'src/services/metadata.service';
import { assetStub } from 'test/fixtures/asset.stub';
import { fileStub } from 'test/fixtures/file.stub';
import { probeStub } from 'test/fixtures/media.stub';
import { personStub } from 'test/fixtures/person.stub';
import { tagStub } from 'test/fixtures/tag.stub';
import { factory } from 'test/small.factory';
import { makeStream, newTestService, ServiceMocks } from 'test/utils';

const forSidecarJob = (
  asset: {
    id?: string;
    originalPath?: string;
<<<<<<< HEAD
    files: { id: string; type: AssetFileType; path: string }[];
=======
    sidecarPath?: string | null;
>>>>>>> 3af0f0c8
  } = {},
) => {
  return {
    id: factory.uuid(),
    originalPath: '/path/to/IMG_123.jpg',
<<<<<<< HEAD
=======
    sidecarPath: null,
>>>>>>> 3af0f0c8
    ...asset,
  };
};

const makeFaceTags = (face: Partial<{ Name: string }> = {}, orientation?: ImmichTags['Orientation']) => ({
  Orientation: orientation,
  RegionInfo: {
    AppliedToDimensions: { W: 1000, H: 100, Unit: 'pixel' },
    RegionList: [
      {
        Type: 'face',
        Area: {
          X: 0.1,
          Y: 0.4,
          W: 0.2,
          H: 0.4,
          Unit: 'normalized',
        },
        ...face,
      },
    ],
  },
});

describe(MetadataService.name, () => {
  let sut: MetadataService;
  let mocks: ServiceMocks;

  const mockReadTags = (exifData?: Partial<ImmichTags>, sidecarData?: Partial<ImmichTags>) => {
    mocks.metadata.readTags.mockReset();
    mocks.metadata.readTags.mockResolvedValueOnce(exifData ?? {});
    mocks.metadata.readTags.mockResolvedValueOnce(sidecarData ?? {});
  };

  beforeEach(() => {
    ({ sut, mocks } = newTestService(MetadataService));

    mockReadTags();

    mocks.config.getWorker.mockReturnValue(ImmichWorker.Microservices);

    delete process.env.TZ;
  });

  afterEach(async () => {
    await sut.onShutdown();
  });

  it('should be defined', () => {
    expect(sut).toBeDefined();
  });

  describe('onBootstrapEvent', () => {
    it('should pause and resume queue during init', async () => {
      mocks.job.pause.mockResolvedValue();
      mocks.map.init.mockResolvedValue();
      mocks.job.resume.mockResolvedValue();

      await sut.onBootstrap();

      expect(mocks.job.pause).toHaveBeenCalledTimes(1);
      expect(mocks.map.init).toHaveBeenCalledTimes(1);
      expect(mocks.job.resume).toHaveBeenCalledTimes(1);
    });
  });

  describe('onConfigInit', () => {
    it('should update metadata processing concurrency', () => {
      sut.onConfigInit({ newConfig: defaults });

      expect(mocks.metadata.setMaxConcurrency).toHaveBeenCalledWith(defaults.job.metadataExtraction.concurrency);
      expect(mocks.metadata.setMaxConcurrency).toHaveBeenCalledTimes(1);
    });
  });

  describe('onConfigUpdate', () => {
    it('should update metadata processing concurrency', () => {
      const newConfig = structuredClone(defaults);
      newConfig.job.metadataExtraction.concurrency = 10;

      sut.onConfigUpdate({ oldConfig: defaults, newConfig });

      expect(mocks.metadata.setMaxConcurrency).toHaveBeenCalledWith(newConfig.job.metadataExtraction.concurrency);
      expect(mocks.metadata.setMaxConcurrency).toHaveBeenCalledTimes(1);
    });
  });

  describe('handleQueueMetadataExtraction', () => {
    it('should queue metadata extraction for all assets without exif values', async () => {
      mocks.assetJob.streamForMetadataExtraction.mockReturnValue(makeStream([assetStub.image]));

      await expect(sut.handleQueueMetadataExtraction({ force: false })).resolves.toBe(JobStatus.Success);
      expect(mocks.assetJob.streamForMetadataExtraction).toHaveBeenCalledWith(false);
      expect(mocks.job.queueAll).toHaveBeenCalledWith([
        {
          name: JobName.AssetExtractMetadata,
          data: { id: assetStub.image.id },
        },
      ]);
    });

    it('should queue metadata extraction for all assets', async () => {
      mocks.assetJob.streamForMetadataExtraction.mockReturnValue(makeStream([assetStub.image]));

      await expect(sut.handleQueueMetadataExtraction({ force: true })).resolves.toBe(JobStatus.Success);
      expect(mocks.assetJob.streamForMetadataExtraction).toHaveBeenCalledWith(true);
      expect(mocks.job.queueAll).toHaveBeenCalledWith([
        {
          name: JobName.AssetExtractMetadata,
          data: { id: assetStub.image.id },
        },
      ]);
    });
  });

  describe('handleMetadataExtraction', () => {
    beforeEach(() => {
      const time = new Date('2022-01-01T00:00:00.000Z');
      const timeMs = time.valueOf();
      mocks.storage.stat.mockResolvedValue({
        size: 123_456,
        mtime: time,
        mtimeMs: timeMs,
        birthtimeMs: timeMs,
      } as Stats);
    });

    it('should handle an asset that could not be found', async () => {
      mocks.assetJob.getForMetadataExtraction.mockResolvedValue(void 0);

      await sut.handleMetadataExtraction({ id: assetStub.image.id });

      expect(mocks.assetJob.getForMetadataExtraction).toHaveBeenCalledWith(assetStub.image.id);
      expect(mocks.asset.upsertExif).not.toHaveBeenCalled();
      expect(mocks.asset.update).not.toHaveBeenCalled();
    });

    it('should handle a date in a sidecar file', async () => {
      const originalDate = new Date('2023-11-21T16:13:17.517Z');
      const sidecarDate = new Date('2022-01-01T00:00:00.000Z');
      mocks.assetJob.getForMetadataExtraction.mockResolvedValue(removeNonSidecarFiles(assetStub.sidecar));
      mockReadTags({ CreationDate: originalDate.toISOString() }, { CreationDate: sidecarDate.toISOString() });

      await sut.handleMetadataExtraction({ id: assetStub.image.id });
      expect(mocks.assetJob.getForMetadataExtraction).toHaveBeenCalledWith(assetStub.sidecar.id);
      expect(mocks.asset.upsertExif).toHaveBeenCalledWith(expect.objectContaining({ dateTimeOriginal: sidecarDate }));
      expect(mocks.asset.update).toHaveBeenCalledWith(
        expect.objectContaining({
          id: assetStub.image.id,
          duration: null,
          fileCreatedAt: sidecarDate,
          localDateTime: sidecarDate,
        }),
      );
    });

    it('should take the file modification date when missing exif and earlier than creation date', async () => {
      const fileCreatedAt = new Date('2022-01-01T00:00:00.000Z');
      const fileModifiedAt = new Date('2021-01-01T00:00:00.000Z');
      mocks.assetJob.getForMetadataExtraction.mockResolvedValue(removeNonSidecarFiles(assetStub.image));
      mocks.storage.stat.mockResolvedValue({
        size: 123_456,
        mtime: fileModifiedAt,
        mtimeMs: fileModifiedAt.valueOf(),
        birthtimeMs: fileCreatedAt.valueOf(),
      } as Stats);
      mockReadTags();

      await sut.handleMetadataExtraction({ id: assetStub.image.id });
      expect(mocks.assetJob.getForMetadataExtraction).toHaveBeenCalledWith(assetStub.image.id);
      expect(mocks.asset.upsertExif).toHaveBeenCalledWith(
        expect.objectContaining({ dateTimeOriginal: fileModifiedAt }),
      );
      expect(mocks.asset.update).toHaveBeenCalledWith({
        id: assetStub.image.id,
        duration: null,
        fileCreatedAt: fileModifiedAt,
        fileModifiedAt,
        localDateTime: fileModifiedAt,
      });
    });

    it('should take the file creation date when missing exif and earlier than modification date', async () => {
      const fileCreatedAt = new Date('2021-01-01T00:00:00.000Z');
      const fileModifiedAt = new Date('2022-01-01T00:00:00.000Z');
      mocks.assetJob.getForMetadataExtraction.mockResolvedValue(removeNonSidecarFiles(assetStub.image));
      mocks.storage.stat.mockResolvedValue({
        size: 123_456,
        mtime: fileModifiedAt,
        mtimeMs: fileModifiedAt.valueOf(),
        birthtimeMs: fileCreatedAt.valueOf(),
      } as Stats);
      mockReadTags();

      await sut.handleMetadataExtraction({ id: assetStub.image.id });
      expect(mocks.assetJob.getForMetadataExtraction).toHaveBeenCalledWith(assetStub.image.id);
      expect(mocks.asset.upsertExif).toHaveBeenCalledWith(expect.objectContaining({ dateTimeOriginal: fileCreatedAt }));
      expect(mocks.asset.update).toHaveBeenCalledWith({
        id: assetStub.image.id,
        duration: null,
        fileCreatedAt,
        fileModifiedAt,
        localDateTime: fileCreatedAt,
      });
    });

    it('should account for the server being in a non-UTC timezone', async () => {
      process.env.TZ = 'America/Los_Angeles';
      mocks.assetJob.getForMetadataExtraction.mockResolvedValue(removeNonSidecarFiles(assetStub.sidecar));
      mockReadTags({ DateTimeOriginal: '2022:01:01 00:00:00' });

      await sut.handleMetadataExtraction({ id: assetStub.image.id });
      expect(mocks.asset.upsertExif).toHaveBeenCalledWith(
        expect.objectContaining({
          dateTimeOriginal: new Date('2022-01-01T08:00:00.000Z'),
        }),
      );

      expect(mocks.asset.update).toHaveBeenCalledWith(
        expect.objectContaining({
          localDateTime: new Date('2022-01-01T00:00:00.000Z'),
        }),
      );
    });

    it('should handle lists of numbers', async () => {
      mocks.assetJob.getForMetadataExtraction.mockResolvedValue(removeNonSidecarFiles(assetStub.image));
      mocks.storage.stat.mockResolvedValue({
        size: 123_456,
        mtime: assetStub.image.fileModifiedAt,
        mtimeMs: assetStub.image.fileModifiedAt.valueOf(),
        birthtimeMs: assetStub.image.fileCreatedAt.valueOf(),
      } as Stats);
      mockReadTags({
        ISO: [160],
      });

      await sut.handleMetadataExtraction({ id: assetStub.image.id });
      expect(mocks.assetJob.getForMetadataExtraction).toHaveBeenCalledWith(assetStub.image.id);
      expect(mocks.asset.upsertExif).toHaveBeenCalledWith(expect.objectContaining({ iso: 160 }));
      expect(mocks.asset.update).toHaveBeenCalledWith({
        id: assetStub.image.id,
        duration: null,
        fileCreatedAt: assetStub.image.fileCreatedAt,
        fileModifiedAt: assetStub.image.fileCreatedAt,
        localDateTime: assetStub.image.fileCreatedAt,
      });
    });

    it('should not delete latituide and longitude without reverse geocode', async () => {
      // regression test for issue 17511
      mocks.assetJob.getForMetadataExtraction.mockResolvedValue(assetStub.withLocation);
      mocks.systemMetadata.get.mockResolvedValue({ reverseGeocoding: { enabled: false } });
      mocks.storage.stat.mockResolvedValue({
        size: 123_456,
        mtime: assetStub.withLocation.fileModifiedAt,
        mtimeMs: assetStub.withLocation.fileModifiedAt.valueOf(),
        birthtimeMs: assetStub.withLocation.fileCreatedAt.valueOf(),
      } as Stats);
      mockReadTags({
        GPSLatitude: assetStub.withLocation.exifInfo!.latitude!,
        GPSLongitude: assetStub.withLocation.exifInfo!.longitude!,
      });

      await sut.handleMetadataExtraction({ id: assetStub.image.id });
      expect(mocks.assetJob.getForMetadataExtraction).toHaveBeenCalledWith(assetStub.image.id);
      expect(mocks.asset.upsertExif).toHaveBeenCalledWith(
        expect.objectContaining({ city: null, state: null, country: null }),
      );
      expect(mocks.asset.update).toHaveBeenCalledWith({
        id: assetStub.withLocation.id,
        duration: null,
        fileCreatedAt: assetStub.withLocation.fileCreatedAt,
        fileModifiedAt: assetStub.withLocation.fileModifiedAt,
        localDateTime: new Date('2023-02-22T05:06:29.716Z'),
      });
    });

    it('should apply reverse geocoding', async () => {
      mocks.assetJob.getForMetadataExtraction.mockResolvedValue(removeNonSidecarFiles(assetStub.withLocation));
      mocks.systemMetadata.get.mockResolvedValue({ reverseGeocoding: { enabled: true } });
      mocks.map.reverseGeocode.mockResolvedValue({ city: 'City', state: 'State', country: 'Country' });
      mocks.storage.stat.mockResolvedValue({
        size: 123_456,
        mtime: assetStub.withLocation.fileModifiedAt,
        mtimeMs: assetStub.withLocation.fileModifiedAt.valueOf(),
        birthtimeMs: assetStub.withLocation.fileCreatedAt.valueOf(),
      } as Stats);
      mockReadTags({
        GPSLatitude: assetStub.withLocation.exifInfo!.latitude!,
        GPSLongitude: assetStub.withLocation.exifInfo!.longitude!,
      });

      await sut.handleMetadataExtraction({ id: assetStub.image.id });
      expect(mocks.assetJob.getForMetadataExtraction).toHaveBeenCalledWith(assetStub.image.id);
      expect(mocks.asset.upsertExif).toHaveBeenCalledWith(
        expect.objectContaining({ city: 'City', state: 'State', country: 'Country' }),
      );
      expect(mocks.asset.update).toHaveBeenCalledWith({
        id: assetStub.withLocation.id,
        duration: null,
        fileCreatedAt: assetStub.withLocation.fileCreatedAt,
        fileModifiedAt: assetStub.withLocation.fileModifiedAt,
        localDateTime: new Date('2023-02-22T05:06:29.716Z'),
      });
    });

    it('should discard latitude and longitude on null island', async () => {
      mocks.assetJob.getForMetadataExtraction.mockResolvedValue(removeNonSidecarFiles(assetStub.withLocation));
      mockReadTags({
        GPSLatitude: 0,
        GPSLongitude: 0,
      });

      await sut.handleMetadataExtraction({ id: assetStub.image.id });
      expect(mocks.assetJob.getForMetadataExtraction).toHaveBeenCalledWith(assetStub.image.id);
      expect(mocks.asset.upsertExif).toHaveBeenCalledWith(expect.objectContaining({ latitude: null, longitude: null }));
    });

    it('should extract tags from TagsList', async () => {
      mocks.assetJob.getForMetadataExtraction.mockResolvedValue(removeNonSidecarFiles(assetStub.image));
      mockReadTags({ TagsList: ['Parent'] });
      mocks.tag.upsertValue.mockResolvedValue(tagStub.parentUpsert);

      await sut.handleMetadataExtraction({ id: assetStub.image.id });

      expect(mocks.tag.upsertValue).toHaveBeenCalledWith({ userId: 'user-id', value: 'Parent', parent: undefined });
    });

    it('should extract hierarchy from TagsList', async () => {
      mocks.assetJob.getForMetadataExtraction.mockResolvedValue(removeNonSidecarFiles(assetStub.image));
      mockReadTags({ TagsList: ['Parent/Child'] });
      mocks.tag.upsertValue.mockResolvedValueOnce(tagStub.parentUpsert);
      mocks.tag.upsertValue.mockResolvedValueOnce(tagStub.childUpsert);

      await sut.handleMetadataExtraction({ id: assetStub.image.id });

      expect(mocks.tag.upsertValue).toHaveBeenNthCalledWith(1, {
        userId: 'user-id',
        value: 'Parent',
        parentId: undefined,
      });
      expect(mocks.tag.upsertValue).toHaveBeenNthCalledWith(2, {
        userId: 'user-id',
        value: 'Parent/Child',
        parentId: 'tag-parent',
      });
    });

    it('should extract tags from Keywords as a string', async () => {
      mocks.assetJob.getForMetadataExtraction.mockResolvedValue(removeNonSidecarFiles(assetStub.image));
      mockReadTags({ Keywords: 'Parent' });
      mocks.tag.upsertValue.mockResolvedValue(tagStub.parentUpsert);

      await sut.handleMetadataExtraction({ id: assetStub.image.id });

      expect(mocks.tag.upsertValue).toHaveBeenCalledWith({ userId: 'user-id', value: 'Parent', parent: undefined });
    });

    it('should extract tags from Keywords as a list', async () => {
      mocks.assetJob.getForMetadataExtraction.mockResolvedValue(removeNonSidecarFiles(assetStub.image));
      mockReadTags({ Keywords: ['Parent'] });
      mocks.tag.upsertValue.mockResolvedValue(tagStub.parentUpsert);

      await sut.handleMetadataExtraction({ id: assetStub.image.id });

      expect(mocks.tag.upsertValue).toHaveBeenCalledWith({ userId: 'user-id', value: 'Parent', parent: undefined });
    });

    it('should extract tags from Keywords as a list with a number', async () => {
      mocks.assetJob.getForMetadataExtraction.mockResolvedValue(removeNonSidecarFiles(assetStub.image));
      mockReadTags({ Keywords: ['Parent', 2024] });
      mocks.tag.upsertValue.mockResolvedValue(tagStub.parentUpsert);

      await sut.handleMetadataExtraction({ id: assetStub.image.id });

      expect(mocks.tag.upsertValue).toHaveBeenCalledWith({ userId: 'user-id', value: 'Parent', parent: undefined });
      expect(mocks.tag.upsertValue).toHaveBeenCalledWith({ userId: 'user-id', value: '2024', parent: undefined });
    });

    it('should extract hierarchal tags from Keywords', async () => {
      mocks.assetJob.getForMetadataExtraction.mockResolvedValue(removeNonSidecarFiles(assetStub.image));
      mockReadTags({ Keywords: 'Parent/Child' });
      mocks.tag.upsertValue.mockResolvedValue(tagStub.parentUpsert);

      await sut.handleMetadataExtraction({ id: assetStub.image.id });

      expect(mocks.tag.upsertValue).toHaveBeenNthCalledWith(1, {
        userId: 'user-id',
        value: 'Parent',
        parentId: undefined,
      });
      expect(mocks.tag.upsertValue).toHaveBeenNthCalledWith(2, {
        userId: 'user-id',
        value: 'Parent/Child',
        parentId: 'tag-parent',
      });
    });

    it('should ignore Keywords when TagsList is present', async () => {
      mocks.assetJob.getForMetadataExtraction.mockResolvedValue(removeNonSidecarFiles(assetStub.image));
      mockReadTags({ Keywords: 'Child', TagsList: ['Parent/Child'] });
      mocks.tag.upsertValue.mockResolvedValue(tagStub.parentUpsert);

      await sut.handleMetadataExtraction({ id: assetStub.image.id });

      expect(mocks.tag.upsertValue).toHaveBeenNthCalledWith(1, {
        userId: 'user-id',
        value: 'Parent',
        parentId: undefined,
      });
      expect(mocks.tag.upsertValue).toHaveBeenNthCalledWith(2, {
        userId: 'user-id',
        value: 'Parent/Child',
        parentId: 'tag-parent',
      });
    });

    it('should extract hierarchy from HierarchicalSubject', async () => {
      mocks.assetJob.getForMetadataExtraction.mockResolvedValue(removeNonSidecarFiles(assetStub.image));
      mockReadTags({ HierarchicalSubject: ['Parent|Child', 'TagA'] });
      mocks.tag.upsertValue.mockResolvedValueOnce(tagStub.parentUpsert);
      mocks.tag.upsertValue.mockResolvedValueOnce(tagStub.childUpsert);

      await sut.handleMetadataExtraction({ id: assetStub.image.id });

      expect(mocks.tag.upsertValue).toHaveBeenNthCalledWith(1, {
        userId: 'user-id',
        value: 'Parent',
        parentId: undefined,
      });
      expect(mocks.tag.upsertValue).toHaveBeenNthCalledWith(2, {
        userId: 'user-id',
        value: 'Parent/Child',
        parentId: 'tag-parent',
      });
      expect(mocks.tag.upsertValue).toHaveBeenNthCalledWith(3, { userId: 'user-id', value: 'TagA', parent: undefined });
    });

    it('should extract tags from HierarchicalSubject as a list with a number', async () => {
      mocks.assetJob.getForMetadataExtraction.mockResolvedValue(removeNonSidecarFiles(assetStub.image));
      mockReadTags({ HierarchicalSubject: ['Parent', 2024] });
      mocks.tag.upsertValue.mockResolvedValue(tagStub.parentUpsert);

      await sut.handleMetadataExtraction({ id: assetStub.image.id });

      expect(mocks.tag.upsertValue).toHaveBeenCalledWith({ userId: 'user-id', value: 'Parent', parent: undefined });
      expect(mocks.tag.upsertValue).toHaveBeenCalledWith({ userId: 'user-id', value: '2024', parent: undefined });
    });

    it('should extract ignore / characters in a HierarchicalSubject tag', async () => {
      mocks.assetJob.getForMetadataExtraction.mockResolvedValue(assetStub.image);
      mockReadTags({ HierarchicalSubject: ['Mom/Dad'] });
      mocks.tag.upsertValue.mockResolvedValueOnce(tagStub.parentUpsert);

      await sut.handleMetadataExtraction({ id: assetStub.image.id });

      expect(mocks.tag.upsertValue).toHaveBeenCalledWith({
        userId: 'user-id',
        value: 'Mom|Dad',
        parent: undefined,
      });
    });

    it('should ignore HierarchicalSubject when TagsList is present', async () => {
      mocks.assetJob.getForMetadataExtraction.mockResolvedValue(assetStub.image);
      mockReadTags({ HierarchicalSubject: ['Parent2|Child2'], TagsList: ['Parent/Child'] });
      mocks.tag.upsertValue.mockResolvedValue(tagStub.parentUpsert);

      await sut.handleMetadataExtraction({ id: assetStub.image.id });

      expect(mocks.tag.upsertValue).toHaveBeenNthCalledWith(1, {
        userId: 'user-id',
        value: 'Parent',
        parentId: undefined,
      });
      expect(mocks.tag.upsertValue).toHaveBeenNthCalledWith(2, {
        userId: 'user-id',
        value: 'Parent/Child',
        parentId: 'tag-parent',
      });
    });

    it('should remove existing tags', async () => {
      mocks.assetJob.getForMetadataExtraction.mockResolvedValue(assetStub.image);
      mockReadTags({});

      await sut.handleMetadataExtraction({ id: assetStub.image.id });

      expect(mocks.tag.replaceAssetTags).toHaveBeenCalledWith('asset-id', []);
    });

    it('should not apply motion photos if asset is video', async () => {
      mocks.assetJob.getForMetadataExtraction.mockResolvedValue({
        ...assetStub.livePhotoMotionAsset,
        visibility: AssetVisibility.Timeline,
      });
      mocks.media.probe.mockResolvedValue(probeStub.matroskaContainer);

      await sut.handleMetadataExtraction({ id: assetStub.livePhotoMotionAsset.id });
      expect(mocks.assetJob.getForMetadataExtraction).toHaveBeenCalledWith(assetStub.livePhotoMotionAsset.id);
      expect(mocks.storage.createOrOverwriteFile).not.toHaveBeenCalled();
      expect(mocks.job.queue).not.toHaveBeenCalled();
      expect(mocks.job.queueAll).not.toHaveBeenCalled();
      expect(mocks.asset.update).not.toHaveBeenCalledWith(
        expect.objectContaining({ assetType: AssetType.Video, visibility: AssetVisibility.Hidden }),
      );
    });

    it('should handle an invalid Directory Item', async () => {
      mocks.assetJob.getForMetadataExtraction.mockResolvedValue(assetStub.image);
      mockReadTags({
        MotionPhoto: 1,
        ContainerDirectory: [{ Foo: 100 }],
      });

      await sut.handleMetadataExtraction({ id: assetStub.image.id });
    });

    it('should extract the correct video orientation', async () => {
      mocks.assetJob.getForMetadataExtraction.mockResolvedValue(assetStub.video);
      mocks.media.probe.mockResolvedValue(probeStub.videoStreamVertical2160p);
      mockReadTags({});

      await sut.handleMetadataExtraction({ id: assetStub.video.id });

      expect(mocks.assetJob.getForMetadataExtraction).toHaveBeenCalledWith(assetStub.video.id);
      expect(mocks.asset.upsertExif).toHaveBeenCalledWith(
        expect.objectContaining({ orientation: ExifOrientation.Rotate270CW.toString() }),
      );
    });

    it('should extract the MotionPhotoVideo tag from Samsung HEIC motion photos', async () => {
      mocks.assetJob.getForMetadataExtraction.mockResolvedValue({
        ...assetStub.livePhotoWithOriginalFileName,
        livePhotoVideoId: null,
        libraryId: null,
      });
      mocks.storage.stat.mockResolvedValue({
        size: 123_456,
        mtime: assetStub.livePhotoWithOriginalFileName.fileModifiedAt,
        mtimeMs: assetStub.livePhotoWithOriginalFileName.fileModifiedAt.valueOf(),
        birthtimeMs: assetStub.livePhotoWithOriginalFileName.fileCreatedAt.valueOf(),
      } as Stats);
      mockReadTags({
        Directory: 'foo/bar/',
        MotionPhoto: 1,
        MotionPhotoVideo: new BinaryField(0, ''),
        // The below two are included to ensure that the MotionPhotoVideo tag is extracted
        // instead of the EmbeddedVideoFile, since HEIC MotionPhotos include both
        EmbeddedVideoFile: new BinaryField(0, ''),
        EmbeddedVideoType: 'MotionPhoto_Data',
      });
      mocks.crypto.hashSha1.mockReturnValue(randomBytes(512));
      mocks.asset.create.mockResolvedValue(assetStub.livePhotoMotionAsset);
      mocks.crypto.randomUUID.mockReturnValue(fileStub.livePhotoMotion.uuid);
      const video = randomBytes(512);
      mocks.metadata.extractBinaryTag.mockResolvedValue(video);

      await sut.handleMetadataExtraction({ id: assetStub.livePhotoWithOriginalFileName.id });
      expect(mocks.metadata.extractBinaryTag).toHaveBeenCalledWith(
        assetStub.livePhotoWithOriginalFileName.originalPath,
        'MotionPhotoVideo',
      );
      expect(mocks.assetJob.getForMetadataExtraction).toHaveBeenCalledWith(assetStub.livePhotoWithOriginalFileName.id);
      expect(mocks.asset.create).toHaveBeenCalledWith({
        checksum: expect.any(Buffer),
        deviceAssetId: 'NONE',
        deviceId: 'NONE',
        fileCreatedAt: assetStub.livePhotoWithOriginalFileName.fileCreatedAt,
        fileModifiedAt: assetStub.livePhotoWithOriginalFileName.fileModifiedAt,
        id: fileStub.livePhotoMotion.uuid,
        visibility: AssetVisibility.Hidden,
        libraryId: assetStub.livePhotoWithOriginalFileName.libraryId,
        localDateTime: assetStub.livePhotoWithOriginalFileName.fileCreatedAt,
        originalFileName: 'asset_1.mp4',
        originalPath: expect.stringContaining('/data/encoded-video/user-id/li/ve/live-photo-motion-asset-MP.mp4'),
        ownerId: assetStub.livePhotoWithOriginalFileName.ownerId,
        type: AssetType.Video,
      });
      expect(mocks.user.updateUsage).toHaveBeenCalledWith(assetStub.livePhotoMotionAsset.ownerId, 512);
      expect(mocks.storage.createFile).toHaveBeenCalledWith(assetStub.livePhotoMotionAsset.originalPath, video);
      expect(mocks.asset.update).toHaveBeenCalledWith({
        id: assetStub.livePhotoWithOriginalFileName.id,
        livePhotoVideoId: fileStub.livePhotoMotion.uuid,
      });
      expect(mocks.asset.update).toHaveBeenCalledTimes(3);
      expect(mocks.job.queue).toHaveBeenCalledExactlyOnceWith({
        name: JobName.AssetEncodeVideo,
        data: { id: assetStub.livePhotoMotionAsset.id },
      });
    });

    it('should extract the EmbeddedVideo tag from Samsung JPEG motion photos', async () => {
      mocks.storage.stat.mockResolvedValue({
        size: 123_456,
        mtime: assetStub.livePhotoWithOriginalFileName.fileModifiedAt,
        mtimeMs: assetStub.livePhotoWithOriginalFileName.fileModifiedAt.valueOf(),
        birthtimeMs: assetStub.livePhotoWithOriginalFileName.fileCreatedAt.valueOf(),
      } as Stats);
      mocks.assetJob.getForMetadataExtraction.mockResolvedValue({
        ...assetStub.livePhotoWithOriginalFileName,
        livePhotoVideoId: null,
        libraryId: null,
      });
      mockReadTags({
        Directory: 'foo/bar/',
        EmbeddedVideoFile: new BinaryField(0, ''),
        EmbeddedVideoType: 'MotionPhoto_Data',
        MotionPhoto: 1,
      });
      mocks.crypto.hashSha1.mockReturnValue(randomBytes(512));
      mocks.asset.create.mockResolvedValue(assetStub.livePhotoMotionAsset);
      mocks.crypto.randomUUID.mockReturnValue(fileStub.livePhotoMotion.uuid);
      const video = randomBytes(512);
      mocks.metadata.extractBinaryTag.mockResolvedValue(video);

      await sut.handleMetadataExtraction({ id: assetStub.livePhotoWithOriginalFileName.id });
      expect(mocks.metadata.extractBinaryTag).toHaveBeenCalledWith(
        assetStub.livePhotoWithOriginalFileName.originalPath,
        'EmbeddedVideoFile',
      );
      expect(mocks.assetJob.getForMetadataExtraction).toHaveBeenCalledWith(assetStub.livePhotoWithOriginalFileName.id);
      expect(mocks.asset.create).toHaveBeenCalledWith({
        checksum: expect.any(Buffer),
        deviceAssetId: 'NONE',
        deviceId: 'NONE',
        fileCreatedAt: assetStub.livePhotoWithOriginalFileName.fileCreatedAt,
        fileModifiedAt: assetStub.livePhotoWithOriginalFileName.fileModifiedAt,
        id: fileStub.livePhotoMotion.uuid,
        visibility: AssetVisibility.Hidden,
        libraryId: assetStub.livePhotoWithOriginalFileName.libraryId,
        localDateTime: assetStub.livePhotoWithOriginalFileName.fileCreatedAt,
        originalFileName: 'asset_1.mp4',
        originalPath: expect.stringContaining('/data/encoded-video/user-id/li/ve/live-photo-motion-asset-MP.mp4'),
        ownerId: assetStub.livePhotoWithOriginalFileName.ownerId,
        type: AssetType.Video,
      });
      expect(mocks.user.updateUsage).toHaveBeenCalledWith(assetStub.livePhotoMotionAsset.ownerId, 512);
      expect(mocks.storage.createFile).toHaveBeenCalledWith(assetStub.livePhotoMotionAsset.originalPath, video);
      expect(mocks.asset.update).toHaveBeenCalledWith({
        id: assetStub.livePhotoWithOriginalFileName.id,
        livePhotoVideoId: fileStub.livePhotoMotion.uuid,
      });
      expect(mocks.asset.update).toHaveBeenCalledTimes(3);
      expect(mocks.job.queue).toHaveBeenCalledExactlyOnceWith({
        name: JobName.AssetEncodeVideo,
        data: { id: assetStub.livePhotoMotionAsset.id },
      });
    });

    it('should extract the motion photo video from the XMP directory entry ', async () => {
      mocks.assetJob.getForMetadataExtraction.mockResolvedValue({
        ...assetStub.livePhotoWithOriginalFileName,
        livePhotoVideoId: null,
        libraryId: null,
      });
      mocks.storage.stat.mockResolvedValue({
        size: 123_456,
        mtime: assetStub.livePhotoWithOriginalFileName.fileModifiedAt,
        mtimeMs: assetStub.livePhotoWithOriginalFileName.fileModifiedAt.valueOf(),
        birthtimeMs: assetStub.livePhotoWithOriginalFileName.fileCreatedAt.valueOf(),
      } as Stats);
      mockReadTags({
        Directory: 'foo/bar/',
        MotionPhoto: 1,
        MicroVideo: 1,
        MicroVideoOffset: 1,
      });
      mocks.crypto.hashSha1.mockReturnValue(randomBytes(512));
      mocks.asset.create.mockResolvedValue(assetStub.livePhotoMotionAsset);
      mocks.crypto.randomUUID.mockReturnValue(fileStub.livePhotoMotion.uuid);
      const video = randomBytes(512);
      mocks.storage.readFile.mockResolvedValue(video);

      await sut.handleMetadataExtraction({ id: assetStub.livePhotoWithOriginalFileName.id });
      expect(mocks.assetJob.getForMetadataExtraction).toHaveBeenCalledWith(assetStub.livePhotoWithOriginalFileName.id);
      expect(mocks.storage.readFile).toHaveBeenCalledWith(
        assetStub.livePhotoWithOriginalFileName.originalPath,
        expect.any(Object),
      );
      expect(mocks.asset.create).toHaveBeenCalledWith({
        checksum: expect.any(Buffer),
        deviceAssetId: 'NONE',
        deviceId: 'NONE',
        fileCreatedAt: assetStub.livePhotoWithOriginalFileName.fileCreatedAt,
        fileModifiedAt: assetStub.livePhotoWithOriginalFileName.fileModifiedAt,
        id: fileStub.livePhotoMotion.uuid,
        visibility: AssetVisibility.Hidden,
        libraryId: assetStub.livePhotoWithOriginalFileName.libraryId,
        localDateTime: assetStub.livePhotoWithOriginalFileName.fileCreatedAt,
        originalFileName: 'asset_1.mp4',
        originalPath: expect.stringContaining('/data/encoded-video/user-id/li/ve/live-photo-motion-asset-MP.mp4'),
        ownerId: assetStub.livePhotoWithOriginalFileName.ownerId,
        type: AssetType.Video,
      });
      expect(mocks.user.updateUsage).toHaveBeenCalledWith(assetStub.livePhotoMotionAsset.ownerId, 512);
      expect(mocks.storage.createFile).toHaveBeenCalledWith(assetStub.livePhotoMotionAsset.originalPath, video);
      expect(mocks.asset.update).toHaveBeenCalledWith({
        id: assetStub.livePhotoWithOriginalFileName.id,
        livePhotoVideoId: fileStub.livePhotoMotion.uuid,
      });
      expect(mocks.asset.update).toHaveBeenCalledTimes(3);
      expect(mocks.job.queue).toHaveBeenCalledExactlyOnceWith({
        name: JobName.AssetEncodeVideo,
        data: { id: assetStub.livePhotoMotionAsset.id },
      });
    });

    it('should delete old motion photo video assets if they do not match what is extracted', async () => {
      mocks.assetJob.getForMetadataExtraction.mockResolvedValue(assetStub.livePhotoWithOriginalFileName);
      mockReadTags({
        Directory: 'foo/bar/',
        MotionPhoto: 1,
        MicroVideo: 1,
        MicroVideoOffset: 1,
      });
      mocks.crypto.hashSha1.mockReturnValue(randomBytes(512));
      mocks.asset.create.mockImplementation(
        (asset) => Promise.resolve({ ...assetStub.livePhotoMotionAsset, ...asset }) as Promise<MapAsset>,
      );
      const video = randomBytes(512);
      mocks.storage.readFile.mockResolvedValue(video);

      await sut.handleMetadataExtraction({ id: assetStub.livePhotoWithOriginalFileName.id });
      expect(mocks.job.queue).toHaveBeenNthCalledWith(1, {
        name: JobName.AssetDelete,
        data: { id: assetStub.livePhotoWithOriginalFileName.livePhotoVideoId, deleteOnDisk: true },
      });
    });

    it('should not create a new motion photo video asset if the hash of the extracted video matches an existing asset', async () => {
      mocks.assetJob.getForMetadataExtraction.mockResolvedValue(assetStub.livePhotoStillAsset);
      mockReadTags({
        Directory: 'foo/bar/',
        MotionPhoto: 1,
        MicroVideo: 1,
        MicroVideoOffset: 1,
      });
      mocks.crypto.hashSha1.mockReturnValue(randomBytes(512));
      mocks.asset.getByChecksum.mockResolvedValue(assetStub.livePhotoMotionAsset);
      const video = randomBytes(512);
      mocks.storage.readFile.mockResolvedValue(video);
      mocks.storage.checkFileExists.mockResolvedValue(true);

      await sut.handleMetadataExtraction({ id: assetStub.livePhotoStillAsset.id });
      expect(mocks.asset.create).not.toHaveBeenCalled();
      expect(mocks.storage.createOrOverwriteFile).not.toHaveBeenCalled();
      // The still asset gets saved by handleMetadataExtraction, but not the video
      expect(mocks.asset.update).toHaveBeenCalledTimes(1);
      expect(mocks.job.queue).not.toHaveBeenCalled();
    });

    it('should link and hide motion video asset to still asset if the hash of the extracted video matches an existing asset', async () => {
      mocks.assetJob.getForMetadataExtraction.mockResolvedValue({
        ...assetStub.livePhotoStillAsset,
        livePhotoVideoId: null,
      });
      mockReadTags({
        Directory: 'foo/bar/',
        MotionPhoto: 1,
        MicroVideo: 1,
        MicroVideoOffset: 1,
      });
      mocks.crypto.hashSha1.mockReturnValue(randomBytes(512));
      mocks.asset.getByChecksum.mockResolvedValue({
        ...assetStub.livePhotoMotionAsset,
        visibility: AssetVisibility.Timeline,
      });
      const video = randomBytes(512);
      mocks.storage.readFile.mockResolvedValue(video);

      await sut.handleMetadataExtraction({ id: assetStub.livePhotoStillAsset.id });
      expect(mocks.asset.update).toHaveBeenCalledWith({
        id: assetStub.livePhotoMotionAsset.id,
        visibility: AssetVisibility.Hidden,
      });
      expect(mocks.asset.update).toHaveBeenCalledWith({
        id: assetStub.livePhotoStillAsset.id,
        livePhotoVideoId: assetStub.livePhotoMotionAsset.id,
      });
      expect(mocks.asset.update).toHaveBeenCalledTimes(4);
    });

    it('should not update storage usage if motion photo is external', async () => {
      mocks.assetJob.getForMetadataExtraction.mockResolvedValue({
        ...assetStub.livePhotoStillAsset,
        livePhotoVideoId: null,
        isExternal: true,
      });
      mockReadTags({
        Directory: 'foo/bar/',
        MotionPhoto: 1,
        MicroVideo: 1,
        MicroVideoOffset: 1,
      });
      mocks.crypto.hashSha1.mockReturnValue(randomBytes(512));
      mocks.asset.create.mockResolvedValue(assetStub.livePhotoMotionAsset);
      const video = randomBytes(512);
      mocks.storage.readFile.mockResolvedValue(video);

      await sut.handleMetadataExtraction({ id: assetStub.livePhotoStillAsset.id });
      expect(mocks.user.updateUsage).not.toHaveBeenCalled();
    });

    it('should save all metadata', async () => {
      const dateForTest = new Date('1970-01-01T00:00:00.000-11:30');

      const tags: ImmichTags = {
        BitsPerSample: 1,
        ComponentBitDepth: 1,
        ImagePixelDepth: '1',
        BitDepth: 1,
        ColorBitDepth: 1,
        ColorSpace: '1',
        DateTimeOriginal: ExifDateTime.fromISO(dateForTest.toISOString()),
        ExposureTime: '100ms',
        FocalLength: 20,
        ImageDescription: 'test description',
        ISO: 100,
        LensModel: 'test lens',
        MediaGroupUUID: 'livePhoto',
        Make: 'test-factory',
        Model: "'mockel'",
        ModifyDate: ExifDateTime.fromISO(dateForTest.toISOString()),
        Orientation: 0,
        ProfileDescription: 'extensive description',
        ProjectionType: 'equirectangular',
        tz: 'UTC-11:30',
        Rating: 3,
      };
      mocks.assetJob.getForMetadataExtraction.mockResolvedValue(assetStub.image);
      mockReadTags(tags);

      await sut.handleMetadataExtraction({ id: assetStub.image.id });
      expect(mocks.assetJob.getForMetadataExtraction).toHaveBeenCalledWith(assetStub.image.id);
      expect(mocks.asset.upsertExif).toHaveBeenCalledWith({
        assetId: assetStub.image.id,
        bitsPerSample: expect.any(Number),
        autoStackId: null,
        colorspace: tags.ColorSpace,
        dateTimeOriginal: dateForTest,
        description: tags.ImageDescription,
        exifImageHeight: null,
        exifImageWidth: null,
        exposureTime: tags.ExposureTime,
        fNumber: null,
        fileSizeInByte: 123_456,
        focalLength: tags.FocalLength,
        fps: null,
        iso: tags.ISO,
        latitude: null,
        lensModel: tags.LensModel,
        livePhotoCID: tags.MediaGroupUUID,
        longitude: null,
        make: tags.Make,
        model: tags.Model,
        modifyDate: expect.any(Date),
        orientation: tags.Orientation?.toString(),
        profileDescription: tags.ProfileDescription,
        projectionType: 'EQUIRECTANGULAR',
        timeZone: tags.tz,
        rating: tags.Rating,
        country: null,
        state: null,
        city: null,
      });
      expect(mocks.asset.update).toHaveBeenCalledWith(
        expect.objectContaining({
          id: assetStub.image.id,
          duration: null,
          fileCreatedAt: dateForTest,
          localDateTime: dateForTest,
        }),
      );
    });

    it('should extract +00:00 timezone from raw value', async () => {
      // exiftool-vendored returns "no timezone" information even though "+00:00" might be set explicitly
      // https://github.com/photostructure/exiftool-vendored.js/issues/203

      // this only tests our assumptions of exiftool-vendored, demonstrating the issue
      const someDate = '2024-09-01T00:00:00.000';
      expect(ExifDateTime.fromISO(someDate + 'Z')?.zone).toBe('UTC');
      expect(ExifDateTime.fromISO(someDate + '+00:00')?.zone).toBe('UTC'); // this is the issue, should be UTC+0
      expect(ExifDateTime.fromISO(someDate + '+04:00')?.zone).toBe('UTC+4');

      const tags: ImmichTags = {
        DateTimeOriginal: ExifDateTime.fromISO(someDate + '+00:00'),
        tz: undefined,
      };
      mocks.assetJob.getForMetadataExtraction.mockResolvedValue(assetStub.image);
      mockReadTags(tags);

      await sut.handleMetadataExtraction({ id: assetStub.image.id });
      expect(mocks.assetJob.getForMetadataExtraction).toHaveBeenCalledWith(assetStub.image.id);
      expect(mocks.asset.upsertExif).toHaveBeenCalledWith(
        expect.objectContaining({
          timeZone: 'UTC+0',
        }),
      );
    });

    it('should extract duration', async () => {
      mocks.assetJob.getForMetadataExtraction.mockResolvedValue(assetStub.video);
      mocks.media.probe.mockResolvedValue({
        ...probeStub.videoStreamH264,
        format: {
          ...probeStub.videoStreamH264.format,
          duration: 6.21,
        },
      });

      await sut.handleMetadataExtraction({ id: assetStub.video.id });

      expect(mocks.assetJob.getForMetadataExtraction).toHaveBeenCalledWith(assetStub.video.id);
      expect(mocks.asset.upsertExif).toHaveBeenCalled();
      expect(mocks.asset.update).toHaveBeenCalledWith(
        expect.objectContaining({
          id: assetStub.image.id,
          duration: '00:00:06.210',
        }),
      );
    });

    it('should only extract duration for videos', async () => {
      mocks.assetJob.getForMetadataExtraction.mockResolvedValue(assetStub.image);
      mocks.media.probe.mockResolvedValue({
        ...probeStub.videoStreamH264,
        format: {
          ...probeStub.videoStreamH264.format,
          duration: 6.21,
        },
      });
      await sut.handleMetadataExtraction({ id: assetStub.image.id });

      expect(mocks.assetJob.getForMetadataExtraction).toHaveBeenCalledWith(assetStub.image.id);
      expect(mocks.asset.upsertExif).toHaveBeenCalled();
      expect(mocks.asset.update).toHaveBeenCalledWith(
        expect.objectContaining({
          id: assetStub.image.id,
          duration: null,
        }),
      );
    });

    it('should omit duration of zero', async () => {
      mocks.assetJob.getForMetadataExtraction.mockResolvedValue(assetStub.video);
      mocks.media.probe.mockResolvedValue({
        ...probeStub.videoStreamH264,
        format: {
          ...probeStub.videoStreamH264.format,
          duration: 0,
        },
      });

      await sut.handleMetadataExtraction({ id: assetStub.video.id });

      expect(mocks.assetJob.getForMetadataExtraction).toHaveBeenCalledWith(assetStub.video.id);
      expect(mocks.asset.upsertExif).toHaveBeenCalled();
      expect(mocks.asset.update).toHaveBeenCalledWith(
        expect.objectContaining({
          id: assetStub.image.id,
          duration: null,
        }),
      );
    });

    it('should a handle duration of 1 week', async () => {
      mocks.assetJob.getForMetadataExtraction.mockResolvedValue(assetStub.video);
      mocks.media.probe.mockResolvedValue({
        ...probeStub.videoStreamH264,
        format: {
          ...probeStub.videoStreamH264.format,
          duration: 604_800,
        },
      });

      await sut.handleMetadataExtraction({ id: assetStub.video.id });

      expect(mocks.assetJob.getForMetadataExtraction).toHaveBeenCalledWith(assetStub.video.id);
      expect(mocks.asset.upsertExif).toHaveBeenCalled();
      expect(mocks.asset.update).toHaveBeenCalledWith(
        expect.objectContaining({
          id: assetStub.video.id,
          duration: '168:00:00.000',
        }),
      );
    });

    it('should ignore duration from exif data', async () => {
      mocks.assetJob.getForMetadataExtraction.mockResolvedValue(assetStub.image);
      mockReadTags({}, { Duration: { Value: 123 } });

      await sut.handleMetadataExtraction({ id: assetStub.image.id });
      expect(mocks.asset.update).toHaveBeenCalledWith(expect.objectContaining({ duration: null }));
    });

    it('should trim whitespace from description', async () => {
      mocks.assetJob.getForMetadataExtraction.mockResolvedValue(assetStub.image);
      mockReadTags({ Description: '\t \v \f \n \r' });

      await sut.handleMetadataExtraction({ id: assetStub.image.id });
      expect(mocks.asset.upsertExif).toHaveBeenCalledWith(
        expect.objectContaining({
          description: '',
        }),
      );

      mockReadTags({ ImageDescription: ' my\n description' });
      await sut.handleMetadataExtraction({ id: assetStub.image.id });
      expect(mocks.asset.upsertExif).toHaveBeenCalledWith(
        expect.objectContaining({
          description: 'my\n description',
        }),
      );
    });

    it('should handle a numeric description', async () => {
      mocks.assetJob.getForMetadataExtraction.mockResolvedValue(assetStub.image);
      mockReadTags({ Description: 1000 });

      await sut.handleMetadataExtraction({ id: assetStub.image.id });
      expect(mocks.asset.upsertExif).toHaveBeenCalledWith(
        expect.objectContaining({
          description: '1000',
        }),
      );
    });

    it('should skip importing metadata when the feature is disabled', async () => {
      mocks.assetJob.getForMetadataExtraction.mockResolvedValue(assetStub.primaryImage);
      mocks.systemMetadata.get.mockResolvedValue({ metadata: { faces: { import: false } } });
      mockReadTags(makeFaceTags({ Name: 'Person 1' }));
      await sut.handleMetadataExtraction({ id: assetStub.image.id });
      expect(mocks.person.getDistinctNames).not.toHaveBeenCalled();
    });

    it('should skip importing metadata face for assets without tags.RegionInfo', async () => {
      mocks.assetJob.getForMetadataExtraction.mockResolvedValue(assetStub.primaryImage);
      mocks.systemMetadata.get.mockResolvedValue({ metadata: { faces: { import: true } } });
      mockReadTags();
      await sut.handleMetadataExtraction({ id: assetStub.image.id });
      expect(mocks.person.getDistinctNames).not.toHaveBeenCalled();
    });

    it('should skip importing faces without name', async () => {
      mocks.assetJob.getForMetadataExtraction.mockResolvedValue(assetStub.primaryImage);
      mocks.systemMetadata.get.mockResolvedValue({ metadata: { faces: { import: true } } });
      mockReadTags(makeFaceTags());
      mocks.person.getDistinctNames.mockResolvedValue([]);
      mocks.person.createAll.mockResolvedValue([]);
      await sut.handleMetadataExtraction({ id: assetStub.image.id });
      expect(mocks.person.createAll).not.toHaveBeenCalled();
      expect(mocks.person.refreshFaces).not.toHaveBeenCalled();
      expect(mocks.person.updateAll).not.toHaveBeenCalled();
    });

    it('should skip importing faces with empty name', async () => {
      mocks.assetJob.getForMetadataExtraction.mockResolvedValue(assetStub.primaryImage);
      mocks.systemMetadata.get.mockResolvedValue({ metadata: { faces: { import: true } } });
      mockReadTags(makeFaceTags({ Name: '' }));
      mocks.person.getDistinctNames.mockResolvedValue([]);
      mocks.person.createAll.mockResolvedValue([]);
      await sut.handleMetadataExtraction({ id: assetStub.image.id });
      expect(mocks.person.createAll).not.toHaveBeenCalled();
      expect(mocks.person.refreshFaces).not.toHaveBeenCalled();
      expect(mocks.person.updateAll).not.toHaveBeenCalled();
    });

    it('should apply metadata face tags creating new persons', async () => {
      mocks.assetJob.getForMetadataExtraction.mockResolvedValue(assetStub.primaryImage);
      mocks.systemMetadata.get.mockResolvedValue({ metadata: { faces: { import: true } } });
      mockReadTags(makeFaceTags({ Name: personStub.withName.name }));
      mocks.person.getDistinctNames.mockResolvedValue([]);
      mocks.person.createAll.mockResolvedValue([personStub.withName.id]);
      mocks.person.update.mockResolvedValue(personStub.withName);
      await sut.handleMetadataExtraction({ id: assetStub.primaryImage.id });
      expect(mocks.assetJob.getForMetadataExtraction).toHaveBeenCalledWith(assetStub.primaryImage.id);
      expect(mocks.person.getDistinctNames).toHaveBeenCalledWith(assetStub.primaryImage.ownerId, { withHidden: true });
      expect(mocks.person.createAll).toHaveBeenCalledWith([
        expect.objectContaining({ name: personStub.withName.name }),
      ]);
      expect(mocks.person.refreshFaces).toHaveBeenCalledWith(
        [
          {
            id: 'random-uuid',
            assetId: assetStub.primaryImage.id,
            personId: 'random-uuid',
            imageHeight: 100,
            imageWidth: 1000,
            boundingBoxX1: 0,
            boundingBoxX2: 200,
            boundingBoxY1: 20,
            boundingBoxY2: 60,
            sourceType: SourceType.Exif,
          },
        ],
        [],
      );
      expect(mocks.person.updateAll).toHaveBeenCalledWith([
        { id: 'random-uuid', ownerId: 'admin-id', faceAssetId: 'random-uuid' },
      ]);
      expect(mocks.job.queueAll).toHaveBeenCalledWith([
        {
          name: JobName.PersonGenerateThumbnail,
          data: { id: personStub.withName.id },
        },
      ]);
    });

    it('should assign metadata face tags to existing persons', async () => {
      mocks.assetJob.getForMetadataExtraction.mockResolvedValue(assetStub.primaryImage);
      mocks.systemMetadata.get.mockResolvedValue({ metadata: { faces: { import: true } } });
      mockReadTags(makeFaceTags({ Name: personStub.withName.name }));
      mocks.person.getDistinctNames.mockResolvedValue([{ id: personStub.withName.id, name: personStub.withName.name }]);
      mocks.person.createAll.mockResolvedValue([]);
      mocks.person.update.mockResolvedValue(personStub.withName);
      await sut.handleMetadataExtraction({ id: assetStub.primaryImage.id });
      expect(mocks.assetJob.getForMetadataExtraction).toHaveBeenCalledWith(assetStub.primaryImage.id);
      expect(mocks.person.getDistinctNames).toHaveBeenCalledWith(assetStub.primaryImage.ownerId, { withHidden: true });
      expect(mocks.person.createAll).not.toHaveBeenCalled();
      expect(mocks.person.refreshFaces).toHaveBeenCalledWith(
        [
          {
            id: 'random-uuid',
            assetId: assetStub.primaryImage.id,
            personId: personStub.withName.id,
            imageHeight: 100,
            imageWidth: 1000,
            boundingBoxX1: 0,
            boundingBoxX2: 200,
            boundingBoxY1: 20,
            boundingBoxY2: 60,
            sourceType: SourceType.Exif,
          },
        ],
        [],
      );
      expect(mocks.person.updateAll).not.toHaveBeenCalled();
      expect(mocks.job.queueAll).not.toHaveBeenCalledWith();
    });

    describe('handleFaceTagOrientation', () => {
      const orientationTests = [
        {
          description: 'undefined',
          orientation: undefined,
          expected: { imgW: 1000, imgH: 100, x1: 0, x2: 200, y1: 20, y2: 60 },
        },
        {
          description: 'Horizontal = 1',
          orientation: ExifOrientation.Horizontal,
          expected: { imgW: 1000, imgH: 100, x1: 0, x2: 200, y1: 20, y2: 60 },
        },
        {
          description: 'MirrorHorizontal = 2',
          orientation: ExifOrientation.MirrorHorizontal,
          expected: { imgW: 1000, imgH: 100, x1: 800, x2: 1000, y1: 20, y2: 60 },
        },
        {
          description: 'Rotate180 = 3',
          orientation: ExifOrientation.Rotate180,
          expected: { imgW: 1000, imgH: 100, x1: 800, x2: 1000, y1: 40, y2: 80 },
        },
        {
          description: 'MirrorVertical = 4',
          orientation: ExifOrientation.MirrorVertical,
          expected: { imgW: 1000, imgH: 100, x1: 0, x2: 200, y1: 40, y2: 80 },
        },
        {
          description: 'MirrorHorizontalRotate270CW = 5',
          orientation: ExifOrientation.MirrorHorizontalRotate270CW,
          expected: { imgW: 100, imgH: 1000, x1: 20, x2: 60, y1: 0, y2: 200 },
        },
        {
          description: 'Rotate90CW = 6',
          orientation: ExifOrientation.Rotate90CW,
          expected: { imgW: 100, imgH: 1000, x1: 40, x2: 80, y1: 0, y2: 200 },
        },
        {
          description: 'MirrorHorizontalRotate90CW = 7',
          orientation: ExifOrientation.MirrorHorizontalRotate90CW,
          expected: { imgW: 100, imgH: 1000, x1: 40, x2: 80, y1: 800, y2: 1000 },
        },
        {
          description: 'Rotate270CW = 8',
          orientation: ExifOrientation.Rotate270CW,
          expected: { imgW: 100, imgH: 1000, x1: 20, x2: 60, y1: 800, y2: 1000 },
        },
      ];

      it.each(orientationTests)(
        'should transform RegionInfo geometry according to exif orientation $description',
        async ({ orientation, expected }) => {
          const { imgW, imgH, x1, x2, y1, y2 } = expected;

          mocks.assetJob.getForMetadataExtraction.mockResolvedValue(assetStub.primaryImage);
          mocks.systemMetadata.get.mockResolvedValue({ metadata: { faces: { import: true } } });
          mockReadTags(makeFaceTags({ Name: personStub.withName.name }, orientation));
          mocks.person.getDistinctNames.mockResolvedValue([]);
          mocks.person.createAll.mockResolvedValue([personStub.withName.id]);
          mocks.person.update.mockResolvedValue(personStub.withName);
          await sut.handleMetadataExtraction({ id: assetStub.primaryImage.id });
          expect(mocks.assetJob.getForMetadataExtraction).toHaveBeenCalledWith(assetStub.primaryImage.id);
          expect(mocks.person.getDistinctNames).toHaveBeenCalledWith(assetStub.primaryImage.ownerId, {
            withHidden: true,
          });
          expect(mocks.person.createAll).toHaveBeenCalledWith([
            expect.objectContaining({ name: personStub.withName.name }),
          ]);
          expect(mocks.person.refreshFaces).toHaveBeenCalledWith(
            [
              {
                id: 'random-uuid',
                assetId: assetStub.primaryImage.id,
                personId: 'random-uuid',
                imageWidth: imgW,
                imageHeight: imgH,
                boundingBoxX1: x1,
                boundingBoxX2: x2,
                boundingBoxY1: y1,
                boundingBoxY2: y2,
                sourceType: SourceType.Exif,
              },
            ],
            [],
          );
          expect(mocks.person.updateAll).toHaveBeenCalledWith([
            { id: 'random-uuid', ownerId: 'admin-id', faceAssetId: 'random-uuid' },
          ]);
          expect(mocks.job.queueAll).toHaveBeenCalledWith([
            {
              name: JobName.PersonGenerateThumbnail,
              data: { id: personStub.withName.id },
            },
          ]);
        },
      );
    });

    it('should handle invalid modify date', async () => {
      mocks.assetJob.getForMetadataExtraction.mockResolvedValue(assetStub.image);
      mockReadTags({ ModifyDate: '00:00:00.000' });

      await sut.handleMetadataExtraction({ id: assetStub.image.id });
      expect(mocks.asset.upsertExif).toHaveBeenCalledWith(
        expect.objectContaining({
          modifyDate: expect.any(Date),
        }),
      );
    });

    it('should handle invalid rating value', async () => {
      mocks.assetJob.getForMetadataExtraction.mockResolvedValue(assetStub.image);
      mockReadTags({ Rating: 6 });

      await sut.handleMetadataExtraction({ id: assetStub.image.id });
      expect(mocks.asset.upsertExif).toHaveBeenCalledWith(
        expect.objectContaining({
          rating: null,
        }),
      );
    });

    it('should handle valid rating value', async () => {
      mocks.assetJob.getForMetadataExtraction.mockResolvedValue(assetStub.image);
      mockReadTags({ Rating: 5 });

      await sut.handleMetadataExtraction({ id: assetStub.image.id });
      expect(mocks.asset.upsertExif).toHaveBeenCalledWith(
        expect.objectContaining({
          rating: 5,
        }),
      );
    });

    it('should handle valid negative rating value', async () => {
      mocks.assetJob.getForMetadataExtraction.mockResolvedValue(assetStub.image);
      mockReadTags({ Rating: -1 });

      await sut.handleMetadataExtraction({ id: assetStub.image.id });
      expect(mocks.asset.upsertExif).toHaveBeenCalledWith(
        expect.objectContaining({
          rating: -1,
        }),
      );
    });

    it('should handle livePhotoCID not set', async () => {
      mocks.assetJob.getForMetadataExtraction.mockResolvedValue(assetStub.image);

      await sut.handleMetadataExtraction({ id: assetStub.image.id });

      expect(mocks.assetJob.getForMetadataExtraction).toHaveBeenCalledWith(assetStub.image.id);
      expect(mocks.asset.findLivePhotoMatch).not.toHaveBeenCalled();
      expect(mocks.asset.update).not.toHaveBeenCalledWith(
        expect.objectContaining({ visibility: AssetVisibility.Hidden }),
      );
      expect(mocks.album.removeAssetsFromAll).not.toHaveBeenCalled();
    });

    it('should handle not finding a match', async () => {
      mocks.media.probe.mockResolvedValue(probeStub.videoStreamVertical2160p);
      mocks.assetJob.getForMetadataExtraction.mockResolvedValue(assetStub.livePhotoMotionAsset);
      mockReadTags({ ContentIdentifier: 'CID' });

      await sut.handleMetadataExtraction({ id: assetStub.livePhotoMotionAsset.id });

      expect(mocks.assetJob.getForMetadataExtraction).toHaveBeenCalledWith(assetStub.livePhotoMotionAsset.id);
      expect(mocks.asset.findLivePhotoMatch).toHaveBeenCalledWith({
        livePhotoCID: 'CID',
        ownerId: assetStub.livePhotoMotionAsset.ownerId,
        otherAssetId: assetStub.livePhotoMotionAsset.id,
        libraryId: null,
        type: AssetType.Image,
      });
      expect(mocks.asset.update).not.toHaveBeenCalledWith(
        expect.objectContaining({ visibility: AssetVisibility.Hidden }),
      );
      expect(mocks.album.removeAssetsFromAll).not.toHaveBeenCalled();
    });

    it('should link photo and video', async () => {
      mocks.assetJob.getForMetadataExtraction.mockResolvedValue(assetStub.livePhotoStillAsset);
      mocks.asset.findLivePhotoMatch.mockResolvedValue(assetStub.livePhotoMotionAsset);
      mockReadTags({ ContentIdentifier: 'CID' });

      await sut.handleMetadataExtraction({ id: assetStub.livePhotoStillAsset.id });

      expect(mocks.assetJob.getForMetadataExtraction).toHaveBeenCalledWith(assetStub.livePhotoStillAsset.id);
      expect(mocks.asset.findLivePhotoMatch).toHaveBeenCalledWith({
        livePhotoCID: 'CID',
        ownerId: assetStub.livePhotoStillAsset.ownerId,
        otherAssetId: assetStub.livePhotoStillAsset.id,
        type: AssetType.Video,
      });
      expect(mocks.asset.update).toHaveBeenCalledWith({
        id: assetStub.livePhotoStillAsset.id,
        livePhotoVideoId: assetStub.livePhotoMotionAsset.id,
      });
      expect(mocks.asset.update).toHaveBeenCalledWith({
        id: assetStub.livePhotoMotionAsset.id,
        visibility: AssetVisibility.Hidden,
      });
      expect(mocks.album.removeAssetsFromAll).toHaveBeenCalledWith([assetStub.livePhotoMotionAsset.id]);
    });

    it('should notify clients on live photo link', async () => {
      mocks.assetJob.getForMetadataExtraction.mockResolvedValue({
        ...assetStub.livePhotoStillAsset,
      });
      mocks.asset.findLivePhotoMatch.mockResolvedValue(assetStub.livePhotoMotionAsset);
      mockReadTags({ ContentIdentifier: 'CID' });

      await sut.handleMetadataExtraction({ id: assetStub.livePhotoStillAsset.id });

      expect(mocks.event.emit).toHaveBeenCalledWith('AssetHide', {
        userId: assetStub.livePhotoMotionAsset.ownerId,
        assetId: assetStub.livePhotoMotionAsset.id,
      });
    });

    it('should search by libraryId', async () => {
      mocks.assetJob.getForMetadataExtraction.mockResolvedValue({
        ...assetStub.livePhotoStillAsset,
        libraryId: 'library-id',
      });
      mocks.asset.findLivePhotoMatch.mockResolvedValue(assetStub.livePhotoMotionAsset);
      mockReadTags({ ContentIdentifier: 'CID' });

      await sut.handleMetadataExtraction({ id: assetStub.livePhotoStillAsset.id });

      expect(mocks.event.emit).toHaveBeenCalledWith('AssetMetadataExtracted', {
        assetId: assetStub.livePhotoStillAsset.id,
        userId: assetStub.livePhotoStillAsset.ownerId,
      });
      expect(mocks.asset.findLivePhotoMatch).toHaveBeenCalledWith({
        ownerId: 'user-id',
        otherAssetId: 'live-photo-still-asset',
        livePhotoCID: 'CID',
        libraryId: 'library-id',
        type: 'VIDEO',
      });
    });

    it.each([
      {
        exif: {
          Make: '1',
          Model: '2',
          Device: { Manufacturer: '3', ModelName: '4' },
          AndroidMake: '4',
          AndroidModel: '5',
        },
        expected: { make: '1', model: '2' },
      },
      {
        exif: { Device: { Manufacturer: '1', ModelName: '2' }, AndroidMake: '3', AndroidModel: '4' },
        expected: { make: '1', model: '2' },
      },
      { exif: { AndroidMake: '1', AndroidModel: '2' }, expected: { make: '1', model: '2' } },
    ])('should read camera make and model $exif -> $expected', async ({ exif, expected }) => {
      mocks.assetJob.getForMetadataExtraction.mockResolvedValue(assetStub.image);
      mockReadTags(exif);

      await sut.handleMetadataExtraction({ id: assetStub.image.id });
      expect(mocks.asset.upsertExif).toHaveBeenCalledWith(expect.objectContaining(expected));
    });

    it.each([
      { exif: {}, expected: null },
      { exif: { LensID: '1', LensSpec: '2', LensType: '3', LensModel: '4' }, expected: '1' },
      { exif: { LensSpec: '2', LensType: '3', LensModel: '4' }, expected: '3' },
      { exif: { LensSpec: '2', LensModel: '4' }, expected: '2' },
      { exif: { LensModel: '4' }, expected: '4' },
      { exif: { LensID: '----' }, expected: null },
      { exif: { LensID: 'Unknown (0 ff ff)' }, expected: null },
      {
        exif: { LensID: 'Unknown (E1 40 19 36 2C 35 DF 0E) Tamron 10-24mm f/3.5-4.5 Di II VC HLD (B023) ?' },
        expected: null,
      },
      { exif: { LensID: ' Unknown 6-30mm' }, expected: null },
      { exif: { LensID: '' }, expected: null },
    ])('should read camera lens information $exif -> $expected', async ({ exif, expected }) => {
      mocks.assetJob.getForMetadataExtraction.mockResolvedValue(assetStub.image);
      mockReadTags(exif);

      await sut.handleMetadataExtraction({ id: assetStub.image.id });
      expect(mocks.asset.upsertExif).toHaveBeenCalledWith(
        expect.objectContaining({
          lensModel: expected,
        }),
      );
    });
  });

  describe('handleQueueSidecar', () => {
    it('should queue assets with sidecar files', async () => {
      mocks.assetJob.streamForSidecar.mockReturnValue(makeStream([assetStub.image]));

      await sut.handleQueueSidecar({ force: true });
      expect(mocks.assetJob.streamForSidecar).toHaveBeenCalledWith(true);

      expect(mocks.job.queueAll).toHaveBeenCalledWith([
        {
          name: JobName.SidecarCheck,
          data: { id: assetStub.sidecar.id },
        },
      ]);
    });

    it('should queue assets without sidecar files', async () => {
      mocks.assetJob.streamForSidecar.mockReturnValue(makeStream([assetStub.image]));

      await sut.handleQueueSidecar({ force: false });

      expect(mocks.assetJob.streamForSidecar).toHaveBeenCalledWith(false);
      expect(mocks.job.queueAll).toHaveBeenCalledWith([
        {
          name: JobName.SidecarCheck,
          data: { id: assetStub.image.id },
        },
      ]);
    });
  });

  describe('handleSidecarCheck', () => {
<<<<<<< HEAD
    it("should do nothing if asset isn't found", async () => {
=======
    it('should do nothing if asset could not be found', async () => {
>>>>>>> 3af0f0c8
      mocks.assetJob.getForSidecarCheckJob.mockResolvedValue(void 0);

      await expect(sut.handleSidecarCheck({ id: assetStub.image.id })).resolves.toBeUndefined();

      expect(mocks.asset.update).not.toHaveBeenCalled();
    });

    it('should detect a new sidecar at .jpg.xmp', async () => {
      const asset = forSidecarJob({ originalPath: '/path/to/IMG_123.jpg' });

      mocks.assetJob.getForSidecarCheckJob.mockResolvedValue(asset);
      mocks.storage.checkFileExists.mockResolvedValueOnce(true);

      await expect(sut.handleSidecarCheck({ id: asset.id })).resolves.toBe(JobStatus.Success);

      expect(mocks.asset.update).toHaveBeenCalledWith({ id: asset.id, sidecarPath: `/path/to/IMG_123.jpg.xmp` });
    });

    it('should detect a new sidecar at .xmp', async () => {
      const asset = forSidecarJob({ originalPath: '/path/to/IMG_123.jpg' });

      mocks.assetJob.getForSidecarCheckJob.mockResolvedValue(asset);
      mocks.storage.checkFileExists.mockResolvedValueOnce(false);
      mocks.storage.checkFileExists.mockResolvedValueOnce(true);

      await expect(sut.handleSidecarCheck({ id: asset.id })).resolves.toBe(JobStatus.Success);

      expect(mocks.asset.update).toHaveBeenCalledWith({ id: asset.id, sidecarPath: '/path/to/IMG_123.xmp' });
    });

    it('should unset sidecar path if file does not exist anymore', async () => {
      const asset = forSidecarJob({ originalPath: '/path/to/IMG_123.jpg', sidecarPath: '/path/to/IMG_123.jpg.xmp' });
      mocks.assetJob.getForSidecarCheckJob.mockResolvedValue(asset);
      mocks.storage.checkFileExists.mockResolvedValue(false);

      await expect(sut.handleSidecarCheck({ id: asset.id })).resolves.toBe(JobStatus.Success);

      expect(mocks.asset.update).toHaveBeenCalledWith({ id: asset.id, sidecarPath: null });
    });

    it('should do nothing if the sidecar file still exists', async () => {
      const asset = forSidecarJob({ originalPath: '/path/to/IMG_123.jpg', sidecarPath: '/path/to/IMG_123.jpg' });

      mocks.assetJob.getForSidecarCheckJob.mockResolvedValue(asset);
      mocks.storage.checkFileExists.mockResolvedValueOnce(true);

      await expect(sut.handleSidecarCheck({ id: asset.id })).resolves.toBe(JobStatus.Skipped);

      expect(mocks.asset.update).not.toHaveBeenCalled();
<<<<<<< HEAD
      expect(mocks.asset.upsertFile).not.toHaveBeenCalled();
=======
>>>>>>> 3af0f0c8
    });
  });

  describe('handleSidecarWrite', () => {
    it('should skip assets that no longer exist', async () => {
      mocks.assetJob.getForSidecarWriteJob.mockResolvedValue(void 0);
      await expect(sut.handleSidecarWrite({ id: 'asset-123' })).resolves.toBe(JobStatus.Failed);
      expect(mocks.metadata.writeTags).not.toHaveBeenCalled();
    });

    it('should skip jobs with no metadata', async () => {
      const asset = factory.jobAssets.sidecarWrite();
      mocks.assetJob.getForSidecarWriteJob.mockResolvedValue(asset);
      await expect(sut.handleSidecarWrite({ id: asset.id })).resolves.toBe(JobStatus.Skipped);
      expect(mocks.metadata.writeTags).not.toHaveBeenCalled();
    });

    it('should write tags', async () => {
      const asset = factory.jobAssets.sidecarWrite();
      const description = 'this is a description';
      const gps = 12;
      const date = '2023-11-22T04:56:12.196Z';

      mocks.assetJob.getForSidecarWriteJob.mockResolvedValue(asset);
      await expect(
        sut.handleSidecarWrite({
          id: asset.id,
          description,
          latitude: gps,
          longitude: gps,
          dateTimeOriginal: date,
        }),
      ).resolves.toBe(JobStatus.Success);
      expect(mocks.metadata.writeTags).toHaveBeenCalledWith(asset.sidecarPath, {
        Description: description,
        ImageDescription: description,
        DateTimeOriginal: date,
        GPSLatitude: gps,
        GPSLongitude: gps,
      });
    });
  });

  describe('firstDateTime', () => {
    it('should ignore date-only tags like GPSDateStamp', () => {
      const tags = {
        GPSDateStamp: '2023:08:08', // Date-only tag, should be ignored
        SonyDateTime2: '2023:07:07 07:00:00',
      };

      const result = firstDateTime(tags);
      expect(result?.tag).toBe('SonyDateTime2');
      expect(result?.dateTime?.toDate()?.toISOString()).toBe('2023-07-07T07:00:00.000Z');
    });

    it('should respect full priority order with all date tags present', () => {
      const tags = {
        // SubSec and standard EXIF date tags
        SubSecDateTimeOriginal: '2023:01:01 01:00:00',
        SubSecCreateDate: '2023:02:02 02:00:00',
        SubSecMediaCreateDate: '2023:03:03 03:00:00',
        DateTimeOriginal: '2023:04:04 04:00:00',
        CreateDate: '2023:05:05 05:00:00',
        MediaCreateDate: '2023:06:06 06:00:00',
        CreationDate: '2023:07:07 07:00:00',
        DateTimeCreated: '2023:08:08 08:00:00',

        // Additional date tags
        TimeCreated: '2023:09:09 09:00:00',
        GPSDateTime: '2023:10:10 10:00:00',
        DateTimeUTC: '2023:11:11 11:00:00',
        GPSDateStamp: '2023:12:12', // Date-only tag, should be ignored
        SonyDateTime2: '2023:13:13 13:00:00',

        // Non-standard tag
        SourceImageCreateTime: '2023:14:14 14:00:00',
      };

      const result = firstDateTime(tags);
      // Should use SubSecDateTimeOriginal as it has highest priority
      expect(result?.tag).toBe('SubSecDateTimeOriginal');
      expect(result?.dateTime?.toDate()?.toISOString()).toBe('2023-01-01T01:00:00.000Z');
    });

    it('should handle missing SubSec tags and use available date tags', () => {
      const tags = {
        // Standard date tags
        CreationDate: '2023:07:07 07:00:00',
        DateTimeCreated: '2023:08:08 08:00:00',

        // Additional date tags
        TimeCreated: '2023:09:09 09:00:00',
        GPSDateTime: '2023:10:10 10:00:00',
        DateTimeUTC: '2023:11:11 11:00:00',
        GPSDateStamp: '2023:12:12', // Date-only tag, should be ignored
        SonyDateTime2: '2023:13:13 13:00:00',
      };

      const result = firstDateTime(tags);
      // Should use CreationDate when available
      expect(result?.tag).toBe('CreationDate');
      expect(result?.dateTime?.toDate()?.toISOString()).toBe('2023-07-07T07:00:00.000Z');
    });

    it('should handle invalid date formats gracefully', () => {
      const tags = {
        TimeCreated: 'invalid-date',
        GPSDateTime: '2023:10:10 10:00:00',
        DateTimeUTC: 'also-invalid',
        SonyDateTime2: '2023:13:13 13:00:00',
      };

      const result = firstDateTime(tags);
      // Should skip invalid dates and use the first valid one
      expect(result?.tag).toBe('GPSDateTime');
      expect(result?.dateTime?.toDate()?.toISOString()).toBe('2023-10-10T10:00:00.000Z');
    });

    it('should prefer CreationDate over CreateDate', () => {
      const tags = {
        CreationDate: '2025:05:24 18:26:20+02:00',
        CreateDate: '2025:08:27 08:45:40',
      };

      const result = firstDateTime(tags);
      expect(result?.tag).toBe('CreationDate');
      expect(result?.dateTime?.toDate()?.toISOString()).toBe('2025-05-24T16:26:20.000Z');
    });
  });
});<|MERGE_RESOLUTION|>--- conflicted
+++ resolved
@@ -23,24 +23,24 @@
 import { factory } from 'test/small.factory';
 import { makeStream, newTestService, ServiceMocks } from 'test/utils';
 
+function removeNonSidecarFiles(asset: any) {
+  return {
+    ...asset,
+    files: asset.files.filter((file: any) => file.type === AssetFileType.Sidecar),
+  };
+}
+
 const forSidecarJob = (
   asset: {
     id?: string;
     originalPath?: string;
-<<<<<<< HEAD
-    files: { id: string; type: AssetFileType; path: string }[];
-=======
-    sidecarPath?: string | null;
->>>>>>> 3af0f0c8
+    files?: { id: string; type: AssetFileType; path: string }[];
   } = {},
 ) => {
   return {
     id: factory.uuid(),
     originalPath: '/path/to/IMG_123.jpg',
-<<<<<<< HEAD
-=======
-    sidecarPath: null,
->>>>>>> 3af0f0c8
+    files: [],
     ...asset,
   };
 };
@@ -1509,11 +1509,7 @@
   });
 
   describe('handleSidecarCheck', () => {
-<<<<<<< HEAD
-    it("should do nothing if asset isn't found", async () => {
-=======
     it('should do nothing if asset could not be found', async () => {
->>>>>>> 3af0f0c8
       mocks.assetJob.getForSidecarCheckJob.mockResolvedValue(void 0);
 
       await expect(sut.handleSidecarCheck({ id: assetStub.image.id })).resolves.toBeUndefined();
@@ -1522,18 +1518,25 @@
     });
 
     it('should detect a new sidecar at .jpg.xmp', async () => {
-      const asset = forSidecarJob({ originalPath: '/path/to/IMG_123.jpg' });
+      const asset = forSidecarJob({ originalPath: '/path/to/IMG_123.jpg', files: [] });
 
       mocks.assetJob.getForSidecarCheckJob.mockResolvedValue(asset);
       mocks.storage.checkFileExists.mockResolvedValueOnce(true);
 
       await expect(sut.handleSidecarCheck({ id: asset.id })).resolves.toBe(JobStatus.Success);
 
-      expect(mocks.asset.update).toHaveBeenCalledWith({ id: asset.id, sidecarPath: `/path/to/IMG_123.jpg.xmp` });
+      expect(mocks.asset.upsertFile).toHaveBeenCalledWith({
+        assetId: asset.id,
+        type: AssetFileType.Sidecar,
+        path: '/path/to/IMG_123.jpg.xmp',
+      });
     });
 
     it('should detect a new sidecar at .xmp', async () => {
-      const asset = forSidecarJob({ originalPath: '/path/to/IMG_123.jpg' });
+      const asset = forSidecarJob({
+        originalPath: '/path/to/IMG_123.jpg',
+        files: [],
+      });
 
       mocks.assetJob.getForSidecarCheckJob.mockResolvedValue(asset);
       mocks.storage.checkFileExists.mockResolvedValueOnce(false);
@@ -1541,32 +1544,39 @@
 
       await expect(sut.handleSidecarCheck({ id: asset.id })).resolves.toBe(JobStatus.Success);
 
-      expect(mocks.asset.update).toHaveBeenCalledWith({ id: asset.id, sidecarPath: '/path/to/IMG_123.xmp' });
-    });
-
-    it('should unset sidecar path if file does not exist anymore', async () => {
-      const asset = forSidecarJob({ originalPath: '/path/to/IMG_123.jpg', sidecarPath: '/path/to/IMG_123.jpg.xmp' });
+      expect(mocks.asset.upsertFile).toHaveBeenCalledWith({
+        assetId: asset.id,
+        type: AssetFileType.Sidecar,
+        path: '/path/to/IMG_123.xmp',
+      });
+    });
+
+    it('should unset sidecar path if file no longer exist', async () => {
+      const asset = forSidecarJob({
+        originalPath: '/path/to/IMG_123.jpg',
+        files: [{ id: 'sidecar', path: '/path/to/IMG_123.jpg.xmp', type: AssetFileType.Sidecar }],
+      });
       mocks.assetJob.getForSidecarCheckJob.mockResolvedValue(asset);
       mocks.storage.checkFileExists.mockResolvedValue(false);
 
       await expect(sut.handleSidecarCheck({ id: asset.id })).resolves.toBe(JobStatus.Success);
 
-      expect(mocks.asset.update).toHaveBeenCalledWith({ id: asset.id, sidecarPath: null });
+      expect(mocks.asset.deleteFile).toHaveBeenCalledWith({ assetId: asset.id, type: AssetFileType.Sidecar });
     });
 
     it('should do nothing if the sidecar file still exists', async () => {
-      const asset = forSidecarJob({ originalPath: '/path/to/IMG_123.jpg', sidecarPath: '/path/to/IMG_123.jpg' });
+      const asset = forSidecarJob({
+        originalPath: '/path/to/IMG_123.jpg',
+        files: [{ id: 'sidecar', path: '/path/to/IMG_123.jpg.xmp', type: AssetFileType.Sidecar }],
+      });
 
       mocks.assetJob.getForSidecarCheckJob.mockResolvedValue(asset);
       mocks.storage.checkFileExists.mockResolvedValueOnce(true);
 
       await expect(sut.handleSidecarCheck({ id: asset.id })).resolves.toBe(JobStatus.Skipped);
 
-      expect(mocks.asset.update).not.toHaveBeenCalled();
-<<<<<<< HEAD
       expect(mocks.asset.upsertFile).not.toHaveBeenCalled();
-=======
->>>>>>> 3af0f0c8
+      expect(mocks.asset.deleteFile).not.toHaveBeenCalled();
     });
   });
 
