import { BinaryField, ExifDateTime } from 'exiftool-vendored';
import { randomBytes } from 'node:crypto';
import { Stats } from 'node:fs';
import { defaults } from 'src/config';
import { MapAsset } from 'src/dtos/asset-response.dto';
import {
  AssetFileType,
  AssetType,
  AssetVisibility,
  ExifOrientation,
  ImmichWorker,
  JobName,
  JobStatus,
  SourceType,
} from 'src/enum';
import { ImmichTags } from 'src/repositories/metadata.repository';
import { firstDateTime, MetadataService } from 'src/services/metadata.service';
import { assetStub } from 'test/fixtures/asset.stub';
import { fileStub } from 'test/fixtures/file.stub';
import { probeStub } from 'test/fixtures/media.stub';
import { personStub } from 'test/fixtures/person.stub';
import { tagStub } from 'test/fixtures/tag.stub';
import { factory } from 'test/small.factory';
import { makeStream, newTestService, ServiceMocks } from 'test/utils';

const forSidecarJob = (
  asset: {
    id?: string;
    originalPath?: string;
    sidecarPath?: string | null;
  } = {},
) => {
  return {
    id: factory.uuid(),
    originalPath: '/path/to/IMG_123.jpg',
    sidecarPath: null,
    ...asset,
  };
};

const makeFaceTags = (face: Partial<{ Name: string }> = {}, orientation?: ImmichTags['Orientation']) => ({
  Orientation: orientation,
  RegionInfo: {
    AppliedToDimensions: { W: 1000, H: 100, Unit: 'pixel' },
    RegionList: [
      {
        Type: 'face',
        Area: {
          X: 0.1,
          Y: 0.4,
          W: 0.2,
          H: 0.4,
          Unit: 'normalized',
        },
        ...face,
      },
    ],
  },
});

function removeNonSidecarFiles(asset: any) {
  return {
    ...asset,
    files: asset.files.filter((file: any) => file.type === AssetFileType.Sidecar),
  };
}

describe(MetadataService.name, () => {
  let sut: MetadataService;
  let mocks: ServiceMocks;

  const mockReadTags = (exifData?: Partial<ImmichTags>, sidecarData?: Partial<ImmichTags>) => {
    mocks.metadata.readTags.mockReset();
    mocks.metadata.readTags.mockResolvedValueOnce(exifData ?? {});
    mocks.metadata.readTags.mockResolvedValueOnce(sidecarData ?? {});
  };

  beforeEach(() => {
    ({ sut, mocks } = newTestService(MetadataService));

    mockReadTags();

    mocks.config.getWorker.mockReturnValue(ImmichWorker.Microservices);

    delete process.env.TZ;
  });

  afterEach(async () => {
    await sut.onShutdown();
  });

  it('should be defined', () => {
    expect(sut).toBeDefined();
  });

  describe('onBootstrapEvent', () => {
    it('should pause and resume queue during init', async () => {
      mocks.job.pause.mockResolvedValue();
      mocks.map.init.mockResolvedValue();
      mocks.job.resume.mockResolvedValue();

      await sut.onBootstrap();

      expect(mocks.job.pause).toHaveBeenCalledTimes(1);
      expect(mocks.map.init).toHaveBeenCalledTimes(1);
      expect(mocks.job.resume).toHaveBeenCalledTimes(1);
    });
  });

  describe('onConfigInit', () => {
    it('should update metadata processing concurrency', () => {
      sut.onConfigInit({ newConfig: defaults });

      expect(mocks.metadata.setMaxConcurrency).toHaveBeenCalledWith(defaults.job.metadataExtraction.concurrency);
      expect(mocks.metadata.setMaxConcurrency).toHaveBeenCalledTimes(1);
    });
  });

  describe('onConfigUpdate', () => {
    it('should update metadata processing concurrency', () => {
      const newConfig = structuredClone(defaults);
      newConfig.job.metadataExtraction.concurrency = 10;

      sut.onConfigUpdate({ oldConfig: defaults, newConfig });

      expect(mocks.metadata.setMaxConcurrency).toHaveBeenCalledWith(newConfig.job.metadataExtraction.concurrency);
      expect(mocks.metadata.setMaxConcurrency).toHaveBeenCalledTimes(1);
    });
  });

  describe('handleQueueMetadataExtraction', () => {
    it('should queue metadata extraction for all assets without exif values', async () => {
      mocks.assetJob.streamForMetadataExtraction.mockReturnValue(makeStream([assetStub.image]));

      await expect(sut.handleQueueMetadataExtraction({ force: false })).resolves.toBe(JobStatus.Success);
      expect(mocks.assetJob.streamForMetadataExtraction).toHaveBeenCalledWith(false);
      expect(mocks.job.queueAll).toHaveBeenCalledWith([
        {
          name: JobName.AssetExtractMetadata,
          data: { id: assetStub.image.id },
        },
      ]);
    });

    it('should queue metadata extraction for all assets', async () => {
      mocks.assetJob.streamForMetadataExtraction.mockReturnValue(makeStream([assetStub.image]));

      await expect(sut.handleQueueMetadataExtraction({ force: true })).resolves.toBe(JobStatus.Success);
      expect(mocks.assetJob.streamForMetadataExtraction).toHaveBeenCalledWith(true);
      expect(mocks.job.queueAll).toHaveBeenCalledWith([
        {
          name: JobName.AssetExtractMetadata,
          data: { id: assetStub.image.id },
        },
      ]);
    });
  });

  describe('handleMetadataExtraction', () => {
    beforeEach(() => {
      const time = new Date('2022-01-01T00:00:00.000Z');
      const timeMs = time.valueOf();
      mocks.storage.stat.mockResolvedValue({
        size: 123_456,
        mtime: time,
        mtimeMs: timeMs,
        birthtimeMs: timeMs,
      } as Stats);
    });

    it('should handle an asset that could not be found', async () => {
      mocks.assetJob.getForMetadataExtraction.mockResolvedValue(void 0);

      await sut.handleMetadataExtraction({ id: assetStub.image.id });

      expect(mocks.assetJob.getForMetadataExtraction).toHaveBeenCalledWith(assetStub.image.id);
      expect(mocks.asset.upsertExif).not.toHaveBeenCalled();
      expect(mocks.asset.update).not.toHaveBeenCalled();
    });

    it('should handle a date in a sidecar file', async () => {
      const originalDate = new Date('2023-11-21T16:13:17.517Z');
      const sidecarDate = new Date('2022-01-01T00:00:00.000Z');
      mocks.assetJob.getForMetadataExtraction.mockResolvedValue(removeNonSidecarFiles(assetStub.sidecar));
      mockReadTags({ CreationDate: originalDate.toISOString() }, { CreationDate: sidecarDate.toISOString() });

      await sut.handleMetadataExtraction({ id: assetStub.image.id });
      expect(mocks.assetJob.getForMetadataExtraction).toHaveBeenCalledWith(assetStub.sidecar.id);
      expect(mocks.asset.upsertExif).toHaveBeenCalledWith(expect.objectContaining({ dateTimeOriginal: sidecarDate }));
      expect(mocks.asset.update).toHaveBeenCalledWith(
        expect.objectContaining({
          id: assetStub.image.id,
          duration: null,
          fileCreatedAt: sidecarDate,
          localDateTime: sidecarDate,
        }),
      );
    });

    it('should take the file modification date when missing exif and earlier than creation date', async () => {
      const fileCreatedAt = new Date('2022-01-01T00:00:00.000Z');
      const fileModifiedAt = new Date('2021-01-01T00:00:00.000Z');
      mocks.assetJob.getForMetadataExtraction.mockResolvedValue(removeNonSidecarFiles(assetStub.image));
      mocks.storage.stat.mockResolvedValue({
        size: 123_456,
        mtime: fileModifiedAt,
        mtimeMs: fileModifiedAt.valueOf(),
        birthtimeMs: fileCreatedAt.valueOf(),
      } as Stats);
      mockReadTags();

      await sut.handleMetadataExtraction({ id: assetStub.image.id });
      expect(mocks.assetJob.getForMetadataExtraction).toHaveBeenCalledWith(assetStub.image.id);
      expect(mocks.asset.upsertExif).toHaveBeenCalledWith(
        expect.objectContaining({ dateTimeOriginal: fileModifiedAt }),
      );
      expect(mocks.asset.update).toHaveBeenCalledWith({
        id: assetStub.image.id,
        duration: null,
        fileCreatedAt: fileModifiedAt,
        fileModifiedAt,
        localDateTime: fileModifiedAt,
      });
    });

    it('should take the file creation date when missing exif and earlier than modification date', async () => {
      const fileCreatedAt = new Date('2021-01-01T00:00:00.000Z');
      const fileModifiedAt = new Date('2022-01-01T00:00:00.000Z');
      mocks.assetJob.getForMetadataExtraction.mockResolvedValue(removeNonSidecarFiles(assetStub.image));
      mocks.storage.stat.mockResolvedValue({
        size: 123_456,
        mtime: fileModifiedAt,
        mtimeMs: fileModifiedAt.valueOf(),
        birthtimeMs: fileCreatedAt.valueOf(),
      } as Stats);
      mockReadTags();

      await sut.handleMetadataExtraction({ id: assetStub.image.id });
      expect(mocks.assetJob.getForMetadataExtraction).toHaveBeenCalledWith(assetStub.image.id);
      expect(mocks.asset.upsertExif).toHaveBeenCalledWith(expect.objectContaining({ dateTimeOriginal: fileCreatedAt }));
      expect(mocks.asset.update).toHaveBeenCalledWith({
        id: assetStub.image.id,
        duration: null,
        fileCreatedAt,
        fileModifiedAt,
        localDateTime: fileCreatedAt,
      });
    });

    it('should account for the server being in a non-UTC timezone', async () => {
      process.env.TZ = 'America/Los_Angeles';
      mocks.assetJob.getForMetadataExtraction.mockResolvedValue(removeNonSidecarFiles(assetStub.sidecar));
      mockReadTags({ DateTimeOriginal: '2022:01:01 00:00:00' });

      await sut.handleMetadataExtraction({ id: assetStub.image.id });
      expect(mocks.asset.upsertExif).toHaveBeenCalledWith(
        expect.objectContaining({
          dateTimeOriginal: new Date('2022-01-01T08:00:00.000Z'),
        }),
      );

      expect(mocks.asset.update).toHaveBeenCalledWith(
        expect.objectContaining({
          localDateTime: new Date('2022-01-01T00:00:00.000Z'),
        }),
      );
    });

    it('should handle lists of numbers', async () => {
      mocks.assetJob.getForMetadataExtraction.mockResolvedValue(removeNonSidecarFiles(assetStub.image));
      mocks.storage.stat.mockResolvedValue({
        size: 123_456,
        mtime: assetStub.image.fileModifiedAt,
        mtimeMs: assetStub.image.fileModifiedAt.valueOf(),
        birthtimeMs: assetStub.image.fileCreatedAt.valueOf(),
      } as Stats);
      mockReadTags({
        ISO: [160],
      });

      await sut.handleMetadataExtraction({ id: assetStub.image.id });
      expect(mocks.assetJob.getForMetadataExtraction).toHaveBeenCalledWith(assetStub.image.id);
      expect(mocks.asset.upsertExif).toHaveBeenCalledWith(expect.objectContaining({ iso: 160 }));
      expect(mocks.asset.update).toHaveBeenCalledWith({
        id: assetStub.image.id,
        duration: null,
        fileCreatedAt: assetStub.image.fileCreatedAt,
        fileModifiedAt: assetStub.image.fileCreatedAt,
        localDateTime: assetStub.image.fileCreatedAt,
      });
    });

    it('should not delete latituide and longitude without reverse geocode', async () => {
      // regression test for issue 17511
      mocks.assetJob.getForMetadataExtraction.mockResolvedValue(assetStub.withLocation);
      mocks.systemMetadata.get.mockResolvedValue({ reverseGeocoding: { enabled: false } });
      mocks.storage.stat.mockResolvedValue({
        size: 123_456,
        mtime: assetStub.withLocation.fileModifiedAt,
        mtimeMs: assetStub.withLocation.fileModifiedAt.valueOf(),
        birthtimeMs: assetStub.withLocation.fileCreatedAt.valueOf(),
      } as Stats);
      mockReadTags({
        GPSLatitude: assetStub.withLocation.exifInfo!.latitude!,
        GPSLongitude: assetStub.withLocation.exifInfo!.longitude!,
      });

      await sut.handleMetadataExtraction({ id: assetStub.image.id });
      expect(mocks.assetJob.getForMetadataExtraction).toHaveBeenCalledWith(assetStub.image.id);
      expect(mocks.asset.upsertExif).toHaveBeenCalledWith(
        expect.objectContaining({ city: null, state: null, country: null }),
      );
      expect(mocks.asset.update).toHaveBeenCalledWith({
        id: assetStub.withLocation.id,
        duration: null,
        fileCreatedAt: assetStub.withLocation.fileCreatedAt,
        fileModifiedAt: assetStub.withLocation.fileModifiedAt,
        localDateTime: new Date('2023-02-22T05:06:29.716Z'),
      });
    });

    it('should apply reverse geocoding', async () => {
      mocks.assetJob.getForMetadataExtraction.mockResolvedValue(removeNonSidecarFiles(assetStub.withLocation));
      mocks.systemMetadata.get.mockResolvedValue({ reverseGeocoding: { enabled: true } });
      mocks.map.reverseGeocode.mockResolvedValue({ city: 'City', state: 'State', country: 'Country' });
      mocks.storage.stat.mockResolvedValue({
        size: 123_456,
        mtime: assetStub.withLocation.fileModifiedAt,
        mtimeMs: assetStub.withLocation.fileModifiedAt.valueOf(),
        birthtimeMs: assetStub.withLocation.fileCreatedAt.valueOf(),
      } as Stats);
      mockReadTags({
        GPSLatitude: assetStub.withLocation.exifInfo!.latitude!,
        GPSLongitude: assetStub.withLocation.exifInfo!.longitude!,
      });

      await sut.handleMetadataExtraction({ id: assetStub.image.id });
      expect(mocks.assetJob.getForMetadataExtraction).toHaveBeenCalledWith(assetStub.image.id);
      expect(mocks.asset.upsertExif).toHaveBeenCalledWith(
        expect.objectContaining({ city: 'City', state: 'State', country: 'Country' }),
      );
      expect(mocks.asset.update).toHaveBeenCalledWith({
        id: assetStub.withLocation.id,
        duration: null,
        fileCreatedAt: assetStub.withLocation.fileCreatedAt,
        fileModifiedAt: assetStub.withLocation.fileModifiedAt,
        localDateTime: new Date('2023-02-22T05:06:29.716Z'),
      });
    });

    it('should discard latitude and longitude on null island', async () => {
      mocks.assetJob.getForMetadataExtraction.mockResolvedValue(removeNonSidecarFiles(assetStub.withLocation));
      mockReadTags({
        GPSLatitude: 0,
        GPSLongitude: 0,
      });

      await sut.handleMetadataExtraction({ id: assetStub.image.id });
      expect(mocks.assetJob.getForMetadataExtraction).toHaveBeenCalledWith(assetStub.image.id);
      expect(mocks.asset.upsertExif).toHaveBeenCalledWith(expect.objectContaining({ latitude: null, longitude: null }));
    });

    it('should extract tags from TagsList', async () => {
      mocks.assetJob.getForMetadataExtraction.mockResolvedValue(removeNonSidecarFiles(assetStub.image));
      mockReadTags({ TagsList: ['Parent'] });
      mocks.tag.upsertValue.mockResolvedValue(tagStub.parentUpsert);

      await sut.handleMetadataExtraction({ id: assetStub.image.id });

      expect(mocks.tag.upsertValue).toHaveBeenCalledWith({ userId: 'user-id', value: 'Parent', parent: undefined });
    });

    it('should extract hierarchy from TagsList', async () => {
      mocks.assetJob.getForMetadataExtraction.mockResolvedValue(removeNonSidecarFiles(assetStub.image));
      mockReadTags({ TagsList: ['Parent/Child'] });
      mocks.tag.upsertValue.mockResolvedValueOnce(tagStub.parentUpsert);
      mocks.tag.upsertValue.mockResolvedValueOnce(tagStub.childUpsert);

      await sut.handleMetadataExtraction({ id: assetStub.image.id });

      expect(mocks.tag.upsertValue).toHaveBeenNthCalledWith(1, {
        userId: 'user-id',
        value: 'Parent',
        parentId: undefined,
      });
      expect(mocks.tag.upsertValue).toHaveBeenNthCalledWith(2, {
        userId: 'user-id',
        value: 'Parent/Child',
        parentId: 'tag-parent',
      });
    });

    it('should extract tags from Keywords as a string', async () => {
      mocks.assetJob.getForMetadataExtraction.mockResolvedValue(removeNonSidecarFiles(assetStub.image));
      mockReadTags({ Keywords: 'Parent' });
      mocks.tag.upsertValue.mockResolvedValue(tagStub.parentUpsert);

      await sut.handleMetadataExtraction({ id: assetStub.image.id });

      expect(mocks.tag.upsertValue).toHaveBeenCalledWith({ userId: 'user-id', value: 'Parent', parent: undefined });
    });

    it('should extract tags from Keywords as a list', async () => {
      mocks.assetJob.getForMetadataExtraction.mockResolvedValue(removeNonSidecarFiles(assetStub.image));
      mockReadTags({ Keywords: ['Parent'] });
      mocks.tag.upsertValue.mockResolvedValue(tagStub.parentUpsert);

      await sut.handleMetadataExtraction({ id: assetStub.image.id });

      expect(mocks.tag.upsertValue).toHaveBeenCalledWith({ userId: 'user-id', value: 'Parent', parent: undefined });
    });

    it('should extract tags from Keywords as a list with a number', async () => {
      mocks.assetJob.getForMetadataExtraction.mockResolvedValue(removeNonSidecarFiles(assetStub.image));
      mockReadTags({ Keywords: ['Parent', 2024] });
      mocks.tag.upsertValue.mockResolvedValue(tagStub.parentUpsert);

      await sut.handleMetadataExtraction({ id: assetStub.image.id });

      expect(mocks.tag.upsertValue).toHaveBeenCalledWith({ userId: 'user-id', value: 'Parent', parent: undefined });
      expect(mocks.tag.upsertValue).toHaveBeenCalledWith({ userId: 'user-id', value: '2024', parent: undefined });
    });

    it('should extract hierarchal tags from Keywords', async () => {
      mocks.assetJob.getForMetadataExtraction.mockResolvedValue(removeNonSidecarFiles(assetStub.image));
      mockReadTags({ Keywords: 'Parent/Child' });
      mocks.tag.upsertValue.mockResolvedValue(tagStub.parentUpsert);

      await sut.handleMetadataExtraction({ id: assetStub.image.id });

      expect(mocks.tag.upsertValue).toHaveBeenNthCalledWith(1, {
        userId: 'user-id',
        value: 'Parent',
        parentId: undefined,
      });
      expect(mocks.tag.upsertValue).toHaveBeenNthCalledWith(2, {
        userId: 'user-id',
        value: 'Parent/Child',
        parentId: 'tag-parent',
      });
    });

    it('should ignore Keywords when TagsList is present', async () => {
      mocks.assetJob.getForMetadataExtraction.mockResolvedValue(removeNonSidecarFiles(assetStub.image));
      mockReadTags({ Keywords: 'Child', TagsList: ['Parent/Child'] });
      mocks.tag.upsertValue.mockResolvedValue(tagStub.parentUpsert);

      await sut.handleMetadataExtraction({ id: assetStub.image.id });

      expect(mocks.tag.upsertValue).toHaveBeenNthCalledWith(1, {
        userId: 'user-id',
        value: 'Parent',
        parentId: undefined,
      });
      expect(mocks.tag.upsertValue).toHaveBeenNthCalledWith(2, {
        userId: 'user-id',
        value: 'Parent/Child',
        parentId: 'tag-parent',
      });
    });

    it('should extract hierarchy from HierarchicalSubject', async () => {
      mocks.assetJob.getForMetadataExtraction.mockResolvedValue(removeNonSidecarFiles(assetStub.image));
      mockReadTags({ HierarchicalSubject: ['Parent|Child', 'TagA'] });
      mocks.tag.upsertValue.mockResolvedValueOnce(tagStub.parentUpsert);
      mocks.tag.upsertValue.mockResolvedValueOnce(tagStub.childUpsert);

      await sut.handleMetadataExtraction({ id: assetStub.image.id });

      expect(mocks.tag.upsertValue).toHaveBeenNthCalledWith(1, {
        userId: 'user-id',
        value: 'Parent',
        parentId: undefined,
      });
      expect(mocks.tag.upsertValue).toHaveBeenNthCalledWith(2, {
        userId: 'user-id',
        value: 'Parent/Child',
        parentId: 'tag-parent',
      });
      expect(mocks.tag.upsertValue).toHaveBeenNthCalledWith(3, { userId: 'user-id', value: 'TagA', parent: undefined });
    });

    it('should extract tags from HierarchicalSubject as a list with a number', async () => {
      mocks.assetJob.getForMetadataExtraction.mockResolvedValue(removeNonSidecarFiles(assetStub.image));
      mockReadTags({ HierarchicalSubject: ['Parent', 2024] });
      mocks.tag.upsertValue.mockResolvedValue(tagStub.parentUpsert);

      await sut.handleMetadataExtraction({ id: assetStub.image.id });

      expect(mocks.tag.upsertValue).toHaveBeenCalledWith({ userId: 'user-id', value: 'Parent', parent: undefined });
      expect(mocks.tag.upsertValue).toHaveBeenCalledWith({ userId: 'user-id', value: '2024', parent: undefined });
    });

    it('should extract ignore / characters in a HierarchicalSubject tag', async () => {
      mocks.assetJob.getForMetadataExtraction.mockResolvedValue(assetStub.image);
      mockReadTags({ HierarchicalSubject: ['Mom/Dad'] });
      mocks.tag.upsertValue.mockResolvedValueOnce(tagStub.parentUpsert);

      await sut.handleMetadataExtraction({ id: assetStub.image.id });

      expect(mocks.tag.upsertValue).toHaveBeenCalledWith({
        userId: 'user-id',
        value: 'Mom|Dad',
        parent: undefined,
      });
    });

    it('should ignore HierarchicalSubject when TagsList is present', async () => {
      mocks.assetJob.getForMetadataExtraction.mockResolvedValue(assetStub.image);
      mockReadTags({ HierarchicalSubject: ['Parent2|Child2'], TagsList: ['Parent/Child'] });
      mocks.tag.upsertValue.mockResolvedValue(tagStub.parentUpsert);

      await sut.handleMetadataExtraction({ id: assetStub.image.id });

      expect(mocks.tag.upsertValue).toHaveBeenNthCalledWith(1, {
        userId: 'user-id',
        value: 'Parent',
        parentId: undefined,
      });
      expect(mocks.tag.upsertValue).toHaveBeenNthCalledWith(2, {
        userId: 'user-id',
        value: 'Parent/Child',
        parentId: 'tag-parent',
      });
    });

    it('should remove existing tags', async () => {
      mocks.assetJob.getForMetadataExtraction.mockResolvedValue(assetStub.image);
      mockReadTags({});

      await sut.handleMetadataExtraction({ id: assetStub.image.id });

      expect(mocks.tag.replaceAssetTags).toHaveBeenCalledWith('asset-id', []);
    });

    it('should not apply motion photos if asset is video', async () => {
      mocks.assetJob.getForMetadataExtraction.mockResolvedValue({
        ...assetStub.livePhotoMotionAsset,
        visibility: AssetVisibility.Timeline,
      });
      mocks.media.probe.mockResolvedValue(probeStub.matroskaContainer);

      await sut.handleMetadataExtraction({ id: assetStub.livePhotoMotionAsset.id });
      expect(mocks.assetJob.getForMetadataExtraction).toHaveBeenCalledWith(assetStub.livePhotoMotionAsset.id);
      expect(mocks.storage.createOrOverwriteFile).not.toHaveBeenCalled();
      expect(mocks.job.queue).not.toHaveBeenCalled();
      expect(mocks.job.queueAll).not.toHaveBeenCalled();
      expect(mocks.asset.update).not.toHaveBeenCalledWith(
        expect.objectContaining({ assetType: AssetType.Video, visibility: AssetVisibility.Hidden }),
      );
    });

    it('should handle an invalid Directory Item', async () => {
      mocks.assetJob.getForMetadataExtraction.mockResolvedValue(assetStub.image);
      mockReadTags({
        MotionPhoto: 1,
        ContainerDirectory: [{ Foo: 100 }],
      });

      await sut.handleMetadataExtraction({ id: assetStub.image.id });
    });

    it('should extract the correct video orientation', async () => {
      mocks.assetJob.getForMetadataExtraction.mockResolvedValue(assetStub.video);
      mocks.media.probe.mockResolvedValue(probeStub.videoStreamVertical2160p);
      mockReadTags({});

      await sut.handleMetadataExtraction({ id: assetStub.video.id });

      expect(mocks.assetJob.getForMetadataExtraction).toHaveBeenCalledWith(assetStub.video.id);
      expect(mocks.asset.upsertExif).toHaveBeenCalledWith(
        expect.objectContaining({ orientation: ExifOrientation.Rotate270CW.toString() }),
      );
    });

    it('should extract the MotionPhotoVideo tag from Samsung HEIC motion photos', async () => {
      mocks.assetJob.getForMetadataExtraction.mockResolvedValue({
        ...assetStub.livePhotoWithOriginalFileName,
        livePhotoVideoId: null,
        libraryId: null,
      });
      mocks.storage.stat.mockResolvedValue({
        size: 123_456,
        mtime: assetStub.livePhotoWithOriginalFileName.fileModifiedAt,
        mtimeMs: assetStub.livePhotoWithOriginalFileName.fileModifiedAt.valueOf(),
        birthtimeMs: assetStub.livePhotoWithOriginalFileName.fileCreatedAt.valueOf(),
      } as Stats);
      mockReadTags({
        Directory: 'foo/bar/',
        MotionPhoto: 1,
        MotionPhotoVideo: new BinaryField(0, ''),
        // The below two are included to ensure that the MotionPhotoVideo tag is extracted
        // instead of the EmbeddedVideoFile, since HEIC MotionPhotos include both
        EmbeddedVideoFile: new BinaryField(0, ''),
        EmbeddedVideoType: 'MotionPhoto_Data',
      });
      mocks.crypto.hashSha1.mockReturnValue(randomBytes(512));
      mocks.asset.create.mockResolvedValue(assetStub.livePhotoMotionAsset);
      mocks.crypto.randomUUID.mockReturnValue(fileStub.livePhotoMotion.uuid);
      const video = randomBytes(512);
      mocks.metadata.extractBinaryTag.mockResolvedValue(video);

      await sut.handleMetadataExtraction({ id: assetStub.livePhotoWithOriginalFileName.id });
      expect(mocks.metadata.extractBinaryTag).toHaveBeenCalledWith(
        assetStub.livePhotoWithOriginalFileName.originalPath,
        'MotionPhotoVideo',
      );
      expect(mocks.assetJob.getForMetadataExtraction).toHaveBeenCalledWith(assetStub.livePhotoWithOriginalFileName.id);
      expect(mocks.asset.create).toHaveBeenCalledWith({
        checksum: expect.any(Buffer),
        deviceAssetId: 'NONE',
        deviceId: 'NONE',
        fileCreatedAt: assetStub.livePhotoWithOriginalFileName.fileCreatedAt,
        fileModifiedAt: assetStub.livePhotoWithOriginalFileName.fileModifiedAt,
        id: fileStub.livePhotoMotion.uuid,
        visibility: AssetVisibility.Hidden,
        libraryId: assetStub.livePhotoWithOriginalFileName.libraryId,
        localDateTime: assetStub.livePhotoWithOriginalFileName.fileCreatedAt,
        originalFileName: 'asset_1.mp4',
        originalPath: expect.stringContaining('/data/encoded-video/user-id/li/ve/live-photo-motion-asset-MP.mp4'),
        ownerId: assetStub.livePhotoWithOriginalFileName.ownerId,
        type: AssetType.Video,
      });
      expect(mocks.user.updateUsage).toHaveBeenCalledWith(assetStub.livePhotoMotionAsset.ownerId, 512);
      expect(mocks.storage.createFile).toHaveBeenCalledWith(assetStub.livePhotoMotionAsset.originalPath, video);
      expect(mocks.asset.update).toHaveBeenCalledWith({
        id: assetStub.livePhotoWithOriginalFileName.id,
        livePhotoVideoId: fileStub.livePhotoMotion.uuid,
      });
      expect(mocks.asset.update).toHaveBeenCalledTimes(3);
      expect(mocks.job.queue).toHaveBeenCalledExactlyOnceWith({
        name: JobName.AssetEncodeVideo,
        data: { id: assetStub.livePhotoMotionAsset.id },
      });
    });

    it('should extract the EmbeddedVideo tag from Samsung JPEG motion photos', async () => {
      mocks.storage.stat.mockResolvedValue({
        size: 123_456,
        mtime: assetStub.livePhotoWithOriginalFileName.fileModifiedAt,
        mtimeMs: assetStub.livePhotoWithOriginalFileName.fileModifiedAt.valueOf(),
        birthtimeMs: assetStub.livePhotoWithOriginalFileName.fileCreatedAt.valueOf(),
      } as Stats);
      mocks.assetJob.getForMetadataExtraction.mockResolvedValue({
        ...assetStub.livePhotoWithOriginalFileName,
        livePhotoVideoId: null,
        libraryId: null,
      });
      mockReadTags({
        Directory: 'foo/bar/',
        EmbeddedVideoFile: new BinaryField(0, ''),
        EmbeddedVideoType: 'MotionPhoto_Data',
        MotionPhoto: 1,
      });
      mocks.crypto.hashSha1.mockReturnValue(randomBytes(512));
      mocks.asset.create.mockResolvedValue(assetStub.livePhotoMotionAsset);
      mocks.crypto.randomUUID.mockReturnValue(fileStub.livePhotoMotion.uuid);
      const video = randomBytes(512);
      mocks.metadata.extractBinaryTag.mockResolvedValue(video);

      await sut.handleMetadataExtraction({ id: assetStub.livePhotoWithOriginalFileName.id });
      expect(mocks.metadata.extractBinaryTag).toHaveBeenCalledWith(
        assetStub.livePhotoWithOriginalFileName.originalPath,
        'EmbeddedVideoFile',
      );
      expect(mocks.assetJob.getForMetadataExtraction).toHaveBeenCalledWith(assetStub.livePhotoWithOriginalFileName.id);
      expect(mocks.asset.create).toHaveBeenCalledWith({
        checksum: expect.any(Buffer),
        deviceAssetId: 'NONE',
        deviceId: 'NONE',
        fileCreatedAt: assetStub.livePhotoWithOriginalFileName.fileCreatedAt,
        fileModifiedAt: assetStub.livePhotoWithOriginalFileName.fileModifiedAt,
        id: fileStub.livePhotoMotion.uuid,
        visibility: AssetVisibility.Hidden,
        libraryId: assetStub.livePhotoWithOriginalFileName.libraryId,
        localDateTime: assetStub.livePhotoWithOriginalFileName.fileCreatedAt,
        originalFileName: 'asset_1.mp4',
        originalPath: expect.stringContaining('/data/encoded-video/user-id/li/ve/live-photo-motion-asset-MP.mp4'),
        ownerId: assetStub.livePhotoWithOriginalFileName.ownerId,
        type: AssetType.Video,
      });
      expect(mocks.user.updateUsage).toHaveBeenCalledWith(assetStub.livePhotoMotionAsset.ownerId, 512);
      expect(mocks.storage.createFile).toHaveBeenCalledWith(assetStub.livePhotoMotionAsset.originalPath, video);
      expect(mocks.asset.update).toHaveBeenCalledWith({
        id: assetStub.livePhotoWithOriginalFileName.id,
        livePhotoVideoId: fileStub.livePhotoMotion.uuid,
      });
      expect(mocks.asset.update).toHaveBeenCalledTimes(3);
      expect(mocks.job.queue).toHaveBeenCalledExactlyOnceWith({
        name: JobName.AssetEncodeVideo,
        data: { id: assetStub.livePhotoMotionAsset.id },
      });
    });

    it('should extract the motion photo video from the XMP directory entry ', async () => {
      mocks.assetJob.getForMetadataExtraction.mockResolvedValue({
        ...assetStub.livePhotoWithOriginalFileName,
        livePhotoVideoId: null,
        libraryId: null,
      });
      mocks.storage.stat.mockResolvedValue({
        size: 123_456,
        mtime: assetStub.livePhotoWithOriginalFileName.fileModifiedAt,
        mtimeMs: assetStub.livePhotoWithOriginalFileName.fileModifiedAt.valueOf(),
        birthtimeMs: assetStub.livePhotoWithOriginalFileName.fileCreatedAt.valueOf(),
      } as Stats);
      mockReadTags({
        Directory: 'foo/bar/',
        MotionPhoto: 1,
        MicroVideo: 1,
        MicroVideoOffset: 1,
      });
      mocks.crypto.hashSha1.mockReturnValue(randomBytes(512));
      mocks.asset.create.mockResolvedValue(assetStub.livePhotoMotionAsset);
      mocks.crypto.randomUUID.mockReturnValue(fileStub.livePhotoMotion.uuid);
      const video = randomBytes(512);
      mocks.storage.readFile.mockResolvedValue(video);

      await sut.handleMetadataExtraction({ id: assetStub.livePhotoWithOriginalFileName.id });
      expect(mocks.assetJob.getForMetadataExtraction).toHaveBeenCalledWith(assetStub.livePhotoWithOriginalFileName.id);
      expect(mocks.storage.readFile).toHaveBeenCalledWith(
        assetStub.livePhotoWithOriginalFileName.originalPath,
        expect.any(Object),
      );
      expect(mocks.asset.create).toHaveBeenCalledWith({
        checksum: expect.any(Buffer),
        deviceAssetId: 'NONE',
        deviceId: 'NONE',
        fileCreatedAt: assetStub.livePhotoWithOriginalFileName.fileCreatedAt,
        fileModifiedAt: assetStub.livePhotoWithOriginalFileName.fileModifiedAt,
        id: fileStub.livePhotoMotion.uuid,
        visibility: AssetVisibility.Hidden,
        libraryId: assetStub.livePhotoWithOriginalFileName.libraryId,
        localDateTime: assetStub.livePhotoWithOriginalFileName.fileCreatedAt,
        originalFileName: 'asset_1.mp4',
        originalPath: expect.stringContaining('/data/encoded-video/user-id/li/ve/live-photo-motion-asset-MP.mp4'),
        ownerId: assetStub.livePhotoWithOriginalFileName.ownerId,
        type: AssetType.Video,
      });
      expect(mocks.user.updateUsage).toHaveBeenCalledWith(assetStub.livePhotoMotionAsset.ownerId, 512);
      expect(mocks.storage.createFile).toHaveBeenCalledWith(assetStub.livePhotoMotionAsset.originalPath, video);
      expect(mocks.asset.update).toHaveBeenCalledWith({
        id: assetStub.livePhotoWithOriginalFileName.id,
        livePhotoVideoId: fileStub.livePhotoMotion.uuid,
      });
      expect(mocks.asset.update).toHaveBeenCalledTimes(3);
      expect(mocks.job.queue).toHaveBeenCalledExactlyOnceWith({
        name: JobName.AssetEncodeVideo,
        data: { id: assetStub.livePhotoMotionAsset.id },
      });
    });

    it('should delete old motion photo video assets if they do not match what is extracted', async () => {
      mocks.assetJob.getForMetadataExtraction.mockResolvedValue(assetStub.livePhotoWithOriginalFileName);
      mockReadTags({
        Directory: 'foo/bar/',
        MotionPhoto: 1,
        MicroVideo: 1,
        MicroVideoOffset: 1,
      });
      mocks.crypto.hashSha1.mockReturnValue(randomBytes(512));
      mocks.asset.create.mockImplementation(
        (asset) => Promise.resolve({ ...assetStub.livePhotoMotionAsset, ...asset }) as Promise<MapAsset>,
      );
      const video = randomBytes(512);
      mocks.storage.readFile.mockResolvedValue(video);

      await sut.handleMetadataExtraction({ id: assetStub.livePhotoWithOriginalFileName.id });
      expect(mocks.job.queue).toHaveBeenNthCalledWith(1, {
        name: JobName.AssetDelete,
        data: { id: assetStub.livePhotoWithOriginalFileName.livePhotoVideoId, deleteOnDisk: true },
      });
    });

    it('should not create a new motion photo video asset if the hash of the extracted video matches an existing asset', async () => {
      mocks.assetJob.getForMetadataExtraction.mockResolvedValue(assetStub.livePhotoStillAsset);
      mockReadTags({
        Directory: 'foo/bar/',
        MotionPhoto: 1,
        MicroVideo: 1,
        MicroVideoOffset: 1,
      });
      mocks.crypto.hashSha1.mockReturnValue(randomBytes(512));
      mocks.asset.getByChecksum.mockResolvedValue(assetStub.livePhotoMotionAsset);
      const video = randomBytes(512);
      mocks.storage.readFile.mockResolvedValue(video);
      mocks.storage.checkFileExists.mockResolvedValue(true);

      await sut.handleMetadataExtraction({ id: assetStub.livePhotoStillAsset.id });
      expect(mocks.asset.create).not.toHaveBeenCalled();
      expect(mocks.storage.createOrOverwriteFile).not.toHaveBeenCalled();
      // The still asset gets saved by handleMetadataExtraction, but not the video
      expect(mocks.asset.update).toHaveBeenCalledTimes(1);
      expect(mocks.job.queue).not.toHaveBeenCalled();
    });

    it('should link and hide motion video asset to still asset if the hash of the extracted video matches an existing asset', async () => {
      mocks.assetJob.getForMetadataExtraction.mockResolvedValue({
        ...assetStub.livePhotoStillAsset,
        livePhotoVideoId: null,
      });
      mockReadTags({
        Directory: 'foo/bar/',
        MotionPhoto: 1,
        MicroVideo: 1,
        MicroVideoOffset: 1,
      });
      mocks.crypto.hashSha1.mockReturnValue(randomBytes(512));
      mocks.asset.getByChecksum.mockResolvedValue({
        ...assetStub.livePhotoMotionAsset,
        visibility: AssetVisibility.Timeline,
      });
      const video = randomBytes(512);
      mocks.storage.readFile.mockResolvedValue(video);

      await sut.handleMetadataExtraction({ id: assetStub.livePhotoStillAsset.id });
      expect(mocks.asset.update).toHaveBeenCalledWith({
        id: assetStub.livePhotoMotionAsset.id,
        visibility: AssetVisibility.Hidden,
      });
      expect(mocks.asset.update).toHaveBeenCalledWith({
        id: assetStub.livePhotoStillAsset.id,
        livePhotoVideoId: assetStub.livePhotoMotionAsset.id,
      });
      expect(mocks.asset.update).toHaveBeenCalledTimes(4);
    });

    it('should not update storage usage if motion photo is external', async () => {
      mocks.assetJob.getForMetadataExtraction.mockResolvedValue({
        ...assetStub.livePhotoStillAsset,
        livePhotoVideoId: null,
        isExternal: true,
      });
      mockReadTags({
        Directory: 'foo/bar/',
        MotionPhoto: 1,
        MicroVideo: 1,
        MicroVideoOffset: 1,
      });
      mocks.crypto.hashSha1.mockReturnValue(randomBytes(512));
      mocks.asset.create.mockResolvedValue(assetStub.livePhotoMotionAsset);
      const video = randomBytes(512);
      mocks.storage.readFile.mockResolvedValue(video);

      await sut.handleMetadataExtraction({ id: assetStub.livePhotoStillAsset.id });
      expect(mocks.user.updateUsage).not.toHaveBeenCalled();
    });

    it('should save all metadata', async () => {
      const dateForTest = new Date('1970-01-01T00:00:00.000-11:30');

      const tags: ImmichTags = {
        BitsPerSample: 1,
        ComponentBitDepth: 1,
        ImagePixelDepth: '1',
        BitDepth: 1,
        ColorBitDepth: 1,
        ColorSpace: '1',
        DateTimeOriginal: ExifDateTime.fromISO(dateForTest.toISOString()),
        ExposureTime: '100ms',
        FocalLength: 20,
        ImageDescription: 'test description',
        ISO: 100,
        LensModel: 'test lens',
        MediaGroupUUID: 'livePhoto',
        Make: 'test-factory',
        Model: "'mockel'",
        ModifyDate: ExifDateTime.fromISO(dateForTest.toISOString()),
        Orientation: 0,
        ProfileDescription: 'extensive description',
        ProjectionType: 'equirectangular',
        tz: 'UTC-11:30',
        Rating: 3,
      };
      mocks.assetJob.getForMetadataExtraction.mockResolvedValue(assetStub.image);
      mockReadTags(tags);

      await sut.handleMetadataExtraction({ id: assetStub.image.id });
      expect(mocks.assetJob.getForMetadataExtraction).toHaveBeenCalledWith(assetStub.image.id);
      expect(mocks.asset.upsertExif).toHaveBeenCalledWith({
        assetId: assetStub.image.id,
        bitsPerSample: expect.any(Number),
        autoStackId: null,
        colorspace: tags.ColorSpace,
        dateTimeOriginal: dateForTest,
        description: tags.ImageDescription,
        exifImageHeight: null,
        exifImageWidth: null,
        exposureTime: tags.ExposureTime,
        fNumber: null,
        fileSizeInByte: 123_456,
        focalLength: tags.FocalLength,
        fps: null,
        iso: tags.ISO,
        latitude: null,
        lensModel: tags.LensModel,
        livePhotoCID: tags.MediaGroupUUID,
        longitude: null,
        make: tags.Make,
        model: tags.Model,
        modifyDate: expect.any(Date),
        orientation: tags.Orientation?.toString(),
        profileDescription: tags.ProfileDescription,
        projectionType: 'EQUIRECTANGULAR',
        timeZone: tags.tz,
        rating: tags.Rating,
        country: null,
        state: null,
        city: null,
      });
      expect(mocks.asset.update).toHaveBeenCalledWith(
        expect.objectContaining({
          id: assetStub.image.id,
          duration: null,
          fileCreatedAt: dateForTest,
          localDateTime: dateForTest,
        }),
      );
    });

    it('should extract +00:00 timezone from raw value', async () => {
      // exiftool-vendored returns "no timezone" information even though "+00:00" might be set explicitly
      // https://github.com/photostructure/exiftool-vendored.js/issues/203

      // this only tests our assumptions of exiftool-vendored, demonstrating the issue
      const someDate = '2024-09-01T00:00:00.000';
      expect(ExifDateTime.fromISO(someDate + 'Z')?.zone).toBe('UTC');
      expect(ExifDateTime.fromISO(someDate + '+00:00')?.zone).toBe('UTC'); // this is the issue, should be UTC+0
      expect(ExifDateTime.fromISO(someDate + '+04:00')?.zone).toBe('UTC+4');

      const tags: ImmichTags = {
        DateTimeOriginal: ExifDateTime.fromISO(someDate + '+00:00'),
        tz: undefined,
      };
      mocks.assetJob.getForMetadataExtraction.mockResolvedValue(assetStub.image);
      mockReadTags(tags);

      await sut.handleMetadataExtraction({ id: assetStub.image.id });
      expect(mocks.assetJob.getForMetadataExtraction).toHaveBeenCalledWith(assetStub.image.id);
      expect(mocks.asset.upsertExif).toHaveBeenCalledWith(
        expect.objectContaining({
          timeZone: 'UTC+0',
        }),
      );
    });

    it('should extract duration', async () => {
      mocks.assetJob.getForMetadataExtraction.mockResolvedValue(assetStub.video);
      mocks.media.probe.mockResolvedValue({
        ...probeStub.videoStreamH264,
        format: {
          ...probeStub.videoStreamH264.format,
          duration: 6.21,
        },
      });

      await sut.handleMetadataExtraction({ id: assetStub.video.id });

      expect(mocks.assetJob.getForMetadataExtraction).toHaveBeenCalledWith(assetStub.video.id);
      expect(mocks.asset.upsertExif).toHaveBeenCalled();
      expect(mocks.asset.update).toHaveBeenCalledWith(
        expect.objectContaining({
          id: assetStub.image.id,
          duration: '00:00:06.210',
        }),
      );
    });

    it('should only extract duration for videos', async () => {
      mocks.assetJob.getForMetadataExtraction.mockResolvedValue(assetStub.image);
      mocks.media.probe.mockResolvedValue({
        ...probeStub.videoStreamH264,
        format: {
          ...probeStub.videoStreamH264.format,
          duration: 6.21,
        },
      });
      await sut.handleMetadataExtraction({ id: assetStub.image.id });

      expect(mocks.assetJob.getForMetadataExtraction).toHaveBeenCalledWith(assetStub.image.id);
      expect(mocks.asset.upsertExif).toHaveBeenCalled();
      expect(mocks.asset.update).toHaveBeenCalledWith(
        expect.objectContaining({
          id: assetStub.image.id,
          duration: null,
        }),
      );
    });

    it('should omit duration of zero', async () => {
      mocks.assetJob.getForMetadataExtraction.mockResolvedValue(assetStub.video);
      mocks.media.probe.mockResolvedValue({
        ...probeStub.videoStreamH264,
        format: {
          ...probeStub.videoStreamH264.format,
          duration: 0,
        },
      });

      await sut.handleMetadataExtraction({ id: assetStub.video.id });

      expect(mocks.assetJob.getForMetadataExtraction).toHaveBeenCalledWith(assetStub.video.id);
      expect(mocks.asset.upsertExif).toHaveBeenCalled();
      expect(mocks.asset.update).toHaveBeenCalledWith(
        expect.objectContaining({
          id: assetStub.image.id,
          duration: null,
        }),
      );
    });

    it('should a handle duration of 1 week', async () => {
      mocks.assetJob.getForMetadataExtraction.mockResolvedValue(assetStub.video);
      mocks.media.probe.mockResolvedValue({
        ...probeStub.videoStreamH264,
        format: {
          ...probeStub.videoStreamH264.format,
          duration: 604_800,
        },
      });

      await sut.handleMetadataExtraction({ id: assetStub.video.id });

      expect(mocks.assetJob.getForMetadataExtraction).toHaveBeenCalledWith(assetStub.video.id);
      expect(mocks.asset.upsertExif).toHaveBeenCalled();
      expect(mocks.asset.update).toHaveBeenCalledWith(
        expect.objectContaining({
          id: assetStub.video.id,
          duration: '168:00:00.000',
        }),
      );
    });

    it('should ignore duration from exif data', async () => {
      mocks.assetJob.getForMetadataExtraction.mockResolvedValue(assetStub.image);
      mockReadTags({}, { Duration: { Value: 123 } });

      await sut.handleMetadataExtraction({ id: assetStub.image.id });
      expect(mocks.asset.update).toHaveBeenCalledWith(expect.objectContaining({ duration: null }));
    });

    it('should trim whitespace from description', async () => {
      mocks.assetJob.getForMetadataExtraction.mockResolvedValue(assetStub.image);
      mockReadTags({ Description: '\t \v \f \n \r' });

      await sut.handleMetadataExtraction({ id: assetStub.image.id });
      expect(mocks.asset.upsertExif).toHaveBeenCalledWith(
        expect.objectContaining({
          description: '',
        }),
      );

      mockReadTags({ ImageDescription: ' my\n description' });
      await sut.handleMetadataExtraction({ id: assetStub.image.id });
      expect(mocks.asset.upsertExif).toHaveBeenCalledWith(
        expect.objectContaining({
          description: 'my\n description',
        }),
      );
    });

    it('should handle a numeric description', async () => {
      mocks.assetJob.getForMetadataExtraction.mockResolvedValue(assetStub.image);
      mockReadTags({ Description: 1000 });

      await sut.handleMetadataExtraction({ id: assetStub.image.id });
      expect(mocks.asset.upsertExif).toHaveBeenCalledWith(
        expect.objectContaining({
          description: '1000',
        }),
      );
    });

    it('should skip importing metadata when the feature is disabled', async () => {
      mocks.assetJob.getForMetadataExtraction.mockResolvedValue(assetStub.primaryImage);
      mocks.systemMetadata.get.mockResolvedValue({ metadata: { faces: { import: false } } });
      mockReadTags(makeFaceTags({ Name: 'Person 1' }));
      await sut.handleMetadataExtraction({ id: assetStub.image.id });
      expect(mocks.person.getDistinctNames).not.toHaveBeenCalled();
    });

    it('should skip importing metadata face for assets without tags.RegionInfo', async () => {
      mocks.assetJob.getForMetadataExtraction.mockResolvedValue(assetStub.primaryImage);
      mocks.systemMetadata.get.mockResolvedValue({ metadata: { faces: { import: true } } });
      mockReadTags();
      await sut.handleMetadataExtraction({ id: assetStub.image.id });
      expect(mocks.person.getDistinctNames).not.toHaveBeenCalled();
    });

    it('should skip importing faces without name', async () => {
      mocks.assetJob.getForMetadataExtraction.mockResolvedValue(assetStub.primaryImage);
      mocks.systemMetadata.get.mockResolvedValue({ metadata: { faces: { import: true } } });
      mockReadTags(makeFaceTags());
      mocks.person.getDistinctNames.mockResolvedValue([]);
      mocks.person.createAll.mockResolvedValue([]);
      await sut.handleMetadataExtraction({ id: assetStub.image.id });
      expect(mocks.person.createAll).not.toHaveBeenCalled();
      expect(mocks.person.refreshFaces).not.toHaveBeenCalled();
      expect(mocks.person.updateAll).not.toHaveBeenCalled();
    });

    it('should skip importing faces with empty name', async () => {
      mocks.assetJob.getForMetadataExtraction.mockResolvedValue(assetStub.primaryImage);
      mocks.systemMetadata.get.mockResolvedValue({ metadata: { faces: { import: true } } });
      mockReadTags(makeFaceTags({ Name: '' }));
      mocks.person.getDistinctNames.mockResolvedValue([]);
      mocks.person.createAll.mockResolvedValue([]);
      await sut.handleMetadataExtraction({ id: assetStub.image.id });
      expect(mocks.person.createAll).not.toHaveBeenCalled();
      expect(mocks.person.refreshFaces).not.toHaveBeenCalled();
      expect(mocks.person.updateAll).not.toHaveBeenCalled();
    });

    it('should apply metadata face tags creating new persons', async () => {
      mocks.assetJob.getForMetadataExtraction.mockResolvedValue(assetStub.primaryImage);
      mocks.systemMetadata.get.mockResolvedValue({ metadata: { faces: { import: true } } });
      mockReadTags(makeFaceTags({ Name: personStub.withName.name }));
      mocks.person.getDistinctNames.mockResolvedValue([]);
      mocks.person.createAll.mockResolvedValue([personStub.withName.id]);
      mocks.person.update.mockResolvedValue(personStub.withName);
      await sut.handleMetadataExtraction({ id: assetStub.primaryImage.id });
      expect(mocks.assetJob.getForMetadataExtraction).toHaveBeenCalledWith(assetStub.primaryImage.id);
      expect(mocks.person.getDistinctNames).toHaveBeenCalledWith(assetStub.primaryImage.ownerId, { withHidden: true });
      expect(mocks.person.createAll).toHaveBeenCalledWith([
        expect.objectContaining({ name: personStub.withName.name }),
      ]);
      expect(mocks.person.refreshFaces).toHaveBeenCalledWith(
        [
          {
            id: 'random-uuid',
            assetId: assetStub.primaryImage.id,
            personId: 'random-uuid',
            imageHeight: 100,
            imageWidth: 1000,
            boundingBoxX1: 0,
            boundingBoxX2: 200,
            boundingBoxY1: 20,
            boundingBoxY2: 60,
            sourceType: SourceType.Exif,
          },
        ],
        [],
      );
      expect(mocks.person.updateAll).toHaveBeenCalledWith([
        { id: 'random-uuid', ownerId: 'admin-id', faceAssetId: 'random-uuid' },
      ]);
      expect(mocks.job.queueAll).toHaveBeenCalledWith([
        {
          name: JobName.PersonGenerateThumbnail,
          data: { id: personStub.withName.id },
        },
      ]);
    });

    it('should assign metadata face tags to existing persons', async () => {
      mocks.assetJob.getForMetadataExtraction.mockResolvedValue(assetStub.primaryImage);
      mocks.systemMetadata.get.mockResolvedValue({ metadata: { faces: { import: true } } });
      mockReadTags(makeFaceTags({ Name: personStub.withName.name }));
      mocks.person.getDistinctNames.mockResolvedValue([{ id: personStub.withName.id, name: personStub.withName.name }]);
      mocks.person.createAll.mockResolvedValue([]);
      mocks.person.update.mockResolvedValue(personStub.withName);
      await sut.handleMetadataExtraction({ id: assetStub.primaryImage.id });
      expect(mocks.assetJob.getForMetadataExtraction).toHaveBeenCalledWith(assetStub.primaryImage.id);
      expect(mocks.person.getDistinctNames).toHaveBeenCalledWith(assetStub.primaryImage.ownerId, { withHidden: true });
      expect(mocks.person.createAll).not.toHaveBeenCalled();
      expect(mocks.person.refreshFaces).toHaveBeenCalledWith(
        [
          {
            id: 'random-uuid',
            assetId: assetStub.primaryImage.id,
            personId: personStub.withName.id,
            imageHeight: 100,
            imageWidth: 1000,
            boundingBoxX1: 0,
            boundingBoxX2: 200,
            boundingBoxY1: 20,
            boundingBoxY2: 60,
            sourceType: SourceType.Exif,
          },
        ],
        [],
      );
      expect(mocks.person.updateAll).not.toHaveBeenCalled();
      expect(mocks.job.queueAll).not.toHaveBeenCalledWith();
    });

    describe('handleFaceTagOrientation', () => {
      const orientationTests = [
        {
          description: 'undefined',
          orientation: undefined,
          expected: { imgW: 1000, imgH: 100, x1: 0, x2: 200, y1: 20, y2: 60 },
        },
        {
          description: 'Horizontal = 1',
          orientation: ExifOrientation.Horizontal,
          expected: { imgW: 1000, imgH: 100, x1: 0, x2: 200, y1: 20, y2: 60 },
        },
        {
          description: 'MirrorHorizontal = 2',
          orientation: ExifOrientation.MirrorHorizontal,
          expected: { imgW: 1000, imgH: 100, x1: 800, x2: 1000, y1: 20, y2: 60 },
        },
        {
          description: 'Rotate180 = 3',
          orientation: ExifOrientation.Rotate180,
          expected: { imgW: 1000, imgH: 100, x1: 800, x2: 1000, y1: 40, y2: 80 },
        },
        {
          description: 'MirrorVertical = 4',
          orientation: ExifOrientation.MirrorVertical,
          expected: { imgW: 1000, imgH: 100, x1: 0, x2: 200, y1: 40, y2: 80 },
        },
        {
          description: 'MirrorHorizontalRotate270CW = 5',
          orientation: ExifOrientation.MirrorHorizontalRotate270CW,
          expected: { imgW: 100, imgH: 1000, x1: 20, x2: 60, y1: 0, y2: 200 },
        },
        {
          description: 'Rotate90CW = 6',
          orientation: ExifOrientation.Rotate90CW,
          expected: { imgW: 100, imgH: 1000, x1: 40, x2: 80, y1: 0, y2: 200 },
        },
        {
          description: 'MirrorHorizontalRotate90CW = 7',
          orientation: ExifOrientation.MirrorHorizontalRotate90CW,
          expected: { imgW: 100, imgH: 1000, x1: 40, x2: 80, y1: 800, y2: 1000 },
        },
        {
          description: 'Rotate270CW = 8',
          orientation: ExifOrientation.Rotate270CW,
          expected: { imgW: 100, imgH: 1000, x1: 20, x2: 60, y1: 800, y2: 1000 },
        },
      ];

      it.each(orientationTests)(
        'should transform RegionInfo geometry according to exif orientation $description',
        async ({ orientation, expected }) => {
          const { imgW, imgH, x1, x2, y1, y2 } = expected;

          mocks.assetJob.getForMetadataExtraction.mockResolvedValue(assetStub.primaryImage);
          mocks.systemMetadata.get.mockResolvedValue({ metadata: { faces: { import: true } } });
          mockReadTags(makeFaceTags({ Name: personStub.withName.name }, orientation));
          mocks.person.getDistinctNames.mockResolvedValue([]);
          mocks.person.createAll.mockResolvedValue([personStub.withName.id]);
          mocks.person.update.mockResolvedValue(personStub.withName);
          await sut.handleMetadataExtraction({ id: assetStub.primaryImage.id });
          expect(mocks.assetJob.getForMetadataExtraction).toHaveBeenCalledWith(assetStub.primaryImage.id);
          expect(mocks.person.getDistinctNames).toHaveBeenCalledWith(assetStub.primaryImage.ownerId, {
            withHidden: true,
          });
          expect(mocks.person.createAll).toHaveBeenCalledWith([
            expect.objectContaining({ name: personStub.withName.name }),
          ]);
          expect(mocks.person.refreshFaces).toHaveBeenCalledWith(
            [
              {
                id: 'random-uuid',
                assetId: assetStub.primaryImage.id,
                personId: 'random-uuid',
                imageWidth: imgW,
                imageHeight: imgH,
                boundingBoxX1: x1,
                boundingBoxX2: x2,
                boundingBoxY1: y1,
                boundingBoxY2: y2,
                sourceType: SourceType.Exif,
              },
            ],
            [],
          );
          expect(mocks.person.updateAll).toHaveBeenCalledWith([
            { id: 'random-uuid', ownerId: 'admin-id', faceAssetId: 'random-uuid' },
          ]);
          expect(mocks.job.queueAll).toHaveBeenCalledWith([
            {
              name: JobName.PersonGenerateThumbnail,
              data: { id: personStub.withName.id },
            },
          ]);
        },
      );
    });

    it('should handle invalid modify date', async () => {
      mocks.assetJob.getForMetadataExtraction.mockResolvedValue(assetStub.image);
      mockReadTags({ ModifyDate: '00:00:00.000' });

      await sut.handleMetadataExtraction({ id: assetStub.image.id });
      expect(mocks.asset.upsertExif).toHaveBeenCalledWith(
        expect.objectContaining({
          modifyDate: expect.any(Date),
        }),
      );
    });

    it('should handle invalid rating value', async () => {
      mocks.assetJob.getForMetadataExtraction.mockResolvedValue(assetStub.image);
      mockReadTags({ Rating: 6 });

      await sut.handleMetadataExtraction({ id: assetStub.image.id });
      expect(mocks.asset.upsertExif).toHaveBeenCalledWith(
        expect.objectContaining({
          rating: null,
        }),
      );
    });

    it('should handle valid rating value', async () => {
      mocks.assetJob.getForMetadataExtraction.mockResolvedValue(assetStub.image);
      mockReadTags({ Rating: 5 });

      await sut.handleMetadataExtraction({ id: assetStub.image.id });
      expect(mocks.asset.upsertExif).toHaveBeenCalledWith(
        expect.objectContaining({
          rating: 5,
        }),
      );
    });

    it('should handle valid negative rating value', async () => {
      mocks.assetJob.getForMetadataExtraction.mockResolvedValue(assetStub.image);
      mockReadTags({ Rating: -1 });

      await sut.handleMetadataExtraction({ id: assetStub.image.id });
      expect(mocks.asset.upsertExif).toHaveBeenCalledWith(
        expect.objectContaining({
          rating: -1,
        }),
      );
    });

    it('should handle livePhotoCID not set', async () => {
      mocks.assetJob.getForMetadataExtraction.mockResolvedValue(assetStub.image);

      await sut.handleMetadataExtraction({ id: assetStub.image.id });

      expect(mocks.assetJob.getForMetadataExtraction).toHaveBeenCalledWith(assetStub.image.id);
      expect(mocks.asset.findLivePhotoMatch).not.toHaveBeenCalled();
      expect(mocks.asset.update).not.toHaveBeenCalledWith(
        expect.objectContaining({ visibility: AssetVisibility.Hidden }),
      );
      expect(mocks.album.removeAssetsFromAll).not.toHaveBeenCalled();
    });

    it('should handle not finding a match', async () => {
      mocks.media.probe.mockResolvedValue(probeStub.videoStreamVertical2160p);
      mocks.assetJob.getForMetadataExtraction.mockResolvedValue(assetStub.livePhotoMotionAsset);
      mockReadTags({ ContentIdentifier: 'CID' });

      await sut.handleMetadataExtraction({ id: assetStub.livePhotoMotionAsset.id });

      expect(mocks.assetJob.getForMetadataExtraction).toHaveBeenCalledWith(assetStub.livePhotoMotionAsset.id);
      expect(mocks.asset.findLivePhotoMatch).toHaveBeenCalledWith({
        livePhotoCID: 'CID',
        ownerId: assetStub.livePhotoMotionAsset.ownerId,
        otherAssetId: assetStub.livePhotoMotionAsset.id,
        libraryId: null,
        type: AssetType.Image,
      });
      expect(mocks.asset.update).not.toHaveBeenCalledWith(
        expect.objectContaining({ visibility: AssetVisibility.Hidden }),
      );
      expect(mocks.album.removeAssetsFromAll).not.toHaveBeenCalled();
    });

    it('should link photo and video', async () => {
      mocks.assetJob.getForMetadataExtraction.mockResolvedValue(assetStub.livePhotoStillAsset);
      mocks.asset.findLivePhotoMatch.mockResolvedValue(assetStub.livePhotoMotionAsset);
      mockReadTags({ ContentIdentifier: 'CID' });

      await sut.handleMetadataExtraction({ id: assetStub.livePhotoStillAsset.id });

      expect(mocks.assetJob.getForMetadataExtraction).toHaveBeenCalledWith(assetStub.livePhotoStillAsset.id);
      expect(mocks.asset.findLivePhotoMatch).toHaveBeenCalledWith({
        livePhotoCID: 'CID',
        ownerId: assetStub.livePhotoStillAsset.ownerId,
        otherAssetId: assetStub.livePhotoStillAsset.id,
        type: AssetType.Video,
      });
      expect(mocks.asset.update).toHaveBeenCalledWith({
        id: assetStub.livePhotoStillAsset.id,
        livePhotoVideoId: assetStub.livePhotoMotionAsset.id,
      });
      expect(mocks.asset.update).toHaveBeenCalledWith({
        id: assetStub.livePhotoMotionAsset.id,
        visibility: AssetVisibility.Hidden,
      });
      expect(mocks.album.removeAssetsFromAll).toHaveBeenCalledWith([assetStub.livePhotoMotionAsset.id]);
    });

    it('should notify clients on live photo link', async () => {
      mocks.assetJob.getForMetadataExtraction.mockResolvedValue({
        ...assetStub.livePhotoStillAsset,
      });
      mocks.asset.findLivePhotoMatch.mockResolvedValue(assetStub.livePhotoMotionAsset);
      mockReadTags({ ContentIdentifier: 'CID' });

      await sut.handleMetadataExtraction({ id: assetStub.livePhotoStillAsset.id });

      expect(mocks.event.emit).toHaveBeenCalledWith('AssetHide', {
        userId: assetStub.livePhotoMotionAsset.ownerId,
        assetId: assetStub.livePhotoMotionAsset.id,
      });
    });

    it('should search by libraryId', async () => {
      mocks.assetJob.getForMetadataExtraction.mockResolvedValue({
        ...assetStub.livePhotoStillAsset,
        libraryId: 'library-id',
      });
      mocks.asset.findLivePhotoMatch.mockResolvedValue(assetStub.livePhotoMotionAsset);
      mockReadTags({ ContentIdentifier: 'CID' });

      await sut.handleMetadataExtraction({ id: assetStub.livePhotoStillAsset.id });

      expect(mocks.event.emit).toHaveBeenCalledWith('AssetMetadataExtracted', {
        assetId: assetStub.livePhotoStillAsset.id,
        userId: assetStub.livePhotoStillAsset.ownerId,
      });
      expect(mocks.asset.findLivePhotoMatch).toHaveBeenCalledWith({
        ownerId: 'user-id',
        otherAssetId: 'live-photo-still-asset',
        livePhotoCID: 'CID',
        libraryId: 'library-id',
        type: 'VIDEO',
      });
    });

    it.each([
      {
        exif: {
          Make: '1',
          Model: '2',
          Device: { Manufacturer: '3', ModelName: '4' },
          AndroidMake: '4',
          AndroidModel: '5',
        },
        expected: { make: '1', model: '2' },
      },
      {
        exif: { Device: { Manufacturer: '1', ModelName: '2' }, AndroidMake: '3', AndroidModel: '4' },
        expected: { make: '1', model: '2' },
      },
      { exif: { AndroidMake: '1', AndroidModel: '2' }, expected: { make: '1', model: '2' } },
    ])('should read camera make and model $exif -> $expected', async ({ exif, expected }) => {
      mocks.assetJob.getForMetadataExtraction.mockResolvedValue(assetStub.image);
      mockReadTags(exif);

      await sut.handleMetadataExtraction({ id: assetStub.image.id });
      expect(mocks.asset.upsertExif).toHaveBeenCalledWith(expect.objectContaining(expected));
    });

    it.each([
      { exif: {}, expected: null },
      { exif: { LensID: '1', LensSpec: '2', LensType: '3', LensModel: '4' }, expected: '1' },
      { exif: { LensSpec: '2', LensType: '3', LensModel: '4' }, expected: '3' },
      { exif: { LensSpec: '2', LensModel: '4' }, expected: '2' },
      { exif: { LensModel: '4' }, expected: '4' },
      { exif: { LensID: '----' }, expected: null },
      { exif: { LensID: 'Unknown (0 ff ff)' }, expected: null },
      {
        exif: { LensID: 'Unknown (E1 40 19 36 2C 35 DF 0E) Tamron 10-24mm f/3.5-4.5 Di II VC HLD (B023) ?' },
        expected: null,
      },
      { exif: { LensID: ' Unknown 6-30mm' }, expected: null },
      { exif: { LensID: '' }, expected: null },
    ])('should read camera lens information $exif -> $expected', async ({ exif, expected }) => {
      mocks.assetJob.getForMetadataExtraction.mockResolvedValue(assetStub.image);
      mockReadTags(exif);

      await sut.handleMetadataExtraction({ id: assetStub.image.id });
      expect(mocks.asset.upsertExif).toHaveBeenCalledWith(
        expect.objectContaining({
          lensModel: expected,
        }),
      );
    });
  });

  describe('handleQueueSidecar', () => {
    it('should queue assets with sidecar files', async () => {
      mocks.assetJob.streamForSidecar.mockReturnValue(makeStream([assetStub.image]));

      await sut.handleQueueSidecar({ force: true });
      expect(mocks.assetJob.streamForSidecar).toHaveBeenCalledWith(true);

      expect(mocks.job.queueAll).toHaveBeenCalledWith([
        {
          name: JobName.SidecarCheck,
          data: { id: assetStub.sidecar.id },
        },
      ]);
    });

    it('should queue assets without sidecar files', async () => {
      mocks.assetJob.streamForSidecar.mockReturnValue(makeStream([assetStub.image]));

      await sut.handleQueueSidecar({ force: false });

      expect(mocks.assetJob.streamForSidecar).toHaveBeenCalledWith(false);
      expect(mocks.job.queueAll).toHaveBeenCalledWith([
        {
          name: JobName.SidecarCheck,
          data: { id: assetStub.image.id },
        },
      ]);
    });
  });

<<<<<<< HEAD
  describe('handleSidecarSync', () => {
    it("should do nothing if asset isn't found", async () => {
      mocks.assetJob.getForMetadataExtraction.mockResolvedValue(void 0);
      await expect(sut.handleSidecarSync({ id: assetStub.image.id })).resolves.toBe(JobStatus.Failed);
      expect(mocks.asset.update).not.toHaveBeenCalled();
    });

    it('should do nothing if asset has no sidecar file', async () => {
      mocks.assetJob.getForMetadataExtraction.mockResolvedValue(removeNonSidecarFiles(assetStub.image));
      await expect(sut.handleSidecarSync({ id: assetStub.image.id })).resolves.toBe(JobStatus.Failed);
      expect(mocks.asset.update).not.toHaveBeenCalled();
    });

    it('should set sidecar path if exists (sidecar named photo.ext.xmp)', async () => {
      mocks.assetJob.getForMetadataExtraction.mockResolvedValue(removeNonSidecarFiles(assetStub.sidecar));
      mocks.storage.checkFileExists.mockResolvedValue(true);

      await expect(sut.handleSidecarSync({ id: assetStub.sidecar.id })).resolves.toBe(JobStatus.Success);
      expect(mocks.storage.checkFileExists).toHaveBeenCalledWith(
        `${assetStub.sidecar.originalPath}.xmp`,
        constants.R_OK,
      );
      expect(mocks.asset.upsertFile).toHaveBeenCalledWith({
        assetId: assetStub.sidecar.id,
        path: assetStub.sidecar.files[1].path,
        type: AssetFileType.Sidecar,
      });
    });

    it('should set sidecar path if exists (sidecar named photo.xmp)', async () => {
      mocks.assetJob.getForMetadataExtraction.mockResolvedValue(
        removeNonSidecarFiles(assetStub.sidecarWithoutExt as any),
      );
      mocks.storage.checkFileExists.mockResolvedValueOnce(false);
      mocks.storage.checkFileExists.mockResolvedValueOnce(true);

      await expect(sut.handleSidecarSync({ id: assetStub.sidecarWithoutExt.id })).resolves.toBe(JobStatus.Success);
      expect(mocks.storage.checkFileExists).toHaveBeenNthCalledWith(
        2,
        assetStub.sidecarWithoutExt.files[1].path,
        constants.R_OK,
      );
      expect(mocks.asset.upsertFile).toHaveBeenCalledWith({
        assetId: assetStub.sidecarWithoutExt.id,
        path: assetStub.sidecarWithoutExt.files[1].path,
        type: AssetFileType.Sidecar,
      });
    });

    it('should set sidecar path if exists (two sidecars named photo.ext.xmp and photo.xmp, should pick photo.ext.xmp)', async () => {
      mocks.assetJob.getForMetadataExtraction.mockResolvedValue(removeNonSidecarFiles(assetStub.sidecar));
      mocks.storage.checkFileExists.mockResolvedValueOnce(true);
      mocks.storage.checkFileExists.mockResolvedValueOnce(true);

      await expect(sut.handleSidecarSync({ id: assetStub.sidecar.id })).resolves.toBe(JobStatus.Success);
      expect(mocks.storage.checkFileExists).toHaveBeenNthCalledWith(1, assetStub.sidecar.files[1].path, constants.R_OK);
      expect(mocks.storage.checkFileExists).toHaveBeenNthCalledWith(
        2,
        assetStub.sidecarWithoutExt.files[1].path,
        constants.R_OK,
      );
      expect(mocks.asset.upsertFile).toHaveBeenCalledWith({
        assetId: assetStub.sidecar.id,
        path: assetStub.sidecar.files[1].path,
        type: AssetFileType.Sidecar,
      });
    });

    it('should unset sidecar path if file does not exist anymore', async () => {
      mocks.assetJob.getForMetadataExtraction.mockResolvedValue(removeNonSidecarFiles(assetStub.sidecar));
      mocks.storage.checkFileExists.mockResolvedValue(false);

      await expect(sut.handleSidecarSync({ id: assetStub.sidecar.id })).resolves.toBe(JobStatus.Success);
      expect(mocks.storage.checkFileExists).toHaveBeenCalledWith(
        `${assetStub.sidecar.originalPath}.xmp`,
        constants.R_OK,
      );
      expect(mocks.asset.deleteFile).toHaveBeenCalledWith({
        assetId: assetStub.sidecar.id,
        type: AssetFileType.Sidecar,
      });
    });
  });

  describe('handleSidecarDiscovery', () => {
    it('should skip hidden assets', async () => {
      mocks.assetJob.getForMetadataExtraction.mockResolvedValue(assetStub.livePhotoMotionAsset as any);
      await expect(sut.handleSidecarDiscovery({ id: assetStub.livePhotoMotionAsset.id })).resolves.toBe(
        JobStatus.Skipped,
      );

      expect(mocks.storage.checkFileExists).not.toHaveBeenCalled();
      expect(mocks.asset.update).not.toHaveBeenCalled();
      expect(mocks.asset.upsertFile).not.toHaveBeenCalled();
    });

    it('should skip assets that already have a known sidecar', async () => {
      mocks.assetJob.getForMetadataExtraction.mockResolvedValue(assetStub.sidecar);
      await expect(sut.handleSidecarDiscovery({ id: assetStub.sidecar.id })).resolves.toBe(JobStatus.Skipped);

      expect(mocks.storage.checkFileExists).not.toHaveBeenCalled();
      expect(mocks.asset.update).not.toHaveBeenCalled();
      expect(mocks.asset.upsertFile).not.toHaveBeenCalled();
    });

    it('should do nothing when no sidecar is found on disk', async () => {
      mocks.assetJob.getForMetadataExtraction.mockResolvedValue(removeNonSidecarFiles(assetStub.image));
      mocks.storage.checkFileExists.mockResolvedValue(false);
      await expect(sut.handleSidecarDiscovery({ id: assetStub.image.id })).resolves.toBe(JobStatus.Success);

      expect(mocks.storage.checkFileExists).toHaveBeenCalledWith('/original/path.jpg.xmp', constants.R_OK);
      expect(mocks.storage.checkFileExists).toHaveBeenCalledWith('/original/path.xmp', constants.R_OK);

      expect(mocks.asset.update).not.toHaveBeenCalled();
      expect(mocks.asset.upsertFile).not.toHaveBeenCalled();
    });

    it('should update a image asset when a sidecar is found on disk', async () => {
      mocks.assetJob.getForMetadataExtraction.mockResolvedValue(removeNonSidecarFiles(assetStub.image));
      mocks.storage.checkFileExists.mockResolvedValue(true);
      await expect(sut.handleSidecarDiscovery({ id: assetStub.image.id })).resolves.toBe(JobStatus.Success);

      expect(mocks.storage.checkFileExists).toHaveBeenCalledWith('/original/path.jpg.xmp', constants.R_OK);
      expect(mocks.storage.checkFileExists).toHaveBeenCalledWith('/original/path.xmp', constants.R_OK);

      expect(mocks.asset.upsertFile).toHaveBeenCalledWith({
        assetId: assetStub.image.id,
        path: '/original/path.jpg.xmp',
        type: AssetFileType.Sidecar,
      });
    });

    it('should update a video asset when a sidecar is found', async () => {
      mocks.assetJob.getForMetadataExtraction.mockResolvedValue(assetStub.video);
      mocks.storage.checkFileExists.mockResolvedValue(true);
      await expect(sut.handleSidecarDiscovery({ id: assetStub.video.id })).resolves.toBe(JobStatus.Success);

      expect(mocks.storage.checkFileExists).toHaveBeenCalledWith('/original/path.ext.xmp', constants.R_OK);
      expect(mocks.storage.checkFileExists).toHaveBeenCalledWith('/original/path.xmp', constants.R_OK);

      expect(mocks.asset.upsertFile).toHaveBeenCalledWith({
        assetId: assetStub.image.id,
        path: '/original/path.ext.xmp',
        type: AssetFileType.Sidecar,
      });
=======
  describe('handleSidecarCheck', () => {
    it('should do nothing if asset could not be found', async () => {
      mocks.assetJob.getForSidecarCheckJob.mockResolvedValue(void 0);

      await expect(sut.handleSidecarCheck({ id: assetStub.image.id })).resolves.toBeUndefined();

      expect(mocks.asset.update).not.toHaveBeenCalled();
    });

    it('should detect a new sidecar at .jpg.xmp', async () => {
      const asset = forSidecarJob({ originalPath: '/path/to/IMG_123.jpg' });

      mocks.assetJob.getForSidecarCheckJob.mockResolvedValue(asset);
      mocks.storage.checkFileExists.mockResolvedValueOnce(true);

      await expect(sut.handleSidecarCheck({ id: asset.id })).resolves.toBe(JobStatus.Success);

      expect(mocks.asset.update).toHaveBeenCalledWith({ id: asset.id, sidecarPath: `/path/to/IMG_123.jpg.xmp` });
    });

    it('should detect a new sidecar at .xmp', async () => {
      const asset = forSidecarJob({ originalPath: '/path/to/IMG_123.jpg' });

      mocks.assetJob.getForSidecarCheckJob.mockResolvedValue(asset);
      mocks.storage.checkFileExists.mockResolvedValueOnce(false);
      mocks.storage.checkFileExists.mockResolvedValueOnce(true);

      await expect(sut.handleSidecarCheck({ id: asset.id })).resolves.toBe(JobStatus.Success);

      expect(mocks.asset.update).toHaveBeenCalledWith({ id: asset.id, sidecarPath: '/path/to/IMG_123.xmp' });
    });

    it('should unset sidecar path if file does not exist anymore', async () => {
      const asset = forSidecarJob({ originalPath: '/path/to/IMG_123.jpg', sidecarPath: '/path/to/IMG_123.jpg.xmp' });
      mocks.assetJob.getForSidecarCheckJob.mockResolvedValue(asset);
      mocks.storage.checkFileExists.mockResolvedValue(false);

      await expect(sut.handleSidecarCheck({ id: asset.id })).resolves.toBe(JobStatus.Success);

      expect(mocks.asset.update).toHaveBeenCalledWith({ id: asset.id, sidecarPath: null });
    });

    it('should do nothing if the sidecar file still exists', async () => {
      const asset = forSidecarJob({ originalPath: '/path/to/IMG_123.jpg', sidecarPath: '/path/to/IMG_123.jpg' });

      mocks.assetJob.getForSidecarCheckJob.mockResolvedValue(asset);
      mocks.storage.checkFileExists.mockResolvedValueOnce(true);

      await expect(sut.handleSidecarCheck({ id: asset.id })).resolves.toBe(JobStatus.Skipped);

      expect(mocks.asset.update).not.toHaveBeenCalled();
>>>>>>> f3b0e8a5
    });
  });

  describe('handleSidecarWrite', () => {
    it('should skip assets that no longer exist', async () => {
      mocks.assetJob.getForSidecarWriteJob.mockResolvedValue(void 0);
      await expect(sut.handleSidecarWrite({ id: 'asset-123' })).resolves.toBe(JobStatus.Failed);
      expect(mocks.metadata.writeTags).not.toHaveBeenCalled();
    });

    it('should skip jobs with no metadata', async () => {
      const asset = factory.jobAssets.sidecarWrite();
      mocks.assetJob.getForSidecarWriteJob.mockResolvedValue(asset);
      await expect(sut.handleSidecarWrite({ id: asset.id })).resolves.toBe(JobStatus.Skipped);
      expect(mocks.metadata.writeTags).not.toHaveBeenCalled();
    });

    it('should write tags', async () => {
      const asset = factory.jobAssets.sidecarWrite();
      const description = 'this is a description';
      const gps = 12;
      const date = '2023-11-22T04:56:12.196Z';

      mocks.assetJob.getForSidecarWriteJob.mockResolvedValue(asset);
      await expect(
        sut.handleSidecarWrite({
          id: asset.id,
          description,
          latitude: gps,
          longitude: gps,
          dateTimeOriginal: date,
        }),
      ).resolves.toBe(JobStatus.Success);
      expect(mocks.metadata.writeTags).toHaveBeenCalledWith(asset.sidecarPath, {
        Description: description,
        ImageDescription: description,
        DateTimeOriginal: date,
        GPSLatitude: gps,
        GPSLongitude: gps,
      });
    });
  });

  describe('firstDateTime', () => {
    it('should ignore date-only tags like GPSDateStamp', () => {
      const tags = {
        GPSDateStamp: '2023:08:08', // Date-only tag, should be ignored
        SonyDateTime2: '2023:07:07 07:00:00',
      };

      const result = firstDateTime(tags);
      expect(result?.tag).toBe('SonyDateTime2');
      expect(result?.dateTime?.toDate()?.toISOString()).toBe('2023-07-07T07:00:00.000Z');
    });

    it('should respect full priority order with all date tags present', () => {
      const tags = {
        // SubSec and standard EXIF date tags
        SubSecDateTimeOriginal: '2023:01:01 01:00:00',
        SubSecCreateDate: '2023:02:02 02:00:00',
        SubSecMediaCreateDate: '2023:03:03 03:00:00',
        DateTimeOriginal: '2023:04:04 04:00:00',
        CreateDate: '2023:05:05 05:00:00',
        MediaCreateDate: '2023:06:06 06:00:00',
        CreationDate: '2023:07:07 07:00:00',
        DateTimeCreated: '2023:08:08 08:00:00',

        // Additional date tags
        TimeCreated: '2023:09:09 09:00:00',
        GPSDateTime: '2023:10:10 10:00:00',
        DateTimeUTC: '2023:11:11 11:00:00',
        GPSDateStamp: '2023:12:12', // Date-only tag, should be ignored
        SonyDateTime2: '2023:13:13 13:00:00',

        // Non-standard tag
        SourceImageCreateTime: '2023:14:14 14:00:00',
      };

      const result = firstDateTime(tags);
      // Should use SubSecDateTimeOriginal as it has highest priority
      expect(result?.tag).toBe('SubSecDateTimeOriginal');
      expect(result?.dateTime?.toDate()?.toISOString()).toBe('2023-01-01T01:00:00.000Z');
    });

    it('should handle missing SubSec tags and use available date tags', () => {
      const tags = {
        // Standard date tags
        CreationDate: '2023:07:07 07:00:00',
        DateTimeCreated: '2023:08:08 08:00:00',

        // Additional date tags
        TimeCreated: '2023:09:09 09:00:00',
        GPSDateTime: '2023:10:10 10:00:00',
        DateTimeUTC: '2023:11:11 11:00:00',
        GPSDateStamp: '2023:12:12', // Date-only tag, should be ignored
        SonyDateTime2: '2023:13:13 13:00:00',
      };

      const result = firstDateTime(tags);
      // Should use CreationDate when available
      expect(result?.tag).toBe('CreationDate');
      expect(result?.dateTime?.toDate()?.toISOString()).toBe('2023-07-07T07:00:00.000Z');
    });

    it('should handle invalid date formats gracefully', () => {
      const tags = {
        TimeCreated: 'invalid-date',
        GPSDateTime: '2023:10:10 10:00:00',
        DateTimeUTC: 'also-invalid',
        SonyDateTime2: '2023:13:13 13:00:00',
      };

      const result = firstDateTime(tags);
      // Should skip invalid dates and use the first valid one
      expect(result?.tag).toBe('GPSDateTime');
      expect(result?.dateTime?.toDate()?.toISOString()).toBe('2023-10-10T10:00:00.000Z');
    });
  });
});<|MERGE_RESOLUTION|>--- conflicted
+++ resolved
@@ -1508,155 +1508,8 @@
     });
   });
 
-<<<<<<< HEAD
-  describe('handleSidecarSync', () => {
+  describe('handleSidecarCheck', () => {
     it("should do nothing if asset isn't found", async () => {
-      mocks.assetJob.getForMetadataExtraction.mockResolvedValue(void 0);
-      await expect(sut.handleSidecarSync({ id: assetStub.image.id })).resolves.toBe(JobStatus.Failed);
-      expect(mocks.asset.update).not.toHaveBeenCalled();
-    });
-
-    it('should do nothing if asset has no sidecar file', async () => {
-      mocks.assetJob.getForMetadataExtraction.mockResolvedValue(removeNonSidecarFiles(assetStub.image));
-      await expect(sut.handleSidecarSync({ id: assetStub.image.id })).resolves.toBe(JobStatus.Failed);
-      expect(mocks.asset.update).not.toHaveBeenCalled();
-    });
-
-    it('should set sidecar path if exists (sidecar named photo.ext.xmp)', async () => {
-      mocks.assetJob.getForMetadataExtraction.mockResolvedValue(removeNonSidecarFiles(assetStub.sidecar));
-      mocks.storage.checkFileExists.mockResolvedValue(true);
-
-      await expect(sut.handleSidecarSync({ id: assetStub.sidecar.id })).resolves.toBe(JobStatus.Success);
-      expect(mocks.storage.checkFileExists).toHaveBeenCalledWith(
-        `${assetStub.sidecar.originalPath}.xmp`,
-        constants.R_OK,
-      );
-      expect(mocks.asset.upsertFile).toHaveBeenCalledWith({
-        assetId: assetStub.sidecar.id,
-        path: assetStub.sidecar.files[1].path,
-        type: AssetFileType.Sidecar,
-      });
-    });
-
-    it('should set sidecar path if exists (sidecar named photo.xmp)', async () => {
-      mocks.assetJob.getForMetadataExtraction.mockResolvedValue(
-        removeNonSidecarFiles(assetStub.sidecarWithoutExt as any),
-      );
-      mocks.storage.checkFileExists.mockResolvedValueOnce(false);
-      mocks.storage.checkFileExists.mockResolvedValueOnce(true);
-
-      await expect(sut.handleSidecarSync({ id: assetStub.sidecarWithoutExt.id })).resolves.toBe(JobStatus.Success);
-      expect(mocks.storage.checkFileExists).toHaveBeenNthCalledWith(
-        2,
-        assetStub.sidecarWithoutExt.files[1].path,
-        constants.R_OK,
-      );
-      expect(mocks.asset.upsertFile).toHaveBeenCalledWith({
-        assetId: assetStub.sidecarWithoutExt.id,
-        path: assetStub.sidecarWithoutExt.files[1].path,
-        type: AssetFileType.Sidecar,
-      });
-    });
-
-    it('should set sidecar path if exists (two sidecars named photo.ext.xmp and photo.xmp, should pick photo.ext.xmp)', async () => {
-      mocks.assetJob.getForMetadataExtraction.mockResolvedValue(removeNonSidecarFiles(assetStub.sidecar));
-      mocks.storage.checkFileExists.mockResolvedValueOnce(true);
-      mocks.storage.checkFileExists.mockResolvedValueOnce(true);
-
-      await expect(sut.handleSidecarSync({ id: assetStub.sidecar.id })).resolves.toBe(JobStatus.Success);
-      expect(mocks.storage.checkFileExists).toHaveBeenNthCalledWith(1, assetStub.sidecar.files[1].path, constants.R_OK);
-      expect(mocks.storage.checkFileExists).toHaveBeenNthCalledWith(
-        2,
-        assetStub.sidecarWithoutExt.files[1].path,
-        constants.R_OK,
-      );
-      expect(mocks.asset.upsertFile).toHaveBeenCalledWith({
-        assetId: assetStub.sidecar.id,
-        path: assetStub.sidecar.files[1].path,
-        type: AssetFileType.Sidecar,
-      });
-    });
-
-    it('should unset sidecar path if file does not exist anymore', async () => {
-      mocks.assetJob.getForMetadataExtraction.mockResolvedValue(removeNonSidecarFiles(assetStub.sidecar));
-      mocks.storage.checkFileExists.mockResolvedValue(false);
-
-      await expect(sut.handleSidecarSync({ id: assetStub.sidecar.id })).resolves.toBe(JobStatus.Success);
-      expect(mocks.storage.checkFileExists).toHaveBeenCalledWith(
-        `${assetStub.sidecar.originalPath}.xmp`,
-        constants.R_OK,
-      );
-      expect(mocks.asset.deleteFile).toHaveBeenCalledWith({
-        assetId: assetStub.sidecar.id,
-        type: AssetFileType.Sidecar,
-      });
-    });
-  });
-
-  describe('handleSidecarDiscovery', () => {
-    it('should skip hidden assets', async () => {
-      mocks.assetJob.getForMetadataExtraction.mockResolvedValue(assetStub.livePhotoMotionAsset as any);
-      await expect(sut.handleSidecarDiscovery({ id: assetStub.livePhotoMotionAsset.id })).resolves.toBe(
-        JobStatus.Skipped,
-      );
-
-      expect(mocks.storage.checkFileExists).not.toHaveBeenCalled();
-      expect(mocks.asset.update).not.toHaveBeenCalled();
-      expect(mocks.asset.upsertFile).not.toHaveBeenCalled();
-    });
-
-    it('should skip assets that already have a known sidecar', async () => {
-      mocks.assetJob.getForMetadataExtraction.mockResolvedValue(assetStub.sidecar);
-      await expect(sut.handleSidecarDiscovery({ id: assetStub.sidecar.id })).resolves.toBe(JobStatus.Skipped);
-
-      expect(mocks.storage.checkFileExists).not.toHaveBeenCalled();
-      expect(mocks.asset.update).not.toHaveBeenCalled();
-      expect(mocks.asset.upsertFile).not.toHaveBeenCalled();
-    });
-
-    it('should do nothing when no sidecar is found on disk', async () => {
-      mocks.assetJob.getForMetadataExtraction.mockResolvedValue(removeNonSidecarFiles(assetStub.image));
-      mocks.storage.checkFileExists.mockResolvedValue(false);
-      await expect(sut.handleSidecarDiscovery({ id: assetStub.image.id })).resolves.toBe(JobStatus.Success);
-
-      expect(mocks.storage.checkFileExists).toHaveBeenCalledWith('/original/path.jpg.xmp', constants.R_OK);
-      expect(mocks.storage.checkFileExists).toHaveBeenCalledWith('/original/path.xmp', constants.R_OK);
-
-      expect(mocks.asset.update).not.toHaveBeenCalled();
-      expect(mocks.asset.upsertFile).not.toHaveBeenCalled();
-    });
-
-    it('should update a image asset when a sidecar is found on disk', async () => {
-      mocks.assetJob.getForMetadataExtraction.mockResolvedValue(removeNonSidecarFiles(assetStub.image));
-      mocks.storage.checkFileExists.mockResolvedValue(true);
-      await expect(sut.handleSidecarDiscovery({ id: assetStub.image.id })).resolves.toBe(JobStatus.Success);
-
-      expect(mocks.storage.checkFileExists).toHaveBeenCalledWith('/original/path.jpg.xmp', constants.R_OK);
-      expect(mocks.storage.checkFileExists).toHaveBeenCalledWith('/original/path.xmp', constants.R_OK);
-
-      expect(mocks.asset.upsertFile).toHaveBeenCalledWith({
-        assetId: assetStub.image.id,
-        path: '/original/path.jpg.xmp',
-        type: AssetFileType.Sidecar,
-      });
-    });
-
-    it('should update a video asset when a sidecar is found', async () => {
-      mocks.assetJob.getForMetadataExtraction.mockResolvedValue(assetStub.video);
-      mocks.storage.checkFileExists.mockResolvedValue(true);
-      await expect(sut.handleSidecarDiscovery({ id: assetStub.video.id })).resolves.toBe(JobStatus.Success);
-
-      expect(mocks.storage.checkFileExists).toHaveBeenCalledWith('/original/path.ext.xmp', constants.R_OK);
-      expect(mocks.storage.checkFileExists).toHaveBeenCalledWith('/original/path.xmp', constants.R_OK);
-
-      expect(mocks.asset.upsertFile).toHaveBeenCalledWith({
-        assetId: assetStub.image.id,
-        path: '/original/path.ext.xmp',
-        type: AssetFileType.Sidecar,
-      });
-=======
-  describe('handleSidecarCheck', () => {
-    it('should do nothing if asset could not be found', async () => {
       mocks.assetJob.getForSidecarCheckJob.mockResolvedValue(void 0);
 
       await expect(sut.handleSidecarCheck({ id: assetStub.image.id })).resolves.toBeUndefined();
@@ -1706,7 +1559,7 @@
       await expect(sut.handleSidecarCheck({ id: asset.id })).resolves.toBe(JobStatus.Skipped);
 
       expect(mocks.asset.update).not.toHaveBeenCalled();
->>>>>>> f3b0e8a5
+      expect(mocks.asset.upsertFile).not.toHaveBeenCalled();
     });
   });
 
