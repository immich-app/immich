import { Injectable } from '@nestjs/common';
import { dirname } from 'node:path';
import { JOBS_ASSET_PAGINATION_SIZE } from 'src/constants';
import { StorageCore } from 'src/cores/storage.core';
import { OnEvent, OnJob } from 'src/decorators';
import { SystemConfigFFmpegDto } from 'src/dtos/system-config.dto';
import { AssetEntity } from 'src/entities/asset.entity';
import {
  AssetFileType,
  AssetPathType,
  AssetType,
  AudioCodec,
<<<<<<< HEAD
  Colorspace, ImmichWorker,
=======
  Colorspace,
  JobName,
  JobStatus,
>>>>>>> a1a61f19
  LogLevel,
  QueueName,
  StorageFolder,
  TranscodeHWAccel,
  TranscodePolicy,
  TranscodeTarget,
  VideoCodec,
  VideoContainer,
} from 'src/enum';
import { UpsertFileOptions, WithoutProperty } from 'src/repositories/asset.repository';
import { BaseService } from 'src/services/base.service';
import { AudioStreamInfo, JobItem, JobOf, VideoFormat, VideoInterfaces, VideoStreamInfo } from 'src/types';
import { getAssetFiles } from 'src/utils/asset.util';
import { BaseConfig, ThumbnailConfig } from 'src/utils/media';
import { mimeTypes } from 'src/utils/mime-types';
import { usePagination } from 'src/utils/pagination';
import child_process from 'node:child_process';
import { ArgOf } from 'src/interfaces/event.interface';
import { ffprobe } from 'fluent-ffmpeg';

@Injectable()
export class MediaService extends BaseService {
  videoInterfaces: VideoInterfaces = { dri: [], mali: false };

  @OnEvent({ name: 'app.bootstrap' })
  async onBootstrap() {
    const [dri, mali] = await Promise.all([this.getDevices(), this.hasMaliOpenCL()]);
    this.videoInterfaces = { dri, mali };
  }

  @OnEvent({ name: 'media.liveTranscode', workers: [ImmichWorker.TRANSCODER] })
  liveTranscode({ id, path }: ArgOf<'media.liveTranscode'>) {
    const s = child_process.spawn('ffmpeg', [
      '-nostats', '-hide_banner', '-benchmark', '-loglevel', 'warning',
      '-i', path,

      '-c:v', 'libx264',
      '-maxrate', '4000k',
      '-bufsize', '1835k',

      '-f', 'ssegment',
      '-segment_format', 'mp4',
      '-segment_list_type', 'csv',

      '-copyts',
      '-start_at_zero',

      '-g', '5',

      '-break_non_keyframes', '1',
      '-segment_time', '1',

      '-movflags', 'cmaf',

      '-segment_list', 'pipe:1',

      '-strict', '-2',
      '/tmp/segments/%d.mp4']);
    s.stdout.on('data', (data): void => {
      this.eventRepository.emit('media.partReady', { id, part: data }).catch(console.error);
      console.log('stdout: ' + data);
    });
    s.stderr.on('data', function(data) {
      console.log('stderr: ' + data);
    });
    s.on('exit', function(code) {
      console.log('child process exited with code ' + code);
    });
  }

  @OnJob({ name: JobName.QUEUE_GENERATE_THUMBNAILS, queue: QueueName.THUMBNAIL_GENERATION })
  async handleQueueGenerateThumbnails({ force }: JobOf<JobName.QUEUE_GENERATE_THUMBNAILS>): Promise<JobStatus> {
    const assetPagination = usePagination(JOBS_ASSET_PAGINATION_SIZE, (pagination) => {
      return force
        ? this.assetRepository.getAll(pagination, {
          isVisible: true,
          withDeleted: true,
          withArchived: true,
        })
        : this.assetRepository.getWithout(pagination, WithoutProperty.THUMBNAIL);
    });

    for await (const assets of assetPagination) {
      const jobs: JobItem[] = [];

      for (const asset of assets) {
        const { previewFile, thumbnailFile } = getAssetFiles(asset.files);

        if (!previewFile || !thumbnailFile || !asset.thumbhash || force) {
          jobs.push({ name: JobName.GENERATE_THUMBNAILS, data: { id: asset.id } });
          continue;
        }
      }

      await this.jobRepository.queueAll(jobs);
    }

    const jobs: JobItem[] = [];

    const people = this.personRepository.getAll(force ? undefined : { thumbnailPath: '' });

    for await (const person of people) {
      if (!person.faceAssetId) {
        const face = await this.personRepository.getRandomFace(person.id);
        if (!face) {
          continue;
        }

        await this.personRepository.update({ id: person.id, faceAssetId: face.id });
      }

      jobs.push({ name: JobName.GENERATE_PERSON_THUMBNAIL, data: { id: person.id } });
    }

    await this.jobRepository.queueAll(jobs);

    return JobStatus.SUCCESS;
  }

  @OnJob({ name: JobName.QUEUE_MIGRATION, queue: QueueName.MIGRATION })
  async handleQueueMigration(): Promise<JobStatus> {
    const assetPagination = usePagination(JOBS_ASSET_PAGINATION_SIZE, (pagination) =>
      this.assetRepository.getAll(pagination),
    );

    const { active, waiting } = await this.jobRepository.getJobCounts(QueueName.MIGRATION);
    if (active === 1 && waiting === 0) {
      await this.storageCore.removeEmptyDirs(StorageFolder.THUMBNAILS);
      await this.storageCore.removeEmptyDirs(StorageFolder.ENCODED_VIDEO);
    }

    for await (const assets of assetPagination) {
      await this.jobRepository.queueAll(
        assets.map((asset) => ({ name: JobName.MIGRATE_ASSET, data: { id: asset.id } })),
      );
    }

    let jobs: { name: JobName.MIGRATE_PERSON; data: { id: string } }[] = [];

    for await (const person of this.personRepository.getAll()) {
      jobs.push({ name: JobName.MIGRATE_PERSON, data: { id: person.id } });

      if (jobs.length === JOBS_ASSET_PAGINATION_SIZE) {
        await this.jobRepository.queueAll(jobs);
        jobs = [];
      }
    }

    await this.jobRepository.queueAll(jobs);

    return JobStatus.SUCCESS;
  }

  @OnJob({ name: JobName.MIGRATE_ASSET, queue: QueueName.MIGRATION })
  async handleAssetMigration({ id }: JobOf<JobName.MIGRATE_ASSET>): Promise<JobStatus> {
    const { image } = await this.getConfig({ withCache: true });
    const [asset] = await this.assetRepository.getByIds([id], { files: true });
    if (!asset) {
      return JobStatus.FAILED;
    }

    await this.storageCore.moveAssetImage(asset, AssetPathType.PREVIEW, image.preview.format);
    await this.storageCore.moveAssetImage(asset, AssetPathType.THUMBNAIL, image.thumbnail.format);
    await this.storageCore.moveAssetVideo(asset);

    return JobStatus.SUCCESS;
  }

  @OnJob({ name: JobName.GENERATE_THUMBNAILS, queue: QueueName.THUMBNAIL_GENERATION })
  async handleGenerateThumbnails({ id }: JobOf<JobName.GENERATE_THUMBNAILS>): Promise<JobStatus> {
    const asset = await this.assetRepository.getById(id, { exifInfo: true, files: true });
    if (!asset) {
      this.logger.warn(`Thumbnail generation failed for asset ${id}: not found`);
      return JobStatus.FAILED;
    }

    if (!asset.isVisible) {
      this.logger.verbose(`Thumbnail generation skipped for asset ${id}: not visible`);
      return JobStatus.SKIPPED;
    }

    let generated: { previewPath: string; thumbnailPath: string; thumbhash: Buffer };
    if (asset.type === AssetType.VIDEO || asset.originalFileName.toLowerCase().endsWith('.gif')) {
      generated = await this.generateVideoThumbnails(asset);
    } else if (asset.type === AssetType.IMAGE) {
      generated = await this.generateImageThumbnails(asset);
    } else {
      this.logger.warn(`Skipping thumbnail generation for asset ${id}: ${asset.type} is not an image or video`);
      return JobStatus.SKIPPED;
    }

    const { previewFile, thumbnailFile } = getAssetFiles(asset.files);
    const toUpsert: UpsertFileOptions[] = [];
    if (previewFile?.path !== generated.previewPath) {
      toUpsert.push({ assetId: asset.id, path: generated.previewPath, type: AssetFileType.PREVIEW });
    }

    if (thumbnailFile?.path !== generated.thumbnailPath) {
      toUpsert.push({ assetId: asset.id, path: generated.thumbnailPath, type: AssetFileType.THUMBNAIL });
    }

    if (toUpsert.length > 0) {
      await this.assetRepository.upsertFiles(toUpsert);
    }

    const pathsToDelete = [];
    if (previewFile && previewFile.path !== generated.previewPath) {
      this.logger.debug(`Deleting old preview for asset ${asset.id}`);
      pathsToDelete.push(previewFile.path);
    }

    if (thumbnailFile && thumbnailFile.path !== generated.thumbnailPath) {
      this.logger.debug(`Deleting old thumbnail for asset ${asset.id}`);
      pathsToDelete.push(thumbnailFile.path);
    }

    if (pathsToDelete.length > 0) {
      await Promise.all(pathsToDelete.map((path) => this.storageRepository.unlink(path)));
    }

    if (!asset.thumbhash || Buffer.compare(asset.thumbhash, generated.thumbhash) !== 0) {
      await this.assetRepository.update({ id: asset.id, thumbhash: generated.thumbhash });
    }

    await this.assetRepository.upsertJobStatus({ assetId: asset.id, previewAt: new Date(), thumbnailAt: new Date() });

    return JobStatus.SUCCESS;
  }

  private async generateImageThumbnails(asset: AssetEntity) {
    const { image } = await this.getConfig({ withCache: true });
    const previewPath = StorageCore.getImagePath(asset, AssetPathType.PREVIEW, image.preview.format);
    const thumbnailPath = StorageCore.getImagePath(asset, AssetPathType.THUMBNAIL, image.thumbnail.format);
    this.storageCore.ensureFolders(previewPath);

    const shouldExtract = image.extractEmbedded && mimeTypes.isRaw(asset.originalPath);
    const extractedPath = StorageCore.getTempPathInDir(dirname(previewPath));
    const didExtract = shouldExtract && (await this.mediaRepository.extract(asset.originalPath, extractedPath));

    try {
      const useExtracted = didExtract && (await this.shouldUseExtractedImage(extractedPath, image.preview.size));
      const inputPath = useExtracted ? extractedPath : asset.originalPath;
      const colorspace = this.isSRGB(asset) ? Colorspace.SRGB : image.colorspace;
      const processInvalidImages = process.env.IMMICH_PROCESS_INVALID_IMAGES === 'true';

      const orientation = useExtracted && asset.exifInfo?.orientation ? Number(asset.exifInfo.orientation) : undefined;
      const decodeOptions = { colorspace, processInvalidImages, size: image.preview.size, orientation };
      const { data, info } = await this.mediaRepository.decodeImage(inputPath, decodeOptions);

      const options = { colorspace, processInvalidImages, raw: info };
      const outputs = await Promise.all([
        this.mediaRepository.generateThumbnail(data, { ...image.thumbnail, ...options }, thumbnailPath),
        this.mediaRepository.generateThumbnail(data, { ...image.preview, ...options }, previewPath),
        this.mediaRepository.generateThumbhash(data, options),
      ]);

      return { previewPath, thumbnailPath, thumbhash: outputs[2] };
    } finally {
      if (didExtract) {
        await this.storageRepository.unlink(extractedPath);
      }
    }
  }

  private async generateVideoThumbnails(asset: AssetEntity) {
    const { image, ffmpeg } = await this.getConfig({ withCache: true });
    const previewPath = StorageCore.getImagePath(asset, AssetPathType.PREVIEW, image.preview.format);
    const thumbnailPath = StorageCore.getImagePath(asset, AssetPathType.THUMBNAIL, image.thumbnail.format);
    this.storageCore.ensureFolders(previewPath);

    const { format, audioStreams, videoStreams } = await this.mediaRepository.probe(asset.originalPath);
    const mainVideoStream = this.getMainStream(videoStreams);
    if (!mainVideoStream) {
      throw new Error(`No video streams found for asset ${asset.id}`);
    }
    const mainAudioStream = this.getMainStream(audioStreams);

    const previewConfig = ThumbnailConfig.create({ ...ffmpeg, targetResolution: image.preview.size.toString() });
    const thumbnailConfig = ThumbnailConfig.create({ ...ffmpeg, targetResolution: image.thumbnail.size.toString() });
    const previewOptions = previewConfig.getCommand(TranscodeTarget.VIDEO, mainVideoStream, mainAudioStream, format);
    const thumbnailOptions = thumbnailConfig.getCommand(
      TranscodeTarget.VIDEO,
      mainVideoStream,
      mainAudioStream,
      format,
    );

    await this.mediaRepository.transcode(asset.originalPath, previewPath, previewOptions);
    await this.mediaRepository.transcode(asset.originalPath, thumbnailPath, thumbnailOptions);

    const thumbhash = await this.mediaRepository.generateThumbhash(previewPath, {
      colorspace: image.colorspace,
      processInvalidImages: process.env.IMMICH_PROCESS_INVALID_IMAGES === 'true',
    });

    return { previewPath, thumbnailPath, thumbhash };
  }

  @OnJob({ name: JobName.QUEUE_VIDEO_CONVERSION, queue: QueueName.VIDEO_CONVERSION })
  async handleQueueVideoConversion(job: JobOf<JobName.QUEUE_VIDEO_CONVERSION>): Promise<JobStatus> {
    const { force } = job;

    const assetPagination = usePagination(JOBS_ASSET_PAGINATION_SIZE, (pagination) => {
      return force
        ? this.assetRepository.getAll(pagination, { type: AssetType.VIDEO })
        : this.assetRepository.getWithout(pagination, WithoutProperty.ENCODED_VIDEO);
    });

    for await (const assets of assetPagination) {
      await this.jobRepository.queueAll(
        assets.map((asset) => ({ name: JobName.VIDEO_CONVERSION, data: { id: asset.id } })),
      );
    }

    return JobStatus.SUCCESS;
  }

  @OnJob({ name: JobName.VIDEO_CONVERSION, queue: QueueName.VIDEO_CONVERSION })
  async handleVideoConversion({ id }: JobOf<JobName.VIDEO_CONVERSION>): Promise<JobStatus> {
    const [asset] = await this.assetRepository.getByIds([id]);
    if (!asset || asset.type !== AssetType.VIDEO) {
      return JobStatus.FAILED;
    }

    const input = asset.originalPath;
    const output = StorageCore.getEncodedVideoPath(asset);
    this.storageCore.ensureFolders(output);

    const { videoStreams, audioStreams, format } = await this.mediaRepository.probe(input, {
      countFrames: this.logger.isLevelEnabled(LogLevel.DEBUG), // makes frame count more reliable for progress logs
    });
    const videoStream = this.getMainStream(videoStreams);
    const audioStream = this.getMainStream(audioStreams);
    if (!videoStream || !format.formatName) {
      return JobStatus.FAILED;
    }

    if (!videoStream.height || !videoStream.width) {
      this.logger.warn(`Skipped transcoding for asset ${asset.id}: no video streams found`);
      return JobStatus.FAILED;
    }

    let { ffmpeg } = await this.getConfig({ withCache: true });
    const target = this.getTranscodeTarget(ffmpeg, videoStream, audioStream);
    if (target === TranscodeTarget.NONE && !this.isRemuxRequired(ffmpeg, format)) {
      if (asset.encodedVideoPath) {
        this.logger.log(`Transcoded video exists for asset ${asset.id}, but is no longer required. Deleting...`);
        await this.jobRepository.queue({ name: JobName.DELETE_FILES, data: { files: [asset.encodedVideoPath] } });
        await this.assetRepository.update({ id: asset.id, encodedVideoPath: null });
      } else {
        this.logger.verbose(`Asset ${asset.id} does not require transcoding based on current policy, skipping`);
      }

      return JobStatus.SKIPPED;
    }

    const command = BaseConfig.create(ffmpeg, this.videoInterfaces).getCommand(target, videoStream, audioStream);
    if (ffmpeg.accel === TranscodeHWAccel.DISABLED) {
      this.logger.log(`Transcoding video ${asset.id} without hardware acceleration`);
    } else {
      this.logger.log(
        `Transcoding video ${asset.id} with ${ffmpeg.accel.toUpperCase()}-accelerated encoding and${ffmpeg.accelDecode ? '' : ' software'} decoding`,
      );
    }

    try {
      await this.mediaRepository.transcode(input, output, command);
    } catch (error: any) {
      this.logger.error(`Error occurred during transcoding: ${error.message}`);
      if (ffmpeg.accel === TranscodeHWAccel.DISABLED) {
        return JobStatus.FAILED;
      }

      let partialFallbackSuccess = false;
      if (ffmpeg.accelDecode) {
        try {
          this.logger.error(`Retrying with ${ffmpeg.accel.toUpperCase()}-accelerated encoding and software decoding`);
          ffmpeg = { ...ffmpeg, accelDecode: false };
          const command = BaseConfig.create(ffmpeg, this.videoInterfaces).getCommand(target, videoStream, audioStream);
          await this.mediaRepository.transcode(input, output, command);
          partialFallbackSuccess = true;
        } catch (error: any) {
          this.logger.error(`Error occurred during transcoding: ${error.message}`);
        }
      }

      if (!partialFallbackSuccess) {
        this.logger.error(`Retrying with ${ffmpeg.accel.toUpperCase()} acceleration disabled`);
        ffmpeg = { ...ffmpeg, accel: TranscodeHWAccel.DISABLED };
        const command = BaseConfig.create(ffmpeg, this.videoInterfaces).getCommand(target, videoStream, audioStream);
        await this.mediaRepository.transcode(input, output, command);
      }
    }

    this.logger.log(`Successfully encoded ${asset.id}`);

    await this.assetRepository.update({ id: asset.id, encodedVideoPath: output });

    return JobStatus.SUCCESS;
  }

  private getMainStream<T extends VideoStreamInfo | AudioStreamInfo>(streams: T[]): T {
    return streams
      .filter((stream) => stream.codecName !== 'unknown')
      .sort((stream1, stream2) => stream2.frameCount - stream1.frameCount)[0];
  }

  private getTranscodeTarget(
    config: SystemConfigFFmpegDto,
    videoStream: VideoStreamInfo,
    audioStream?: AudioStreamInfo,
  ): TranscodeTarget {
    const isAudioTranscodeRequired = this.isAudioTranscodeRequired(config, audioStream);
    const isVideoTranscodeRequired = this.isVideoTranscodeRequired(config, videoStream);

    if (isAudioTranscodeRequired && isVideoTranscodeRequired) {
      return TranscodeTarget.ALL;
    }

    if (isAudioTranscodeRequired) {
      return TranscodeTarget.AUDIO;
    }

    if (isVideoTranscodeRequired) {
      return TranscodeTarget.VIDEO;
    }

    return TranscodeTarget.NONE;
  }

  private isAudioTranscodeRequired(ffmpegConfig: SystemConfigFFmpegDto, stream?: AudioStreamInfo): boolean {
    if (!stream) {
      return false;
    }

    switch (ffmpegConfig.transcode) {
      case TranscodePolicy.DISABLED: {
        return false;
      }
      case TranscodePolicy.ALL: {
        return true;
      }
      case TranscodePolicy.REQUIRED:
      case TranscodePolicy.OPTIMAL:
      case TranscodePolicy.BITRATE: {
        return !ffmpegConfig.acceptedAudioCodecs.includes(stream.codecName as AudioCodec);
      }
      default: {
        throw new Error(`Unsupported transcode policy: ${ffmpegConfig.transcode}`);
      }
    }
  }

  private isVideoTranscodeRequired(ffmpegConfig: SystemConfigFFmpegDto, stream: VideoStreamInfo): boolean {
    const scalingEnabled = ffmpegConfig.targetResolution !== 'original';
    const targetRes = Number.parseInt(ffmpegConfig.targetResolution);
    const isLargerThanTargetRes = scalingEnabled && Math.min(stream.height, stream.width) > targetRes;
    const isLargerThanTargetBitrate = stream.bitrate > this.parseBitrateToBps(ffmpegConfig.maxBitrate);

    const isTargetVideoCodec = ffmpegConfig.acceptedVideoCodecs.includes(stream.codecName as VideoCodec);
    const isRequired = !isTargetVideoCodec || !stream.pixelFormat.endsWith('420p');

    switch (ffmpegConfig.transcode) {
      case TranscodePolicy.DISABLED: {
        return false;
      }
      case TranscodePolicy.ALL: {
        return true;
      }
      case TranscodePolicy.REQUIRED: {
        return isRequired;
      }
      case TranscodePolicy.OPTIMAL: {
        return isRequired || isLargerThanTargetRes;
      }
      case TranscodePolicy.BITRATE: {
        return isRequired || isLargerThanTargetBitrate;
      }
      default: {
        throw new Error(`Unsupported transcode policy: ${ffmpegConfig.transcode}`);
      }
    }
  }

  private isRemuxRequired(ffmpegConfig: SystemConfigFFmpegDto, { formatName, formatLongName }: VideoFormat): boolean {
    if (ffmpegConfig.transcode === TranscodePolicy.DISABLED) {
      return false;
    }

    const name = formatLongName === 'QuickTime / MOV' ? VideoContainer.MOV : (formatName as VideoContainer);
    return name !== VideoContainer.MP4 && !ffmpegConfig.acceptedContainers.includes(name);
  }

  isSRGB(asset: AssetEntity): boolean {
    const { colorspace, profileDescription, bitsPerSample } = asset.exifInfo ?? {};
    if (colorspace || profileDescription) {
      return [colorspace, profileDescription].some((s) => s?.toLowerCase().includes('srgb'));
    } else if (bitsPerSample) {
      // assume sRGB for 8-bit images with no color profile or colorspace metadata
      return bitsPerSample === 8;
    } else {
      // assume sRGB for images with no relevant metadata
      return true;
    }
  }

  private parseBitrateToBps(bitrateString: string) {
    const bitrateValue = Number.parseInt(bitrateString);

    if (Number.isNaN(bitrateValue)) {
      return 0;
    }

    if (bitrateString.toLowerCase().endsWith('k')) {
      return bitrateValue * 1000; // Kilobits per second to bits per second
    } else if (bitrateString.toLowerCase().endsWith('m')) {
      return bitrateValue * 1_000_000; // Megabits per second to bits per second
    } else {
      return bitrateValue;
    }
  }

  private async shouldUseExtractedImage(extractedPath: string, targetSize: number) {
    const { width, height } = await this.mediaRepository.getImageDimensions(extractedPath);
    const extractedSize = Math.min(width, height);

    return extractedSize >= targetSize;
  }

  private async getDevices() {
    try {
      return await this.storageRepository.readdir('/dev/dri');
    } catch {
      this.logger.debug('No devices found in /dev/dri.');
      return [];
    }
  }

  private async hasMaliOpenCL() {
    try {
      const [maliIcdStat, maliDeviceStat] = await Promise.all([
        this.storageRepository.stat('/etc/OpenCL/vendors/mali.icd'),
        this.storageRepository.stat('/dev/mali0'),
      ]);
      return maliIcdStat.isFile() && maliDeviceStat.isCharacterDevice();
    } catch {
      this.logger.debug('OpenCL not available for transcoding, so RKMPP acceleration will use CPU tonemapping');
      return false;
    }
  }
}<|MERGE_RESOLUTION|>--- conflicted
+++ resolved
@@ -1,6 +1,5 @@
 import { Injectable } from '@nestjs/common';
 import { dirname } from 'node:path';
-import { JOBS_ASSET_PAGINATION_SIZE } from 'src/constants';
 import { StorageCore } from 'src/cores/storage.core';
 import { OnEvent, OnJob } from 'src/decorators';
 import { SystemConfigFFmpegDto } from 'src/dtos/system-config.dto';
@@ -10,15 +9,8 @@
   AssetPathType,
   AssetType,
   AudioCodec,
-<<<<<<< HEAD
-  Colorspace, ImmichWorker,
-=======
   Colorspace,
-  JobName,
-  JobStatus,
->>>>>>> a1a61f19
   LogLevel,
-  QueueName,
   StorageFolder,
   TranscodeHWAccel,
   TranscodePolicy,
@@ -26,16 +18,21 @@
   VideoCodec,
   VideoContainer,
 } from 'src/enum';
-import { UpsertFileOptions, WithoutProperty } from 'src/repositories/asset.repository';
+import { UpsertFileOptions, WithoutProperty } from 'src/interfaces/asset.interface';
+import {
+  JOBS_ASSET_PAGINATION_SIZE,
+  JobItem,
+  JobName,
+  JobOf,
+  JobStatus,
+  QueueName,
+} from 'src/interfaces/job.interface';
 import { BaseService } from 'src/services/base.service';
-import { AudioStreamInfo, JobItem, JobOf, VideoFormat, VideoInterfaces, VideoStreamInfo } from 'src/types';
+import { AudioStreamInfo, VideoFormat, VideoInterfaces, VideoStreamInfo } from 'src/types';
 import { getAssetFiles } from 'src/utils/asset.util';
 import { BaseConfig, ThumbnailConfig } from 'src/utils/media';
 import { mimeTypes } from 'src/utils/mime-types';
 import { usePagination } from 'src/utils/pagination';
-import child_process from 'node:child_process';
-import { ArgOf } from 'src/interfaces/event.interface';
-import { ffprobe } from 'fluent-ffmpeg';
 
 @Injectable()
 export class MediaService extends BaseService {
@@ -45,46 +42,6 @@
   async onBootstrap() {
     const [dri, mali] = await Promise.all([this.getDevices(), this.hasMaliOpenCL()]);
     this.videoInterfaces = { dri, mali };
-  }
-
-  @OnEvent({ name: 'media.liveTranscode', workers: [ImmichWorker.TRANSCODER] })
-  liveTranscode({ id, path }: ArgOf<'media.liveTranscode'>) {
-    const s = child_process.spawn('ffmpeg', [
-      '-nostats', '-hide_banner', '-benchmark', '-loglevel', 'warning',
-      '-i', path,
-
-      '-c:v', 'libx264',
-      '-maxrate', '4000k',
-      '-bufsize', '1835k',
-
-      '-f', 'ssegment',
-      '-segment_format', 'mp4',
-      '-segment_list_type', 'csv',
-
-      '-copyts',
-      '-start_at_zero',
-
-      '-g', '5',
-
-      '-break_non_keyframes', '1',
-      '-segment_time', '1',
-
-      '-movflags', 'cmaf',
-
-      '-segment_list', 'pipe:1',
-
-      '-strict', '-2',
-      '/tmp/segments/%d.mp4']);
-    s.stdout.on('data', (data): void => {
-      this.eventRepository.emit('media.partReady', { id, part: data }).catch(console.error);
-      console.log('stdout: ' + data);
-    });
-    s.stderr.on('data', function(data) {
-      console.log('stderr: ' + data);
-    });
-    s.on('exit', function(code) {
-      console.log('child process exited with code ' + code);
-    });
   }
 
   @OnJob({ name: JobName.QUEUE_GENERATE_THUMBNAILS, queue: QueueName.THUMBNAIL_GENERATION })
@@ -92,10 +49,10 @@
     const assetPagination = usePagination(JOBS_ASSET_PAGINATION_SIZE, (pagination) => {
       return force
         ? this.assetRepository.getAll(pagination, {
-          isVisible: true,
-          withDeleted: true,
-          withArchived: true,
-        })
+            isVisible: true,
+            withDeleted: true,
+            withArchived: true,
+          })
         : this.assetRepository.getWithout(pagination, WithoutProperty.THUMBNAIL);
     });
 
