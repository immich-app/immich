import { Injectable } from '@nestjs/common';
<<<<<<< HEAD
=======
import { dirname } from 'node:path';
import { JOBS_ASSET_PAGINATION_SIZE } from 'src/constants';
>>>>>>> 76cb32d8
import { StorageCore } from 'src/cores/storage.core';
import { OnEvent, OnJob } from 'src/decorators';
import { SystemConfigFFmpegDto } from 'src/dtos/system-config.dto';
import { AssetEntity } from 'src/entities/asset.entity';
import {
  AssetFileType,
  AssetPathType,
  AssetType,
  AudioCodec,
  Colorspace,
<<<<<<< HEAD
  ImageFormat,
=======
  JobName,
  JobStatus,
>>>>>>> 76cb32d8
  LogLevel,
  QueueName,
  StorageFolder,
  TranscodeHWAccel,
  TranscodePolicy,
  TranscodeTarget,
  VideoCodec,
  VideoContainer,
} from 'src/enum';
import { UpsertFileOptions, WithoutProperty } from 'src/repositories/asset.repository';
import { BaseService } from 'src/services/base.service';
<<<<<<< HEAD
import { AudioStreamInfo, DecodeToBufferOptions, VideoFormat, VideoInterfaces, VideoStreamInfo } from 'src/types';
=======
import { AudioStreamInfo, JobItem, JobOf, VideoFormat, VideoInterfaces, VideoStreamInfo } from 'src/types';
>>>>>>> 76cb32d8
import { getAssetFiles } from 'src/utils/asset.util';
import { BaseConfig, ThumbnailConfig } from 'src/utils/media';
import { mimeTypes } from 'src/utils/mime-types';
import { usePagination } from 'src/utils/pagination';

@Injectable()
export class MediaService extends BaseService {
  videoInterfaces: VideoInterfaces = { dri: [], mali: false };

  @OnEvent({ name: 'app.bootstrap' })
  async onBootstrap() {
    const [dri, mali] = await Promise.all([this.getDevices(), this.hasMaliOpenCL()]);
    this.videoInterfaces = { dri, mali };
  }

  @OnJob({ name: JobName.QUEUE_GENERATE_THUMBNAILS, queue: QueueName.THUMBNAIL_GENERATION })
  async handleQueueGenerateThumbnails({ force }: JobOf<JobName.QUEUE_GENERATE_THUMBNAILS>): Promise<JobStatus> {
    const assetPagination = usePagination(JOBS_ASSET_PAGINATION_SIZE, (pagination) => {
      return force
        ? this.assetRepository.getAll(pagination, {
            isVisible: true,
            withDeleted: true,
            withArchived: true,
          })
        : this.assetRepository.getWithout(pagination, WithoutProperty.THUMBNAIL);
    });

    for await (const assets of assetPagination) {
      const jobs: JobItem[] = [];

      for (const asset of assets) {
        const { previewFile, thumbnailFile } = getAssetFiles(asset.files);

        if (!previewFile || !thumbnailFile || !asset.thumbhash || force) {
          jobs.push({ name: JobName.GENERATE_THUMBNAILS, data: { id: asset.id } });
          continue;
        }
      }

      await this.jobRepository.queueAll(jobs);
    }

    const jobs: JobItem[] = [];

    const people = this.personRepository.getAll(force ? undefined : { thumbnailPath: '' });

    for await (const person of people) {
      if (!person.faceAssetId) {
        const face = await this.personRepository.getRandomFace(person.id);
        if (!face) {
          continue;
        }

        await this.personRepository.update({ id: person.id, faceAssetId: face.id });
      }

      jobs.push({ name: JobName.GENERATE_PERSON_THUMBNAIL, data: { id: person.id } });
    }

    await this.jobRepository.queueAll(jobs);

    return JobStatus.SUCCESS;
  }

  @OnJob({ name: JobName.QUEUE_MIGRATION, queue: QueueName.MIGRATION })
  async handleQueueMigration(): Promise<JobStatus> {
    const assetPagination = usePagination(JOBS_ASSET_PAGINATION_SIZE, (pagination) =>
      this.assetRepository.getAll(pagination),
    );

    const { active, waiting } = await this.jobRepository.getJobCounts(QueueName.MIGRATION);
    if (active === 1 && waiting === 0) {
      await this.storageCore.removeEmptyDirs(StorageFolder.THUMBNAILS);
      await this.storageCore.removeEmptyDirs(StorageFolder.ENCODED_VIDEO);
    }

    for await (const assets of assetPagination) {
      await this.jobRepository.queueAll(
        assets.map((asset) => ({ name: JobName.MIGRATE_ASSET, data: { id: asset.id } })),
      );
    }

    let jobs: { name: JobName.MIGRATE_PERSON; data: { id: string } }[] = [];

    for await (const person of this.personRepository.getAll()) {
      jobs.push({ name: JobName.MIGRATE_PERSON, data: { id: person.id } });

      if (jobs.length === JOBS_ASSET_PAGINATION_SIZE) {
        await this.jobRepository.queueAll(jobs);
        jobs = [];
      }
    }

    await this.jobRepository.queueAll(jobs);

    return JobStatus.SUCCESS;
  }

  @OnJob({ name: JobName.MIGRATE_ASSET, queue: QueueName.MIGRATION })
  async handleAssetMigration({ id }: JobOf<JobName.MIGRATE_ASSET>): Promise<JobStatus> {
    const { image } = await this.getConfig({ withCache: true });
    const [asset] = await this.assetRepository.getByIds([id], { files: true });
    if (!asset) {
      return JobStatus.FAILED;
    }

    await this.storageCore.moveAssetImage(asset, AssetPathType.FULLSIZE, ImageFormat.JPEG);
    await this.storageCore.moveAssetImage(asset, AssetPathType.PREVIEW, image.preview.format);
    await this.storageCore.moveAssetImage(asset, AssetPathType.THUMBNAIL, image.thumbnail.format);
    await this.storageCore.moveAssetVideo(asset);

    return JobStatus.SUCCESS;
  }

  @OnJob({ name: JobName.GENERATE_THUMBNAILS, queue: QueueName.THUMBNAIL_GENERATION })
  async handleGenerateThumbnails({ id }: JobOf<JobName.GENERATE_THUMBNAILS>): Promise<JobStatus> {
    const asset = await this.assetRepository.getById(id, { exifInfo: true, files: true });
    if (!asset) {
      this.logger.warn(`Thumbnail generation failed for asset ${id}: not found`);
      return JobStatus.FAILED;
    }

    if (!asset.isVisible) {
      this.logger.verbose(`Thumbnail generation skipped for asset ${id}: not visible`);
      return JobStatus.SKIPPED;
    }

    let generated: {
      previewPath: string;
      thumbnailPath: string;
      fullsizePath?: string;
      thumbhash: Buffer;
    };
    if (asset.type === AssetType.VIDEO || asset.originalFileName.toLowerCase().endsWith('.gif')) {
      generated = await this.generateVideoThumbnails(asset);
    } else if (asset.type === AssetType.IMAGE) {
      generated = await this.generateImageThumbnails(asset);
    } else {
      this.logger.warn(`Skipping thumbnail generation for asset ${id}: ${asset.type} is not an image or video`);
      return JobStatus.SKIPPED;
    }

    const { previewFile, thumbnailFile, fullsizeFile } = getAssetFiles(asset.files);
    const toUpsert: UpsertFileOptions[] = [];
    if (previewFile?.path !== generated.previewPath) {
      toUpsert.push({ assetId: asset.id, path: generated.previewPath, type: AssetFileType.PREVIEW });
    }

    if (thumbnailFile?.path !== generated.thumbnailPath) {
      toUpsert.push({ assetId: asset.id, path: generated.thumbnailPath, type: AssetFileType.THUMBNAIL });
    }

    if (generated.fullsizePath && fullsizeFile?.path !== generated.fullsizePath) {
      toUpsert.push({ assetId: asset.id, path: generated.fullsizePath, type: AssetFileType.FULLSIZE });
    }

    if (toUpsert.length > 0) {
      await this.assetRepository.upsertFiles(toUpsert);
    }

    const pathsToDelete: string[] = [];
    if (previewFile && previewFile.path !== generated.previewPath) {
      this.logger.debug(`Deleting old preview for asset ${asset.id}`);
      pathsToDelete.push(previewFile.path);
    }

    if (thumbnailFile && thumbnailFile.path !== generated.thumbnailPath) {
      this.logger.debug(`Deleting old thumbnail for asset ${asset.id}`);
      pathsToDelete.push(thumbnailFile.path);
    }

    if (fullsizeFile && fullsizeFile.path !== generated.fullsizePath) {
      this.logger.debug(`Deleting old fullsize preview image for asset ${asset.id}`);
      pathsToDelete.push(fullsizeFile.path);
      if (!generated.fullsizePath) {
        // did not generate a new fullsize image, delete the existing record
        await this.assetRepository.deleteFiles([fullsizeFile]);
      }
    }

    if (pathsToDelete.length > 0) {
      await Promise.all(pathsToDelete.map((path) => this.storageRepository.unlink(path)));
    }

    if (!asset.thumbhash || Buffer.compare(asset.thumbhash, generated.thumbhash) !== 0) {
      await this.assetRepository.update({ id: asset.id, thumbhash: generated.thumbhash });
    }

    await this.assetRepository.upsertJobStatus({ assetId: asset.id, previewAt: new Date(), thumbnailAt: new Date() });

    return JobStatus.SUCCESS;
  }

  private async generateImageThumbnails(asset: AssetEntity) {
    const { image } = await this.getConfig({ withCache: true });
    const previewPath = StorageCore.getImagePath(asset, AssetPathType.PREVIEW, image.preview.format);
    const thumbnailPath = StorageCore.getImagePath(asset, AssetPathType.THUMBNAIL, image.thumbnail.format);
    this.storageCore.ensureFolders(previewPath);

    const processInvalidImages = process.env.IMMICH_PROCESS_INVALID_IMAGES === 'true';
    const colorspace = this.isSRGB(asset) ? Colorspace.SRGB : image.colorspace;

    const shouldConvertFullsize = image.fullsize.enabled && !mimeTypes.isWebSupportedImage(asset.originalFileName);
    const shouldExtractEmbedded = image.extractEmbedded && mimeTypes.isRaw(asset.originalFileName);
    const decodeOptions: DecodeToBufferOptions = { colorspace, processInvalidImages, size: image.preview.size };

    let useExtracted = false;
    let decodeInputPath: string = asset.originalPath;
    // Converted or extracted image from non-web-supported formats (e.g. RAW)
    let fullsizePath: string | undefined;

    if (shouldConvertFullsize) {
      // unset size to decode fullsize image
      decodeOptions.size = undefined;
      fullsizePath = StorageCore.getImagePath(asset, AssetPathType.FULLSIZE, image.preview.format);
    }

    if (shouldExtractEmbedded) {
      // For RAW files, try extracting embedded preview first
      // Assume extracted image from RAW always in JPEG format, as implied from the `jpgFromRaw` tag name
      const extractedPath = StorageCore.getImagePath(asset, AssetPathType.FULLSIZE, ImageFormat.JPEG);
      const didExtract = await this.mediaRepository.extract(asset.originalPath, extractedPath);
      useExtracted = didExtract && (await this.shouldUseExtractedImage(extractedPath, image.preview.size));

      if (useExtracted) {
        if (shouldConvertFullsize) {
          // skip re-encoding and directly use extracted as fullsize preview
          // as usually the extracted image is already heavily compressed, no point doing lossy conversion again
          fullsizePath = extractedPath;
        }
        // use this as origin of preview and thumbnail
        decodeInputPath = extractedPath;
        if (asset.exifInfo) {
          // write essential orientation and colorspace EXIF for correct fullsize preview and subsequent processing
          const exif = { orientation: asset.exifInfo.orientation, colorspace: asset.exifInfo.colorspace };
          await this.mediaRepository.writeExif(exif, extractedPath);
        }
      }
    }

    const { info, data } = await this.mediaRepository.decodeImage(decodeInputPath, decodeOptions);

    const thumbnailOptions = { colorspace, processInvalidImages, raw: info };
    const promises = [
      this.mediaRepository.generateThumbhash(data, thumbnailOptions),
      this.mediaRepository.generateThumbnail(data, { ...image.thumbnail, ...thumbnailOptions }, thumbnailPath),
      this.mediaRepository.generateThumbnail(data, { ...image.preview, ...thumbnailOptions }, previewPath),
    ];

    // did not extract a usable image from RAW
    if (fullsizePath && !useExtracted) {
      const fullsizeOptions = { ...image.fullsize, ...thumbnailOptions, size: undefined };
      promises.push(this.mediaRepository.generateThumbnail(data, fullsizeOptions, fullsizePath));
    }
    const outputs = await Promise.all(promises);

    return { previewPath, thumbnailPath, fullsizePath, thumbhash: outputs[0] as Buffer };
  }

  private async generateVideoThumbnails(asset: AssetEntity) {
    const { image, ffmpeg } = await this.getConfig({ withCache: true });
    const previewPath = StorageCore.getImagePath(asset, AssetPathType.PREVIEW, image.preview.format);
    const thumbnailPath = StorageCore.getImagePath(asset, AssetPathType.THUMBNAIL, image.thumbnail.format);
    this.storageCore.ensureFolders(previewPath);

    const { format, audioStreams, videoStreams } = await this.mediaRepository.probe(asset.originalPath);
    const mainVideoStream = this.getMainStream(videoStreams);
    if (!mainVideoStream) {
      throw new Error(`No video streams found for asset ${asset.id}`);
    }
    const mainAudioStream = this.getMainStream(audioStreams);

    const previewConfig = ThumbnailConfig.create({ ...ffmpeg, targetResolution: image.preview.size.toString() });
    const thumbnailConfig = ThumbnailConfig.create({ ...ffmpeg, targetResolution: image.thumbnail.size.toString() });
    const previewOptions = previewConfig.getCommand(TranscodeTarget.VIDEO, mainVideoStream, mainAudioStream, format);
    const thumbnailOptions = thumbnailConfig.getCommand(
      TranscodeTarget.VIDEO,
      mainVideoStream,
      mainAudioStream,
      format,
    );

    await this.mediaRepository.transcode(asset.originalPath, previewPath, previewOptions);
    await this.mediaRepository.transcode(asset.originalPath, thumbnailPath, thumbnailOptions);

    const thumbhash = await this.mediaRepository.generateThumbhash(previewPath, {
      colorspace: image.colorspace,
      processInvalidImages: process.env.IMMICH_PROCESS_INVALID_IMAGES === 'true',
    });

    return { previewPath, thumbnailPath, thumbhash };
  }

  @OnJob({ name: JobName.QUEUE_VIDEO_CONVERSION, queue: QueueName.VIDEO_CONVERSION })
  async handleQueueVideoConversion(job: JobOf<JobName.QUEUE_VIDEO_CONVERSION>): Promise<JobStatus> {
    const { force } = job;

    const assetPagination = usePagination(JOBS_ASSET_PAGINATION_SIZE, (pagination) => {
      return force
        ? this.assetRepository.getAll(pagination, { type: AssetType.VIDEO })
        : this.assetRepository.getWithout(pagination, WithoutProperty.ENCODED_VIDEO);
    });

    for await (const assets of assetPagination) {
      await this.jobRepository.queueAll(
        assets.map((asset) => ({ name: JobName.VIDEO_CONVERSION, data: { id: asset.id } })),
      );
    }

    return JobStatus.SUCCESS;
  }

  @OnJob({ name: JobName.VIDEO_CONVERSION, queue: QueueName.VIDEO_CONVERSION })
  async handleVideoConversion({ id }: JobOf<JobName.VIDEO_CONVERSION>): Promise<JobStatus> {
    const [asset] = await this.assetRepository.getByIds([id]);
    if (!asset || asset.type !== AssetType.VIDEO) {
      return JobStatus.FAILED;
    }

    const input = asset.originalPath;
    const output = StorageCore.getEncodedVideoPath(asset);
    this.storageCore.ensureFolders(output);

    const { videoStreams, audioStreams, format } = await this.mediaRepository.probe(input, {
      countFrames: this.logger.isLevelEnabled(LogLevel.DEBUG), // makes frame count more reliable for progress logs
    });
    const videoStream = this.getMainStream(videoStreams);
    const audioStream = this.getMainStream(audioStreams);
    if (!videoStream || !format.formatName) {
      return JobStatus.FAILED;
    }

    if (!videoStream.height || !videoStream.width) {
      this.logger.warn(`Skipped transcoding for asset ${asset.id}: no video streams found`);
      return JobStatus.FAILED;
    }

    let { ffmpeg } = await this.getConfig({ withCache: true });
    const target = this.getTranscodeTarget(ffmpeg, videoStream, audioStream);
    if (target === TranscodeTarget.NONE && !this.isRemuxRequired(ffmpeg, format)) {
      if (asset.encodedVideoPath) {
        this.logger.log(`Transcoded video exists for asset ${asset.id}, but is no longer required. Deleting...`);
        await this.jobRepository.queue({ name: JobName.DELETE_FILES, data: { files: [asset.encodedVideoPath] } });
        await this.assetRepository.update({ id: asset.id, encodedVideoPath: null });
      } else {
        this.logger.verbose(`Asset ${asset.id} does not require transcoding based on current policy, skipping`);
      }

      return JobStatus.SKIPPED;
    }

    const command = BaseConfig.create(ffmpeg, this.videoInterfaces).getCommand(target, videoStream, audioStream);
    if (ffmpeg.accel === TranscodeHWAccel.DISABLED) {
      this.logger.log(`Transcoding video ${asset.id} without hardware acceleration`);
    } else {
      this.logger.log(
        `Transcoding video ${asset.id} with ${ffmpeg.accel.toUpperCase()}-accelerated encoding and${ffmpeg.accelDecode ? '' : ' software'} decoding`,
      );
    }

    try {
      await this.mediaRepository.transcode(input, output, command);
    } catch (error: any) {
      this.logger.error(`Error occurred during transcoding: ${error.message}`);
      if (ffmpeg.accel === TranscodeHWAccel.DISABLED) {
        return JobStatus.FAILED;
      }

      let partialFallbackSuccess = false;
      if (ffmpeg.accelDecode) {
        try {
          this.logger.error(`Retrying with ${ffmpeg.accel.toUpperCase()}-accelerated encoding and software decoding`);
          ffmpeg = { ...ffmpeg, accelDecode: false };
          const command = BaseConfig.create(ffmpeg, this.videoInterfaces).getCommand(target, videoStream, audioStream);
          await this.mediaRepository.transcode(input, output, command);
          partialFallbackSuccess = true;
        } catch (error: any) {
          this.logger.error(`Error occurred during transcoding: ${error.message}`);
        }
      }

      if (!partialFallbackSuccess) {
        this.logger.error(`Retrying with ${ffmpeg.accel.toUpperCase()} acceleration disabled`);
        ffmpeg = { ...ffmpeg, accel: TranscodeHWAccel.DISABLED };
        const command = BaseConfig.create(ffmpeg, this.videoInterfaces).getCommand(target, videoStream, audioStream);
        await this.mediaRepository.transcode(input, output, command);
      }
    }

    this.logger.log(`Successfully encoded ${asset.id}`);

    await this.assetRepository.update({ id: asset.id, encodedVideoPath: output });

    return JobStatus.SUCCESS;
  }

  private getMainStream<T extends VideoStreamInfo | AudioStreamInfo>(streams: T[]): T {
    return streams
      .filter((stream) => stream.codecName !== 'unknown')
      .sort((stream1, stream2) => stream2.frameCount - stream1.frameCount)[0];
  }

  private getTranscodeTarget(
    config: SystemConfigFFmpegDto,
    videoStream: VideoStreamInfo,
    audioStream?: AudioStreamInfo,
  ): TranscodeTarget {
    const isAudioTranscodeRequired = this.isAudioTranscodeRequired(config, audioStream);
    const isVideoTranscodeRequired = this.isVideoTranscodeRequired(config, videoStream);

    if (isAudioTranscodeRequired && isVideoTranscodeRequired) {
      return TranscodeTarget.ALL;
    }

    if (isAudioTranscodeRequired) {
      return TranscodeTarget.AUDIO;
    }

    if (isVideoTranscodeRequired) {
      return TranscodeTarget.VIDEO;
    }

    return TranscodeTarget.NONE;
  }

  private isAudioTranscodeRequired(ffmpegConfig: SystemConfigFFmpegDto, stream?: AudioStreamInfo): boolean {
    if (!stream) {
      return false;
    }

    switch (ffmpegConfig.transcode) {
      case TranscodePolicy.DISABLED: {
        return false;
      }
      case TranscodePolicy.ALL: {
        return true;
      }
      case TranscodePolicy.REQUIRED:
      case TranscodePolicy.OPTIMAL:
      case TranscodePolicy.BITRATE: {
        return !ffmpegConfig.acceptedAudioCodecs.includes(stream.codecName as AudioCodec);
      }
      default: {
        throw new Error(`Unsupported transcode policy: ${ffmpegConfig.transcode}`);
      }
    }
  }

  private isVideoTranscodeRequired(ffmpegConfig: SystemConfigFFmpegDto, stream: VideoStreamInfo): boolean {
    const scalingEnabled = ffmpegConfig.targetResolution !== 'original';
    const targetRes = Number.parseInt(ffmpegConfig.targetResolution);
    const isLargerThanTargetRes = scalingEnabled && Math.min(stream.height, stream.width) > targetRes;
    const isLargerThanTargetBitrate = stream.bitrate > this.parseBitrateToBps(ffmpegConfig.maxBitrate);

    const isTargetVideoCodec = ffmpegConfig.acceptedVideoCodecs.includes(stream.codecName as VideoCodec);
    const isRequired = !isTargetVideoCodec || !stream.pixelFormat.endsWith('420p');

    switch (ffmpegConfig.transcode) {
      case TranscodePolicy.DISABLED: {
        return false;
      }
      case TranscodePolicy.ALL: {
        return true;
      }
      case TranscodePolicy.REQUIRED: {
        return isRequired;
      }
      case TranscodePolicy.OPTIMAL: {
        return isRequired || isLargerThanTargetRes;
      }
      case TranscodePolicy.BITRATE: {
        return isRequired || isLargerThanTargetBitrate;
      }
      default: {
        throw new Error(`Unsupported transcode policy: ${ffmpegConfig.transcode}`);
      }
    }
  }

  private isRemuxRequired(ffmpegConfig: SystemConfigFFmpegDto, { formatName, formatLongName }: VideoFormat): boolean {
    if (ffmpegConfig.transcode === TranscodePolicy.DISABLED) {
      return false;
    }

    const name = formatLongName === 'QuickTime / MOV' ? VideoContainer.MOV : (formatName as VideoContainer);
    return name !== VideoContainer.MP4 && !ffmpegConfig.acceptedContainers.includes(name);
  }

  isSRGB(asset: AssetEntity): boolean {
    const { colorspace, profileDescription, bitsPerSample } = asset.exifInfo ?? {};
    if (colorspace || profileDescription) {
      return [colorspace, profileDescription].some((s) => s?.toLowerCase().includes('srgb'));
    } else if (bitsPerSample) {
      // assume sRGB for 8-bit images with no color profile or colorspace metadata
      return bitsPerSample === 8;
    } else {
      // assume sRGB for images with no relevant metadata
      return true;
    }
  }

  private parseBitrateToBps(bitrateString: string) {
    const bitrateValue = Number.parseInt(bitrateString);

    if (Number.isNaN(bitrateValue)) {
      return 0;
    }

    if (bitrateString.toLowerCase().endsWith('k')) {
      return bitrateValue * 1000; // Kilobits per second to bits per second
    } else if (bitrateString.toLowerCase().endsWith('m')) {
      return bitrateValue * 1_000_000; // Megabits per second to bits per second
    } else {
      return bitrateValue;
    }
  }

  private async shouldUseExtractedImage(extractedPath: string, targetSize: number) {
    const { width, height } = await this.mediaRepository.getImageDimensions(extractedPath);
    const extractedSize = Math.min(width, height);

    return extractedSize >= targetSize;
  }

  private async getDevices() {
    try {
      return await this.storageRepository.readdir('/dev/dri');
    } catch {
      this.logger.debug('No devices found in /dev/dri.');
      return [];
    }
  }

  private async hasMaliOpenCL() {
    try {
      const [maliIcdStat, maliDeviceStat] = await Promise.all([
        this.storageRepository.stat('/etc/OpenCL/vendors/mali.icd'),
        this.storageRepository.stat('/dev/mali0'),
      ]);
      return maliIcdStat.isFile() && maliDeviceStat.isCharacterDevice();
    } catch {
      this.logger.debug('OpenCL not available for transcoding, so RKMPP acceleration will use CPU tonemapping');
      return false;
    }
  }
}<|MERGE_RESOLUTION|>--- conflicted
+++ resolved
@@ -1,9 +1,5 @@
 import { Injectable } from '@nestjs/common';
-<<<<<<< HEAD
-=======
-import { dirname } from 'node:path';
 import { JOBS_ASSET_PAGINATION_SIZE } from 'src/constants';
->>>>>>> 76cb32d8
 import { StorageCore } from 'src/cores/storage.core';
 import { OnEvent, OnJob } from 'src/decorators';
 import { SystemConfigFFmpegDto } from 'src/dtos/system-config.dto';
@@ -14,12 +10,9 @@
   AssetType,
   AudioCodec,
   Colorspace,
-<<<<<<< HEAD
   ImageFormat,
-=======
   JobName,
   JobStatus,
->>>>>>> 76cb32d8
   LogLevel,
   QueueName,
   StorageFolder,
@@ -31,11 +24,15 @@
 } from 'src/enum';
 import { UpsertFileOptions, WithoutProperty } from 'src/repositories/asset.repository';
 import { BaseService } from 'src/services/base.service';
-<<<<<<< HEAD
-import { AudioStreamInfo, DecodeToBufferOptions, VideoFormat, VideoInterfaces, VideoStreamInfo } from 'src/types';
-=======
-import { AudioStreamInfo, JobItem, JobOf, VideoFormat, VideoInterfaces, VideoStreamInfo } from 'src/types';
->>>>>>> 76cb32d8
+import {
+  AudioStreamInfo,
+  DecodeToBufferOptions,
+  JobItem,
+  JobOf,
+  VideoFormat,
+  VideoInterfaces,
+  VideoStreamInfo,
+} from 'src/types';
 import { getAssetFiles } from 'src/utils/asset.util';
 import { BaseConfig, ThumbnailConfig } from 'src/utils/media';
 import { mimeTypes } from 'src/utils/mime-types';
