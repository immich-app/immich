--- conflicted
+++ resolved
@@ -4,7 +4,7 @@
 import { JOBS_LIBRARY_PAGINATION_SIZE } from 'src/constants';
 import { mapLibrary } from 'src/dtos/library.dto';
 import { UserEntity } from 'src/entities/user.entity';
-import { AssetType, ImmichWorker, JobName, JobStatus } from 'src/enum';
+import { AssetType, CrawlType, ImmichWorker, JobName, JobStatus } from 'src/enum';
 import { LibraryService } from 'src/services/library.service';
 import { ILibraryBulkIdsJob, ILibraryFileJob } from 'src/types';
 import { assetStub } from 'test/fixtures/asset.stub';
@@ -157,6 +157,7 @@
       mocks.storage.walk.mockImplementation(mockWalk);
       mocks.storage.stat.mockResolvedValue({ isDirectory: () => true } as Stats);
       mocks.storage.checkFileExists.mockResolvedValue(true);
+      mocks.asset.filterNewExternalSidecarPaths.mockResolvedValue([]);
       mocks.asset.filterNewExternalAssetPaths.mockResolvedValue(['/data/user1/photo.jpg']);
 
       await sut.handleQueueSyncFiles({ id: libraryStub.externalLibraryWithImportPaths1.id });
@@ -165,11 +166,7 @@
         name: JobName.LIBRARY_SYNC_FILES,
         data: {
           libraryId: libraryStub.externalLibraryWithImportPaths1.id,
-<<<<<<< HEAD
-          assetPaths: ['/data/user1/photo.jpg'],
-=======
           paths: ['/data/user1/photo.jpg'],
->>>>>>> fdf2331c
           progressCounter: 1,
         },
       });
@@ -198,11 +195,20 @@
 
       await sut.handleQueueSyncFiles({ id: libraryStub.externalLibraryWithImportPaths1.id });
 
-      expect(mocks.storage.walk).toHaveBeenCalledWith({
+      expect(mocks.storage.walk).toHaveBeenNthCalledWith(1, {
         pathsToCrawl: [libraryStub.externalLibraryWithImportPaths1.importPaths[1]],
         exclusionPatterns: [],
         includeHidden: false,
         take: JOBS_LIBRARY_PAGINATION_SIZE,
+        crawlType: CrawlType.SIDECARS,
+      });
+
+      expect(mocks.storage.walk).toHaveBeenNthCalledWith(2, {
+        pathsToCrawl: [libraryStub.externalLibraryWithImportPaths1.importPaths[1]],
+        exclusionPatterns: [],
+        includeHidden: false,
+        take: JOBS_LIBRARY_PAGINATION_SIZE,
+        crawlType: CrawlType.ASSETS,
       });
     });
   });
@@ -213,6 +219,7 @@
       mocks.storage.walk.mockImplementation(mockWalk);
       mocks.storage.stat.mockResolvedValue({ isDirectory: () => true } as Stats);
       mocks.storage.checkFileExists.mockResolvedValue(true);
+      mocks.asset.filterNewExternalSidecarPaths.mockResolvedValue([]);
       mocks.asset.filterNewExternalAssetPaths.mockResolvedValue(['/data/user1/photo.jpg']);
 
       await sut.handleQueueSyncFiles({ id: libraryStub.externalLibraryWithImportPaths1.id });
@@ -221,11 +228,7 @@
         name: JobName.LIBRARY_SYNC_FILES,
         data: {
           libraryId: libraryStub.externalLibraryWithImportPaths1.id,
-<<<<<<< HEAD
-          assetPaths: ['/data/user1/photo.jpg'],
-=======
           paths: ['/data/user1/photo.jpg'],
->>>>>>> fdf2331c
           progressCounter: 1,
         },
       });
@@ -252,11 +255,20 @@
 
       await sut.handleQueueSyncFiles({ id: libraryStub.externalLibraryWithImportPaths1.id });
 
-      expect(mocks.storage.walk).toHaveBeenCalledWith({
+      expect(mocks.storage.walk).toHaveBeenNthCalledWith(1, {
         pathsToCrawl: [libraryStub.externalLibraryWithImportPaths1.importPaths[1]],
         exclusionPatterns: [],
         includeHidden: false,
         take: JOBS_LIBRARY_PAGINATION_SIZE,
+        crawlType: CrawlType.SIDECARS,
+      });
+
+      expect(mocks.storage.walk).toHaveBeenNthCalledWith(2, {
+        pathsToCrawl: [libraryStub.externalLibraryWithImportPaths1.importPaths[1]],
+        exclusionPatterns: [],
+        includeHidden: false,
+        take: JOBS_LIBRARY_PAGINATION_SIZE,
+        crawlType: CrawlType.ASSETS,
       });
     });
   });
@@ -295,17 +307,10 @@
     it('should queue asset sync', async () => {
       mocks.library.get.mockResolvedValue(libraryStub.externalLibraryWithImportPaths1);
       mocks.storage.walk.mockImplementation(async function* generator() {});
-<<<<<<< HEAD
-      mocks.asset.getAll.mockResolvedValue({ items: [assetStub.external], hasNextPage: false });
-      mocks.asset.getLibraryAssetCount.mockResolvedValue(1);
-      mocks.asset.detectOfflineExternalAssets.mockResolvedValue({ numUpdatedRows: BigInt(0) });
-      mocks.asset.getAllInLibrary.mockResolvedValue({ items: [assetStub.external], hasNextPage: false });
-=======
       mocks.library.streamAssetIds.mockReturnValue(makeStream([assetStub.external]));
       mocks.asset.getLibraryAssetCount.mockResolvedValue(1);
       mocks.asset.detectOfflineExternalAssets.mockResolvedValue({ numUpdatedRows: BigInt(0) });
       mocks.library.streamAssetIds.mockReturnValue(makeStream([assetStub.external]));
->>>>>>> fdf2331c
 
       const response = await sut.handleQueueSyncAssets({ id: libraryStub.externalLibraryWithImportPaths1.id });
 
@@ -932,11 +937,7 @@
           name: JobName.LIBRARY_SYNC_FILES,
           data: {
             libraryId: libraryStub.externalLibraryWithImportPaths1.id,
-<<<<<<< HEAD
-            assetPaths: ['/foo/photo.jpg'],
-=======
             paths: ['/foo/photo.jpg'],
->>>>>>> fdf2331c
           },
         });
       });
@@ -955,11 +956,7 @@
           name: JobName.LIBRARY_SYNC_FILES,
           data: {
             libraryId: libraryStub.externalLibraryWithImportPaths1.id,
-<<<<<<< HEAD
-            assetPaths: ['/foo/photo.jpg'],
-=======
             paths: ['/foo/photo.jpg'],
->>>>>>> fdf2331c
           },
         });
       });
@@ -978,11 +975,7 @@
           name: JobName.LIBRARY_ASSET_REMOVAL,
           data: {
             libraryId: libraryStub.externalLibraryWithImportPaths1.id,
-<<<<<<< HEAD
-            assetPaths: [assetStub.image.originalPath],
-=======
             paths: [assetStub.image.originalPath],
->>>>>>> fdf2331c
           },
         });
       });
