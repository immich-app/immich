--- conflicted
+++ resolved
@@ -810,21 +810,12 @@
         albumThumbnailAssetId: 'asset-1',
       });
       expect(mocks.album.addAssetIdsToAlbums).toHaveBeenCalledWith([
-<<<<<<< HEAD
-        { albumsId: 'album-123', assetsId: 'asset-1', createdBy: authStub.admin.user.id },
-        { albumsId: 'album-123', assetsId: 'asset-2', createdBy: authStub.admin.user.id },
-        { albumsId: 'album-123', assetsId: 'asset-3', createdBy: authStub.admin.user.id },
-        { albumsId: 'album-321', assetsId: 'asset-1', createdBy: authStub.admin.user.id },
-        { albumsId: 'album-321', assetsId: 'asset-2', createdBy: authStub.admin.user.id },
-        { albumsId: 'album-321', assetsId: 'asset-3', createdBy: authStub.admin.user.id },
-=======
-        { albumId: 'album-123', assetId: 'asset-1' },
-        { albumId: 'album-123', assetId: 'asset-2' },
-        { albumId: 'album-123', assetId: 'asset-3' },
-        { albumId: 'album-321', assetId: 'asset-1' },
-        { albumId: 'album-321', assetId: 'asset-2' },
-        { albumId: 'album-321', assetId: 'asset-3' },
->>>>>>> 25fb43bb
+        { albumId: 'album-123', assetId: 'asset-1', createdBy: authStub.admin.user.id },
+        { albumId: 'album-123', assetId: 'asset-2', createdBy: authStub.admin.user.id },
+        { albumId: 'album-123', assetId: 'asset-3', createdBy: authStub.admin.user.id },
+        { albumId: 'album-321', assetId: 'asset-1', createdBy: authStub.admin.user.id },
+        { albumId: 'album-321', assetId: 'asset-2', createdBy: authStub.admin.user.id },
+        { albumId: 'album-321', assetId: 'asset-3', createdBy: authStub.admin.user.id },
       ]);
     });
 
@@ -855,21 +846,12 @@
         albumThumbnailAssetId: 'asset-id',
       });
       expect(mocks.album.addAssetIdsToAlbums).toHaveBeenCalledWith([
-<<<<<<< HEAD
-        { albumsId: 'album-123', assetsId: 'asset-1', createdBy: authStub.admin.user.id },
-        { albumsId: 'album-123', assetsId: 'asset-2', createdBy: authStub.admin.user.id },
-        { albumsId: 'album-123', assetsId: 'asset-3', createdBy: authStub.admin.user.id },
-        { albumsId: 'album-321', assetsId: 'asset-1', createdBy: authStub.admin.user.id },
-        { albumsId: 'album-321', assetsId: 'asset-2', createdBy: authStub.admin.user.id },
-        { albumsId: 'album-321', assetsId: 'asset-3', createdBy: authStub.admin.user.id },
-=======
-        { albumId: 'album-123', assetId: 'asset-1' },
-        { albumId: 'album-123', assetId: 'asset-2' },
-        { albumId: 'album-123', assetId: 'asset-3' },
-        { albumId: 'album-321', assetId: 'asset-1' },
-        { albumId: 'album-321', assetId: 'asset-2' },
-        { albumId: 'album-321', assetId: 'asset-3' },
->>>>>>> 25fb43bb
+        { albumId: 'album-123', assetId: 'asset-1', createdBy: authStub.admin.user.id },
+        { albumId: 'album-123', assetId: 'asset-2', createdBy: authStub.admin.user.id },
+        { albumId: 'album-123', assetId: 'asset-3', createdBy: authStub.admin.user.id },
+        { albumId: 'album-321', assetId: 'asset-1', createdBy: authStub.admin.user.id },
+        { albumId: 'album-321', assetId: 'asset-2', createdBy: authStub.admin.user.id },
+        { albumId: 'album-321', assetId: 'asset-3', createdBy: authStub.admin.user.id },
       ]);
     });
 
@@ -900,21 +882,12 @@
         albumThumbnailAssetId: 'asset-1',
       });
       expect(mocks.album.addAssetIdsToAlbums).toHaveBeenCalledWith([
-<<<<<<< HEAD
-        { albumsId: 'album-123', assetsId: 'asset-1', createdBy: authStub.user1.user.id },
-        { albumsId: 'album-123', assetsId: 'asset-2', createdBy: authStub.user1.user.id },
-        { albumsId: 'album-123', assetsId: 'asset-3', createdBy: authStub.user1.user.id },
-        { albumsId: 'album-321', assetsId: 'asset-1', createdBy: authStub.user1.user.id },
-        { albumsId: 'album-321', assetsId: 'asset-2', createdBy: authStub.user1.user.id },
-        { albumsId: 'album-321', assetsId: 'asset-3', createdBy: authStub.user1.user.id },
-=======
-        { albumId: 'album-123', assetId: 'asset-1' },
-        { albumId: 'album-123', assetId: 'asset-2' },
-        { albumId: 'album-123', assetId: 'asset-3' },
-        { albumId: 'album-321', assetId: 'asset-1' },
-        { albumId: 'album-321', assetId: 'asset-2' },
-        { albumId: 'album-321', assetId: 'asset-3' },
->>>>>>> 25fb43bb
+        { albumId: 'album-123', assetId: 'asset-1', createdBy: authStub.user1.user.id },
+        { albumId: 'album-123', assetId: 'asset-2', createdBy: authStub.user1.user.id },
+        { albumId: 'album-123', assetId: 'asset-3', createdBy: authStub.user1.user.id },
+        { albumId: 'album-321', assetId: 'asset-1', createdBy: authStub.user1.user.id },
+        { albumId: 'album-321', assetId: 'asset-2', createdBy: authStub.user1.user.id },
+        { albumId: 'album-321', assetId: 'asset-3', createdBy: authStub.user1.user.id },
       ]);
       expect(mocks.event.emit).toHaveBeenCalledWith('AlbumUpdate', {
         id: 'album-123',
@@ -969,15 +942,9 @@
         albumThumbnailAssetId: 'asset-1',
       });
       expect(mocks.album.addAssetIdsToAlbums).toHaveBeenCalledWith([
-<<<<<<< HEAD
-        { albumsId: 'album-123', assetsId: 'asset-1', createdBy: authStub.adminSharedLink.user.id },
-        { albumsId: 'album-123', assetsId: 'asset-2', createdBy: authStub.adminSharedLink.user.id },
-        { albumsId: 'album-123', assetsId: 'asset-3', createdBy: authStub.adminSharedLink.user.id },
-=======
-        { albumId: 'album-123', assetId: 'asset-1' },
-        { albumId: 'album-123', assetId: 'asset-2' },
-        { albumId: 'album-123', assetId: 'asset-3' },
->>>>>>> 25fb43bb
+        { albumId: 'album-123', assetId: 'asset-1', createdBy: authStub.adminSharedLink.user.id },
+        { albumId: 'album-123', assetId: 'asset-2', createdBy: authStub.adminSharedLink.user.id },
+        { albumId: 'album-123', assetId: 'asset-3', createdBy: authStub.adminSharedLink.user.id },
       ]);
       expect(mocks.event.emit).toHaveBeenCalledWith('AlbumUpdate', {
         id: 'album-123',
@@ -1016,21 +983,12 @@
         albumThumbnailAssetId: 'asset-1',
       });
       expect(mocks.album.addAssetIdsToAlbums).toHaveBeenCalledWith([
-<<<<<<< HEAD
-        { albumsId: 'album-123', assetsId: 'asset-1', createdBy: authStub.admin.user.id },
-        { albumsId: 'album-123', assetsId: 'asset-2', createdBy: authStub.admin.user.id },
-        { albumsId: 'album-123', assetsId: 'asset-3', createdBy: authStub.admin.user.id },
-        { albumsId: 'album-321', assetsId: 'asset-1', createdBy: authStub.admin.user.id },
-        { albumsId: 'album-321', assetsId: 'asset-2', createdBy: authStub.admin.user.id },
-        { albumsId: 'album-321', assetsId: 'asset-3', createdBy: authStub.admin.user.id },
-=======
-        { albumId: 'album-123', assetId: 'asset-1' },
-        { albumId: 'album-123', assetId: 'asset-2' },
-        { albumId: 'album-123', assetId: 'asset-3' },
-        { albumId: 'album-321', assetId: 'asset-1' },
-        { albumId: 'album-321', assetId: 'asset-2' },
-        { albumId: 'album-321', assetId: 'asset-3' },
->>>>>>> 25fb43bb
+        { albumId: 'album-123', assetId: 'asset-1', createdBy: authStub.admin.user.id },
+        { albumId: 'album-123', assetId: 'asset-2', createdBy: authStub.admin.user.id },
+        { albumId: 'album-123', assetId: 'asset-3', createdBy: authStub.admin.user.id },
+        { albumId: 'album-321', assetId: 'asset-1', createdBy: authStub.admin.user.id },
+        { albumId: 'album-321', assetId: 'asset-2', createdBy: authStub.admin.user.id },
+        { albumId: 'album-321', assetId: 'asset-3', createdBy: authStub.admin.user.id },
       ]);
       expect(mocks.access.asset.checkPartnerAccess).toHaveBeenCalledWith(
         authStub.admin.user.id,
@@ -1062,15 +1020,9 @@
         albumThumbnailAssetId: 'asset-1',
       });
       expect(mocks.album.addAssetIdsToAlbums).toHaveBeenCalledWith([
-<<<<<<< HEAD
-        { albumsId: 'album-321', assetsId: 'asset-1', createdBy: authStub.admin.user.id },
-        { albumsId: 'album-321', assetsId: 'asset-2', createdBy: authStub.admin.user.id },
-        { albumsId: 'album-321', assetsId: 'asset-3', createdBy: authStub.admin.user.id },
-=======
-        { albumId: 'album-321', assetId: 'asset-1' },
-        { albumId: 'album-321', assetId: 'asset-2' },
-        { albumId: 'album-321', assetId: 'asset-3' },
->>>>>>> 25fb43bb
+        { albumId: 'album-321', assetId: 'asset-1', createdBy: authStub.admin.user.id },
+        { albumId: 'album-321', assetId: 'asset-2', createdBy: authStub.admin.user.id },
+        { albumId: 'album-321', assetId: 'asset-3', createdBy: authStub.admin.user.id },
       ]);
     });
 
