--- conflicted
+++ resolved
@@ -262,49 +262,33 @@
     sourceAsset,
     targetAsset,
   }: {
-<<<<<<< HEAD
-    sourceAsset: { id: string; files: AssetFile[] | null; originalPath: string };
-    targetAsset: { files: AssetFile[] | null };
+    sourceAsset: { files?: AssetFile[] };
+    targetAsset: { id: string; files?: AssetFile[]; originalPath: string };
   }) {
-    if (!targetAsset.files) {
+    if (!sourceAsset.files) {
       return;
     }
 
-    const targetSidecarFile = getAssetFiles(targetAsset.files).sidecarFile;
-
-    if (!targetSidecarFile) {
+    const sourceSidecarPath = getAssetFiles(sourceAsset.files).sidecarFile?.path;
+
+    if (!sourceSidecarPath) {
       return;
     }
 
-    const sourceSidecarFile = getAssetFiles(sourceAsset.files).sidecarFile;
-
-    if (sourceSidecarFile) {
-      await this.storageRepository.unlink(sourceSidecarFile.path);
-    }
-
-    await this.storageRepository.copyFile(targetSidecarFile.path, `${sourceAsset.originalPath}.xmp`);
+    if (targetAsset.files) {
+      const targetSidecar = getAssetFiles(targetAsset.files).sidecarFile;
+      if (targetSidecar) {
+        await this.storageRepository.unlink(targetSidecar.path);
+      }
+    }
+
+    await this.storageRepository.copyFile(sourceSidecarPath, `${targetAsset.originalPath}.xmp`);
     await this.assetRepository.upsertFile({
-      assetId: sourceAsset.id,
+      assetId: targetAsset.id,
+      path: `${targetAsset.originalPath}.xmp`,
       type: AssetFileType.Sidecar,
-      path: `${sourceAsset.originalPath}.xmp`,
     });
-    await this.jobRepository.queue({ name: JobName.AssetExtractMetadata, data: { id: sourceAsset.id } });
-=======
-    sourceAsset: { sidecarPath: string | null };
-    targetAsset: { id: string; sidecarPath: string | null; originalPath: string };
-  }) {
-    if (!sourceAsset.sidecarPath) {
-      return;
-    }
-
-    if (targetAsset.sidecarPath) {
-      await this.storageRepository.unlink(targetAsset.sidecarPath);
-    }
-
-    await this.storageRepository.copyFile(sourceAsset.sidecarPath, `${targetAsset.originalPath}.xmp`);
-    await this.assetRepository.update({ id: targetAsset.id, sidecarPath: `${targetAsset.originalPath}.xmp` });
     await this.jobRepository.queue({ name: JobName.AssetExtractMetadata, data: { id: targetAsset.id } });
->>>>>>> e19467ed
   }
 
   @OnJob({ name: JobName.AssetDeleteCheck, queue: QueueName.BackgroundTask })
