import { BadRequestException, Injectable } from '@nestjs/common';
import _ from 'lodash';
import { DateTime, Duration } from 'luxon';
import { JOBS_ASSET_PAGINATION_SIZE } from 'src/constants';
import { OnJob } from 'src/decorators';
import { AssetResponseDto, MapAsset, SanitizedAssetResponseDto, mapAsset } from 'src/dtos/asset-response.dto';
import {
  AssetBulkDeleteDto,
  AssetBulkUpdateDto,
  AssetJobName,
  AssetJobsDto,
  AssetStatsDto,
  UpdateAssetDto,
  mapStats,
} from 'src/dtos/asset.dto';
import { AuthDto } from 'src/dtos/auth.dto';
import { AssetStatus, AssetVisibility, JobName, JobStatus, Permission, QueueName } from 'src/enum';
import { BaseService } from 'src/services/base.service';
import { ISidecarWriteJob, JobItem, JobOf } from 'src/types';
import { getAssetFiles, getMyPartnerIds, onAfterUnlink, onBeforeLink, onBeforeUnlink } from 'src/utils/asset.util';

@Injectable()
export class AssetService extends BaseService {
  async getStatistics(auth: AuthDto, dto: AssetStatsDto) {
    const stats = await this.assetRepository.getStatistics(auth.user.id, dto);
    return mapStats(stats);
  }

  async getRandom(auth: AuthDto, count: number): Promise<AssetResponseDto[]> {
    const partnerIds = await getMyPartnerIds({
      userId: auth.user.id,
      repository: this.partnerRepository,
      timelineEnabled: true,
    });
    const assets = await this.assetRepository.getRandom([auth.user.id, ...partnerIds], count);
    return assets.map((a) => mapAsset(a, { auth }));
  }

  async getUserAssetsByDeviceId(auth: AuthDto, deviceId: string) {
    return this.assetRepository.getAllByDeviceId(auth.user.id, deviceId);
  }

  async get(auth: AuthDto, id: string): Promise<AssetResponseDto | SanitizedAssetResponseDto> {
    await this.requireAccess({ auth, permission: Permission.ASSET_READ, ids: [id] });

    const asset = await this.assetRepository.getById(id, {
      exifInfo: true,
      owner: true,
      faces: { person: true },
      stack: { assets: true },
      tags: true,
    });

    if (!asset) {
      throw new BadRequestException('Asset not found');
    }

    if (auth.sharedLink && !auth.sharedLink.showExif) {
      return mapAsset(asset, { stripMetadata: true, withStack: true, auth });
    }

    const data = mapAsset(asset, { withStack: true, auth });

    if (auth.sharedLink) {
      delete data.owner;
    }

    if (data.ownerId !== auth.user.id || auth.sharedLink) {
      data.people = [];
    }

    return data;
  }

  async update(auth: AuthDto, id: string, dto: UpdateAssetDto): Promise<AssetResponseDto> {
    await this.requireAccess({ auth, permission: Permission.ASSET_UPDATE, ids: [id] });

    const { description, dateTimeOriginal, latitude, longitude, rating, ...rest } = dto;
    const repos = { asset: this.assetRepository, event: this.eventRepository };

    let previousMotion: MapAsset | null = null;
    if (rest.livePhotoVideoId) {
      await onBeforeLink(repos, { userId: auth.user.id, livePhotoVideoId: rest.livePhotoVideoId });
    } else if (rest.livePhotoVideoId === null) {
      const asset = await this.findOrFail(id);
      if (asset.livePhotoVideoId) {
        previousMotion = await onBeforeUnlink(repos, { livePhotoVideoId: asset.livePhotoVideoId });
      }
    }

    await this.updateMetadata({ id, description, dateTimeOriginal, latitude, longitude, rating });

    const asset = await this.assetRepository.update({ id, ...rest });

    if (previousMotion && asset) {
      await onAfterUnlink(repos, {
        userId: auth.user.id,
        livePhotoVideoId: previousMotion.id,
        visibility: asset.visibility,
      });
    }

    if (!asset) {
      throw new BadRequestException('Asset not found');
    }

    return mapAsset(asset, { auth });
  }

  async updateAll(auth: AuthDto, dto: AssetBulkUpdateDto): Promise<void> {
<<<<<<< HEAD
    const { ids, dateTimeOriginal, dateTimeRelative, latitude, longitude, ...options } = dto;
    await this.requireAccess({ auth, permission: Permission.ASSET_UPDATE, ids });

    if (
      dateTimeOriginal !== undefined ||
      dateTimeRelative !== undefined ||
      latitude !== undefined ||
      longitude !== undefined
    ) {
      if (dateTimeOriginal !== undefined || latitude !== undefined || longitude !== undefined) {
        await this.assetRepository.updateAllExif(ids, { dateTimeOriginal, latitude, longitude });
      }

      let dateTimes: { assetId: string; dateTimeOriginal: Date | null }[] | null = null;
      if (dateTimeRelative !== undefined && dateTimeRelative != 0) {
        dateTimes = await this.assetRepository.updateDateTimeOriginal(ids, dateTimeRelative);
      }

      const entries: JobItem[] = dateTimes
        ? dateTimes.map((entry) => ({
            name: JobName.SIDECAR_WRITE,
            data: { id: entry.assetId, dateTimeOriginal: entry.dateTimeOriginal?.toISOString(), latitude, longitude },
          }))
        : ids.map((id) => ({
            name: JobName.SIDECAR_WRITE,
            data: { id, dateTimeOriginal, latitude, longitude },
          }));
      await this.jobRepository.queueAll(entries);
=======
    const { ids, description, dateTimeOriginal, latitude, longitude, ...options } = dto;
    await this.requireAccess({ auth, permission: Permission.ASSET_UPDATE, ids });

    if (
      description !== undefined ||
      dateTimeOriginal !== undefined ||
      latitude !== undefined ||
      longitude !== undefined
    ) {
      await this.assetRepository.updateAllExif(ids, { description, dateTimeOriginal, latitude, longitude });
      await this.jobRepository.queueAll(
        ids.map((id) => ({
          name: JobName.SIDECAR_WRITE,
          data: { id, description, dateTimeOriginal, latitude, longitude },
        })),
      );
>>>>>>> 0bbe70e6
    }

    if (
      options.visibility !== undefined ||
      options.isFavorite !== undefined ||
      options.duplicateId !== undefined ||
      options.rating !== undefined
    ) {
      await this.assetRepository.updateAll(ids, options);

      if (options.visibility === AssetVisibility.LOCKED) {
        await this.albumRepository.removeAssetsFromAll(ids);
      }
    }
  }

  @OnJob({ name: JobName.ASSET_DELETION_CHECK, queue: QueueName.BACKGROUND_TASK })
  async handleAssetDeletionCheck(): Promise<JobStatus> {
    const config = await this.getConfig({ withCache: false });
    const trashedDays = config.trash.enabled ? config.trash.days : 0;
    const trashedBefore = DateTime.now()
      .minus(Duration.fromObject({ days: trashedDays }))
      .toJSDate();

    let chunk: Array<{ id: string; isOffline: boolean }> = [];
    const queueChunk = async () => {
      if (chunk.length > 0) {
        await this.jobRepository.queueAll(
          chunk.map(({ id, isOffline }) => ({
            name: JobName.ASSET_DELETION,
            data: { id, deleteOnDisk: !isOffline },
          })),
        );
        chunk = [];
      }
    };

    const assets = this.assetJobRepository.streamForDeletedJob(trashedBefore);
    for await (const asset of assets) {
      chunk.push(asset);
      if (chunk.length >= JOBS_ASSET_PAGINATION_SIZE) {
        await queueChunk();
      }
    }

    await queueChunk();

    return JobStatus.SUCCESS;
  }

  @OnJob({ name: JobName.ASSET_DELETION, queue: QueueName.BACKGROUND_TASK })
  async handleAssetDeletion(job: JobOf<JobName.ASSET_DELETION>): Promise<JobStatus> {
    const { id, deleteOnDisk } = job;

    const asset = await this.assetJobRepository.getForAssetDeletion(id);

    if (!asset) {
      return JobStatus.FAILED;
    }

    // Replace the parent of the stack children with a new asset
    if (asset.stack?.primaryAssetId === id) {
      const stackAssetIds = asset.stack?.assets.map((a) => a.id) ?? [];
      if (stackAssetIds.length > 2) {
        const newPrimaryAssetId = stackAssetIds.find((a) => a !== id)!;
        await this.stackRepository.update(asset.stack.id, {
          id: asset.stack.id,
          primaryAssetId: newPrimaryAssetId,
        });
      } else {
        await this.stackRepository.delete(asset.stack.id);
      }
    }

    await this.assetRepository.remove(asset);
    if (!asset.libraryId) {
      await this.userRepository.updateUsage(asset.ownerId, -(asset.exifInfo?.fileSizeInByte || 0));
    }

    await this.eventRepository.emit('asset.delete', { assetId: id, userId: asset.ownerId });

    // delete the motion if it is not used by another asset
    if (asset.livePhotoVideoId) {
      const count = await this.assetRepository.getLivePhotoCount(asset.livePhotoVideoId);
      if (count === 0) {
        await this.jobRepository.queue({
          name: JobName.ASSET_DELETION,
          data: { id: asset.livePhotoVideoId, deleteOnDisk },
        });
      }
    }

    const { fullsizeFile, previewFile, thumbnailFile } = getAssetFiles(asset.files ?? []);
    const files = [thumbnailFile?.path, previewFile?.path, fullsizeFile?.path, asset.encodedVideoPath];

    if (deleteOnDisk) {
      files.push(asset.sidecarPath, asset.originalPath);
    }

    await this.jobRepository.queue({ name: JobName.DELETE_FILES, data: { files } });

    return JobStatus.SUCCESS;
  }

  async deleteAll(auth: AuthDto, dto: AssetBulkDeleteDto): Promise<void> {
    const { ids, force } = dto;

    await this.requireAccess({ auth, permission: Permission.ASSET_DELETE, ids });
    await this.assetRepository.updateAll(ids, {
      deletedAt: new Date(),
      status: force ? AssetStatus.DELETED : AssetStatus.TRASHED,
    });
    await this.eventRepository.emit(force ? 'assets.delete' : 'assets.trash', { assetIds: ids, userId: auth.user.id });
  }

  async run(auth: AuthDto, dto: AssetJobsDto) {
    await this.requireAccess({ auth, permission: Permission.ASSET_UPDATE, ids: dto.assetIds });

    const jobs: JobItem[] = [];

    for (const id of dto.assetIds) {
      switch (dto.name) {
        case AssetJobName.REFRESH_FACES: {
          jobs.push({ name: JobName.FACE_DETECTION, data: { id } });
          break;
        }

        case AssetJobName.REFRESH_METADATA: {
          jobs.push({ name: JobName.METADATA_EXTRACTION, data: { id } });
          break;
        }

        case AssetJobName.REGENERATE_THUMBNAIL: {
          jobs.push({ name: JobName.GENERATE_THUMBNAILS, data: { id } });
          break;
        }

        case AssetJobName.TRANSCODE_VIDEO: {
          jobs.push({ name: JobName.VIDEO_CONVERSION, data: { id } });
          break;
        }
      }
    }

    await this.jobRepository.queueAll(jobs);
  }

  private async findOrFail(id: string) {
    const asset = await this.assetRepository.getById(id);
    if (!asset) {
      throw new BadRequestException('Asset not found');
    }
    return asset;
  }

  private async updateMetadata(dto: ISidecarWriteJob) {
    const { id, description, dateTimeOriginal, latitude, longitude, rating } = dto;
    const writes = _.omitBy({ description, dateTimeOriginal, latitude, longitude, rating }, _.isUndefined);
    if (Object.keys(writes).length > 0) {
      await this.assetRepository.upsertExif({ assetId: id, ...writes });
      await this.jobRepository.queue({ name: JobName.SIDECAR_WRITE, data: { id, ...writes } });
    }
  }
}<|MERGE_RESOLUTION|>--- conflicted
+++ resolved
@@ -108,20 +108,17 @@
   }
 
   async updateAll(auth: AuthDto, dto: AssetBulkUpdateDto): Promise<void> {
-<<<<<<< HEAD
-    const { ids, dateTimeOriginal, dateTimeRelative, latitude, longitude, ...options } = dto;
+    const { ids, description, dateTimeOriginal, dateTimeRelative, latitude, longitude, ...options } = dto;
     await this.requireAccess({ auth, permission: Permission.ASSET_UPDATE, ids });
 
     if (
+      description !== undefined ||
       dateTimeOriginal !== undefined ||
       dateTimeRelative !== undefined ||
       latitude !== undefined ||
       longitude !== undefined
     ) {
-      if (dateTimeOriginal !== undefined || latitude !== undefined || longitude !== undefined) {
-        await this.assetRepository.updateAllExif(ids, { dateTimeOriginal, latitude, longitude });
-      }
-
+      await this.assetRepository.updateAllExif(ids, { description, dateTimeOriginal, latitude, longitude });
       let dateTimes: { assetId: string; dateTimeOriginal: Date | null }[] | null = null;
       if (dateTimeRelative !== undefined && dateTimeRelative != 0) {
         dateTimes = await this.assetRepository.updateDateTimeOriginal(ids, dateTimeRelative);
@@ -129,32 +126,14 @@
 
       const entries: JobItem[] = dateTimes
         ? dateTimes.map((entry) => ({
-            name: JobName.SIDECAR_WRITE,
-            data: { id: entry.assetId, dateTimeOriginal: entry.dateTimeOriginal?.toISOString(), latitude, longitude },
-          }))
+          name: JobName.SIDECAR_WRITE,
+          data: { id: entry.assetId, description, dateTimeOriginal: entry.dateTimeOriginal?.toISOString(), latitude, longitude },
+        }))
         : ids.map((id) => ({
-            name: JobName.SIDECAR_WRITE,
-            data: { id, dateTimeOriginal, latitude, longitude },
-          }));
-      await this.jobRepository.queueAll(entries);
-=======
-    const { ids, description, dateTimeOriginal, latitude, longitude, ...options } = dto;
-    await this.requireAccess({ auth, permission: Permission.ASSET_UPDATE, ids });
-
-    if (
-      description !== undefined ||
-      dateTimeOriginal !== undefined ||
-      latitude !== undefined ||
-      longitude !== undefined
-    ) {
-      await this.assetRepository.updateAllExif(ids, { description, dateTimeOriginal, latitude, longitude });
-      await this.jobRepository.queueAll(
-        ids.map((id) => ({
           name: JobName.SIDECAR_WRITE,
           data: { id, description, dateTimeOriginal, latitude, longitude },
-        })),
-      );
->>>>>>> 0bbe70e6
+        }));
+      await this.jobRepository.queueAll(entries);
     }
 
     if (
