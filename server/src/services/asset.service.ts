--- conflicted
+++ resolved
@@ -207,13 +207,8 @@
     }: AssetCopyDto,
   ) {
     await this.requireAccess({ auth, permission: Permission.AssetCopy, ids: [sourceId, targetId] });
-<<<<<<< HEAD
-    const sourceAsset = await this.assetRepository.getById(sourceId, { files: true });
-    const targetAsset = await this.assetRepository.getById(targetId, { files: true });
-=======
     const sourceAsset = await this.assetRepository.getForCopy(sourceId);
     const targetAsset = await this.assetRepository.getForCopy(targetId);
->>>>>>> 1bcf28c0
 
     if (!sourceAsset || !targetAsset) {
       throw new BadRequestException('Both assets must exist');
@@ -267,29 +262,6 @@
     sourceAsset,
     targetAsset,
   }: {
-<<<<<<< HEAD
-    sourceAsset: { files?: AssetFile[] };
-    targetAsset: { id: string; files?: AssetFile[]; originalPath: string };
-  }) {
-    if (!sourceAsset.files) {
-      return;
-    }
-
-    const sourceSidecarPath = getAssetFiles(sourceAsset.files).sidecarFile?.path;
-
-    if (!sourceSidecarPath) {
-      return;
-    }
-
-    if (targetAsset.files) {
-      const targetSidecar = getAssetFiles(targetAsset.files).sidecarFile;
-      if (targetSidecar) {
-        await this.storageRepository.unlink(targetSidecar.path);
-      }
-    }
-
-    await this.storageRepository.copyFile(sourceSidecarPath, `${targetAsset.originalPath}.xmp`);
-=======
     sourceAsset: { files: AssetFile[] };
     targetAsset: { id: string; files: AssetFile[]; originalPath: string };
   }) {
@@ -304,7 +276,6 @@
     }
 
     await this.storageRepository.copyFile(sourceFile.path, `${targetAsset.originalPath}.xmp`);
->>>>>>> 1bcf28c0
     await this.assetRepository.upsertFile({
       assetId: targetAsset.id,
       path: `${targetAsset.originalPath}.xmp`,
