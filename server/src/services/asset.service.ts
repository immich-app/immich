import { BadRequestException, Injectable } from '@nestjs/common';
import _ from 'lodash';
import { DateTime, Duration } from 'luxon';
import { JOBS_ASSET_PAGINATION_SIZE } from 'src/constants';
import { OnJob } from 'src/decorators';
import {
  AssetResponseDto,
  MemoryLaneResponseDto,
  SanitizedAssetResponseDto,
  mapAsset,
} from 'src/dtos/asset-response.dto';
import {
  AssetBulkDeleteDto,
  AssetBulkUpdateDto,
  AssetJobName,
  AssetJobsDto,
  AssetStatsDto,
  UpdateAssetDto,
  mapStats,
} from 'src/dtos/asset.dto';
import { AuthDto } from 'src/dtos/auth.dto';
import { MemoryLaneDto } from 'src/dtos/search.dto';
import { AssetEntity } from 'src/entities/asset.entity';
import { AssetStatus, JobName, JobStatus, Permission, QueueName } from 'src/enum';
import { BaseService } from 'src/services/base.service';
import { ISidecarWriteJob, JobItem, JobOf } from 'src/types';
import { getAssetFiles, getMyPartnerIds, onAfterUnlink, onBeforeLink, onBeforeUnlink } from 'src/utils/asset.util';

@Injectable()
export class AssetService extends BaseService {
  async getMemoryLane(auth: AuthDto, dto: MemoryLaneDto): Promise<MemoryLaneResponseDto[]> {
    const partnerIds = await getMyPartnerIds({
      userId: auth.user.id,
      repository: this.partnerRepository,
      timelineEnabled: true,
    });
    const userIds = [auth.user.id, ...partnerIds];

    const groups = await this.assetRepository.getByDayOfYear(userIds, dto);
    return groups.map(({ year, assets }) => {
      const yearsAgo = DateTime.utc().year - year;
      return {
        yearsAgo,
        // TODO move this to clients
        title: `${yearsAgo} year${yearsAgo > 1 ? 's' : ''} ago`,
        assets: assets.map((asset) => mapAsset(asset as AssetEntity, { auth })),
      };
    });
  }

  async getStatistics(auth: AuthDto, dto: AssetStatsDto) {
    const stats = await this.assetRepository.getStatistics(auth.user.id, dto);
    return mapStats(stats);
  }

  async getRandom(auth: AuthDto, count: number): Promise<AssetResponseDto[]> {
    const partnerIds = await getMyPartnerIds({
      userId: auth.user.id,
      repository: this.partnerRepository,
      timelineEnabled: true,
    });
    const assets = await this.assetRepository.getRandom([auth.user.id, ...partnerIds], count);
    return assets.map((a) => mapAsset(a, { auth }));
  }

  async getUserAssetsByDeviceId(auth: AuthDto, deviceId: string) {
    return this.assetRepository.getAllByDeviceId(auth.user.id, deviceId);
  }

  async get(auth: AuthDto, id: string): Promise<AssetResponseDto | SanitizedAssetResponseDto> {
    await this.requireAccess({ auth, permission: Permission.ASSET_READ, ids: [id] });

    const asset = await this.assetRepository.getById(id, {
      exifInfo: true,
      owner: true,
      faces: { person: true },
      stack: { assets: true },
      tags: true,
    });

    if (!asset) {
      throw new BadRequestException('Asset not found');
    }

    if (auth.sharedLink && !auth.sharedLink.showExif) {
      return mapAsset(asset, { stripMetadata: true, withStack: true, auth });
    }

    const data = mapAsset(asset, { withStack: true, auth });

    if (auth.sharedLink) {
      delete data.owner;
    }

    if (data.ownerId !== auth.user.id || auth.sharedLink) {
      data.people = [];
    }

    return data;
  }

  async update(auth: AuthDto, id: string, dto: UpdateAssetDto): Promise<AssetResponseDto> {
    await this.requireAccess({ auth, permission: Permission.ASSET_UPDATE, ids: [id] });

    const { description, dateTimeOriginal, latitude, longitude, rating, ...rest } = dto;
    const repos = { asset: this.assetRepository, event: this.eventRepository };

    let previousMotion: AssetEntity | null = null;
    if (rest.livePhotoVideoId) {
      await onBeforeLink(repos, { userId: auth.user.id, livePhotoVideoId: rest.livePhotoVideoId });
    } else if (rest.livePhotoVideoId === null) {
      const asset = await this.findOrFail(id);
      if (asset.livePhotoVideoId) {
        previousMotion = await onBeforeUnlink(repos, { livePhotoVideoId: asset.livePhotoVideoId });
      }
    }

    await this.updateMetadata({ id, description, dateTimeOriginal, latitude, longitude, rating });

    const asset = await this.assetRepository.update({ id, ...rest });

    if (previousMotion) {
      await onAfterUnlink(repos, { userId: auth.user.id, livePhotoVideoId: previousMotion.id });
    }

    if (!asset) {
      throw new BadRequestException('Asset not found');
    }

    return mapAsset(asset, { auth });
  }

  async updateAll(auth: AuthDto, dto: AssetBulkUpdateDto): Promise<void> {
    const { ids, dateTimeOriginal, latitude, longitude, ...options } = dto;
    await this.requireAccess({ auth, permission: Permission.ASSET_UPDATE, ids });

    if (dateTimeOriginal !== undefined || latitude !== undefined || longitude !== undefined) {
      await this.assetRepository.updateAllExif(ids, { dateTimeOriginal, latitude, longitude });
      await this.jobRepository.queueAll(
        ids.map((id) => ({ name: JobName.SIDECAR_WRITE, data: { id, dateTimeOriginal, latitude, longitude } })),
      );
    }

    if (
      options.isArchived != undefined ||
      options.isFavorite != undefined ||
      options.duplicateId != undefined ||
      options.rating != undefined
    ) {
      await this.assetRepository.updateAll(ids, options);
    }
  }

  @OnJob({ name: JobName.ASSET_DELETION_CHECK, queue: QueueName.BACKGROUND_TASK })
  async handleAssetDeletionCheck(): Promise<JobStatus> {
    const config = await this.getConfig({ withCache: false });
    const trashedDays = config.trash.enabled ? config.trash.days : 0;
    const trashedBefore = DateTime.now()
      .minus(Duration.fromObject({ days: trashedDays }))
      .toJSDate();

    let chunk: Array<{ id: string; isOffline: boolean }> = [];
    const queueChunk = async () => {
      if (chunk.length > 0) {
        await this.jobRepository.queueAll(
          chunk.map(({ id, isOffline }) => ({
            name: JobName.ASSET_DELETION,
            data: { id, deleteOnDisk: !isOffline },
          })),
        );
        chunk = [];
      }
    };

    const assets = this.assetRepository.streamDeletedAssets(trashedBefore);
    for await (const asset of assets) {
      chunk.push(asset);
      if (chunk.length >= JOBS_ASSET_PAGINATION_SIZE) {
        await queueChunk();
      }
    }

    await queueChunk();

    return JobStatus.SUCCESS;
  }

  @OnJob({ name: JobName.ASSET_DELETION, queue: QueueName.BACKGROUND_TASK })
  async handleAssetDeletion(job: JobOf<JobName.ASSET_DELETION>): Promise<JobStatus> {
    const { id, deleteOnDisk } = job;

    const asset = await this.assetRepository.getById(id, {
      faces: { person: true },
      library: true,
      stack: { assets: true },
      exifInfo: true,
      files: true,
    });

    if (!asset) {
      return JobStatus.FAILED;
    }

    // Replace the parent of the stack children with a new asset
    if (asset.stack?.primaryAssetId === id) {
      const stackAssetIds = asset.stack.assets.map((a) => a.id);
      if (stackAssetIds.length > 2) {
        const newPrimaryAssetId = stackAssetIds.find((a) => a !== id)!;
        await this.stackRepository.update(asset.stack.id, {
          id: asset.stack.id,
          primaryAssetId: newPrimaryAssetId,
        });
      } else {
        await this.stackRepository.delete(asset.stack.id);
      }
    }

    await this.assetRepository.remove(asset);
    if (!asset.libraryId) {
      await this.userRepository.updateUsage(asset.ownerId, -(asset.exifInfo?.fileSizeInByte || 0));
    }

    await this.eventRepository.emit('asset.delete', { assetId: id, userId: asset.ownerId });

    // delete the motion if it is not used by another asset
    if (asset.livePhotoVideoId) {
      const count = await this.assetRepository.getLivePhotoCount(asset.livePhotoVideoId);
      if (count === 0) {
        await this.jobRepository.queue({
          name: JobName.ASSET_DELETION,
          data: { id: asset.livePhotoVideoId, deleteOnDisk },
        });
      }
    }

<<<<<<< HEAD
    const { thumbnailFile, previewFile, sidecarFile } = getAssetFiles(asset.files);
    const files = [thumbnailFile?.path, previewFile?.path, asset.encodedVideoPath];
=======
    const { fullsizeFile, previewFile, thumbnailFile } = getAssetFiles(asset.files);
    const files = [thumbnailFile?.path, previewFile?.path, fullsizeFile?.path, asset.encodedVideoPath];
>>>>>>> 00d3b8d8

    if (deleteOnDisk) {
      files.push(sidecarFile?.path, asset.originalPath);
    }

    await this.jobRepository.queue({ name: JobName.DELETE_FILES, data: { files } });

    return JobStatus.SUCCESS;
  }

  async deleteAll(auth: AuthDto, dto: AssetBulkDeleteDto): Promise<void> {
    const { ids, force } = dto;

    await this.requireAccess({ auth, permission: Permission.ASSET_DELETE, ids });
    await this.assetRepository.updateAll(ids, {
      deletedAt: new Date(),
      status: force ? AssetStatus.DELETED : AssetStatus.TRASHED,
    });
    await this.eventRepository.emit(force ? 'assets.delete' : 'assets.trash', { assetIds: ids, userId: auth.user.id });
  }

  async run(auth: AuthDto, dto: AssetJobsDto) {
    await this.requireAccess({ auth, permission: Permission.ASSET_UPDATE, ids: dto.assetIds });

    const jobs: JobItem[] = [];

    for (const id of dto.assetIds) {
      switch (dto.name) {
        case AssetJobName.REFRESH_FACES: {
          jobs.push({ name: JobName.FACE_DETECTION, data: { id } });
          break;
        }

        case AssetJobName.REFRESH_METADATA: {
          jobs.push({ name: JobName.METADATA_EXTRACTION, data: { id } });
          break;
        }

        case AssetJobName.REGENERATE_THUMBNAIL: {
          jobs.push({ name: JobName.GENERATE_THUMBNAILS, data: { id } });
          break;
        }

        case AssetJobName.TRANSCODE_VIDEO: {
          jobs.push({ name: JobName.VIDEO_CONVERSION, data: { id } });
          break;
        }
      }
    }

    await this.jobRepository.queueAll(jobs);
  }

  private async findOrFail(id: string) {
    const asset = await this.assetRepository.getById(id);
    if (!asset) {
      throw new BadRequestException('Asset not found');
    }
    return asset;
  }

  private async updateMetadata(dto: ISidecarWriteJob) {
    const { id, description, dateTimeOriginal, latitude, longitude, rating } = dto;
    const writes = _.omitBy({ description, dateTimeOriginal, latitude, longitude, rating }, _.isUndefined);
    if (Object.keys(writes).length > 0) {
      await this.assetRepository.upsertExif({ assetId: id, ...writes });
      await this.jobRepository.queue({ name: JobName.SIDECAR_WRITE, data: { id, ...writes } });
    }
  }
}<|MERGE_RESOLUTION|>--- conflicted
+++ resolved
@@ -233,13 +233,8 @@
       }
     }
 
-<<<<<<< HEAD
-    const { thumbnailFile, previewFile, sidecarFile } = getAssetFiles(asset.files);
-    const files = [thumbnailFile?.path, previewFile?.path, asset.encodedVideoPath];
-=======
-    const { fullsizeFile, previewFile, thumbnailFile } = getAssetFiles(asset.files);
+    const { fullsizeFile, previewFile, thumbnailFile, sidecarFile } = getAssetFiles(asset.files);
     const files = [thumbnailFile?.path, previewFile?.path, fullsizeFile?.path, asset.encodedVideoPath];
->>>>>>> 00d3b8d8
 
     if (deleteOnDisk) {
       files.push(sidecarFile?.path, asset.originalPath);
