import { BadRequestException } from '@nestjs/common';
import { DateTime } from 'luxon';
import { MapAsset } from 'src/dtos/asset-response.dto';
import { AssetJobName, AssetStatsResponseDto } from 'src/dtos/asset.dto';
import { AssetStatus, AssetType, AssetVisibility, JobName, JobStatus } from 'src/enum';
import { AssetStats } from 'src/repositories/asset.repository';
import { AssetService } from 'src/services/asset.service';
import { assetStub } from 'test/fixtures/asset.stub';
import { authStub } from 'test/fixtures/auth.stub';
import { faceStub } from 'test/fixtures/face.stub';
import { userStub } from 'test/fixtures/user.stub';
import { factory } from 'test/small.factory';
import { makeStream, newTestService, ServiceMocks } from 'test/utils';

const stats: AssetStats = {
  [AssetType.Image]: 10,
  [AssetType.Video]: 23,
  [AssetType.Audio]: 0,
  [AssetType.Other]: 0,
};

const statResponse: AssetStatsResponseDto = {
  images: 10,
  videos: 23,
  total: 33,
};

describe(AssetService.name, () => {
  let sut: AssetService;
  let mocks: ServiceMocks;

  it('should work', () => {
    expect(sut).toBeDefined();
  });

  const mockGetById = (assets: MapAsset[]) => {
    mocks.asset.getById.mockImplementation((assetId) => Promise.resolve(assets.find((asset) => asset.id === assetId)));
  };

  beforeEach(() => {
    ({ sut, mocks } = newTestService(AssetService));

    mockGetById([assetStub.livePhotoStillAsset, assetStub.livePhotoMotionAsset]);
  });

  describe('getStatistics', () => {
    it('should get the statistics for a user, excluding archived assets', async () => {
      mocks.asset.getStatistics.mockResolvedValue(stats);
      await expect(sut.getStatistics(authStub.admin, { visibility: AssetVisibility.Timeline })).resolves.toEqual(
        statResponse,
      );
      expect(mocks.asset.getStatistics).toHaveBeenCalledWith(authStub.admin.user.id, {
        visibility: AssetVisibility.Timeline,
      });
    });

    it('should get the statistics for a user for archived assets', async () => {
      mocks.asset.getStatistics.mockResolvedValue(stats);
      await expect(sut.getStatistics(authStub.admin, { visibility: AssetVisibility.Archive })).resolves.toEqual(
        statResponse,
      );
      expect(mocks.asset.getStatistics).toHaveBeenCalledWith(authStub.admin.user.id, {
        visibility: AssetVisibility.Archive,
      });
    });

    it('should get the statistics for a user for favorite assets', async () => {
      mocks.asset.getStatistics.mockResolvedValue(stats);
      await expect(sut.getStatistics(authStub.admin, { isFavorite: true })).resolves.toEqual(statResponse);
      expect(mocks.asset.getStatistics).toHaveBeenCalledWith(authStub.admin.user.id, { isFavorite: true });
    });

    it('should get the statistics for a user for all assets', async () => {
      mocks.asset.getStatistics.mockResolvedValue(stats);
      await expect(sut.getStatistics(authStub.admin, {})).resolves.toEqual(statResponse);
      expect(mocks.asset.getStatistics).toHaveBeenCalledWith(authStub.admin.user.id, {});
    });
  });

  describe('getRandom', () => {
    it('should get own random assets', async () => {
      mocks.partner.getAll.mockResolvedValue([]);
      mocks.asset.getRandom.mockResolvedValue([assetStub.image]);

      await sut.getRandom(authStub.admin, 1);

      expect(mocks.asset.getRandom).toHaveBeenCalledWith([authStub.admin.user.id], 1);
    });

    it('should not include partner assets if not in timeline', async () => {
      const partner = factory.partner({ inTimeline: false });
      const auth = factory.auth({ user: { id: partner.sharedWithId } });

      mocks.asset.getRandom.mockResolvedValue([assetStub.image]);
      mocks.partner.getAll.mockResolvedValue([partner]);

      await sut.getRandom(auth, 1);

      expect(mocks.asset.getRandom).toHaveBeenCalledWith([auth.user.id], 1);
    });

    it('should include partner assets if in timeline', async () => {
      const partner = factory.partner({ inTimeline: true });
      const auth = factory.auth({ user: { id: partner.sharedWithId } });

      mocks.asset.getRandom.mockResolvedValue([assetStub.image]);
      mocks.partner.getAll.mockResolvedValue([partner]);

      await sut.getRandom(auth, 1);

      expect(mocks.asset.getRandom).toHaveBeenCalledWith([auth.user.id, partner.sharedById], 1);
    });
  });

  describe('get', () => {
    it('should allow owner access', async () => {
      mocks.access.asset.checkOwnerAccess.mockResolvedValue(new Set([assetStub.image.id]));
      mocks.asset.getById.mockResolvedValue(assetStub.image);

      await sut.get(authStub.admin, assetStub.image.id);

      expect(mocks.access.asset.checkOwnerAccess).toHaveBeenCalledWith(
        authStub.admin.user.id,
        new Set([assetStub.image.id]),
        undefined,
      );
    });

    it('should allow shared link access', async () => {
      mocks.access.asset.checkSharedLinkAccess.mockResolvedValue(new Set([assetStub.image.id]));
      mocks.asset.getById.mockResolvedValue(assetStub.image);

      await sut.get(authStub.adminSharedLink, assetStub.image.id);

      expect(mocks.access.asset.checkSharedLinkAccess).toHaveBeenCalledWith(
        authStub.adminSharedLink.sharedLink?.id,
        new Set([assetStub.image.id]),
      );
    });

    it('should strip metadata for shared link if exif is disabled', async () => {
      mocks.access.asset.checkSharedLinkAccess.mockResolvedValue(new Set([assetStub.image.id]));
      mocks.asset.getById.mockResolvedValue(assetStub.image);

      const result = await sut.get(
        { ...authStub.adminSharedLink, sharedLink: { ...authStub.adminSharedLink.sharedLink!, showExif: false } },
        assetStub.image.id,
      );

      expect(result).toEqual(expect.objectContaining({ hasMetadata: false }));
      expect(result).not.toHaveProperty('exifInfo');
      expect(mocks.access.asset.checkSharedLinkAccess).toHaveBeenCalledWith(
        authStub.adminSharedLink.sharedLink?.id,
        new Set([assetStub.image.id]),
      );
    });

    it('should allow partner sharing access', async () => {
      mocks.access.asset.checkPartnerAccess.mockResolvedValue(new Set([assetStub.image.id]));
      mocks.asset.getById.mockResolvedValue(assetStub.image);

      await sut.get(authStub.admin, assetStub.image.id);

      expect(mocks.access.asset.checkPartnerAccess).toHaveBeenCalledWith(
        authStub.admin.user.id,
        new Set([assetStub.image.id]),
      );
    });

    it('should allow shared album access', async () => {
      mocks.access.asset.checkAlbumAccess.mockResolvedValue(new Set([assetStub.image.id]));
      mocks.asset.getById.mockResolvedValue(assetStub.image);

      await sut.get(authStub.admin, assetStub.image.id);

      expect(mocks.access.asset.checkAlbumAccess).toHaveBeenCalledWith(
        authStub.admin.user.id,
        new Set([assetStub.image.id]),
      );
    });

    it('should throw an error for no access', async () => {
      await expect(sut.get(authStub.admin, assetStub.image.id)).rejects.toBeInstanceOf(BadRequestException);

      expect(mocks.asset.getById).not.toHaveBeenCalled();
    });

    it('should throw an error for an invalid shared link', async () => {
      await expect(sut.get(authStub.adminSharedLink, assetStub.image.id)).rejects.toBeInstanceOf(BadRequestException);

      expect(mocks.access.asset.checkOwnerAccess).not.toHaveBeenCalled();
      expect(mocks.asset.getById).not.toHaveBeenCalled();
    });

    it('should throw an error if the asset could not be found', async () => {
      mocks.access.asset.checkOwnerAccess.mockResolvedValue(new Set([assetStub.image.id]));

      await expect(sut.get(authStub.admin, assetStub.image.id)).rejects.toBeInstanceOf(BadRequestException);
    });
  });

  describe('update', () => {
    it('should require asset write access for the id', async () => {
      await expect(
        sut.update(authStub.admin, 'asset-1', { visibility: AssetVisibility.Timeline }),
      ).rejects.toBeInstanceOf(BadRequestException);

      expect(mocks.asset.update).not.toHaveBeenCalled();
    });

    it('should update the asset', async () => {
      mocks.access.asset.checkOwnerAccess.mockResolvedValue(new Set(['asset-1']));
      mocks.asset.getById.mockResolvedValue(assetStub.image);
      mocks.asset.update.mockResolvedValue(assetStub.image);

      await sut.update(authStub.admin, 'asset-1', { isFavorite: true });

      expect(mocks.asset.update).toHaveBeenCalledWith({ id: 'asset-1', isFavorite: true });
    });

    it('should update the exif description', async () => {
      mocks.access.asset.checkOwnerAccess.mockResolvedValue(new Set(['asset-1']));
      mocks.asset.getById.mockResolvedValue(assetStub.image);
      mocks.asset.update.mockResolvedValue(assetStub.image);

      await sut.update(authStub.admin, 'asset-1', { description: 'Test description' });

      expect(mocks.asset.upsertExif).toHaveBeenCalledWith({ assetId: 'asset-1', description: 'Test description' });
    });

    it('should update the exif rating', async () => {
      mocks.access.asset.checkOwnerAccess.mockResolvedValue(new Set(['asset-1']));
      mocks.asset.getById.mockResolvedValueOnce(assetStub.image);
      mocks.asset.update.mockResolvedValueOnce(assetStub.image);

      await sut.update(authStub.admin, 'asset-1', { rating: 3 });

      expect(mocks.asset.upsertExif).toHaveBeenCalledWith({ assetId: 'asset-1', rating: 3 });
    });

    it('should fail linking a live video if the motion part could not be found', async () => {
      mocks.access.asset.checkOwnerAccess.mockResolvedValue(new Set([assetStub.livePhotoStillAsset.id]));

      await expect(
        sut.update(authStub.admin, assetStub.livePhotoStillAsset.id, {
          livePhotoVideoId: assetStub.livePhotoMotionAsset.id,
        }),
      ).rejects.toBeInstanceOf(BadRequestException);

      expect(mocks.asset.update).not.toHaveBeenCalledWith({
        id: assetStub.livePhotoStillAsset.id,
        livePhotoVideoId: assetStub.livePhotoMotionAsset.id,
      });
      expect(mocks.asset.update).not.toHaveBeenCalledWith({
        id: assetStub.livePhotoMotionAsset.id,
        visibility: AssetVisibility.Timeline,
      });
      expect(mocks.event.emit).not.toHaveBeenCalledWith('AssetShow', {
        assetId: assetStub.livePhotoMotionAsset.id,
        userId: userStub.admin.id,
      });
    });

    it('should fail linking a live video if the motion part is not a video', async () => {
      mocks.access.asset.checkOwnerAccess.mockResolvedValue(new Set([assetStub.livePhotoStillAsset.id]));
      mocks.asset.getById.mockResolvedValue(assetStub.livePhotoStillAsset);

      await expect(
        sut.update(authStub.admin, assetStub.livePhotoStillAsset.id, {
          livePhotoVideoId: assetStub.livePhotoMotionAsset.id,
        }),
      ).rejects.toBeInstanceOf(BadRequestException);

      expect(mocks.asset.update).not.toHaveBeenCalledWith({
        id: assetStub.livePhotoStillAsset.id,
        livePhotoVideoId: assetStub.livePhotoMotionAsset.id,
      });
      expect(mocks.asset.update).not.toHaveBeenCalledWith({
        id: assetStub.livePhotoMotionAsset.id,
        visibility: AssetVisibility.Timeline,
      });
      expect(mocks.event.emit).not.toHaveBeenCalledWith('AssetShow', {
        assetId: assetStub.livePhotoMotionAsset.id,
        userId: userStub.admin.id,
      });
    });

    it('should fail linking a live video if the motion part has a different owner', async () => {
      mocks.access.asset.checkOwnerAccess.mockResolvedValue(new Set([assetStub.livePhotoStillAsset.id]));
      mocks.asset.getById.mockResolvedValue(assetStub.livePhotoMotionAsset);

      await expect(
        sut.update(authStub.admin, assetStub.livePhotoStillAsset.id, {
          livePhotoVideoId: assetStub.livePhotoMotionAsset.id,
        }),
      ).rejects.toBeInstanceOf(BadRequestException);

      expect(mocks.asset.update).not.toHaveBeenCalledWith({
        id: assetStub.livePhotoStillAsset.id,
        livePhotoVideoId: assetStub.livePhotoMotionAsset.id,
      });
      expect(mocks.asset.update).not.toHaveBeenCalledWith({
        id: assetStub.livePhotoMotionAsset.id,
        visibility: AssetVisibility.Timeline,
      });
      expect(mocks.event.emit).not.toHaveBeenCalledWith('AssetShow', {
        assetId: assetStub.livePhotoMotionAsset.id,
        userId: userStub.admin.id,
      });
    });

    it('should link a live video', async () => {
      mocks.access.asset.checkOwnerAccess.mockResolvedValue(new Set([assetStub.livePhotoStillAsset.id]));
      mocks.asset.getById.mockResolvedValueOnce({
        ...assetStub.livePhotoMotionAsset,
        ownerId: authStub.admin.user.id,
        visibility: AssetVisibility.Timeline,
      });
      mocks.asset.getById.mockResolvedValueOnce(assetStub.image);
      mocks.asset.update.mockResolvedValue(assetStub.image);

      await sut.update(authStub.admin, assetStub.livePhotoStillAsset.id, {
        livePhotoVideoId: assetStub.livePhotoMotionAsset.id,
      });

      expect(mocks.asset.update).toHaveBeenCalledWith({
        id: assetStub.livePhotoMotionAsset.id,
        visibility: AssetVisibility.Hidden,
      });
      expect(mocks.event.emit).toHaveBeenCalledWith('AssetHide', {
        assetId: assetStub.livePhotoMotionAsset.id,
        userId: userStub.admin.id,
      });
      expect(mocks.asset.update).toHaveBeenCalledWith({
        id: assetStub.livePhotoStillAsset.id,
        livePhotoVideoId: assetStub.livePhotoMotionAsset.id,
      });
    });

    it('should throw an error if asset could not be found after update', async () => {
      mocks.access.asset.checkOwnerAccess.mockResolvedValue(new Set(['asset-1']));
      await expect(sut.update(authStub.admin, 'asset-1', { isFavorite: true })).rejects.toBeInstanceOf(
        BadRequestException,
      );
    });

    it('should unlink a live video', async () => {
      mocks.access.asset.checkOwnerAccess.mockResolvedValue(new Set([assetStub.livePhotoStillAsset.id]));
      mocks.asset.getById.mockResolvedValueOnce(assetStub.livePhotoStillAsset);
      mocks.asset.getById.mockResolvedValueOnce(assetStub.livePhotoMotionAsset);
      mocks.asset.update.mockResolvedValueOnce(assetStub.image);

      await sut.update(authStub.admin, assetStub.livePhotoStillAsset.id, { livePhotoVideoId: null });

      expect(mocks.asset.update).toHaveBeenCalledWith({
        id: assetStub.livePhotoStillAsset.id,
        livePhotoVideoId: null,
      });
      expect(mocks.asset.update).toHaveBeenCalledWith({
        id: assetStub.livePhotoMotionAsset.id,
        visibility: assetStub.livePhotoStillAsset.visibility,
      });
      expect(mocks.event.emit).toHaveBeenCalledWith('AssetShow', {
        assetId: assetStub.livePhotoMotionAsset.id,
        userId: userStub.admin.id,
      });
    });

    it('should fail unlinking a live video if the asset could not be found', async () => {
      mocks.access.asset.checkOwnerAccess.mockResolvedValue(new Set([assetStub.livePhotoStillAsset.id]));
      // eslint-disable-next-line unicorn/no-useless-undefined
      mocks.asset.getById.mockResolvedValueOnce(undefined);

      await expect(
        sut.update(authStub.admin, assetStub.livePhotoStillAsset.id, { livePhotoVideoId: null }),
      ).rejects.toBeInstanceOf(BadRequestException);

      expect(mocks.asset.update).not.toHaveBeenCalled();
      expect(mocks.event.emit).not.toHaveBeenCalled();
    });
  });

  describe('updateAll', () => {
    it('should require asset write access for all ids', async () => {
      await expect(
        sut.updateAll(authStub.admin, {
          ids: ['asset-1'],
        }),
      ).rejects.toBeInstanceOf(BadRequestException);
    });

    it('should update all assets', async () => {
      mocks.access.asset.checkOwnerAccess.mockResolvedValue(new Set(['asset-1', 'asset-2']));

      await sut.updateAll(authStub.admin, { ids: ['asset-1', 'asset-2'], visibility: AssetVisibility.Archive });

      expect(mocks.asset.updateAll).toHaveBeenCalledWith(['asset-1', 'asset-2'], {
        visibility: AssetVisibility.Archive,
      });
    });

    it('should not update Assets table if no relevant fields are provided', async () => {
      mocks.access.asset.checkOwnerAccess.mockResolvedValue(new Set(['asset-1']));

      await sut.updateAll(authStub.admin, {
        ids: ['asset-1'],
        latitude: 0,
        longitude: 0,
        isFavorite: undefined,
        duplicateId: undefined,
        rating: undefined,
      });
      expect(mocks.asset.updateAll).not.toHaveBeenCalled();
    });

    it('should update Assets table if visibility field is provided', async () => {
      mocks.access.asset.checkOwnerAccess.mockResolvedValue(new Set(['asset-1']));

      await sut.updateAll(authStub.admin, {
        ids: ['asset-1'],
        latitude: 0,
        longitude: 0,
        visibility: AssetVisibility.Archive,
        isFavorite: false,
        duplicateId: undefined,
        rating: undefined,
      });
      expect(mocks.asset.updateAll).toHaveBeenCalled();
      expect(mocks.asset.updateAllExif).toHaveBeenCalledWith(['asset-1'], { latitude: 0, longitude: 0 });
      expect(mocks.job.queueAll).toHaveBeenCalledWith([
        { name: JobName.SidecarWrite, data: { id: 'asset-1', latitude: 0, longitude: 0 } },
      ]);
    });

    it('should update exif table if latitude field is provided', async () => {
      mocks.access.asset.checkOwnerAccess.mockResolvedValue(new Set(['asset-1']));
      const dateTimeOriginal = new Date().toISOString();
      await sut.updateAll(authStub.admin, {
        ids: ['asset-1'],
        latitude: 30,
        longitude: 50,
        dateTimeOriginal,
        isFavorite: false,
        duplicateId: undefined,
        rating: undefined,
      });
      expect(mocks.asset.updateAll).toHaveBeenCalled();
      expect(mocks.asset.updateAllExif).toHaveBeenCalledWith(['asset-1'], {
        dateTimeOriginal,
        latitude: 30,
        longitude: 50,
      });
      expect(mocks.job.queueAll).toHaveBeenCalledWith([
        { name: JobName.SidecarWrite, data: { id: 'asset-1', dateTimeOriginal, latitude: 30, longitude: 50 } },
      ]);
    });

    it('should update Assets table if duplicateId is provided as null', async () => {
      mocks.access.asset.checkOwnerAccess.mockResolvedValue(new Set(['asset-1']));

      await sut.updateAll(authStub.admin, {
        ids: ['asset-1'],
        latitude: 0,
        longitude: 0,
        isFavorite: undefined,
        duplicateId: null,
        rating: undefined,
      });
      expect(mocks.asset.updateAll).toHaveBeenCalled();
    });

    it('should update exif table if dateTimeRelative and timeZone field is provided', async () => {
      mocks.access.asset.checkOwnerAccess.mockResolvedValue(new Set(['asset-1']));
      const dateTimeRelative = 35;
      const timeZone = 'UTC+2';
      mocks.asset.updateDateTimeOriginal.mockResolvedValue([
        { assetId: 'asset-1', dateTimeOriginal: new Date('2020-02-25T04:41:00'), timeZone },
      ]);
      await sut.updateAll(authStub.admin, {
        ids: ['asset-1'],
        dateTimeRelative,
        timeZone,
      });
      expect(mocks.asset.updateDateTimeOriginal).toHaveBeenCalledWith(['asset-1'], dateTimeRelative, timeZone);
      expect(mocks.job.queueAll).toHaveBeenCalledWith([
        {
          name: JobName.SidecarWrite,
          data: {
            id: 'asset-1',
            dateTimeOriginal: '2020-02-25T05:41:00.000+02:00',
            description: undefined,
            latitude: undefined,
            longitude: undefined,
          },
        },
      ]);
    });
  });

  describe('deleteAll', () => {
    it('should require asset delete access for all ids', async () => {
      await expect(
        sut.deleteAll(authStub.user1, {
          ids: ['asset-1'],
        }),
      ).rejects.toBeInstanceOf(BadRequestException);
    });

    it('should force delete a batch of assets', async () => {
      mocks.access.asset.checkOwnerAccess.mockResolvedValue(new Set(['asset1', 'asset2']));

      await sut.deleteAll(authStub.user1, { ids: ['asset1', 'asset2'], force: true });

      expect(mocks.event.emit).toHaveBeenCalledWith('AssetDeleteAll', {
        assetIds: ['asset1', 'asset2'],
        userId: 'user-id',
      });
    });

    it('should soft delete a batch of assets', async () => {
      mocks.access.asset.checkOwnerAccess.mockResolvedValue(new Set(['asset1', 'asset2']));

      await sut.deleteAll(authStub.user1, { ids: ['asset1', 'asset2'], force: false });

      expect(mocks.asset.updateAll).toHaveBeenCalledWith(['asset1', 'asset2'], {
        deletedAt: expect.any(Date),
        status: AssetStatus.Trashed,
      });
      expect(mocks.job.queue.mock.calls).toEqual([]);
    });
  });

  describe('handleAssetDeletionCheck', () => {
    beforeAll(() => {
      vi.useFakeTimers();
    });

    afterAll(() => {
      vi.useRealTimers();
    });

    it('should immediately queue assets for deletion if trash is disabled', async () => {
      const asset = factory.asset({ isOffline: false });

      mocks.assetJob.streamForDeletedJob.mockReturnValue(makeStream([asset]));
      mocks.systemMetadata.get.mockResolvedValue({ trash: { enabled: false } });

      await expect(sut.handleAssetDeletionCheck()).resolves.toBe(JobStatus.Success);

      expect(mocks.assetJob.streamForDeletedJob).toHaveBeenCalledWith(new Date());
      expect(mocks.job.queueAll).toHaveBeenCalledWith([
        { name: JobName.AssetDelete, data: { id: asset.id, deleteOnDisk: true } },
      ]);
    });

    it('should queue assets for deletion after trash duration', async () => {
      const asset = factory.asset({ isOffline: false });

      mocks.assetJob.streamForDeletedJob.mockReturnValue(makeStream([asset]));
      mocks.systemMetadata.get.mockResolvedValue({ trash: { enabled: true, days: 7 } });

      await expect(sut.handleAssetDeletionCheck()).resolves.toBe(JobStatus.Success);

      expect(mocks.assetJob.streamForDeletedJob).toHaveBeenCalledWith(DateTime.now().minus({ days: 7 }).toJSDate());
      expect(mocks.job.queueAll).toHaveBeenCalledWith([
        { name: JobName.AssetDelete, data: { id: asset.id, deleteOnDisk: true } },
      ]);
    });
  });

  describe('handleAssetDeletion', () => {
    it('should remove faces', async () => {
      const assetWithFace = { ...assetStub.image, faces: [faceStub.face1, faceStub.mergeFace1] };

      mocks.assetJob.getForAssetDeletion.mockResolvedValue(assetWithFace);

      await sut.handleAssetDeletion({ id: assetWithFace.id, deleteOnDisk: true });

      expect(mocks.job.queue.mock.calls).toEqual([
        [
          {
            name: JobName.FileDelete,
            data: {
              files: [
                '/uploads/user-id/webp/path.ext',
                '/uploads/user-id/thumbs/path.jpg',
                '/uploads/user-id/fullsize/path.webp',
                assetWithFace.encodedVideoPath,
                assetWithFace.sidecarPath,
                assetWithFace.originalPath,
              ],
            },
          },
        ],
      ]);

      expect(mocks.asset.remove).toHaveBeenCalledWith(assetWithFace);
    });

    it('should update stack primary asset if deleted asset was primary asset in a stack', async () => {
      mocks.stack.update.mockResolvedValue(factory.stack() as any);
<<<<<<< HEAD
      // Provide stack info directly on the asset as expected by current service implementation
=======
      // getForAssetDeletion no longer returns primaryAssetId; stack handling now via stackRepository.getForAssetRemoval
>>>>>>> 87a5f9c3
      mocks.assetJob.getForAssetDeletion.mockResolvedValue({
        id: assetStub.primaryImage.id,
        ownerId: assetStub.primaryImage.ownerId,
        originalPath: assetStub.primaryImage.originalPath,
        encodedVideoPath: assetStub.primaryImage.encodedVideoPath,
        livePhotoVideoId: assetStub.primaryImage.livePhotoVideoId,
        sidecarPath: assetStub.primaryImage.sidecarPath,
        libraryId: assetStub.primaryImage.libraryId,
<<<<<<< HEAD
        visibility: assetStub.primaryImage.visibility,
        files: assetStub.primaryImage.files.map((f: any) => ({ id: f.id, path: f.path, type: f.type })),
        stack: {
          id: 'stack-1',
          primaryAssetId: assetStub.primaryImage.id,
          assets: [{ id: 'stack-child-asset-1' }, { id: 'stack-child-asset-2' }, { id: assetStub.primaryImage.id }],
        },
      } as any);
=======
        stackId: assetStub.primaryImage.stackId,
        visibility: assetStub.primaryImage.visibility,
        files: assetStub.primaryImage.files.map((f: any) => ({ id: f.id, path: f.path, type: f.type })),
      } as any);
      mocks.stack.getForAssetRemoval.mockResolvedValue({ id: 'stack-1', primaryAssetId: assetStub.primaryImage.id });
      mocks.stack.getById.mockResolvedValue(assetStub.primaryImage.stack as any);
>>>>>>> 87a5f9c3

      await sut.handleAssetDeletion({ id: assetStub.primaryImage.id, deleteOnDisk: true });

      expect(mocks.stack.update).toHaveBeenCalledWith('stack-1', {
        id: 'stack-1',
        primaryAssetId: 'stack-child-asset-1',
      });
    });

    it('should delete the entire stack if deleted asset was the primary asset and the stack would only contain one asset afterwards', async () => {
      mocks.stack.delete.mockResolvedValue();
      // Asset contains stack with only 2 assets (including the primary) -> expect delete
      mocks.assetJob.getForAssetDeletion.mockResolvedValue({
        id: assetStub.primaryImage.id,
        ownerId: assetStub.primaryImage.ownerId,
        originalPath: assetStub.primaryImage.originalPath,
        encodedVideoPath: assetStub.primaryImage.encodedVideoPath,
        livePhotoVideoId: assetStub.primaryImage.livePhotoVideoId,
        sidecarPath: assetStub.primaryImage.sidecarPath,
        libraryId: assetStub.primaryImage.libraryId,
<<<<<<< HEAD
        visibility: assetStub.primaryImage.visibility,
        files: assetStub.primaryImage.files.map((f: any) => ({ id: f.id, path: f.path, type: f.type })),
        stack: {
          id: 'stack-1',
          primaryAssetId: assetStub.primaryImage.id,
          assets: [{ id: assetStub.primaryImage.id }, { id: 'stack-child-asset-1' }],
        },
      } as any);
=======
        stackId: assetStub.primaryImage.stackId,
        visibility: assetStub.primaryImage.visibility,
        files: assetStub.primaryImage.files.map((f: any) => ({ id: f.id, path: f.path, type: f.type })),
      } as any);
      // Simulate stack with only 2 assets so after removing primary there will be 1 left -> delete stack
      const reducedStack = {
        ...assetStub.primaryImage.stack!,
        assets: assetStub.primaryImage.stack!.assets.slice(0, 2),
      } as any;
      mocks.stack.getForAssetRemoval.mockResolvedValue({ id: 'stack-1', primaryAssetId: assetStub.primaryImage.id });
      mocks.stack.getById.mockResolvedValue(reducedStack);
>>>>>>> 87a5f9c3

      await sut.handleAssetDeletion({ id: assetStub.primaryImage.id, deleteOnDisk: true });

      expect(mocks.stack.delete).toHaveBeenCalledWith('stack-1');
    });

    it('should delete a live photo', async () => {
      mocks.assetJob.getForAssetDeletion.mockResolvedValue({
        id: assetStub.livePhotoStillAsset.id,
        ownerId: assetStub.livePhotoStillAsset.ownerId,
        originalPath: assetStub.livePhotoStillAsset.originalPath,
        encodedVideoPath: assetStub.livePhotoStillAsset.encodedVideoPath,
        livePhotoVideoId: assetStub.livePhotoStillAsset.livePhotoVideoId,
        sidecarPath: assetStub.livePhotoStillAsset.sidecarPath,
        libraryId: assetStub.livePhotoStillAsset.libraryId,
        stackId: assetStub.livePhotoStillAsset.stackId,
        visibility: assetStub.livePhotoStillAsset.visibility,
        files: assetStub.livePhotoStillAsset.files.map((f: any) => ({ id: f.id, path: f.path, type: f.type })),
      } as any);
      mocks.asset.getLivePhotoCount.mockResolvedValue(0);
      mocks.stack.getForAssetRemoval.mockResolvedValue([assetStub.livePhotoStillAsset.id]);

      await sut.handleAssetDeletion({
        id: assetStub.livePhotoStillAsset.id,
        deleteOnDisk: true,
      });

      expect(mocks.job.queue.mock.calls).toEqual([
        [
          {
            name: JobName.AssetDelete,
            data: {
              id: assetStub.livePhotoMotionAsset.id,
              deleteOnDisk: true,
            },
          },
        ],
        [
          {
            name: JobName.FileDelete,
            data: {
              files: [
                '/uploads/user-id/webp/path.ext',
                '/uploads/user-id/thumbs/path.jpg',
                '/uploads/user-id/fullsize/path.webp',
                undefined,
                undefined,
                'fake_path/asset_1.jpeg',
              ],
            },
          },
        ],
      ]);
    });

    it('should not delete a live motion part if it is being used by another asset', async () => {
      mocks.asset.getLivePhotoCount.mockResolvedValue(2);
      mocks.assetJob.getForAssetDeletion.mockResolvedValue({
        id: assetStub.livePhotoStillAsset.id,
        ownerId: assetStub.livePhotoStillAsset.ownerId,
        originalPath: assetStub.livePhotoStillAsset.originalPath,
        encodedVideoPath: assetStub.livePhotoStillAsset.encodedVideoPath,
        livePhotoVideoId: assetStub.livePhotoStillAsset.livePhotoVideoId,
        sidecarPath: assetStub.livePhotoStillAsset.sidecarPath,
        libraryId: assetStub.livePhotoStillAsset.libraryId,
        stackId: assetStub.livePhotoStillAsset.stackId,
        visibility: assetStub.livePhotoStillAsset.visibility,
        files: assetStub.livePhotoStillAsset.files.map((f: any) => ({ id: f.id, path: f.path, type: f.type })),
      } as any);
<<<<<<< HEAD
      mocks.stack.getForAssetRemoval.mockResolvedValue([assetStub.livePhotoStillAsset.id]);
=======
>>>>>>> 87a5f9c3

      await sut.handleAssetDeletion({
        id: assetStub.livePhotoStillAsset.id,
        deleteOnDisk: true,
      });

      expect(mocks.job.queue.mock.calls).toEqual([
        [
          {
            name: JobName.FileDelete,
            data: {
              files: [
                '/uploads/user-id/webp/path.ext',
                '/uploads/user-id/thumbs/path.jpg',
                '/uploads/user-id/fullsize/path.webp',
                undefined,
                undefined,
                'fake_path/asset_1.jpeg',
              ],
            },
          },
        ],
      ]);
    });

    it('should update usage', async () => {
      mocks.assetJob.getForAssetDeletion.mockResolvedValue({
        id: assetStub.image.id,
        ownerId: assetStub.image.ownerId,
        originalPath: assetStub.image.originalPath,
        encodedVideoPath: assetStub.image.encodedVideoPath,
        livePhotoVideoId: assetStub.image.livePhotoVideoId,
        sidecarPath: assetStub.image.sidecarPath,
        libraryId: assetStub.image.libraryId,
        stackId: assetStub.image.stackId,
        visibility: assetStub.image.visibility,
        files: assetStub.image.files.map((f: any) => ({ id: f.id, path: f.path, type: f.type })),
<<<<<<< HEAD
        exifInfo: { fileSizeInByte: 5000 },
      } as any);
      mocks.stack.getForAssetRemoval.mockResolvedValue([assetStub.image.id]);
=======
      } as any);
>>>>>>> 87a5f9c3
      await sut.handleAssetDeletion({ id: assetStub.image.id, deleteOnDisk: true });
      expect(mocks.user.updateUsage).toHaveBeenCalledWith(assetStub.image.ownerId, -5000);
    });

    it('should fail if asset could not be found', async () => {
      mocks.assetJob.getForAssetDeletion.mockResolvedValue(void 0);
      await expect(sut.handleAssetDeletion({ id: assetStub.image.id, deleteOnDisk: true })).resolves.toBe(
        JobStatus.Failed,
      );
    });
  });

  describe('getOcr', () => {
    it('should require asset read permission', async () => {
      mocks.access.asset.checkOwnerAccess.mockResolvedValue(new Set());

      await expect(sut.getOcr(authStub.admin, 'asset-1')).rejects.toBeInstanceOf(BadRequestException);

      expect(mocks.ocr.getByAssetId).not.toHaveBeenCalled();
    });

    it('should return OCR data for an asset', async () => {
      const ocr1 = factory.assetOcr({ text: 'Hello World' });
      const ocr2 = factory.assetOcr({ text: 'Test Image' });

      mocks.access.asset.checkOwnerAccess.mockResolvedValue(new Set(['asset-1']));
      mocks.ocr.getByAssetId.mockResolvedValue([ocr1, ocr2]);

      await expect(sut.getOcr(authStub.admin, 'asset-1')).resolves.toEqual([ocr1, ocr2]);

      expect(mocks.access.asset.checkOwnerAccess).toHaveBeenCalledWith(
        authStub.admin.user.id,
        new Set(['asset-1']),
        undefined,
      );
      expect(mocks.ocr.getByAssetId).toHaveBeenCalledWith('asset-1');
    });

    it('should return empty array when no OCR data exists', async () => {
      mocks.access.asset.checkOwnerAccess.mockResolvedValue(new Set(['asset-1']));
      mocks.ocr.getByAssetId.mockResolvedValue([]);

      await expect(sut.getOcr(authStub.admin, 'asset-1')).resolves.toEqual([]);

      expect(mocks.ocr.getByAssetId).toHaveBeenCalledWith('asset-1');
    });
  });

  describe('run', () => {
    it('should run the refresh faces job', async () => {
      mocks.access.asset.checkOwnerAccess.mockResolvedValue(new Set(['asset-1']));

      await sut.run(authStub.admin, { assetIds: ['asset-1'], name: AssetJobName.REFRESH_FACES });

      expect(mocks.job.queueAll).toHaveBeenCalledWith([{ name: JobName.AssetDetectFaces, data: { id: 'asset-1' } }]);
    });

    it('should run the refresh metadata job', async () => {
      mocks.access.asset.checkOwnerAccess.mockResolvedValue(new Set(['asset-1']));

      await sut.run(authStub.admin, { assetIds: ['asset-1'], name: AssetJobName.REFRESH_METADATA });

      expect(mocks.job.queueAll).toHaveBeenCalledWith([
        { name: JobName.AssetExtractMetadata, data: { id: 'asset-1' } },
      ]);
    });

    it('should run the refresh thumbnails job', async () => {
      mocks.access.asset.checkOwnerAccess.mockResolvedValue(new Set(['asset-1']));

      await sut.run(authStub.admin, { assetIds: ['asset-1'], name: AssetJobName.REGENERATE_THUMBNAIL });

      expect(mocks.job.queueAll).toHaveBeenCalledWith([
        { name: JobName.AssetGenerateThumbnails, data: { id: 'asset-1' } },
      ]);
    });

    it('should run the transcode video', async () => {
      mocks.access.asset.checkOwnerAccess.mockResolvedValue(new Set(['asset-1']));

      await sut.run(authStub.admin, { assetIds: ['asset-1'], name: AssetJobName.TRANSCODE_VIDEO });

      expect(mocks.job.queueAll).toHaveBeenCalledWith([{ name: JobName.AssetEncodeVideo, data: { id: 'asset-1' } }]);
    });
  });

  describe('getUserAssetsByDeviceId', () => {
    it('get assets by device id', async () => {
      const assets = [assetStub.image, assetStub.image1];

      mocks.asset.getAllByDeviceId.mockResolvedValue(assets.map((asset) => asset.deviceAssetId));

      const deviceId = 'device-id';
      const result = await sut.getUserAssetsByDeviceId(authStub.user1, deviceId);

      expect(result.length).toEqual(2);
      expect(result).toEqual(assets.map((asset) => asset.deviceAssetId));
    });
  });
});<|MERGE_RESOLUTION|>--- conflicted
+++ resolved
@@ -599,11 +599,7 @@
 
     it('should update stack primary asset if deleted asset was primary asset in a stack', async () => {
       mocks.stack.update.mockResolvedValue(factory.stack() as any);
-<<<<<<< HEAD
       // Provide stack info directly on the asset as expected by current service implementation
-=======
-      // getForAssetDeletion no longer returns primaryAssetId; stack handling now via stackRepository.getForAssetRemoval
->>>>>>> 87a5f9c3
       mocks.assetJob.getForAssetDeletion.mockResolvedValue({
         id: assetStub.primaryImage.id,
         ownerId: assetStub.primaryImage.ownerId,
@@ -612,7 +608,6 @@
         livePhotoVideoId: assetStub.primaryImage.livePhotoVideoId,
         sidecarPath: assetStub.primaryImage.sidecarPath,
         libraryId: assetStub.primaryImage.libraryId,
-<<<<<<< HEAD
         visibility: assetStub.primaryImage.visibility,
         files: assetStub.primaryImage.files.map((f: any) => ({ id: f.id, path: f.path, type: f.type })),
         stack: {
@@ -621,14 +616,6 @@
           assets: [{ id: 'stack-child-asset-1' }, { id: 'stack-child-asset-2' }, { id: assetStub.primaryImage.id }],
         },
       } as any);
-=======
-        stackId: assetStub.primaryImage.stackId,
-        visibility: assetStub.primaryImage.visibility,
-        files: assetStub.primaryImage.files.map((f: any) => ({ id: f.id, path: f.path, type: f.type })),
-      } as any);
-      mocks.stack.getForAssetRemoval.mockResolvedValue({ id: 'stack-1', primaryAssetId: assetStub.primaryImage.id });
-      mocks.stack.getById.mockResolvedValue(assetStub.primaryImage.stack as any);
->>>>>>> 87a5f9c3
 
       await sut.handleAssetDeletion({ id: assetStub.primaryImage.id, deleteOnDisk: true });
 
@@ -649,7 +636,6 @@
         livePhotoVideoId: assetStub.primaryImage.livePhotoVideoId,
         sidecarPath: assetStub.primaryImage.sidecarPath,
         libraryId: assetStub.primaryImage.libraryId,
-<<<<<<< HEAD
         visibility: assetStub.primaryImage.visibility,
         files: assetStub.primaryImage.files.map((f: any) => ({ id: f.id, path: f.path, type: f.type })),
         stack: {
@@ -658,19 +644,6 @@
           assets: [{ id: assetStub.primaryImage.id }, { id: 'stack-child-asset-1' }],
         },
       } as any);
-=======
-        stackId: assetStub.primaryImage.stackId,
-        visibility: assetStub.primaryImage.visibility,
-        files: assetStub.primaryImage.files.map((f: any) => ({ id: f.id, path: f.path, type: f.type })),
-      } as any);
-      // Simulate stack with only 2 assets so after removing primary there will be 1 left -> delete stack
-      const reducedStack = {
-        ...assetStub.primaryImage.stack!,
-        assets: assetStub.primaryImage.stack!.assets.slice(0, 2),
-      } as any;
-      mocks.stack.getForAssetRemoval.mockResolvedValue({ id: 'stack-1', primaryAssetId: assetStub.primaryImage.id });
-      mocks.stack.getById.mockResolvedValue(reducedStack);
->>>>>>> 87a5f9c3
 
       await sut.handleAssetDeletion({ id: assetStub.primaryImage.id, deleteOnDisk: true });
 
@@ -740,10 +713,7 @@
         visibility: assetStub.livePhotoStillAsset.visibility,
         files: assetStub.livePhotoStillAsset.files.map((f: any) => ({ id: f.id, path: f.path, type: f.type })),
       } as any);
-<<<<<<< HEAD
       mocks.stack.getForAssetRemoval.mockResolvedValue([assetStub.livePhotoStillAsset.id]);
-=======
->>>>>>> 87a5f9c3
 
       await sut.handleAssetDeletion({
         id: assetStub.livePhotoStillAsset.id,
@@ -781,13 +751,9 @@
         stackId: assetStub.image.stackId,
         visibility: assetStub.image.visibility,
         files: assetStub.image.files.map((f: any) => ({ id: f.id, path: f.path, type: f.type })),
-<<<<<<< HEAD
         exifInfo: { fileSizeInByte: 5000 },
       } as any);
       mocks.stack.getForAssetRemoval.mockResolvedValue([assetStub.image.id]);
-=======
-      } as any);
->>>>>>> 87a5f9c3
       await sut.handleAssetDeletion({ id: assetStub.image.id, deleteOnDisk: true });
       expect(mocks.user.updateUsage).toHaveBeenCalledWith(assetStub.image.ownerId, -5000);
     });
