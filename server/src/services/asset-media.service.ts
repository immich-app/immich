import { BadRequestException, Injectable, InternalServerErrorException, NotFoundException } from '@nestjs/common';
import { extname } from 'node:path';
import sanitize from 'sanitize-filename';
import { StorageCore } from 'src/cores/storage.core';
import {
  AssetBulkUploadCheckResponseDto,
  AssetMediaResponseDto,
  AssetMediaStatus,
  AssetRejectReason,
  AssetUploadAction,
  CheckExistingAssetsResponseDto,
} from 'src/dtos/asset-media-response.dto';
import {
  AssetBulkUploadCheckDto,
  AssetMediaCreateDto,
  AssetMediaOptionsDto,
  AssetMediaReplaceDto,
  AssetMediaSize,
  CheckExistingAssetsDto,
  UploadFieldName,
} from 'src/dtos/asset-media.dto';
import { AuthDto } from 'src/dtos/auth.dto';
import { ASSET_CHECKSUM_CONSTRAINT, AssetEntity } from 'src/entities/asset.entity';
import { AssetStatus, AssetType, CacheControl, JobName, Permission, StorageFolder } from 'src/enum';
import { AuthRequest } from 'src/middleware/auth.guard';
import { BaseService } from 'src/services/base.service';
import { UploadFile } from 'src/types';
import { requireUploadAccess } from 'src/utils/access';
import { asRequest, getAssetFiles, onBeforeLink } from 'src/utils/asset.util';
import { getFilenameExtension, getFileNameWithoutExtension, ImmichFileResponse } from 'src/utils/file';
import { mimeTypes } from 'src/utils/mime-types';
import { fromChecksum } from 'src/utils/request';

interface UploadRequest {
  auth: AuthDto | null;
  fieldName: UploadFieldName;
  file: UploadFile;
}

<<<<<<< HEAD
export interface UploadFile {
  uuid: string;
  checksum: Buffer;
  originalPath: string;
  originalName: string;
  size: number;
}

export interface AssetMediaRedirectResponse {
  targetSize: AssetMediaSize | 'original';
}

=======
>>>>>>> 76cb32d8
@Injectable()
export class AssetMediaService extends BaseService {
  async getUploadAssetIdByChecksum(auth: AuthDto, checksum?: string): Promise<AssetMediaResponseDto | undefined> {
    if (!checksum) {
      return;
    }

    const assetId = await this.assetRepository.getUploadAssetIdByChecksum(auth.user.id, fromChecksum(checksum));
    if (!assetId) {
      return;
    }

    return { id: assetId, status: AssetMediaStatus.DUPLICATE };
  }

  canUploadFile({ auth, fieldName, file }: UploadRequest): true {
    requireUploadAccess(auth);

    const filename = file.originalName;

    switch (fieldName) {
      case UploadFieldName.ASSET_DATA: {
        if (mimeTypes.isAsset(filename)) {
          return true;
        }
        break;
      }

      case UploadFieldName.SIDECAR_DATA: {
        if (mimeTypes.isSidecar(filename)) {
          return true;
        }
        break;
      }

      case UploadFieldName.PROFILE_DATA: {
        if (mimeTypes.isProfile(filename)) {
          return true;
        }
        break;
      }
    }

    this.logger.error(`Unsupported file type ${filename}`);
    throw new BadRequestException(`Unsupported file type ${filename}`);
  }

  getUploadFilename({ auth, fieldName, file }: UploadRequest): string {
    requireUploadAccess(auth);

    const originalExtension = extname(file.originalName);

    const lookup = {
      [UploadFieldName.ASSET_DATA]: originalExtension,
      [UploadFieldName.SIDECAR_DATA]: '.xmp',
      [UploadFieldName.PROFILE_DATA]: originalExtension,
    };

    return sanitize(`${file.uuid}${lookup[fieldName]}`);
  }

  getUploadFolder({ auth, fieldName, file }: UploadRequest): string {
    auth = requireUploadAccess(auth);

    let folder = StorageCore.getNestedFolder(StorageFolder.UPLOAD, auth.user.id, file.uuid);
    if (fieldName === UploadFieldName.PROFILE_DATA) {
      folder = StorageCore.getFolderLocation(StorageFolder.PROFILE, auth.user.id);
    }

    this.storageRepository.mkdirSync(folder);

    return folder;
  }

  async onUploadError(request: AuthRequest, file: Express.Multer.File) {
    const uploadFilename = this.getUploadFilename(asRequest(request, file));
    const uploadFolder = this.getUploadFolder(asRequest(request, file));
    const uploadPath = `${uploadFolder}/${uploadFilename}`;

    await this.jobRepository.queue({ name: JobName.DELETE_FILES, data: { files: [uploadPath] } });
  }

  async uploadAsset(
    auth: AuthDto,
    dto: AssetMediaCreateDto,
    file: UploadFile,
    sidecarFile?: UploadFile,
  ): Promise<AssetMediaResponseDto> {
    try {
      await this.requireAccess({
        auth,
        permission: Permission.ASSET_UPLOAD,
        // do not need an id here, but the interface requires it
        ids: [auth.user.id],
      });

      this.requireQuota(auth, file.size);

      if (dto.livePhotoVideoId) {
        await onBeforeLink(
          { asset: this.assetRepository, event: this.eventRepository },
          { userId: auth.user.id, livePhotoVideoId: dto.livePhotoVideoId },
        );
      }

      const asset = await this.create(auth.user.id, dto, file, sidecarFile);

      await this.userRepository.updateUsage(auth.user.id, file.size);

      return { id: asset.id, status: AssetMediaStatus.CREATED };
    } catch (error: any) {
      return this.handleUploadError(error, auth, file, sidecarFile);
    }
  }

  async replaceAsset(
    auth: AuthDto,
    id: string,
    dto: AssetMediaReplaceDto,
    file: UploadFile,
    sidecarFile?: UploadFile,
  ): Promise<AssetMediaResponseDto> {
    try {
      await this.requireAccess({ auth, permission: Permission.ASSET_UPDATE, ids: [id] });
      const asset = (await this.assetRepository.getById(id)) as AssetEntity;

      this.requireQuota(auth, file.size);

      await this.replaceFileData(asset.id, dto, file, sidecarFile?.originalPath);

      // Next, create a backup copy of the existing record. The db record has already been updated above,
      // but the local variable holds the original file data paths.
      const copiedPhoto = await this.createCopy(asset);
      // and immediate trash it
      await this.assetRepository.updateAll([copiedPhoto.id], { deletedAt: new Date(), status: AssetStatus.TRASHED });
      await this.eventRepository.emit('asset.trash', { assetId: copiedPhoto.id, userId: auth.user.id });

      await this.userRepository.updateUsage(auth.user.id, file.size);

      return { status: AssetMediaStatus.REPLACED, id: copiedPhoto.id };
    } catch (error: any) {
      return this.handleUploadError(error, auth, file, sidecarFile);
    }
  }

  async downloadOriginal(auth: AuthDto, id: string): Promise<ImmichFileResponse> {
    await this.requireAccess({ auth, permission: Permission.ASSET_DOWNLOAD, ids: [id] });

    const asset = await this.findOrFail(id);

    return new ImmichFileResponse({
      path: asset.originalPath,
      contentType: mimeTypes.lookup(asset.originalPath),
      cacheControl: CacheControl.PRIVATE_WITH_CACHE,
    });
  }

  async viewThumbnail(
    auth: AuthDto,
    id: string,
    dto: AssetMediaOptionsDto,
  ): Promise<ImmichFileResponse | AssetMediaRedirectResponse> {
    await this.requireAccess({ auth, permission: Permission.ASSET_VIEW, ids: [id] });

    const asset = await this.findOrFail(id);
    const size = dto.size ?? AssetMediaSize.THUMBNAIL;

    const { thumbnailFile, previewFile, fullsizeFile } = getAssetFiles(asset.files);
    let filepath = previewFile?.path;
    if (size === AssetMediaSize.THUMBNAIL && thumbnailFile) {
      filepath = thumbnailFile.path;
    } else if (size === AssetMediaSize.FULLSIZE) {
      if (mimeTypes.isWebSupportedImage(asset.originalPath)) {
        // use original file for web supported images
        return { targetSize: 'original' };
      }
      if (!fullsizeFile) {
        // downgrade to preview if fullsize is not available.
        // e.g. disabled or not yet (re)generated
        return { targetSize: AssetMediaSize.PREVIEW };
      }
    }

    if (!filepath) {
      throw new NotFoundException('Asset media not found');
    }
    let fileName = getFileNameWithoutExtension(asset.originalFileName);
    fileName += `_${size}`;
    fileName += getFilenameExtension(filepath);

    return new ImmichFileResponse({
      fileName,
      path: filepath,
      contentType: mimeTypes.lookup(filepath),
      cacheControl: CacheControl.PRIVATE_WITH_CACHE,
    });
  }

  async playbackVideo(auth: AuthDto, id: string): Promise<ImmichFileResponse> {
    await this.requireAccess({ auth, permission: Permission.ASSET_VIEW, ids: [id] });

    const asset = await this.findOrFail(id);

    if (asset.type !== AssetType.VIDEO) {
      throw new BadRequestException('Asset is not a video');
    }

    const filepath = asset.encodedVideoPath || asset.originalPath;

    return new ImmichFileResponse({
      path: filepath,
      contentType: mimeTypes.lookup(filepath),
      cacheControl: CacheControl.PRIVATE_WITH_CACHE,
    });
  }

  async checkExistingAssets(
    auth: AuthDto,
    checkExistingAssetsDto: CheckExistingAssetsDto,
  ): Promise<CheckExistingAssetsResponseDto> {
    const existingIds = await this.assetRepository.getByDeviceIds(
      auth.user.id,
      checkExistingAssetsDto.deviceId,
      checkExistingAssetsDto.deviceAssetIds,
    );
    return { existingIds };
  }

  async bulkUploadCheck(auth: AuthDto, dto: AssetBulkUploadCheckDto): Promise<AssetBulkUploadCheckResponseDto> {
    const checksums: Buffer[] = dto.assets.map((asset) => fromChecksum(asset.checksum));
    const results = await this.assetRepository.getByChecksums(auth.user.id, checksums);
    const checksumMap: Record<string, { id: string; isTrashed: boolean }> = {};

    for (const { id, deletedAt, checksum } of results) {
      checksumMap[checksum.toString('hex')] = { id, isTrashed: !!deletedAt };
    }

    return {
      results: dto.assets.map(({ id, checksum }) => {
        const duplicate = checksumMap[fromChecksum(checksum).toString('hex')];
        if (duplicate) {
          return {
            id,
            action: AssetUploadAction.REJECT,
            reason: AssetRejectReason.DUPLICATE,
            assetId: duplicate.id,
            isTrashed: duplicate.isTrashed,
          };
        }

        return {
          id,
          action: AssetUploadAction.ACCEPT,
        };
      }),
    };
  }

  private async handleUploadError(
    error: any,
    auth: AuthDto,
    file: UploadFile,
    sidecarFile?: UploadFile,
  ): Promise<AssetMediaResponseDto> {
    // clean up files
    await this.jobRepository.queue({
      name: JobName.DELETE_FILES,
      data: { files: [file.originalPath, sidecarFile?.originalPath] },
    });

    // handle duplicates with a success response
    if (error.constraint_name === ASSET_CHECKSUM_CONSTRAINT) {
      const duplicateId = await this.assetRepository.getUploadAssetIdByChecksum(auth.user.id, file.checksum);
      if (!duplicateId) {
        this.logger.error(`Error locating duplicate for checksum constraint`);
        throw new InternalServerErrorException();
      }
      return { status: AssetMediaStatus.DUPLICATE, id: duplicateId };
    }

    this.logger.error(`Error uploading file ${error}`, error?.stack);
    throw error;
  }

  /**
   * Updates the specified assetId to the specified photo data file properties: checksum, path,
   * timestamps, deviceIds, and sidecar. Derived properties like: faces, smart search info, etc
   * are UNTOUCHED. The photo data files modification times on the filesysytem are updated to
   * the specified timestamps. The exif db record is upserted, and then A METADATA_EXTRACTION
   * job is queued to update these derived properties.
   */
  private async replaceFileData(
    assetId: string,
    dto: AssetMediaReplaceDto,
    file: UploadFile,
    sidecarPath?: string,
  ): Promise<void> {
    await this.assetRepository.update({
      id: assetId,

      checksum: file.checksum,
      originalPath: file.originalPath,
      type: mimeTypes.assetType(file.originalPath),
      originalFileName: file.originalName,

      deviceAssetId: dto.deviceAssetId,
      deviceId: dto.deviceId,
      fileCreatedAt: dto.fileCreatedAt,
      fileModifiedAt: dto.fileModifiedAt,
      localDateTime: dto.fileCreatedAt,
      duration: dto.duration || null,

      livePhotoVideoId: null,
      sidecarPath: sidecarPath || null,
    });

    await this.storageRepository.utimes(file.originalPath, new Date(), new Date(dto.fileModifiedAt));
    await this.assetRepository.upsertExif({ assetId, fileSizeInByte: file.size });
    await this.jobRepository.queue({
      name: JobName.METADATA_EXTRACTION,
      data: { id: assetId, source: 'upload' },
    });
  }

  /**
   * Create a 'shallow' copy of the specified asset record creating a new asset record in the database.
   * Uses only vital properties excluding things like: stacks, faces, smart search info, etc,
   * and then queues a METADATA_EXTRACTION job.
   */
  private async createCopy(asset: AssetEntity): Promise<AssetEntity> {
    const created = await this.assetRepository.create({
      ownerId: asset.ownerId,
      originalPath: asset.originalPath,
      originalFileName: asset.originalFileName,
      libraryId: asset.libraryId,
      deviceAssetId: asset.deviceAssetId,
      deviceId: asset.deviceId,
      type: asset.type,
      checksum: asset.checksum,
      fileCreatedAt: asset.fileCreatedAt,
      localDateTime: asset.localDateTime,
      fileModifiedAt: asset.fileModifiedAt,
      livePhotoVideoId: asset.livePhotoVideoId,
      sidecarPath: asset.sidecarPath,
    });

    const { size } = await this.storageRepository.stat(created.originalPath);
    await this.assetRepository.upsertExif({ assetId: created.id, fileSizeInByte: size });
    await this.jobRepository.queue({ name: JobName.METADATA_EXTRACTION, data: { id: created.id, source: 'copy' } });
    return created;
  }

  private async create(
    ownerId: string,
    dto: AssetMediaCreateDto,
    file: UploadFile,
    sidecarFile?: UploadFile,
  ): Promise<AssetEntity> {
    const asset = await this.assetRepository.create({
      ownerId,
      libraryId: null,

      checksum: file.checksum,
      originalPath: file.originalPath,

      deviceAssetId: dto.deviceAssetId,
      deviceId: dto.deviceId,

      fileCreatedAt: dto.fileCreatedAt,
      fileModifiedAt: dto.fileModifiedAt,
      localDateTime: dto.fileCreatedAt,

      type: mimeTypes.assetType(file.originalPath),
      isFavorite: dto.isFavorite,
      isArchived: dto.isArchived ?? false,
      duration: dto.duration || null,
      isVisible: dto.isVisible ?? true,
      livePhotoVideoId: dto.livePhotoVideoId,
      originalFileName: file.originalName,
      sidecarPath: sidecarFile?.originalPath,
    });

    if (sidecarFile) {
      await this.storageRepository.utimes(sidecarFile.originalPath, new Date(), new Date(dto.fileModifiedAt));
    }
    await this.storageRepository.utimes(file.originalPath, new Date(), new Date(dto.fileModifiedAt));
    await this.assetRepository.upsertExif({ assetId: asset.id, fileSizeInByte: file.size });
    await this.jobRepository.queue({ name: JobName.METADATA_EXTRACTION, data: { id: asset.id, source: 'upload' } });

    return asset;
  }

  private requireQuota(auth: AuthDto, size: number) {
    if (auth.user.quotaSizeInBytes && auth.user.quotaSizeInBytes < auth.user.quotaUsageInBytes + size) {
      throw new BadRequestException('Quota has been exceeded!');
    }
  }

  private async findOrFail(id: string): Promise<AssetEntity> {
    const asset = await this.assetRepository.getById(id, { files: true });
    if (!asset) {
      throw new NotFoundException('Asset not found');
    }

    return asset;
  }
}<|MERGE_RESOLUTION|>--- conflicted
+++ resolved
@@ -37,21 +37,10 @@
   file: UploadFile;
 }
 
-<<<<<<< HEAD
-export interface UploadFile {
-  uuid: string;
-  checksum: Buffer;
-  originalPath: string;
-  originalName: string;
-  size: number;
-}
-
 export interface AssetMediaRedirectResponse {
   targetSize: AssetMediaSize | 'original';
 }
 
-=======
->>>>>>> 76cb32d8
 @Injectable()
 export class AssetMediaService extends BaseService {
   async getUploadAssetIdByChecksum(auth: AuthDto, checksum?: string): Promise<AssetMediaResponseDto | undefined> {
