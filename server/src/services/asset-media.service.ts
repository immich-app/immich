--- conflicted
+++ resolved
@@ -1,5 +1,5 @@
 import { BadRequestException, Injectable, InternalServerErrorException, NotFoundException } from '@nestjs/common';
-import path, { extname } from 'node:path';
+import { extname } from 'node:path';
 import sanitize from 'sanitize-filename';
 import { StorageCore } from 'src/cores/storage.core';
 import {
@@ -31,11 +31,7 @@
 import { mimeTypes } from 'src/utils/mime-types';
 import { fromChecksum } from 'src/utils/request';
 
-<<<<<<< HEAD
-export interface UploadRequest {
-=======
 interface UploadRequest {
->>>>>>> a1a61f19
   auth: AuthDto | null;
   fieldName: UploadFieldName;
   file: UploadFile;
@@ -225,14 +221,6 @@
     });
   }
 
-  playbackPart(id: string, name: string): ImmichFileResponse {
-    return new ImmichFileResponse({
-      path: `${id}/${path.basename(name)}`,
-      contentType: 'video/mp4',
-      cacheControl: CacheControl.PRIVATE_WITH_CACHE,
-    });
-  }
-
   async playbackVideo(auth: AuthDto, id: string): Promise<ImmichFileResponse> {
     await this.requireAccess({ auth, permission: Permission.ASSET_VIEW, ids: [id] });
 
@@ -249,19 +237,6 @@
       contentType: mimeTypes.lookup(filepath),
       cacheControl: CacheControl.PRIVATE_WITH_CACHE,
     });
-  }
-
-  async getPlaylist(auth: AuthDto, id: string): Promise<string> {
-    await this.requireAccess({ auth, permission: Permission.ASSET_VIEW, ids: [id] });
-    const asset = await this.findOrFail(id);
-
-    if (asset.type !== AssetType.VIDEO) {
-      throw new BadRequestException('Asset is not a video');
-    }
-
-    const filepath = asset.originalPath;
-    await this.eventRepository.emit('media.liveTranscode', { id, path: filepath });
-    return this.mediaRepository.getPlaylist(id, await this.systemMetadataRepository.getSecretKey());
   }
 
   async checkExistingAssets(
