--- conflicted
+++ resolved
@@ -775,7 +775,6 @@
     }
   }
 
-<<<<<<< HEAD
   private getDates(
     asset: { id: string; originalPath: string; fileCreatedAt: Date },
     exifTags: ImmichTags,
@@ -783,15 +782,6 @@
   ) {
     const dateTime = firstDateTime(exifTags as Maybe<Tags>, EXIF_DATE_TAGS);
     this.logger.verbose(`Date and time is ${dateTime} for asset ${asset.id}: ${asset.originalPath}`);
-=======
-  private getDates(asset: { id: string; originalPath: string }, exifTags: ImmichTags, stats: Stats) {
-    const result = firstDateTime(exifTags);
-    const tag = result?.tag;
-    const dateTime = result?.dateTime;
-    this.logger.verbose(
-      `Date and time is ${dateTime} using exifTag ${tag} for asset ${asset.id}: ${asset.originalPath}`,
-    );
->>>>>>> 09cbc5d3
 
     // timezone
     let timeZone = exifTags.tz ?? null;
