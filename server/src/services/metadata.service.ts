import { Inject, Injectable } from '@nestjs/common';
import { ContainerDirectoryItem, ExifDateTime, Tags } from 'exiftool-vendored';
import { firstDateTime } from 'exiftool-vendored/dist/FirstDateTime';
import _ from 'lodash';
import { Duration } from 'luxon';
import { constants } from 'node:fs/promises';
import path from 'node:path';
import { SystemConfig } from 'src/config';
import { StorageCore } from 'src/cores/storage.core';
import { SystemConfigCore } from 'src/cores/system-config.core';
<<<<<<< HEAD
import { AssetFaceEntity, SourceType } from 'src/entities/asset-face.entity';
=======
import { OnEmit } from 'src/decorators';
>>>>>>> 433c7ab0
import { AssetEntity } from 'src/entities/asset.entity';
import { ExifEntity } from 'src/entities/exif.entity';
import { PersonEntity } from 'src/entities/person.entity';
import { AssetType } from 'src/enum';
import { IAlbumRepository } from 'src/interfaces/album.interface';
import { IAssetRepository, WithoutProperty } from 'src/interfaces/asset.interface';
import { ICryptoRepository } from 'src/interfaces/crypto.interface';
import { DatabaseLock, IDatabaseRepository } from 'src/interfaces/database.interface';
import { ArgOf, ClientEvent, IEventRepository } from 'src/interfaces/event.interface';
import {
  IBaseJob,
  IEntityJob,
  IJobRepository,
  ISidecarWriteJob,
  JOBS_ASSET_PAGINATION_SIZE,
  JobName,
  JobStatus,
  QueueName,
} from 'src/interfaces/job.interface';
import { ILoggerRepository } from 'src/interfaces/logger.interface';
import { IMapRepository } from 'src/interfaces/map.interface';
import { IMediaRepository } from 'src/interfaces/media.interface';
import { IMetadataRepository, ImmichTags } from 'src/interfaces/metadata.interface';
import { IMoveRepository } from 'src/interfaces/move.interface';
import { IPersonRepository } from 'src/interfaces/person.interface';
import { IStorageRepository } from 'src/interfaces/storage.interface';
import { ISystemMetadataRepository } from 'src/interfaces/system-metadata.interface';
import { IUserRepository } from 'src/interfaces/user.interface';
import { isFaceImportEnabled } from 'src/utils/misc';
import { usePagination } from 'src/utils/pagination';

/** look for a date from these tags (in order) */
const EXIF_DATE_TAGS: Array<keyof Tags> = [
  'SubSecDateTimeOriginal',
  'DateTimeOriginal',
  'SubSecCreateDate',
  'CreationDate',
  'CreateDate',
  'SubSecMediaCreateDate',
  'MediaCreateDate',
  'DateTimeCreated',
];

export enum Orientation {
  Horizontal = '1',
  MirrorHorizontal = '2',
  Rotate180 = '3',
  MirrorVertical = '4',
  MirrorHorizontalRotate270CW = '5',
  Rotate90CW = '6',
  MirrorHorizontalRotate90CW = '7',
  Rotate270CW = '8',
}

type ExifEntityWithoutGeocodeAndTypeOrm = Omit<ExifEntity, 'city' | 'state' | 'country' | 'description'> & {
  dateTimeOriginal: Date;
};

const exifDate = (dt: ExifDateTime | string | undefined) => (dt instanceof ExifDateTime ? dt?.toDate() : null);
const tzOffset = (dt: ExifDateTime | string | undefined) => (dt instanceof ExifDateTime ? dt?.tzoffsetMinutes : null);

const validate = <T>(value: T): NonNullable<T> | null => {
  // handle lists of numbers
  if (Array.isArray(value)) {
    value = value[0];
  }

  if (typeof value === 'string') {
    // string means a failure to parse a number, throw out result
    return null;
  }

  if (typeof value === 'number' && (Number.isNaN(value) || !Number.isFinite(value))) {
    return null;
  }

  return value ?? null;
};

@Injectable()
export class MetadataService {
  private storageCore: StorageCore;
  private configCore: SystemConfigCore;

  constructor(
    @Inject(IAlbumRepository) private albumRepository: IAlbumRepository,
    @Inject(IAssetRepository) private assetRepository: IAssetRepository,
    @Inject(IEventRepository) private eventRepository: IEventRepository,
    @Inject(ICryptoRepository) private cryptoRepository: ICryptoRepository,
    @Inject(IDatabaseRepository) private databaseRepository: IDatabaseRepository,
    @Inject(IJobRepository) private jobRepository: IJobRepository,
    @Inject(IMapRepository) private mapRepository: IMapRepository,
    @Inject(IMediaRepository) private mediaRepository: IMediaRepository,
    @Inject(IMetadataRepository) private repository: IMetadataRepository,
    @Inject(IMoveRepository) moveRepository: IMoveRepository,
    @Inject(IPersonRepository) private personRepository: IPersonRepository,
    @Inject(IStorageRepository) private storageRepository: IStorageRepository,
    @Inject(ISystemMetadataRepository) systemMetadataRepository: ISystemMetadataRepository,
    @Inject(IUserRepository) private userRepository: IUserRepository,
    @Inject(ILoggerRepository) private logger: ILoggerRepository,
  ) {
    this.logger.setContext(MetadataService.name);
    this.configCore = SystemConfigCore.create(systemMetadataRepository, this.logger);
    this.storageCore = StorageCore.create(
      assetRepository,
      cryptoRepository,
      moveRepository,
      personRepository,
      storageRepository,
      systemMetadataRepository,
      this.logger,
    );
  }

  @OnEmit({ event: 'onBootstrap' })
  async onBootstrap(app: ArgOf<'onBootstrap'>) {
    if (app !== 'microservices') {
      return;
    }
    const config = await this.configCore.getConfig({ withCache: false });
    await this.init(config);
  }

  @OnEmit({ event: 'onConfigUpdate' })
  async onConfigUpdate({ newConfig }: ArgOf<'onConfigUpdate'>) {
    await this.init(newConfig);
  }

  private async init({ reverseGeocoding }: SystemConfig) {
    const { enabled } = reverseGeocoding;

    if (!enabled) {
      return;
    }

    try {
      await this.jobRepository.pause(QueueName.METADATA_EXTRACTION);
      await this.databaseRepository.withLock(DatabaseLock.GeodataImport, () => this.mapRepository.init());
      await this.jobRepository.resume(QueueName.METADATA_EXTRACTION);

      this.logger.log(`Initialized local reverse geocoder`);
    } catch (error: Error | any) {
      this.logger.error(`Unable to initialize reverse geocoding: ${error}`, error?.stack);
    }
  }

  @OnEmit({ event: 'onShutdown' })
  async onShutdown() {
    await this.repository.teardown();
  }

  async handleLivePhotoLinking(job: IEntityJob): Promise<JobStatus> {
    const { id } = job;
    const [asset] = await this.assetRepository.getByIds([id], { exifInfo: true });
    if (!asset?.exifInfo) {
      return JobStatus.FAILED;
    }

    if (!asset.exifInfo.livePhotoCID) {
      return JobStatus.SKIPPED;
    }

    const otherType = asset.type === AssetType.VIDEO ? AssetType.IMAGE : AssetType.VIDEO;
    const match = await this.assetRepository.findLivePhotoMatch({
      livePhotoCID: asset.exifInfo.livePhotoCID,
      ownerId: asset.ownerId,
      otherAssetId: asset.id,
      type: otherType,
    });

    if (!match) {
      return JobStatus.SKIPPED;
    }

    const [photoAsset, motionAsset] = asset.type === AssetType.IMAGE ? [asset, match] : [match, asset];

    await this.assetRepository.update({ id: photoAsset.id, livePhotoVideoId: motionAsset.id });
    await this.assetRepository.update({ id: motionAsset.id, isVisible: false });
    await this.albumRepository.removeAsset(motionAsset.id);

    // Notify clients to hide the linked live photo asset
    this.eventRepository.clientSend(ClientEvent.ASSET_HIDDEN, motionAsset.ownerId, motionAsset.id);

    return JobStatus.SUCCESS;
  }

  async handleQueueMetadataExtraction(job: IBaseJob): Promise<JobStatus> {
    const { force } = job;
    const assetPagination = usePagination(JOBS_ASSET_PAGINATION_SIZE, (pagination) => {
      return force
        ? this.assetRepository.getAll(pagination)
        : this.assetRepository.getWithout(pagination, WithoutProperty.EXIF);
    });

    for await (const assets of assetPagination) {
      await this.jobRepository.queueAll(
        assets.map((asset) => ({ name: JobName.METADATA_EXTRACTION, data: { id: asset.id } })),
      );
    }

    return JobStatus.SUCCESS;
  }

  async handleMetadataExtraction({ id }: IEntityJob): Promise<JobStatus> {
    const { metadata } = await this.configCore.getConfig({ withCache: true });
    const [asset] = await this.assetRepository.getByIds([id]);
    if (!asset) {
      return JobStatus.FAILED;
    }

    const { exifData, tags } = await this.exifData(asset);

    if (asset.type === AssetType.VIDEO) {
      await this.applyVideoMetadata(asset, exifData);
    }

    await this.applyMotionPhotos(asset, tags);
    await this.applyReverseGeocoding(asset, exifData);
    await this.assetRepository.upsertExif(exifData);

    const dateTimeOriginal = exifData.dateTimeOriginal;
    let localDateTime = dateTimeOriginal ?? undefined;

    const timeZoneOffset = tzOffset(firstDateTime(tags as Tags)) ?? 0;

    if (dateTimeOriginal && timeZoneOffset) {
      localDateTime = new Date(dateTimeOriginal.getTime() + timeZoneOffset * 60_000);
    }
    await this.assetRepository.update({
      id: asset.id,
      duration: asset.duration,
      localDateTime,
      fileCreatedAt: exifData.dateTimeOriginal ?? undefined,
    });

    await this.assetRepository.upsertJobStatus({
      assetId: asset.id,
      metadataExtractedAt: new Date(),
    });

    if (isFaceImportEnabled(metadata)) {
      await this.applyTaggedFaces(asset, tags);
    }

    return JobStatus.SUCCESS;
  }

  async handleQueueSidecar(job: IBaseJob): Promise<JobStatus> {
    const { force } = job;
    const assetPagination = usePagination(JOBS_ASSET_PAGINATION_SIZE, (pagination) => {
      return force
        ? this.assetRepository.getAll(pagination)
        : this.assetRepository.getWithout(pagination, WithoutProperty.SIDECAR);
    });

    for await (const assets of assetPagination) {
      await this.jobRepository.queueAll(
        assets.map((asset) => ({
          name: force ? JobName.SIDECAR_SYNC : JobName.SIDECAR_DISCOVERY,
          data: { id: asset.id },
        })),
      );
    }

    return JobStatus.SUCCESS;
  }

  handleSidecarSync({ id }: IEntityJob): Promise<JobStatus> {
    return this.processSidecar(id, true);
  }

  handleSidecarDiscovery({ id }: IEntityJob): Promise<JobStatus> {
    return this.processSidecar(id, false);
  }

  async handleSidecarWrite(job: ISidecarWriteJob): Promise<JobStatus> {
    const { id, description, dateTimeOriginal, latitude, longitude, rating } = job;
    const [asset] = await this.assetRepository.getByIds([id]);
    if (!asset) {
      return JobStatus.FAILED;
    }

    const sidecarPath = asset.sidecarPath || `${asset.originalPath}.xmp`;
    const exif = _.omitBy<Tags>(
      {
        Description: description,
        ImageDescription: description,
        DateTimeOriginal: dateTimeOriginal,
        GPSLatitude: latitude,
        GPSLongitude: longitude,
        Rating: rating,
      },
      _.isUndefined,
    );

    if (Object.keys(exif).length === 0) {
      return JobStatus.SKIPPED;
    }

    await this.repository.writeTags(sidecarPath, exif);

    if (!asset.sidecarPath) {
      await this.assetRepository.update({ id, sidecarPath });
    }

    return JobStatus.SUCCESS;
  }

  private async applyReverseGeocoding(asset: AssetEntity, exifData: ExifEntityWithoutGeocodeAndTypeOrm) {
    const { latitude, longitude } = exifData;
    const { reverseGeocoding } = await this.configCore.getConfig({ withCache: true });
    if (!reverseGeocoding.enabled || !longitude || !latitude) {
      return;
    }

    try {
      const reverseGeocode = await this.mapRepository.reverseGeocode({ latitude, longitude });
      if (!reverseGeocode) {
        return;
      }
      Object.assign(exifData, reverseGeocode);
    } catch (error: Error | any) {
      this.logger.warn(
        `Unable to run reverse geocoding due to ${error} for asset ${asset.id} at ${asset.originalPath}`,
        error?.stack,
      );
    }
  }

  private async applyMotionPhotos(asset: AssetEntity, tags: ImmichTags) {
    if (asset.type !== AssetType.IMAGE) {
      return;
    }

    const isMotionPhoto = tags.MotionPhoto;
    const isMicroVideo = tags.MicroVideo;
    const videoOffset = tags.MicroVideoOffset;
    const hasMotionPhotoVideo = tags.MotionPhotoVideo;
    const hasEmbeddedVideoFile = tags.EmbeddedVideoType === 'MotionPhoto_Data' && tags.EmbeddedVideoFile;
    const directory = Array.isArray(tags.ContainerDirectory)
      ? (tags.ContainerDirectory as ContainerDirectoryItem[])
      : null;

    let length = 0;
    let padding = 0;

    if (isMotionPhoto && directory) {
      for (const entry of directory) {
        if (entry.Item.Semantic == 'MotionPhoto') {
          length = entry.Item.Length ?? 0;
          padding = entry.Item.Padding ?? 0;
          break;
        }
      }
    }

    if (isMicroVideo && typeof videoOffset === 'number') {
      length = videoOffset;
    }

    if (!length && !hasEmbeddedVideoFile && !hasMotionPhotoVideo) {
      return;
    }

    this.logger.debug(`Starting motion photo video extraction (${asset.id})`);

    try {
      const stat = await this.storageRepository.stat(asset.originalPath);
      const position = stat.size - length - padding;
      let video: Buffer;
      // Samsung MotionPhoto video extraction
      //     HEIC-encoded
      if (hasMotionPhotoVideo) {
        video = await this.repository.extractBinaryTag(asset.originalPath, 'MotionPhotoVideo');
      }
      //     JPEG-encoded; HEIC also contains these tags, so this conditional must come second
      else if (hasEmbeddedVideoFile) {
        video = await this.repository.extractBinaryTag(asset.originalPath, 'EmbeddedVideoFile');
      }
      // Default video extraction
      else {
        video = await this.storageRepository.readFile(asset.originalPath, {
          buffer: Buffer.alloc(length),
          position,
          length,
        });
      }
      const checksum = this.cryptoRepository.hashSha1(video);

      let motionAsset = await this.assetRepository.getByChecksum({
        ownerId: asset.ownerId,
        libraryId: asset.libraryId ?? undefined,
        checksum,
      });
      if (motionAsset) {
        this.logger.debug(
          `Asset ${asset.id}'s motion photo video with checksum ${checksum.toString(
            'base64',
          )} already exists in the repository`,
        );

        // Hide the motion photo video asset if it's not already hidden to prepare for linking
        if (motionAsset.isVisible) {
          await this.assetRepository.update({ id: motionAsset.id, isVisible: false });
          this.logger.log(`Hid unlinked motion photo video asset (${motionAsset.id})`);
        }
      } else {
        const motionAssetId = this.cryptoRepository.randomUUID();
        const createdAt = asset.fileCreatedAt ?? asset.createdAt;
        motionAsset = await this.assetRepository.create({
          id: motionAssetId,
          libraryId: asset.libraryId,
          type: AssetType.VIDEO,
          fileCreatedAt: createdAt,
          fileModifiedAt: asset.fileModifiedAt,
          localDateTime: createdAt,
          checksum,
          ownerId: asset.ownerId,
          originalPath: StorageCore.getAndroidMotionPath(asset, motionAssetId),
          originalFileName: `${path.parse(asset.originalFileName).name}.mp4`,
          isVisible: false,
          deviceAssetId: 'NONE',
          deviceId: 'NONE',
        });

        if (!asset.isExternal) {
          await this.userRepository.updateUsage(asset.ownerId, video.byteLength);
        }
      }

      if (asset.livePhotoVideoId !== motionAsset.id) {
        await this.assetRepository.update({ id: asset.id, livePhotoVideoId: motionAsset.id });

        // If the asset already had an associated livePhotoVideo, delete it, because
        // its checksum doesn't match the checksum of the motionAsset we just extracted
        // (if it did, getByChecksum() would've returned a motionAsset with the same ID as livePhotoVideoId)
        // note asset.livePhotoVideoId is not motionAsset.id yet
        if (asset.livePhotoVideoId) {
          await this.jobRepository.queue({
            name: JobName.ASSET_DELETION,
            data: { id: asset.livePhotoVideoId, deleteOnDisk: true },
          });
          this.logger.log(`Removed old motion photo video asset (${asset.livePhotoVideoId})`);
        }
      }

      // write extracted motion video to disk, especially if the encoded-video folder has been deleted
      const existsOnDisk = await this.storageRepository.checkFileExists(motionAsset.originalPath);
      if (!existsOnDisk) {
        this.storageCore.ensureFolders(motionAsset.originalPath);
        await this.storageRepository.writeFile(motionAsset.originalPath, video);
        this.logger.log(`Wrote motion photo video to ${motionAsset.originalPath}`);
        await this.jobRepository.queue({ name: JobName.METADATA_EXTRACTION, data: { id: motionAsset.id } });
      }

      this.logger.debug(`Finished motion photo video extraction (${asset.id})`);
    } catch (error: Error | any) {
      this.logger.error(`Failed to extract live photo ${asset.originalPath}: ${error}`, error?.stack);
    }
  }

  private async applyTaggedFaces(asset: AssetEntity, tags: ImmichTags) {
    if (!tags.RegionInfo?.AppliedToDimensions || tags.RegionInfo.RegionList.length === 0) {
      return;
    }

    const discoveredFaces: Partial<AssetFaceEntity>[] = [];
    const existingNames = await this.personRepository.getDistinctNames(asset.ownerId, { withHidden: true });
    const existingNameMap = new Map(existingNames.map(({ id, name }) => [name.toLowerCase(), id]));
    const missing: Partial<PersonEntity>[] = [];
    const missingWithFaceAsset: Partial<PersonEntity>[] = [];
    for (const region of tags.RegionInfo.RegionList) {
      if (!region.Name) {
        continue;
      }

      const imageWidth = tags.RegionInfo.AppliedToDimensions.W;
      const imageHeight = tags.RegionInfo.AppliedToDimensions.H;
      const loweredName = region.Name.toLowerCase();
      const personId = existingNameMap.get(loweredName) || this.cryptoRepository.randomUUID();

      const face = {
        id: this.cryptoRepository.randomUUID(),
        personId,
        assetId: asset.id,
        imageWidth,
        imageHeight,
        boundingBoxX1: Math.floor((region.Area.X - region.Area.W / 2) * imageWidth),
        boundingBoxY1: Math.floor((region.Area.Y - region.Area.H / 2) * imageHeight),
        boundingBoxX2: Math.floor((region.Area.X + region.Area.W / 2) * imageWidth),
        boundingBoxY2: Math.floor((region.Area.Y + region.Area.H / 2) * imageHeight),
        sourceType: SourceType.EXIF,
      };

      discoveredFaces.push(face);
      if (!existingNameMap.has(loweredName)) {
        missing.push({ id: personId, ownerId: asset.ownerId, name: region.Name });
        missingWithFaceAsset.push({ id: personId, faceAssetId: face.id });
      }
    }

    if (missing.length > 0) {
      this.logger.debug(`Creating missing persons: ${missing.map((p) => `${p.name}/${p.id}`)}`);
    }

    const newPersons: PersonEntity[] = await this.personRepository.create(...missing);

    const faceIds = await this.personRepository.replaceFaces(asset.id, discoveredFaces, SourceType.EXIF);
    this.logger.debug(`Created ${faceIds.length} faces for asset ${asset.id}`);

    await this.personRepository.update(...missingWithFaceAsset);

    const jobs = newPersons.map(
      (person) => ({ name: JobName.GENERATE_PERSON_THUMBNAIL, data: { id: person.id } }) as const,
    );
    await this.jobRepository.queueAll(jobs);
  }

  private async exifData(
    asset: AssetEntity,
  ): Promise<{ exifData: ExifEntityWithoutGeocodeAndTypeOrm; tags: ImmichTags }> {
    const stats = await this.storageRepository.stat(asset.originalPath);
    const mediaTags = await this.repository.readTags(asset.originalPath);
    const sidecarTags = asset.sidecarPath ? await this.repository.readTags(asset.sidecarPath) : null;

    // ensure date from sidecar is used if present
    const hasDateOverride = !!this.getDateTimeOriginal(sidecarTags);
    if (mediaTags && hasDateOverride) {
      for (const tag of EXIF_DATE_TAGS) {
        delete mediaTags[tag];
      }
    }

    const tags = { ...mediaTags, ...sidecarTags };

    this.logger.verbose('Exif Tags', tags);

    const exifData = {
      // altitude: tags.GPSAltitude ?? null,
      assetId: asset.id,
      bitsPerSample: this.getBitsPerSample(tags),
      colorspace: tags.ColorSpace ?? null,
      dateTimeOriginal: this.getDateTimeOriginal(tags) ?? asset.fileCreatedAt,
      description: String(tags.ImageDescription || tags.Description || '').trim(),
      exifImageHeight: validate(tags.ImageHeight),
      exifImageWidth: validate(tags.ImageWidth),
      exposureTime: tags.ExposureTime ?? null,
      fileSizeInByte: stats.size,
      fNumber: validate(tags.FNumber),
      focalLength: validate(tags.FocalLength),
      fps: validate(Number.parseFloat(tags.VideoFrameRate!)),
      iso: validate(tags.ISO),
      latitude: validate(tags.GPSLatitude),
      lensModel: tags.LensModel ?? null,
      livePhotoCID: (tags.ContentIdentifier || tags.MediaGroupUUID) ?? null,
      autoStackId: this.getAutoStackId(tags),
      longitude: validate(tags.GPSLongitude),
      make: tags.Make ?? null,
      model: tags.Model ?? null,
      modifyDate: exifDate(tags.ModifyDate) ?? asset.fileModifiedAt,
      orientation: validate(tags.Orientation)?.toString() ?? null,
      profileDescription: tags.ProfileDescription || null,
      projectionType: tags.ProjectionType ? String(tags.ProjectionType).toUpperCase() : null,
      timeZone: tags.tz ?? null,
      rating: tags.Rating ?? null,
    };

    if (exifData.latitude === 0 && exifData.longitude === 0) {
      this.logger.warn('Exif data has latitude and longitude of 0, setting to null');
      exifData.latitude = null;
      exifData.longitude = null;
    }

    return { exifData, tags };
  }

  private getAutoStackId(tags: ImmichTags | null): string | null {
    if (!tags) {
      return null;
    }
    return tags.BurstID ?? tags.BurstUUID ?? tags.CameraBurstID ?? tags.MediaUniqueID ?? null;
  }

  private getDateTimeOriginal(tags: ImmichTags | Tags | null) {
    if (!tags) {
      return null;
    }
    return exifDate(firstDateTime(tags as Tags, EXIF_DATE_TAGS));
  }

  private getBitsPerSample(tags: ImmichTags): number | null {
    const bitDepthTags = [
      tags.BitsPerSample,
      tags.ComponentBitDepth,
      tags.ImagePixelDepth,
      tags.BitDepth,
      tags.ColorBitDepth,
      // `numericTags` doesn't parse values like '12 12 12'
    ].map((tag) => (typeof tag === 'string' ? Number.parseInt(tag) : tag));

    let bitsPerSample = bitDepthTags.find((tag) => typeof tag === 'number' && !Number.isNaN(tag)) ?? null;
    if (bitsPerSample && bitsPerSample >= 24 && bitsPerSample % 3 === 0) {
      bitsPerSample /= 3; // converts per-pixel bit depth to per-channel
    }

    return bitsPerSample;
  }

  private async applyVideoMetadata(asset: AssetEntity, exifData: ExifEntityWithoutGeocodeAndTypeOrm) {
    const { videoStreams, format } = await this.mediaRepository.probe(asset.originalPath);

    if (videoStreams[0]) {
      switch (videoStreams[0].rotation) {
        case -90: {
          exifData.orientation = Orientation.Rotate90CW;
          break;
        }
        case 0: {
          exifData.orientation = Orientation.Horizontal;
          break;
        }
        case 90: {
          exifData.orientation = Orientation.Rotate270CW;
          break;
        }
        case 180: {
          exifData.orientation = Orientation.Rotate180;
          break;
        }
      }
    }

    if (format.duration) {
      asset.duration = Duration.fromObject({ seconds: format.duration }).toFormat('hh:mm:ss.SSS');
    }
  }

  private async processSidecar(id: string, isSync: boolean): Promise<JobStatus> {
    const [asset] = await this.assetRepository.getByIds([id]);

    if (!asset) {
      return JobStatus.FAILED;
    }

    if (isSync && !asset.sidecarPath) {
      return JobStatus.FAILED;
    }

    if (!isSync && (!asset.isVisible || asset.sidecarPath)) {
      return JobStatus.FAILED;
    }

    // XMP sidecars can come in two filename formats. For a photo named photo.ext, the filenames are photo.ext.xmp and photo.xmp
    const assetPath = path.parse(asset.originalPath);
    const assetPathWithoutExt = path.join(assetPath.dir, assetPath.name);
    const sidecarPathWithoutExt = `${assetPathWithoutExt}.xmp`;
    const sidecarPathWithExt = `${asset.originalPath}.xmp`;

    const [sidecarPathWithExtExists, sidecarPathWithoutExtExists] = await Promise.all([
      this.storageRepository.checkFileExists(sidecarPathWithExt, constants.R_OK),
      this.storageRepository.checkFileExists(sidecarPathWithoutExt, constants.R_OK),
    ]);

    let sidecarPath = null;
    if (sidecarPathWithExtExists) {
      sidecarPath = sidecarPathWithExt;
    } else if (sidecarPathWithoutExtExists) {
      sidecarPath = sidecarPathWithoutExt;
    }

    if (sidecarPath) {
      await this.assetRepository.update({ id: asset.id, sidecarPath });
      return JobStatus.SUCCESS;
    }

    if (!isSync) {
      return JobStatus.FAILED;
    }

    this.logger.debug(
      `Sidecar file was not found. Checked paths '${sidecarPathWithExt}' and '${sidecarPathWithoutExt}'. Removing sidecarPath for asset ${asset.id}`,
    );
    await this.assetRepository.update({ id: asset.id, sidecarPath: null });

    return JobStatus.SUCCESS;
  }
}<|MERGE_RESOLUTION|>--- conflicted
+++ resolved
@@ -8,11 +8,8 @@
 import { SystemConfig } from 'src/config';
 import { StorageCore } from 'src/cores/storage.core';
 import { SystemConfigCore } from 'src/cores/system-config.core';
-<<<<<<< HEAD
 import { AssetFaceEntity, SourceType } from 'src/entities/asset-face.entity';
-=======
 import { OnEmit } from 'src/decorators';
->>>>>>> 433c7ab0
 import { AssetEntity } from 'src/entities/asset.entity';
 import { ExifEntity } from 'src/entities/exif.entity';
 import { PersonEntity } from 'src/entities/person.entity';
