--- conflicted
+++ resolved
@@ -224,11 +224,7 @@
       return;
     }
 
-    const originalFile = asset.files?.find((file) => file.type === AssetFileType.Original) ?? null;
-    if (!originalFile) {
-      this.logger.warn(`Asset ${asset.id} has no original file, skipping metadata extraction`);
-      return;
-    }
+    const { originalFile } = getAssetFiles(asset.files);
 
     const [exifTags, stats] = await Promise.all([
       this.getExifTags(asset),
@@ -307,11 +303,11 @@
     ];
 
     if (this.isMotionPhoto(asset, exifTags)) {
-      promises.push(this.applyMotionPhotos(asset, exifTags, dates, stats));
+      promises.push(this.applyMotionPhotos(asset, originalFile.path, exifTags, dates, stats));
     }
 
     if (isFaceImportEnabled(metadata) && this.hasTaggedFaces(exifTags)) {
-      promises.push(this.applyTaggedFaces(asset, exifTags));
+      promises.push(this.applyTaggedFaces(asset, originalFile.path, exifTags));
     }
 
     await Promise.all(promises);
@@ -357,7 +353,7 @@
     }
 
     let sidecarPath = null;
-    for (const candidate of this.getSidecarCandidates(asset.files)) {
+    for (const candidate of this.getSidecarCandidates(asset)) {
       const exists = await this.storageRepository.checkFileExists(candidate, constants.R_OK);
       if (!exists) {
         continue;
@@ -367,21 +363,12 @@
       break;
     }
 
-<<<<<<< HEAD
-    const existingSidecar = asset.files?.find((file) => file.type === AssetFileType.Sidecar) ?? null;
-
-    const isChanged = sidecarPath !== existingSidecar?.path;
+    const { originalFile, sidecarFile } = getAssetFiles(asset.files);
+
+    const isChanged = sidecarPath !== sidecarFile?.path;
 
     this.logger.debug(
-      `Sidecar check found old=${existingSidecar?.path}, new=${sidecarPath} will ${isChanged ? 'update' : 'do nothing for'}  asset ${asset.id}: ${asset.originalPath}`,
-=======
-    const { sidecarFile } = getAssetFiles(asset.files);
-
-    const isChanged = sidecarPath !== sidecarFile?.path;
-
-    this.logger.debug(
-      `Sidecar check found old=${sidecarFile?.path}, new=${sidecarPath} will ${isChanged ? 'update' : 'do nothing for'}  asset ${asset.id}: ${asset.originalPath}`,
->>>>>>> 1bcf28c0
+      `Sidecar check found old=${sidecarFile?.path}, new=${sidecarPath} will ${isChanged ? 'update' : 'do nothing for'}  asset ${asset.id}: ${originalFile.path}`,
     );
 
     if (!isChanged) {
@@ -415,20 +402,9 @@
 
     const tagsList = (asset.tags || []).map((tag) => tag.value);
 
-<<<<<<< HEAD
-    const existingSidecar = asset.files?.find((file) => file.type === AssetFileType.Sidecar) ?? null;
-    const original = asset.files?.find((file) => file.type === AssetFileType.Original) ?? null;
-
-    if (!original) {
-      throw new Error(`Asset ${asset.id} has no original file`);
-    }
-
-    const sidecarPath = existingSidecar?.path || `${original.path}.xmp`; // prefer file.jpg.xmp by default
-=======
-    const { sidecarFile } = getAssetFiles(asset.files);
-    const sidecarPath = sidecarFile?.path || `${asset.originalPath}.xmp`;
-
->>>>>>> 1bcf28c0
+    const { originalFile, sidecarFile } = getAssetFiles(asset.files);
+
+    const sidecarPath = sidecarFile?.path || `${originalFile.path}.xmp`; // prefer file.jpg.xmp by default
     const exif = _.omitBy(
       <Tags>{
         Description: description,
@@ -455,30 +431,16 @@
     return JobStatus.Success;
   }
 
-<<<<<<< HEAD
-  private getSidecarCandidates(files: AssetFile[] | null) {
-    const original = files?.find((file) => file.type === AssetFileType.Original);
-    if (!original) {
-      return [];
-    }
-
+  private getSidecarCandidates({ id, files }: { id: string; files: AssetFile[] }) {
     const candidates: string[] = [];
 
-    const existingSidecar = files?.find((file) => file.type === AssetFileType.Sidecar);
-
-    if (existingSidecar) {
-      candidates.push(existingSidecar.path);
-=======
-  private getSidecarCandidates({ files, originalPath }: { files: AssetFile[]; originalPath: string }) {
-    const candidates: string[] = [];
-
-    const { sidecarFile } = getAssetFiles(files);
+    const { originalFile, sidecarFile } = getAssetFiles(files);
+
     if (sidecarFile?.path) {
       candidates.push(sidecarFile.path);
->>>>>>> 1bcf28c0
-    }
-
-    const assetPath = parse(original.path);
+    }
+
+    const assetPath = parse(originalFile.path);
 
     candidates.push(
       // IMG_123.jpg.xmp
@@ -506,41 +468,13 @@
     return { width, height };
   }
 
-<<<<<<< HEAD
-  private async getExifTags(asset: { id; files: AssetFile[]; type: AssetType }): Promise<ImmichTags> {
-    const originalFile = asset.files?.find((file) => file.type === AssetFileType.Original) ?? null;
-
-    if (!originalFile) {
-      throw new Error(`Asset ${asset.id} has no original file`);
-    }
-
-    if (asset.type === AssetType.Image) {
-      const hasSidecar = asset.files?.some(({ type }) => type === AssetFileType.Sidecar);
-
-      if (!hasSidecar) {
-        return this.metadataRepository.readTags(originalFile.path);
-      }
-    }
-
-    if (asset.files && asset.files.length > 1) {
-      throw new Error(`Asset ${originalFile.path} has multiple sidecar files`);
-    }
-
-    const sidecarFile = asset.files ? getAssetFiles(asset.files).sidecarFile : undefined;
+  private async getExifTags(asset: { files: AssetFile[]; type: AssetType }): Promise<ImmichTags> {
+    const { originalFile, sidecarFile } = getAssetFiles(asset.files);
 
     const [mediaTags, sidecarTags, videoTags] = await Promise.all([
       this.metadataRepository.readTags(originalFile.path),
       sidecarFile ? this.metadataRepository.readTags(sidecarFile.path) : null,
       asset.type === AssetType.Video ? this.getVideoTags(originalFile.path) : null,
-=======
-  private async getExifTags(asset: { originalPath: string; files: AssetFile[]; type: AssetType }): Promise<ImmichTags> {
-    const { sidecarFile } = getAssetFiles(asset.files);
-
-    const [mediaTags, sidecarTags, videoTags] = await Promise.all([
-      this.metadataRepository.readTags(asset.originalPath),
-      sidecarFile ? this.metadataRepository.readTags(sidecarFile.path) : null,
-      asset.type === AssetType.Video ? this.getVideoTags(asset.originalPath) : null,
->>>>>>> 1bcf28c0
     ]);
 
     // prefer dates from sidecar tags
@@ -666,21 +600,29 @@
       if (!motionAsset) {
         try {
           const motionAssetId = this.cryptoRepository.randomUUID();
-          motionAsset = await this.assetRepository.create({
-            id: motionAssetId,
-            libraryId: asset.libraryId,
-            type: AssetType.Video,
-            fileCreatedAt: dates.dateTimeOriginal,
-            fileModifiedAt: stats.mtime,
-            localDateTime: dates.localDateTime,
-            checksum,
-            ownerId: asset.ownerId,
-            files: [{ type: AssetFileType.Original, path: StorageCore.getAndroidMotionPath(asset, motionAssetId) }],
-            originalFileName: `${parse(asset.originalFileName).name}.mp4`,
-            visibility: AssetVisibility.Hidden,
-            deviceAssetId: 'NONE',
-            deviceId: 'NONE',
-          });
+          motionAsset = await this.assetRepository.create(
+            {
+              id: motionAssetId,
+              libraryId: asset.libraryId,
+              type: AssetType.Video,
+              fileCreatedAt: dates.dateTimeOriginal,
+              fileModifiedAt: stats.mtime,
+              localDateTime: dates.localDateTime,
+              checksum,
+              ownerId: asset.ownerId,
+              originalFileName: `${parse(originalPath).name}.mp4`,
+              visibility: AssetVisibility.Hidden,
+              deviceAssetId: 'NONE',
+              deviceId: 'NONE',
+            },
+            [
+              {
+                type: AssetFileType.Original,
+                assetId: motionAssetId,
+                path: StorageCore.getAndroidMotionPath(asset, motionAssetId),
+              },
+            ],
+          );
 
           isNewMotionAsset = true;
 
@@ -694,16 +636,18 @@
 
           motionAsset = await this.assetRepository.getByChecksum(checksumQuery);
           if (!motionAsset) {
-            this.logger.warn(`Unable to find existing motion video asset for ${asset.id}: ${asset.originalPath}`);
+            this.logger.warn(`Unable to find existing motion video asset for ${asset.id}: ${originalPath}`);
             return;
           }
         }
       }
+
+      const { originalFile: originalMotionFile } = getAssetFiles(motionAsset.files);
 
       if (!isNewMotionAsset) {
         this.logger.debugFn(() => {
           const base64Checksum = checksum.toString('base64');
-          return `Motion asset with checksum ${base64Checksum} already exists for asset ${asset.id}: ${asset.originalPath}`;
+          return `Motion asset with checksum ${base64Checksum} already exists for asset ${asset.id}: ${originalPath}`;
         });
       }
 
@@ -733,22 +677,18 @@
       }
 
       // write extracted motion video to disk, especially if the encoded-video folder has been deleted
-      const existsOnDisk = await this.storageRepository.checkFileExists(motionAsset.originalPath);
+      const existsOnDisk = await this.storageRepository.checkFileExists(originalMotionFile.path);
       if (!existsOnDisk) {
-        this.storageCore.ensureFolders(motionAsset.originalPath);
-        await this.storageRepository.createFile(motionAsset.originalPath, video);
-        this.logger.log(`Wrote motion photo video to ${motionAsset.originalPath}`);
-
+        this.storageCore.ensureFolders(originalMotionFile.path);
+        await this.storageRepository.createFile(originalMotionFile.path, video);
+        this.logger.log(`Wrote motion photo video to ${originalMotionFile.path}`);
         await this.handleMetadataExtraction({ id: motionAsset.id });
         await this.jobRepository.queue({ name: JobName.AssetEncodeVideo, data: { id: motionAsset.id } });
       }
 
-      this.logger.debug(`Finished motion photo video extraction for asset ${asset.id}: ${asset.originalPath}`);
+      this.logger.debug(`Finished motion photo video extraction for asset ${asset.id}: ${originalPath}`);
     } catch (error: Error | any) {
-      this.logger.error(
-        `Failed to extract motion video for ${asset.id}: ${asset.originalPath}: ${error}`,
-        error?.stack,
-      );
+      this.logger.error(`Failed to extract motion video for ${asset.id}: ${originalPath}: ${error}`, error?.stack);
     }
   }
 
@@ -833,7 +773,8 @@
   }
 
   private async applyTaggedFaces(
-    asset: { id: string; ownerId: string; faces: AssetFace[]; originalPath: string },
+    asset: { id: string; ownerId: string; faces: AssetFace[] },
+    originalPath: string,
     tags: ImmichTags,
   ) {
     if (!tags.RegionInfo?.AppliedToDimensions || tags.RegionInfo.RegionList.length === 0) {
@@ -887,13 +828,11 @@
 
     const facesToRemove = asset.faces.filter((face) => face.sourceType === SourceType.Exif).map((face) => face.id);
     if (facesToRemove.length > 0) {
-      this.logger.debug(`Removing ${facesToRemove.length} faces for asset ${asset.id}: ${asset.originalPath}`);
+      this.logger.debug(`Removing ${facesToRemove.length} faces for asset ${asset.id}: ${originalPath}`);
     }
 
     if (facesToAdd.length > 0) {
-      this.logger.debug(
-        `Creating ${facesToAdd.length} faces from metadata for asset ${asset.id}: ${asset.originalPath}`,
-      );
+      this.logger.debug(`Creating ${facesToAdd.length} faces from metadata for asset ${asset.id}: ${originalPath}`);
     }
 
     if (facesToRemove.length > 0 || facesToAdd.length > 0) {
@@ -914,9 +853,7 @@
     const result = firstDateTime(exifTags);
     const tag = result?.tag;
     const dateTime = result?.dateTime;
-    this.logger.verbose(
-      `Date and time is ${dateTime} using exifTag ${tag} for asset ${asset.id}: ${asset.originalPath}`,
-    );
+    this.logger.verbose(`Date and time is ${dateTime} using exifTag ${tag} for asset ${asset.id}: ${originalPath}`);
 
     // timezone
     let timeZone = exifTags.tz ?? null;
@@ -927,11 +864,9 @@
     }
 
     if (timeZone) {
-      this.logger.verbose(
-        `Found timezone ${timeZone} via ${exifTags.tzSource} for asset ${asset.id}: ${asset.originalPath}`,
-      );
+      this.logger.verbose(`Found timezone ${timeZone} via ${exifTags.tzSource} for asset ${asset.id}: ${originalPath}`);
     } else {
-      this.logger.debug(`No timezone information found for asset ${asset.id}: ${asset.originalPath}`);
+      this.logger.debug(`No timezone information found for asset ${asset.id}: ${originalPath}`);
     }
 
     let dateTimeOriginal = dateTime?.toDateTime();
@@ -957,12 +892,12 @@
         ),
       );
       this.logger.debug(
-        `No exif date time found, falling back on ${earliestDate.toISO()}, earliest of file creation and modification for asset ${asset.id}: ${asset.originalPath}`,
+        `No exif date time found, falling back on ${earliestDate.toISO()}, earliest of file creation and modification for asset ${asset.id}: ${originalPath}`,
       );
       dateTimeOriginal = localDateTime = earliestDate;
     }
 
-    this.logger.verbose(`Found local date time ${localDateTime.toISO()} for asset ${asset.id}: ${asset.originalPath}`);
+    this.logger.verbose(`Found local date time ${localDateTime.toISO()} for asset ${asset.id}: ${originalPath}`);
 
     return {
       timeZone,
