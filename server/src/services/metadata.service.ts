--- conflicted
+++ resolved
@@ -434,13 +434,8 @@
           localDateTime: createdAt,
           checksum,
           ownerId: asset.ownerId,
-<<<<<<< HEAD
-          originalPath: motionPath,
+          originalPath: StorageCore.getAndroidMotionPath(asset, motionAssetId),
           originalFileName: `${path.parse(asset.originalFileName).name}.mp4`,
-=======
-          originalPath: StorageCore.getAndroidMotionPath(asset, motionAssetId),
-          originalFileName: asset.originalFileName,
->>>>>>> 4353153f
           isVisible: false,
           deviceAssetId: 'NONE',
           deviceId: 'NONE',
