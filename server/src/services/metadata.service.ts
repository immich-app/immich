--- conflicted
+++ resolved
@@ -291,33 +291,10 @@
     // Attempt to compute perceptual hash (pHash) early so it is persisted with the primary EXIF upsert.
     if (asset.type === AssetType.Image && !exifData.pHash) {
       try {
-<<<<<<< HEAD
         let computed: string | null = null;
         computed = await computePerceptualHash(asset.originalPath);
         this.logger.verbose(`Computed local pHash for asset ${asset.id}`);
         exifData.pHash = computed.toLowerCase();
-=======
-        const { machineLearning } = await this.getConfig({ withCache: true });
-        let computed: string | null = null;
-        if (machineLearning.urls?.length) {
-          try {
-            computed = await this.machineLearningRepository.computePhash(machineLearning.urls, asset.originalPath);
-          } catch (mlErr: any) {
-            this.logger.verbose(`Remote pHash unavailable for ${asset.id}: ${mlErr?.message || mlErr}`);
-          }
-        }
-        if (!computed) {
-          try {
-            computed = await computePerceptualHash(asset.originalPath);
-            this.logger.verbose(`Computed local pHash for asset ${asset.id}`);
-          } catch (localErr: any) {
-            this.logger.verbose(`Local pHash failed for asset ${asset.id}: ${localErr?.message || localErr}`);
-          }
-        }
-        if (computed) {
-          exifData.pHash = computed.toLowerCase();
-        }
->>>>>>> 87a5f9c3
       } catch (error: any) {
         this.logger.verbose(`pHash pipeline error for asset ${asset.id}: ${error?.message || error}`);
       }
@@ -939,19 +916,10 @@
     };
   }
 
-<<<<<<< HEAD
-  private hasGeo(tags: ImmichTags): tags is ImmichTags & { GPSLatitude: number; GPSLongitude: number } {
-    return (
-      tags.GPSLatitude !== undefined &&
-      tags.GPSLongitude !== undefined &&
-      (tags.GPSLatitude !== 0 || tags.GPSLatitude !== 0)
-    );
-=======
   private hasGeo(tags: ImmichTags) {
     const lat = Number(tags.GPSLatitude);
     const lng = Number(tags.GPSLongitude);
     return !Number.isNaN(lat) && !Number.isNaN(lng) && (lat !== 0 || lng !== 0);
->>>>>>> 87a5f9c3
   }
 
   private getBitsPerSample(tags: ImmichTags): number | null {
