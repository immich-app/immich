import { Injectable } from '@nestjs/common';
import { ContainerDirectoryItem, ExifDateTime, Tags } from 'exiftool-vendored';
import { Insertable } from 'kysely';
import _ from 'lodash';
import { DateTime, Duration } from 'luxon';
import { Stats } from 'node:fs';
import { constants } from 'node:fs/promises';
import { join, parse } from 'node:path';
import { JOBS_ASSET_PAGINATION_SIZE } from 'src/constants';
import { StorageCore } from 'src/cores/storage.core';
import { Asset, AssetFace, AssetFile } from 'src/database';
import { OnEvent, OnJob } from 'src/decorators';
import {
  AssetFileType,
  AssetType,
  AssetVisibility,
  DatabaseLock,
  ExifOrientation,
  ImmichWorker,
  JobName,
  JobStatus,
  QueueName,
  SourceType,
} from 'src/enum';
import { ArgOf } from 'src/repositories/event.repository';
import { ReverseGeocodeResult } from 'src/repositories/map.repository';
import { ImmichTags } from 'src/repositories/metadata.repository';
import { AssetExifTable } from 'src/schema/tables/asset-exif.table';
import { AssetFaceTable } from 'src/schema/tables/asset-face.table';
import { PersonTable } from 'src/schema/tables/person.table';
import { BaseService } from 'src/services/base.service';
import { JobItem, JobOf } from 'src/types';
import { getAssetFiles } from 'src/utils/asset.util';
import { isAssetChecksumConstraint } from 'src/utils/database';
import { isFaceImportEnabled } from 'src/utils/misc';
import { upsertTags } from 'src/utils/tag';

/** look for a date from these tags (in order) */
const EXIF_DATE_TAGS: Array<keyof ImmichTags> = [
  'SubSecDateTimeOriginal',
  'SubSecCreateDate',
  'DateTimeOriginal',
  'CreationDate',
  'CreateDate',
  'MediaCreateDate',
  'DateTimeCreated',
  'GPSDateTime',
  'DateTimeUTC',
  'SonyDateTime2',
  // Undocumented, non-standard tag from insta360 in xmp.GPano namespace
  'SourceImageCreateTime' as keyof ImmichTags,
];

export function firstDateTime(tags: ImmichTags) {
  for (const tag of EXIF_DATE_TAGS) {
    const tagValue = tags?.[tag];

    if (tagValue instanceof ExifDateTime) {
      return {
        tag,
        dateTime: tagValue,
      };
    }

    if (typeof tagValue !== 'string') {
      continue;
    }

    const exifDateTime = ExifDateTime.fromEXIF(tagValue);
    if (exifDateTime) {
      return {
        tag,
        dateTime: exifDateTime,
      };
    }
  }
}

const validate = <T>(value: T): NonNullable<T> | null => {
  // handle lists of numbers
  if (Array.isArray(value)) {
    value = value[0];
  }

  if (typeof value === 'string') {
    // string means a failure to parse a number, throw out result
    return null;
  }

  if (typeof value === 'number' && (Number.isNaN(value) || !Number.isFinite(value))) {
    return null;
  }

  return value ?? null;
};

const validateRange = (value: number | undefined, min: number, max: number): NonNullable<number> | null => {
  // reutilizes the validate function
  const val = validate(value);

  // check if the value is within the range
  if (val == null || val < min || val > max) {
    return null;
  }

  return Math.round(val);
};

const getLensModel = (exifTags: ImmichTags): string | null => {
  const lensModel = String(
    exifTags.LensID ?? exifTags.LensType ?? exifTags.LensSpec ?? exifTags.LensModel ?? '',
  ).trim();
  if (lensModel === '----') {
    return null;
  }
  if (lensModel.startsWith('Unknown')) {
    return null;
  }
  return lensModel || null;
};

type ImmichTagsWithFaces = ImmichTags & { RegionInfo: NonNullable<ImmichTags['RegionInfo']> };

type Dates = {
  dateTimeOriginal: Date;
  localDateTime: Date;
};

@Injectable()
export class MetadataService extends BaseService {
  @OnEvent({ name: 'AppBootstrap', workers: [ImmichWorker.Microservices] })
  async onBootstrap() {
    this.logger.log('Bootstrapping metadata service');
    await this.init();
  }

  @OnEvent({ name: 'AppShutdown' })
  async onShutdown() {
    await this.metadataRepository.teardown();
  }

  @OnEvent({ name: 'ConfigInit', workers: [ImmichWorker.Microservices] })
  onConfigInit({ newConfig }: ArgOf<'ConfigInit'>) {
    this.metadataRepository.setMaxConcurrency(newConfig.job.metadataExtraction.concurrency);
  }

  @OnEvent({ name: 'ConfigUpdate', workers: [ImmichWorker.Microservices], server: true })
  onConfigUpdate({ newConfig }: ArgOf<'ConfigUpdate'>) {
    this.metadataRepository.setMaxConcurrency(newConfig.job.metadataExtraction.concurrency);
  }

  private async init() {
    this.logger.log('Initializing metadata service');

    try {
      await this.jobRepository.pause(QueueName.MetadataExtraction);
      await this.databaseRepository.withLock(DatabaseLock.GeodataImport, () => this.mapRepository.init());
      await this.jobRepository.resume(QueueName.MetadataExtraction);

      this.logger.log(`Initialized local reverse geocoder`);
    } catch (error: Error | any) {
      this.logger.error(`Unable to initialize reverse geocoding: ${error}`, error?.stack);
      throw new Error(`Metadata service init failed`);
    }
  }

  private async linkLivePhotos(
    asset: { id: string; type: AssetType; ownerId: string; libraryId: string | null },
    exifInfo: Insertable<AssetExifTable>,
  ): Promise<void> {
    if (!exifInfo.livePhotoCID) {
      return;
    }

    const otherType = asset.type === AssetType.Video ? AssetType.Image : AssetType.Video;
    const match = await this.assetRepository.findLivePhotoMatch({
      livePhotoCID: exifInfo.livePhotoCID,
      ownerId: asset.ownerId,
      libraryId: asset.libraryId,
      otherAssetId: asset.id,
      type: otherType,
    });

    if (!match) {
      return;
    }

    const [photoAsset, motionAsset] = asset.type === AssetType.Image ? [asset, match] : [match, asset];
    await Promise.all([
      this.assetRepository.update({ id: photoAsset.id, livePhotoVideoId: motionAsset.id }),
      this.assetRepository.update({ id: motionAsset.id, visibility: AssetVisibility.Hidden }),
      this.albumRepository.removeAssetsFromAll([motionAsset.id]),
    ]);

    await this.eventRepository.emit('AssetHide', { assetId: motionAsset.id, userId: motionAsset.ownerId });
  }

  @OnJob({ name: JobName.AssetExtractMetadataQueueAll, queue: QueueName.MetadataExtraction })
  async handleQueueMetadataExtraction(job: JobOf<JobName.AssetExtractMetadataQueueAll>): Promise<JobStatus> {
    const { force } = job;

    let queue: { name: JobName.AssetExtractMetadata; data: { id: string } }[] = [];
    for await (const asset of this.assetJobRepository.streamForMetadataExtraction(force)) {
      queue.push({ name: JobName.AssetExtractMetadata, data: { id: asset.id } });

      if (queue.length >= JOBS_ASSET_PAGINATION_SIZE) {
        await this.jobRepository.queueAll(queue);
        queue = [];
      }
    }

    await this.jobRepository.queueAll(queue);
    return JobStatus.Success;
  }

  @OnJob({ name: JobName.AssetExtractMetadata, queue: QueueName.MetadataExtraction })
  async handleMetadataExtraction(data: JobOf<JobName.AssetExtractMetadata>) {
    const [{ metadata, reverseGeocoding }, asset] = await Promise.all([
      this.getConfig({ withCache: true }),
      this.assetJobRepository.getForMetadataExtraction(data.id),
    ]);

    if (!asset) {
      return;
    }

    const [exifTags, stats] = await Promise.all([
      this.getExifTags(asset),
      this.storageRepository.stat(asset.originalPath),
    ]);
    this.logger.verbose('Exif Tags', exifTags);

    const dates = this.getDates(asset, exifTags, stats);

    const { width, height } = this.getImageDimensions(exifTags);
    let geo: ReverseGeocodeResult = { country: null, state: null, city: null },
      latitude: number | null = null,
      longitude: number | null = null;
    if (this.hasGeo(exifTags)) {
      latitude = Number(exifTags.GPSLatitude);
      longitude = Number(exifTags.GPSLongitude);
      if (reverseGeocoding.enabled) {
        geo = await this.mapRepository.reverseGeocode({ latitude, longitude });
      }
    }

    const exifData: Insertable<AssetExifTable> = {
      assetId: asset.id,

      // dates
      dateTimeOriginal: dates.dateTimeOriginal,
      modifyDate: stats.mtime,
      timeZone: dates.timeZone,

      // gps
      latitude,
      longitude,
      country: geo.country,
      state: geo.state,
      city: geo.city,

      // image/file
      fileSizeInByte: stats.size,
      exifImageHeight: validate(height),
      exifImageWidth: validate(width),
      orientation: validate(exifTags.Orientation)?.toString() ?? null,
      projectionType: exifTags.ProjectionType ? String(exifTags.ProjectionType).toUpperCase() : null,
      bitsPerSample: this.getBitsPerSample(exifTags),
      colorspace: exifTags.ColorSpace ?? null,

      // camera
      make: exifTags.Make ?? exifTags?.Device?.Manufacturer ?? exifTags.AndroidMake ?? null,
      model: exifTags.Model ?? exifTags?.Device?.ModelName ?? exifTags.AndroidModel ?? null,
      fps: validate(Number.parseFloat(exifTags.VideoFrameRate!)),
      iso: validate(exifTags.ISO) as number,
      exposureTime: exifTags.ExposureTime ?? null,
      lensModel: getLensModel(exifTags),
      fNumber: validate(exifTags.FNumber),
      focalLength: validate(exifTags.FocalLength),

      // comments
      description: String(exifTags.ImageDescription || exifTags.Description || '').trim(),
      profileDescription: exifTags.ProfileDescription || null,
      rating: validateRange(exifTags.Rating, -1, 5),

      // grouping
      livePhotoCID: (exifTags.ContentIdentifier || exifTags.MediaGroupUUID) ?? null,
      autoStackId: this.getAutoStackId(exifTags),
    };

    const promises: Promise<unknown>[] = [
      this.assetRepository.upsertExif(exifData),
      this.assetRepository.update({
        id: asset.id,
        duration: this.getDuration(exifTags),
        localDateTime: dates.localDateTime,
        fileCreatedAt: dates.dateTimeOriginal ?? undefined,
        fileModifiedAt: stats.mtime,
      }),
      this.applyTagList(asset, exifTags),
    ];

    if (this.isMotionPhoto(asset, exifTags)) {
      promises.push(this.applyMotionPhotos(asset, exifTags, dates, stats));
    }

    if (isFaceImportEnabled(metadata) && this.hasTaggedFaces(exifTags)) {
      promises.push(this.applyTaggedFaces(asset, exifTags));
    }

    await Promise.all(promises);
    if (exifData.livePhotoCID) {
      await this.linkLivePhotos(asset, exifData);
    }

    await this.assetRepository.upsertJobStatus({ assetId: asset.id, metadataExtractedAt: new Date() });

    await this.eventRepository.emit('AssetMetadataExtracted', {
      assetId: asset.id,
      userId: asset.ownerId,
      source: data.source,
    });
  }

  @OnJob({ name: JobName.SidecarQueueAll, queue: QueueName.Sidecar })
  async handleQueueSidecar({ force }: JobOf<JobName.SidecarQueueAll>): Promise<JobStatus> {
    let jobs: JobItem[] = [];
    const queueAll = async () => {
      await this.jobRepository.queueAll(jobs);
      jobs = [];
    };

    const assets = this.assetJobRepository.streamForSidecar(force);
    for await (const asset of assets) {
      jobs.push({ name: JobName.SidecarCheck, data: { id: asset.id } });
      if (jobs.length >= JOBS_ASSET_PAGINATION_SIZE) {
        await queueAll();
      }
    }

    await queueAll();

    return JobStatus.Success;
  }

  @OnJob({ name: JobName.SidecarCheck, queue: QueueName.Sidecar })
  async handleSidecarCheck({ id }: JobOf<JobName.SidecarCheck>): Promise<JobStatus | undefined> {
    const asset = await this.assetJobRepository.getForSidecarCheckJob(id);
    if (!asset) {
      return;
    }

    let sidecarPath = null;
    for (const candidate of this.getSidecarCandidates(asset)) {
      const exists = await this.storageRepository.checkFileExists(candidate, constants.R_OK);
      if (!exists) {
        continue;
      }

      sidecarPath = candidate;
      break;
    }

    const existingSidecar = asset.files?.find((file) => file.type === AssetFileType.Sidecar) ?? null;

    const isChanged = sidecarPath !== existingSidecar?.path;

    this.logger.debug(
      `Sidecar check found old=${existingSidecar?.path}, new=${sidecarPath} will ${isChanged ? 'update' : 'do nothing for'}  asset ${asset.id}: ${asset.originalPath}`,
    );

    if (!isChanged) {
      return JobStatus.Skipped;
    }

    await (sidecarPath === null
      ? this.assetRepository.deleteFile({ assetId: asset.id, type: AssetFileType.Sidecar })
      : this.assetRepository.upsertFile({ assetId: asset.id, type: AssetFileType.Sidecar, path: sidecarPath }));

    return JobStatus.Success;
  }

  @OnEvent({ name: 'AssetTag' })
  async handleTagAsset({ assetId }: ArgOf<'AssetTag'>) {
    await this.jobRepository.queue({ name: JobName.SidecarWrite, data: { id: assetId, tags: true } });
  }

  @OnEvent({ name: 'AssetUntag' })
  async handleUntagAsset({ assetId }: ArgOf<'AssetUntag'>) {
    await this.jobRepository.queue({ name: JobName.SidecarWrite, data: { id: assetId, tags: true } });
  }

  @OnJob({ name: JobName.SidecarWrite, queue: QueueName.Sidecar })
  async handleSidecarWrite(job: JobOf<JobName.SidecarWrite>): Promise<JobStatus> {
    const { id, description, dateTimeOriginal, latitude, longitude, rating, tags } = job;
    const asset = await this.assetJobRepository.getForSidecarWriteJob(id);
    if (!asset) {
      return JobStatus.Failed;
    }

    const tagsList = (asset.tags || []).map((tag) => tag.value);

    const sidecarPath = asset.files[0]?.path || `${asset.originalPath}.xmp`;
    const exif = _.omitBy(
      <Tags>{
        Description: description,
        ImageDescription: description,
        DateTimeOriginal: dateTimeOriginal,
        GPSLatitude: latitude,
        GPSLongitude: longitude,
        Rating: rating,
        TagsList: tags ? tagsList : undefined,
      },
      _.isUndefined,
    );

    if (Object.keys(exif).length === 0) {
      return JobStatus.Skipped;
    }

    await this.metadataRepository.writeTags(sidecarPath, exif);

    if (asset.files.length === 0) {
      await this.assetRepository.upsertFile({ assetId: id, type: AssetFileType.Sidecar, path: sidecarPath });
    }

    return JobStatus.Success;
  }

  private getSidecarCandidates({ files, originalPath }: { files: AssetFile[] | null; originalPath: string }) {
    const candidates: string[] = [];

    const existingSidecar = files?.find((file) => file.type === AssetFileType.Sidecar);

    if (existingSidecar) {
      candidates.push(existingSidecar.path);
    }

    const assetPath = parse(originalPath);

    candidates.push(
      // IMG_123.jpg.xmp
      `${originalPath}.xmp`,
      // IMG_123.xmp
      `${join(assetPath.dir, assetPath.name)}.xmp`,
    );

    return candidates;
  }

  private getImageDimensions(exifTags: ImmichTags): { width?: number; height?: number } {
    /*
     * The "true" values for width and height are a bit hidden, depending on the camera model and file format.
     * For RAW images in the CR2 or RAF format, the "ImageSize" value seems to be correct,
     * but ImageWidth and ImageHeight are not correct (they contain the dimensions of the preview image).
     */
    let [width, height] =
      exifTags.ImageSize?.toString()
        ?.split('x')
        ?.map((dim) => Number.parseInt(dim) || undefined) ?? [];
    if (!width || !height) {
      [width, height] = [exifTags.ImageWidth, exifTags.ImageHeight];
    }
    return { width, height };
  }

<<<<<<< HEAD
  private async getExifTags(asset: { originalPath: string; files: AssetFile[]; type: AssetType }): Promise<ImmichTags> {
    if (asset.type === AssetType.Image) {
      const hasSidecar = asset.files?.some(({ type }) => type === AssetFileType.Sidecar);

      if (!hasSidecar) {
        return this.metadataRepository.readTags(asset.originalPath);
      }
    }

    if (asset.files && asset.files.length > 1) {
      throw new Error(`Asset ${asset.originalPath} has multiple sidecar files`);
    }

    const sidecarFile = getAssetFiles(asset.files).sidecarFile;

=======
  private async getExifTags(asset: {
    originalPath: string;
    sidecarPath: string | null;
    type: AssetType;
  }): Promise<ImmichTags> {
>>>>>>> 81edf074
    const [mediaTags, sidecarTags, videoTags] = await Promise.all([
      this.metadataRepository.readTags(asset.originalPath),
      sidecarFile ? this.metadataRepository.readTags(sidecarFile.path) : null,
      asset.type === AssetType.Video ? this.getVideoTags(asset.originalPath) : null,
    ]);

    // prefer dates from sidecar tags
    if (sidecarTags) {
      const result = firstDateTime(sidecarTags);
      const sidecarDate = result?.dateTime;
      if (sidecarDate) {
        for (const tag of EXIF_DATE_TAGS) {
          delete mediaTags[tag];
        }
      }
    }

    // prefer duration from video tags
    if (videoTags) {
      delete mediaTags.Duration;
    }

    // never use duration from sidecar
    delete sidecarTags?.Duration;

    return { ...mediaTags, ...videoTags, ...sidecarTags };
  }

  private getTagList(exifTags: ImmichTags): string[] {
    let tags: string[];
    if (exifTags.TagsList) {
      tags = exifTags.TagsList.map(String);
    } else if (exifTags.HierarchicalSubject) {
      tags = exifTags.HierarchicalSubject.map((tag) =>
        // convert | to /
        typeof tag === 'number'
          ? String(tag)
          : tag
              .split('|')
              .map((tag) => tag.replaceAll('/', '|'))
              .join('/'),
      );
    } else if (exifTags.Keywords) {
      let keywords = exifTags.Keywords;
      if (!Array.isArray(keywords)) {
        keywords = [keywords];
      }
      tags = keywords.map(String);
    } else {
      tags = [];
    }
    return tags;
  }

  private async applyTagList(asset: { id: string; ownerId: string }, exifTags: ImmichTags) {
    const tags = this.getTagList(exifTags);
    const results = await upsertTags(this.tagRepository, { userId: asset.ownerId, tags });
    await this.tagRepository.replaceAssetTags(
      asset.id,
      results.map((tag) => tag.id),
    );
  }

  private isMotionPhoto(asset: { type: AssetType }, tags: ImmichTags): boolean {
    return asset.type === AssetType.Image && !!(tags.MotionPhoto || tags.MicroVideo);
  }

  private async applyMotionPhotos(asset: Asset, tags: ImmichTags, dates: Dates, stats: Stats) {
    const isMotionPhoto = tags.MotionPhoto;
    const isMicroVideo = tags.MicroVideo;
    const videoOffset = tags.MicroVideoOffset;
    const hasMotionPhotoVideo = tags.MotionPhotoVideo;
    const hasEmbeddedVideoFile = tags.EmbeddedVideoType === 'MotionPhoto_Data' && tags.EmbeddedVideoFile;
    const directory = Array.isArray(tags.ContainerDirectory)
      ? (tags.ContainerDirectory as ContainerDirectoryItem[])
      : null;

    let length = 0;
    let padding = 0;

    if (isMotionPhoto && directory) {
      for (const entry of directory) {
        if (entry?.Item?.Semantic === 'MotionPhoto') {
          length = entry.Item.Length ?? 0;
          padding = entry.Item.Padding ?? 0;
          break;
        }
      }
    }

    if (isMicroVideo && typeof videoOffset === 'number') {
      length = videoOffset;
    }

    if (!length && !hasEmbeddedVideoFile && !hasMotionPhotoVideo) {
      return;
    }

    this.logger.debug(`Starting motion photo video extraction for asset ${asset.id}: ${asset.originalPath}`);

    try {
      const position = stats.size - length - padding;
      let video: Buffer;
      // Samsung MotionPhoto video extraction
      //     HEIC-encoded
      if (hasMotionPhotoVideo) {
        video = await this.metadataRepository.extractBinaryTag(asset.originalPath, 'MotionPhotoVideo');
      }
      //     JPEG-encoded; HEIC also contains these tags, so this conditional must come second
      else if (hasEmbeddedVideoFile) {
        video = await this.metadataRepository.extractBinaryTag(asset.originalPath, 'EmbeddedVideoFile');
      }
      // Default video extraction
      else {
        video = await this.storageRepository.readFile(asset.originalPath, {
          buffer: Buffer.alloc(length),
          position,
          length,
        });
      }
      const checksum = this.cryptoRepository.hashSha1(video);
      const checksumQuery = { ownerId: asset.ownerId, libraryId: asset.libraryId ?? undefined, checksum };

      let motionAsset = await this.assetRepository.getByChecksum(checksumQuery);
      let isNewMotionAsset = false;

      if (!motionAsset) {
        try {
          const motionAssetId = this.cryptoRepository.randomUUID();
          motionAsset = await this.assetRepository.create({
            id: motionAssetId,
            libraryId: asset.libraryId,
            type: AssetType.Video,
            fileCreatedAt: dates.dateTimeOriginal,
            fileModifiedAt: stats.mtime,
            localDateTime: dates.localDateTime,
            checksum,
            ownerId: asset.ownerId,
            originalPath: StorageCore.getAndroidMotionPath(asset, motionAssetId),
            originalFileName: `${parse(asset.originalFileName).name}.mp4`,
            visibility: AssetVisibility.Hidden,
            deviceAssetId: 'NONE',
            deviceId: 'NONE',
          });

          isNewMotionAsset = true;

          if (!asset.isExternal) {
            await this.userRepository.updateUsage(asset.ownerId, video.byteLength);
          }
        } catch (error) {
          if (!isAssetChecksumConstraint(error)) {
            throw error;
          }

          motionAsset = await this.assetRepository.getByChecksum(checksumQuery);
          if (!motionAsset) {
            this.logger.warn(`Unable to find existing motion video asset for ${asset.id}: ${asset.originalPath}`);
            return;
          }
        }
      }

      if (!isNewMotionAsset) {
        this.logger.debugFn(() => {
          const base64Checksum = checksum.toString('base64');
          return `Motion asset with checksum ${base64Checksum} already exists for asset ${asset.id}: ${asset.originalPath}`;
        });
      }

      // Hide the motion photo video asset if it's not already hidden to prepare for linking
      if (motionAsset.visibility === AssetVisibility.Timeline) {
        await this.assetRepository.update({
          id: motionAsset.id,
          visibility: AssetVisibility.Hidden,
        });
        this.logger.log(`Hid unlinked motion photo video asset (${motionAsset.id})`);
      }

      if (asset.livePhotoVideoId !== motionAsset.id) {
        await this.assetRepository.update({ id: asset.id, livePhotoVideoId: motionAsset.id });

        // If the asset already had an associated livePhotoVideo, delete it, because
        // its checksum doesn't match the checksum of the motionAsset we just extracted
        // (if it did, getByChecksum() would've returned a motionAsset with the same ID as livePhotoVideoId)
        // note asset.livePhotoVideoId is not motionAsset.id yet
        if (asset.livePhotoVideoId) {
          await this.jobRepository.queue({
            name: JobName.AssetDelete,
            data: { id: asset.livePhotoVideoId, deleteOnDisk: true },
          });
          this.logger.log(`Removed old motion photo video asset (${asset.livePhotoVideoId})`);
        }
      }

      // write extracted motion video to disk, especially if the encoded-video folder has been deleted
      const existsOnDisk = await this.storageRepository.checkFileExists(motionAsset.originalPath);
      if (!existsOnDisk) {
        this.storageCore.ensureFolders(motionAsset.originalPath);
        await this.storageRepository.createFile(motionAsset.originalPath, video);
        this.logger.log(`Wrote motion photo video to ${motionAsset.originalPath}`);

        await this.handleMetadataExtraction({ id: motionAsset.id });
        await this.jobRepository.queue({ name: JobName.AssetEncodeVideo, data: { id: motionAsset.id } });
      }

      this.logger.debug(`Finished motion photo video extraction for asset ${asset.id}: ${asset.originalPath}`);
    } catch (error: Error | any) {
      this.logger.error(
        `Failed to extract motion video for ${asset.id}: ${asset.originalPath}: ${error}`,
        error?.stack,
      );
    }
  }

  private hasTaggedFaces(tags: ImmichTags): tags is ImmichTagsWithFaces {
    return (
      tags.RegionInfo !== undefined && tags.RegionInfo.AppliedToDimensions && tags.RegionInfo.RegionList.length > 0
    );
  }

  private orientRegionInfo(
    regionInfo: ImmichTagsWithFaces['RegionInfo'],
    orientation: ExifOrientation | undefined,
  ): ImmichTagsWithFaces['RegionInfo'] {
    // skip default Orientation
    if (orientation === undefined || orientation === ExifOrientation.Horizontal) {
      return regionInfo;
    }

    const isSidewards = [
      ExifOrientation.MirrorHorizontalRotate270CW,
      ExifOrientation.Rotate90CW,
      ExifOrientation.MirrorHorizontalRotate90CW,
      ExifOrientation.Rotate270CW,
    ].includes(orientation);

    // swap image dimensions in AppliedToDimensions if orientation is sidewards
    const adjustedAppliedToDimensions = isSidewards
      ? {
          ...regionInfo.AppliedToDimensions,
          W: regionInfo.AppliedToDimensions.H,
          H: regionInfo.AppliedToDimensions.W,
        }
      : regionInfo.AppliedToDimensions;

    // update area coordinates and dimensions in RegionList assuming "normalized" unit as per MWG guidelines
    const adjustedRegionList = regionInfo.RegionList.map((region) => {
      let { X, Y, W, H } = region.Area;
      switch (orientation) {
        case ExifOrientation.MirrorHorizontal: {
          X = 1 - X;
          break;
        }
        case ExifOrientation.Rotate180: {
          [X, Y] = [1 - X, 1 - Y];
          break;
        }
        case ExifOrientation.MirrorVertical: {
          Y = 1 - Y;
          break;
        }
        case ExifOrientation.MirrorHorizontalRotate270CW: {
          [X, Y] = [Y, X];
          break;
        }
        case ExifOrientation.Rotate90CW: {
          [X, Y] = [1 - Y, X];
          break;
        }
        case ExifOrientation.MirrorHorizontalRotate90CW: {
          [X, Y] = [1 - Y, 1 - X];
          break;
        }
        case ExifOrientation.Rotate270CW: {
          [X, Y] = [Y, 1 - X];
          break;
        }
      }
      if (isSidewards) {
        [W, H] = [H, W];
      }
      return {
        ...region,
        Area: { ...region.Area, X, Y, W, H },
      };
    });

    return {
      ...regionInfo,
      AppliedToDimensions: adjustedAppliedToDimensions,
      RegionList: adjustedRegionList,
    };
  }

  private async applyTaggedFaces(
    asset: { id: string; ownerId: string; faces: AssetFace[]; originalPath: string },
    tags: ImmichTags,
  ) {
    if (!tags.RegionInfo?.AppliedToDimensions || tags.RegionInfo.RegionList.length === 0) {
      return;
    }

    const facesToAdd: (Insertable<AssetFaceTable> & { assetId: string })[] = [];
    const existingNames = await this.personRepository.getDistinctNames(asset.ownerId, { withHidden: true });
    const existingNameMap = new Map(existingNames.map(({ id, name }) => [name.toLowerCase(), id]));
    const missing: (Insertable<PersonTable> & { ownerId: string })[] = [];
    const missingWithFaceAsset: { id: string; ownerId: string; faceAssetId: string }[] = [];

    const adjustedRegionInfo = this.orientRegionInfo(tags.RegionInfo, tags.Orientation);
    const imageWidth = adjustedRegionInfo.AppliedToDimensions.W;
    const imageHeight = adjustedRegionInfo.AppliedToDimensions.H;

    for (const region of adjustedRegionInfo.RegionList) {
      if (!region.Name) {
        continue;
      }

      const loweredName = region.Name.toLowerCase();
      const personId = existingNameMap.get(loweredName) || this.cryptoRepository.randomUUID();

      const face = {
        id: this.cryptoRepository.randomUUID(),
        personId,
        assetId: asset.id,
        imageWidth,
        imageHeight,
        boundingBoxX1: Math.floor((region.Area.X - region.Area.W / 2) * imageWidth),
        boundingBoxY1: Math.floor((region.Area.Y - region.Area.H / 2) * imageHeight),
        boundingBoxX2: Math.floor((region.Area.X + region.Area.W / 2) * imageWidth),
        boundingBoxY2: Math.floor((region.Area.Y + region.Area.H / 2) * imageHeight),
        sourceType: SourceType.Exif,
      };

      facesToAdd.push(face);
      if (!existingNameMap.has(loweredName)) {
        missing.push({ id: personId, ownerId: asset.ownerId, name: region.Name });
        missingWithFaceAsset.push({ id: personId, ownerId: asset.ownerId, faceAssetId: face.id });
      }
    }

    if (missing.length > 0) {
      this.logger.debugFn(() => `Creating missing persons: ${missing.map((p) => `${p.name}/${p.id}`)}`);
      const newPersonIds = await this.personRepository.createAll(missing);
      const jobs = newPersonIds.map((id) => ({ name: JobName.PersonGenerateThumbnail, data: { id } }) as const);
      await this.jobRepository.queueAll(jobs);
    }

    const facesToRemove = asset.faces.filter((face) => face.sourceType === SourceType.Exif).map((face) => face.id);
    if (facesToRemove.length > 0) {
      this.logger.debug(`Removing ${facesToRemove.length} faces for asset ${asset.id}: ${asset.originalPath}`);
    }

    if (facesToAdd.length > 0) {
      this.logger.debug(
        `Creating ${facesToAdd.length} faces from metadata for asset ${asset.id}: ${asset.originalPath}`,
      );
    }

    if (facesToRemove.length > 0 || facesToAdd.length > 0) {
      await this.personRepository.refreshFaces(facesToAdd, facesToRemove);
    }

    if (missingWithFaceAsset.length > 0) {
      await this.personRepository.updateAll(missingWithFaceAsset);
    }
  }

  private getDates(
    asset: { id: string; originalPath: string; fileCreatedAt: Date },
    exifTags: ImmichTags,
    stats: Stats,
  ) {
    const result = firstDateTime(exifTags);
    const tag = result?.tag;
    const dateTime = result?.dateTime;
    this.logger.verbose(
      `Date and time is ${dateTime} using exifTag ${tag} for asset ${asset.id}: ${asset.originalPath}`,
    );

    // timezone
    let timeZone = exifTags.tz ?? null;
    if (timeZone == null && dateTime?.rawValue?.endsWith('+00:00')) {
      // exiftool-vendored returns "no timezone" information even though "+00:00" might be set explicitly
      // https://github.com/photostructure/exiftool-vendored.js/issues/203
      timeZone = 'UTC+0';
    }

    if (timeZone) {
      this.logger.verbose(
        `Found timezone ${timeZone} via ${exifTags.tzSource} for asset ${asset.id}: ${asset.originalPath}`,
      );
    } else {
      this.logger.debug(`No timezone information found for asset ${asset.id}: ${asset.originalPath}`);
    }

    let dateTimeOriginal = dateTime?.toDateTime();

    // do not let JavaScript use local timezone
    if (dateTimeOriginal && !dateTime?.hasZone) {
      dateTimeOriginal = dateTimeOriginal.setZone('UTC', { keepLocalTime: true });
    }

    // align with whatever timeZone we chose
    dateTimeOriginal = dateTimeOriginal?.setZone(timeZone ?? 'UTC');

    // store as "local time"
    let localDateTime = dateTimeOriginal?.setZone('UTC', { keepLocalTime: true });

    if (!localDateTime || !dateTimeOriginal) {
      // FileCreateDate is not available on linux, likely because exiftool hasn't integrated the statx syscall yet
      // birthtime is not available in Docker on macOS, so it appears as 0
      const earliestDate = DateTime.fromMillis(
        Math.min(
          asset.fileCreatedAt.getTime(),
          stats.birthtimeMs ? Math.min(stats.mtimeMs, stats.birthtimeMs) : stats.mtime.getTime(),
        ),
      );
      this.logger.debug(
        `No exif date time found, falling back on ${earliestDate.toISO()}, earliest of file creation and modification for asset ${asset.id}: ${asset.originalPath}`,
      );
      dateTimeOriginal = localDateTime = earliestDate;
    }

    this.logger.verbose(`Found local date time ${localDateTime.toISO()} for asset ${asset.id}: ${asset.originalPath}`);

    return {
      timeZone,
      localDateTime: localDateTime.toJSDate(),
      dateTimeOriginal: dateTimeOriginal.toJSDate(),
    };
  }

  private hasGeo(tags: ImmichTags) {
    const lat = Number(tags.GPSLatitude);
    const lng = Number(tags.GPSLongitude);
    return !Number.isNaN(lat) && !Number.isNaN(lng) && (lat !== 0 || lng !== 0);
  }

  private getAutoStackId(tags: ImmichTags | null): string | null {
    if (!tags) {
      return null;
    }
    return tags.BurstID ?? tags.BurstUUID ?? tags.CameraBurstID ?? tags.MediaUniqueID ?? null;
  }

  private getBitsPerSample(tags: ImmichTags): number | null {
    const bitDepthTags = [
      tags.BitsPerSample,
      tags.ComponentBitDepth,
      tags.ImagePixelDepth,
      tags.BitDepth,
      tags.ColorBitDepth,
      // `numericTags` doesn't parse values like '12 12 12'
    ].map((tag) => (typeof tag === 'string' ? Number.parseInt(tag) : tag));

    let bitsPerSample = bitDepthTags.find((tag) => typeof tag === 'number' && !Number.isNaN(tag)) ?? null;
    if (bitsPerSample && bitsPerSample >= 24 && bitsPerSample % 3 === 0) {
      bitsPerSample /= 3; // converts per-pixel bit depth to per-channel
    }

    return bitsPerSample;
  }

  private getDuration(tags: ImmichTags): string | null {
    const duration = tags.Duration;

    if (typeof duration === 'string') {
      return duration;
    }

    if (typeof duration === 'number') {
      return Duration.fromObject({ seconds: duration }).toFormat('hh:mm:ss.SSS');
    }

    return null;
  }

  private async getVideoTags(originalPath: string) {
    const { videoStreams, format } = await this.mediaRepository.probe(originalPath);

    const tags: Pick<ImmichTags, 'Duration' | 'Orientation'> = {};

    if (videoStreams[0]) {
      switch (videoStreams[0].rotation) {
        case -90: {
          tags.Orientation = ExifOrientation.Rotate90CW;
          break;
        }
        case 0: {
          tags.Orientation = ExifOrientation.Horizontal;
          break;
        }
        case 90: {
          tags.Orientation = ExifOrientation.Rotate270CW;
          break;
        }
        case 180: {
          tags.Orientation = ExifOrientation.Rotate180;
          break;
        }
      }
    }

    if (format.duration) {
      tags.Duration = format.duration;
    }

    return tags;
  }
}<|MERGE_RESOLUTION|>--- conflicted
+++ resolved
@@ -464,7 +464,6 @@
     return { width, height };
   }
 
-<<<<<<< HEAD
   private async getExifTags(asset: { originalPath: string; files: AssetFile[]; type: AssetType }): Promise<ImmichTags> {
     if (asset.type === AssetType.Image) {
       const hasSidecar = asset.files?.some(({ type }) => type === AssetFileType.Sidecar);
@@ -478,15 +477,8 @@
       throw new Error(`Asset ${asset.originalPath} has multiple sidecar files`);
     }
 
-    const sidecarFile = getAssetFiles(asset.files).sidecarFile;
-
-=======
-  private async getExifTags(asset: {
-    originalPath: string;
-    sidecarPath: string | null;
-    type: AssetType;
-  }): Promise<ImmichTags> {
->>>>>>> 81edf074
+    const sidecarFile = asset.files ? getAssetFiles(asset.files).sidecarFile : undefined;
+
     const [mediaTags, sidecarTags, videoTags] = await Promise.all([
       this.metadataRepository.readTags(asset.originalPath),
       sidecarFile ? this.metadataRepository.readTags(sidecarFile.path) : null,
