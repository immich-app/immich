import { BadRequestException, Injectable } from '@nestjs/common';
import { ClassConstructor } from 'class-transformer';
import { SystemConfig } from 'src/config';
import { OnEvent } from 'src/decorators';
import { mapAsset } from 'src/dtos/asset-response.dto';
import { AllJobStatusResponseDto, JobCommandDto, JobCreateDto, JobStatusDto } from 'src/dtos/job.dto';
import {
  AssetType,
  AssetVisibility,
  BootstrapEventPriority,
  CronJob,
  DatabaseLock,
  ImmichWorker,
  JobCommand,
  JobName,
  JobStatus,
  ManualJobName,
  QueueCleanType,
  QueueName,
} from 'src/enum';
import { ArgOf, ArgsOf } from 'src/repositories/event.repository';
import { BaseService } from 'src/services/base.service';
import { ConcurrentQueueName, JobItem } from 'src/types';
import { hexOrBufferToBase64 } from 'src/utils/bytes';
import { handlePromiseError } from 'src/utils/misc';

const asJobItem = (dto: JobCreateDto): JobItem => {
  switch (dto.name) {
    case ManualJobName.TagCleanup: {
      return { name: JobName.TagCleanup };
    }

    case ManualJobName.PersonCleanup: {
      return { name: JobName.PersonCleanup };
    }

    case ManualJobName.UserCleanup: {
      return { name: JobName.UserDeleteCheck };
    }

    case ManualJobName.MemoryCleanup: {
      return { name: JobName.MemoryCleanup };
    }

    case ManualJobName.MemoryCreate: {
      return { name: JobName.MemoryGenerate };
    }

    case ManualJobName.BackupDatabase: {
      return { name: JobName.DatabaseBackup };
    }

    default: {
      throw new BadRequestException('Invalid job name');
    }
  }
};

const asNightlyTasksCron = (config: SystemConfig) => {
  const [hours, minutes] = config.nightlyTasks.startTime.split(':').map(Number);
  return `${minutes} ${hours} * * *`;
};

@Injectable()
export class JobService extends BaseService {
  private services: ClassConstructor<unknown>[] = [];
  private nightlyJobsLock = false;

  @OnEvent({ name: 'ConfigInit' })
  async onConfigInit({ newConfig: config }: ArgOf<'ConfigInit'>) {
    if (this.worker === ImmichWorker.Microservices) {
      this.updateQueueConcurrency(config);
      return;
    }

    this.nightlyJobsLock = await this.databaseRepository.tryLock(DatabaseLock.NightlyJobs);
    if (this.nightlyJobsLock) {
      const cronExpression = asNightlyTasksCron(config);
      this.logger.debug(`Scheduling nightly jobs for ${cronExpression}`);
      this.cronRepository.create({
        name: CronJob.NightlyJobs,
        expression: cronExpression,
        start: true,
        onTick: () => handlePromiseError(this.handleNightlyJobs(), this.logger),
      });
    }
  }

  @OnEvent({ name: 'ConfigUpdate', server: true })
  onConfigUpdate({ newConfig: config }: ArgOf<'ConfigUpdate'>) {
    if (this.worker === ImmichWorker.Microservices) {
      this.updateQueueConcurrency(config);
      return;
    }

    if (this.nightlyJobsLock) {
      const cronExpression = asNightlyTasksCron(config);
      this.logger.debug(`Scheduling nightly jobs for ${cronExpression}`);
      this.cronRepository.update({ name: CronJob.NightlyJobs, expression: cronExpression, start: true });
    }
  }

  @OnEvent({ name: 'AppBootstrap', priority: BootstrapEventPriority.JobService })
  onBootstrap() {
    this.jobRepository.setup(this.services);
    if (this.worker === ImmichWorker.Microservices) {
      this.jobRepository.startWorkers();
    }
  }

  private updateQueueConcurrency(config: SystemConfig) {
    this.logger.debug(`Updating queue concurrency settings`);
    for (const queueName of Object.values(QueueName)) {
      let concurrency = 1;
      if (this.isConcurrentQueue(queueName)) {
        concurrency = config.job[queueName].concurrency;
      }
      this.logger.debug(`Setting ${queueName} concurrency to ${concurrency}`);
      this.jobRepository.setConcurrency(queueName, concurrency);
    }
  }

  setServices(services: ClassConstructor<unknown>[]) {
    this.services = services;
  }

  async create(dto: JobCreateDto): Promise<void> {
    await this.jobRepository.queue(asJobItem(dto));
  }

  async handleCommand(queueName: QueueName, dto: JobCommandDto): Promise<JobStatusDto> {
    this.logger.debug(`Handling command: queue=${queueName},command=${dto.command},force=${dto.force}`);

    switch (dto.command) {
      case JobCommand.Start: {
        await this.start(queueName, dto);
        break;
      }

      case JobCommand.Pause: {
        await this.jobRepository.pause(queueName);
        break;
      }

      case JobCommand.Resume: {
        await this.jobRepository.resume(queueName);
        break;
      }

      case JobCommand.Empty: {
        await this.jobRepository.empty(queueName);
        break;
      }

      case JobCommand.ClearFailed: {
        const failedJobs = await this.jobRepository.clear(queueName, QueueCleanType.Failed);
        this.logger.debug(`Cleared failed jobs: ${failedJobs}`);
        break;
      }
    }

    return this.getJobStatus(queueName);
  }

  async getJobStatus(queueName: QueueName): Promise<JobStatusDto> {
    const [jobCounts, queueStatus] = await Promise.all([
      this.jobRepository.getJobCounts(queueName),
      this.jobRepository.getQueueStatus(queueName),
    ]);

    return { jobCounts, queueStatus };
  }

  async getAllJobsStatus(): Promise<AllJobStatusResponseDto> {
    const response = new AllJobStatusResponseDto();
    for (const queueName of Object.values(QueueName)) {
      response[queueName] = await this.getJobStatus(queueName);
    }
    return response;
  }

  private async start(name: QueueName, { force }: JobCommandDto): Promise<void> {
    const { isActive } = await this.jobRepository.getQueueStatus(name);
    if (isActive) {
      throw new BadRequestException(`Job is already running`);
    }

    await this.eventRepository.emit('QueueStart', { name });

    switch (name) {
      case QueueName.VideoConversion: {
        return this.jobRepository.queue({ name: JobName.AssetEncodeVideoQueueAll, data: { force } });
      }
<<<<<<< HEAD
      case QueueName.AutoStack: {
=======
      case QueueName.AutoStackCandidateQueueAll: {
        // Start by queueing a global generation pass (queue-all) and backfill
>>>>>>> 87a5f9c3
        await this.jobRepository.queue({ name: JobName.AutoStackCandidateQueueAll, data: { force } });
        return;
      }

      case QueueName.StorageTemplateMigration: {
        return this.jobRepository.queue({ name: JobName.StorageTemplateMigration });
      }

      case QueueName.Migration: {
        return this.jobRepository.queue({ name: JobName.FileMigrationQueueAll });
      }

      case QueueName.SmartSearch: {
        return this.jobRepository.queue({ name: JobName.SmartSearchQueueAll, data: { force } });
      }

      case QueueName.DuplicateDetection: {
        return this.jobRepository.queue({ name: JobName.AssetDetectDuplicatesQueueAll, data: { force } });
      }

      case QueueName.MetadataExtraction: {
        return this.jobRepository.queue({ name: JobName.AssetExtractMetadataQueueAll, data: { force } });
      }

      case QueueName.Sidecar: {
        return this.jobRepository.queue({ name: JobName.SidecarQueueAll, data: { force } });
      }

      case QueueName.ThumbnailGeneration: {
        return this.jobRepository.queue({ name: JobName.AssetGenerateThumbnailsQueueAll, data: { force } });
      }

      case QueueName.FaceDetection: {
        return this.jobRepository.queue({ name: JobName.AssetDetectFacesQueueAll, data: { force } });
      }

      case QueueName.FacialRecognition: {
        return this.jobRepository.queue({ name: JobName.FacialRecognitionQueueAll, data: { force } });
      }

      case QueueName.Library: {
        return this.jobRepository.queue({ name: JobName.LibraryScanQueueAll, data: { force } });
      }

      case QueueName.BackupDatabase: {
        return this.jobRepository.queue({ name: JobName.DatabaseBackup, data: { force } });
      }

      case QueueName.Ocr: {
        return this.jobRepository.queue({ name: JobName.OcrQueueAll, data: { force } });
      }

      default: {
        throw new BadRequestException(`Invalid job name: ${name}`);
      }
    }
  }

  @OnEvent({ name: 'JobRun' })
  async onJobRun(...[queueName, job]: ArgsOf<'JobRun'>) {
    try {
      await this.eventRepository.emit('JobStart', queueName, job);
      const response = await this.jobRepository.run(job);
      await this.eventRepository.emit('JobSuccess', { job, response });
      if (response && typeof response === 'string' && [JobStatus.Success, JobStatus.Skipped].includes(response)) {
        await this.onDone(job);
      }
    } catch (error: Error | any) {
      await this.eventRepository.emit('JobError', { job, error });
    } finally {
      await this.eventRepository.emit('JobComplete', queueName, job);
    }
  }

  private isConcurrentQueue(name: QueueName): name is ConcurrentQueueName {
    return ![
      QueueName.FacialRecognition,
      QueueName.StorageTemplateMigration,
      QueueName.DuplicateDetection,
      QueueName.BackupDatabase,
    ].includes(name);
  }

  async handleNightlyJobs() {
    const config = await this.getConfig({ withCache: false });
    const jobs: JobItem[] = [];

    if (config.nightlyTasks.databaseCleanup) {
      jobs.push(
        { name: JobName.AssetDeleteCheck },
        { name: JobName.UserDeleteCheck },
        { name: JobName.PersonCleanup },
        { name: JobName.MemoryCleanup },
        { name: JobName.SessionCleanup },
        { name: JobName.AuditTableCleanup },
        { name: JobName.AuditLogCleanup },
      );
    }

    if (config.nightlyTasks.generateMemories) {
      jobs.push({ name: JobName.MemoryGenerate });
    }

    if (config.nightlyTasks.syncQuotaUsage) {
      jobs.push({ name: JobName.UserSyncUsage });
    }

    if (config.nightlyTasks.missingThumbnails) {
      jobs.push({ name: JobName.AssetGenerateThumbnailsQueueAll, data: { force: false } });
    }

    if (config.nightlyTasks.clusterNewFaces) {
      jobs.push({ name: JobName.FacialRecognitionQueueAll, data: { force: false, nightly: true } });
    }

    await this.jobRepository.queueAll(jobs);
  }

  /**
   * Queue follow up jobs
   */
  private async onDone(item: JobItem) {
    switch (item.name) {
      case JobName.SidecarCheck: {
        await this.jobRepository.queue({ name: JobName.AssetExtractMetadata, data: item.data });
        break;
      }

      case JobName.SidecarWrite: {
        await this.jobRepository.queue({
          name: JobName.AssetExtractMetadata,
          data: { id: item.data.id, source: 'sidecar-write' },
        });
        break;
      }

      case JobName.StorageTemplateMigrationSingle: {
        if (item.data.source === 'upload' || item.data.source === 'copy') {
          await this.jobRepository.queue({ name: JobName.AssetGenerateThumbnails, data: item.data });
        }
        break;
      }

      case JobName.PersonGenerateThumbnail: {
        const { id } = item.data;
        const person = await this.personRepository.getById(id);
        if (person) {
          this.websocketRepository.clientSend('on_person_thumbnail', person.ownerId, person.id);
        }
        break;
      }

      case JobName.AssetGenerateThumbnails: {
        if (!item.data.notify && item.data.source !== 'upload') {
          break;
        }

        const [asset] = await this.assetRepository.getByIdsWithAllRelationsButStacks([item.data.id]);
        if (!asset) {
          this.logger.warn(`Could not find asset ${item.data.id} after generating thumbnails`);
          break;
        }

        const jobs: JobItem[] = [
          { name: JobName.SmartSearch, data: item.data },
          { name: JobName.AssetDetectFaces, data: item.data },
          { name: JobName.Ocr, data: item.data },
        ];

        if (asset.type === AssetType.Video) {
          jobs.push({ name: JobName.AssetEncodeVideo, data: item.data });
        }

        await this.jobRepository.queueAll(jobs);
        if (asset.visibility === AssetVisibility.Timeline || asset.visibility === AssetVisibility.Archive) {
          this.websocketRepository.clientSend('on_upload_success', asset.ownerId, mapAsset(asset));
          if (asset.exifInfo) {
            const exif = asset.exifInfo;
            this.websocketRepository.clientSend('AssetUploadReadyV1', asset.ownerId, {
              // TODO remove `on_upload_success` and then modify the query to select only the required fields)
              asset: {
                id: asset.id,
                ownerId: asset.ownerId,
                originalFileName: asset.originalFileName,
                thumbhash: asset.thumbhash ? hexOrBufferToBase64(asset.thumbhash) : null,
                checksum: hexOrBufferToBase64(asset.checksum),
                fileCreatedAt: asset.fileCreatedAt,
                fileModifiedAt: asset.fileModifiedAt,
                localDateTime: asset.localDateTime,
                duration: asset.duration,
                type: asset.type,
                deletedAt: asset.deletedAt,
                isFavorite: asset.isFavorite,
                visibility: asset.visibility,
                livePhotoVideoId: asset.livePhotoVideoId,
                stackId: asset.stackId,
                libraryId: asset.libraryId,
              },
              exif: {
                assetId: exif.assetId,
                description: exif.description,
                exifImageWidth: exif.exifImageWidth,
                exifImageHeight: exif.exifImageHeight,
                fileSizeInByte: exif.fileSizeInByte,
                orientation: exif.orientation,
                dateTimeOriginal: exif.dateTimeOriginal,
                modifyDate: exif.modifyDate,
                timeZone: exif.timeZone,
                latitude: exif.latitude,
                longitude: exif.longitude,
                projectionType: exif.projectionType,
                city: exif.city,
                state: exif.state,
                country: exif.country,
                make: exif.make,
                model: exif.model,
                lensModel: exif.lensModel,
                fNumber: exif.fNumber,
                focalLength: exif.focalLength,
                iso: exif.iso,
                exposureTime: exif.exposureTime,
                profileDescription: exif.profileDescription,
                rating: exif.rating,
                fps: exif.fps,
              },
            });
          }
        }

        break;
      }

      case JobName.SmartSearch: {
        if (item.data.source === 'upload') {
          await this.jobRepository.queue({ name: JobName.AssetDetectDuplicates, data: item.data });
        }
        break;
      }
    }
  }
}<|MERGE_RESOLUTION|>--- conflicted
+++ resolved
@@ -191,12 +191,7 @@
       case QueueName.VideoConversion: {
         return this.jobRepository.queue({ name: JobName.AssetEncodeVideoQueueAll, data: { force } });
       }
-<<<<<<< HEAD
       case QueueName.AutoStack: {
-=======
-      case QueueName.AutoStackCandidateQueueAll: {
-        // Start by queueing a global generation pass (queue-all) and backfill
->>>>>>> 87a5f9c3
         await this.jobRepository.queue({ name: JobName.AutoStackCandidateQueueAll, data: { force } });
         return;
       }
