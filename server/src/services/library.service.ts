--- conflicted
+++ resolved
@@ -262,16 +262,10 @@
         if (dto.exclusionPatterns && dto.exclusionPatterns.length > 0) {
           throw new BadRequestException('Upload libraries cannot have exclusion patterns');
         }
-<<<<<<< HEAD
-        if (dto.isWatched) {
-          throw new BadRequestException('Upload libraries cannot be watched');
-        }
         dto.isReadOnly ??= false;
         if (dto.isReadOnly) {
           throw new BadRequestException('Upload libraries cannot be readonly');
         }
-=======
->>>>>>> a2180a46
         break;
       }
     }
