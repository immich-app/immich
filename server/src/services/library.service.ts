--- conflicted
+++ resolved
@@ -101,10 +101,7 @@
     });
   }
 
-<<<<<<< HEAD
-=======
   @OnEmit({ event: 'config.validate' })
->>>>>>> 5811025e
   onConfigValidate({ newConfig }: ArgOf<'config.validate'>) {
     const { scan } = newConfig.library;
     if (!validateCronExpression(scan.cronExpression)) {
