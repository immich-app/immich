--- conflicted
+++ resolved
@@ -357,32 +357,10 @@
     // This date will be set until metadata extraction runs
     const datePlaceholder = new Date('1900-01-01');
 
-<<<<<<< HEAD
     return {
       ownerId: ownerId,
       libraryId: libraryId,
       checksum: this.cryptoRepository.hashSha1(`path:${assetPath}`),
-=======
-    const library = await this.libraryRepository.get(job.id, true);
-    if (!library || library.deletedAt) {
-      this.logger.error('Cannot import asset into deleted library');
-      return JobStatus.FAILED;
-    }
-
-    // TODO: device asset id is deprecated, remove it
-    const deviceAssetId = `${basename(assetPath)}`.replaceAll(/\s+/g, '');
-
-    const pathHash = this.cryptoRepository.hashSha1(`path:${assetPath}`);
-
-    const assetType = mimeTypes.isVideo(assetPath) ? AssetType.VIDEO : AssetType.IMAGE;
-
-    const mtime = stat.mtime;
-
-    asset = await this.assetRepository.create({
-      ownerId: job.ownerId,
-      libraryId: job.id,
-      checksum: pathHash,
->>>>>>> e183c9b9
       originalPath: assetPath,
 
       // TODO: device asset id is deprecated, remove it
@@ -397,24 +375,16 @@
     };
   }
 
-<<<<<<< HEAD
   async queuePostSyncJobs(assetIds: string[]) {
+    this.logger.debug(`Queuing metadata extraction for ${assetIds.length} asset(s)`);
+
+    // We queue a sidecar discovery which, in turn, queues metadata extraction
     await this.jobRepository.queueAll(
       assetIds.map((assetId) => ({
-        name: JobName.METADATA_EXTRACTION,
-        data: { id: assetId, source: 'library-import' },
+        name: JobName.SIDECAR_DISCOVERY,
+        data: { id: assetId },
       })),
     );
-=======
-  async queuePostSyncJobs(asset: AssetEntity) {
-    this.logger.debug(`Queueing metadata extraction for: ${asset.originalPath}`);
-
-    // We queue a sidecar discovery which, in turn, queues metadata extraction
-    await this.jobRepository.queue({
-      name: JobName.SIDECAR_DISCOVERY,
-      data: { id: asset.id },
-    });
->>>>>>> e183c9b9
   }
 
   async queueScan(id: string) {
