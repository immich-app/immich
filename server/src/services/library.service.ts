--- conflicted
+++ resolved
@@ -6,12 +6,7 @@
 import picomatch from 'picomatch';
 import { StorageCore } from 'src/cores/storage.core';
 import { SystemConfigCore } from 'src/cores/system-config.core';
-<<<<<<< HEAD
-import { OnEventInternal } from 'src/decorators';
-import { ILibraryOfflineJob } from 'src/domain/job/job.interface';
-=======
 import { OnServerEvent } from 'src/decorators';
->>>>>>> c56c04a8
 import {
   CreateLibraryDto,
   LibraryResponseDto,
