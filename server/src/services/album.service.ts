--- conflicted
+++ resolved
@@ -216,11 +216,7 @@
       return results;
     }
 
-<<<<<<< HEAD
-    const albumAssetValues: { albumsId: string; assetsId: string; createdBy: string }[] = [];
-=======
-    const albumAssetValues: { albumId: string; assetId: string }[] = [];
->>>>>>> 25fb43bb
+    const albumAssetValues: { albumId: string; assetId: string; createdBy: string }[] = [];
     const events: { id: string; recipients: string[] }[] = [];
     for (const albumId of allowedAlbumIds) {
       const existingAssetIds = await this.albumRepository.getAssetIds(albumId, [...allowedAssetIds]);
@@ -233,11 +229,7 @@
       results.success = true;
 
       for (const assetId of notPresentAssetIds) {
-<<<<<<< HEAD
-        albumAssetValues.push({ albumsId: albumId, assetsId: assetId, createdBy: auth.user.id });
-=======
-        albumAssetValues.push({ albumId, assetId });
->>>>>>> 25fb43bb
+        albumAssetValues.push({ albumId: albumId, assetId: assetId, createdBy: auth.user.id });
       }
       await this.albumRepository.update(albumId, {
         id: albumId,
