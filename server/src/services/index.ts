--- conflicted
+++ resolved
@@ -23,11 +23,8 @@
 import { OcrService } from 'src/services/ocr.service';
 import { PartnerService } from 'src/services/partner.service';
 import { PersonService } from 'src/services/person.service';
-<<<<<<< HEAD
 import { PluginService } from 'src/services/plugin.service';
-=======
 import { QueueService } from 'src/services/queue.service';
->>>>>>> d784d431
 import { SearchService } from 'src/services/search.service';
 import { ServerService } from 'src/services/server.service';
 import { SessionService } from 'src/services/session.service';
@@ -75,11 +72,8 @@
   OcrService,
   PartnerService,
   PersonService,
-<<<<<<< HEAD
   PluginService,
-=======
   QueueService,
->>>>>>> d784d431
   SearchService,
   ServerService,
   SessionService,
