import { BadRequestException } from '@nestjs/common';
import { defaults, SystemConfig } from 'src/config';
import { ImmichWorker, JobCommand, JobName, JobStatus, QueueName } from 'src/enum';
import { JobService } from 'src/services/job.service';
import { JobItem } from 'src/types';
import { assetStub } from 'test/fixtures/asset.stub';
import { newTestService, ServiceMocks } from 'test/utils';

describe(JobService.name, () => {
  let sut: JobService;
  let mocks: ServiceMocks;

  beforeEach(() => {
    ({ sut, mocks } = newTestService(JobService));

    mocks.config.getWorker.mockReturnValue(ImmichWorker.Microservices);
  });

  it('should work', () => {
    expect(sut).toBeDefined();
  });

  describe('onConfigUpdate', () => {
    it('should update concurrency', () => {
      sut.onConfigUpdate({ newConfig: defaults, oldConfig: {} as SystemConfig });

      expect(mocks.job.setConcurrency).toHaveBeenCalledTimes(16);
<<<<<<< HEAD
      expect(mocks.job.setConcurrency).toHaveBeenNthCalledWith(1, QueueName.ThumbnailGeneration, 3);
=======
>>>>>>> 87a5f9c3
      expect(mocks.job.setConcurrency).toHaveBeenNthCalledWith(5, QueueName.FacialRecognition, 1);
      expect(mocks.job.setConcurrency).toHaveBeenNthCalledWith(7, QueueName.DuplicateDetection, 1);
      expect(mocks.job.setConcurrency).toHaveBeenNthCalledWith(8, QueueName.BackgroundTask, 5);
      expect(mocks.job.setConcurrency).toHaveBeenNthCalledWith(9, QueueName.StorageTemplateMigration, 1);
    });
  });

  describe('handleNightlyJobs', () => {
    it('should run the scheduled jobs', async () => {
      await sut.handleNightlyJobs();

      expect(mocks.job.queueAll).toHaveBeenCalledWith([
        { name: JobName.AssetDeleteCheck },
        { name: JobName.UserDeleteCheck },
        { name: JobName.PersonCleanup },
        { name: JobName.MemoryCleanup },
        { name: JobName.SessionCleanup },
        { name: JobName.AuditTableCleanup },
        { name: JobName.AuditLogCleanup },
        { name: JobName.MemoryGenerate },
        { name: JobName.UserSyncUsage },
        { name: JobName.AssetGenerateThumbnailsQueueAll, data: { force: false } },
        { name: JobName.FacialRecognitionQueueAll, data: { force: false, nightly: true } },
      ]);
    });
  });

  describe('getAllJobStatus', () => {
    it('should get all job statuses', async () => {
      mocks.job.getJobCounts.mockResolvedValue({
        active: 1,
        completed: 1,
        failed: 1,
        delayed: 1,
        waiting: 1,
        paused: 1,
      });
      mocks.job.getQueueStatus.mockResolvedValue({
        isActive: true,
        isPaused: true,
      });

      const expectedJobStatus = {
        jobCounts: {
          active: 1,
          completed: 1,
          delayed: 1,
          failed: 1,
          waiting: 1,
          paused: 1,
        },
        queueStatus: {
          isActive: true,
          isPaused: true,
        },
      };

      await expect(sut.getAllJobsStatus()).resolves.toEqual({
        [QueueName.AutoStack]: expectedJobStatus,
        [QueueName.BackgroundTask]: expectedJobStatus,
        [QueueName.DuplicateDetection]: expectedJobStatus,
        [QueueName.SmartSearch]: expectedJobStatus,
        [QueueName.MetadataExtraction]: expectedJobStatus,
        [QueueName.Search]: expectedJobStatus,
        [QueueName.StorageTemplateMigration]: expectedJobStatus,
        [QueueName.Migration]: expectedJobStatus,
        [QueueName.ThumbnailGeneration]: expectedJobStatus,
        [QueueName.VideoConversion]: expectedJobStatus,
        [QueueName.FaceDetection]: expectedJobStatus,
        [QueueName.FacialRecognition]: expectedJobStatus,
        [QueueName.Sidecar]: expectedJobStatus,
        [QueueName.Library]: expectedJobStatus,
        [QueueName.Notification]: expectedJobStatus,
        [QueueName.BackupDatabase]: expectedJobStatus,
        [QueueName.Ocr]: expectedJobStatus,
      });
    });
  });

  describe('handleCommand', () => {
    it('should handle a pause command', async () => {
      await sut.handleCommand(QueueName.MetadataExtraction, { command: JobCommand.Pause, force: false });

      expect(mocks.job.pause).toHaveBeenCalledWith(QueueName.MetadataExtraction);
    });

    it('should handle a resume command', async () => {
      await sut.handleCommand(QueueName.MetadataExtraction, { command: JobCommand.Resume, force: false });

      expect(mocks.job.resume).toHaveBeenCalledWith(QueueName.MetadataExtraction);
    });

    it('should handle an empty command', async () => {
      await sut.handleCommand(QueueName.MetadataExtraction, { command: JobCommand.Empty, force: false });

      expect(mocks.job.empty).toHaveBeenCalledWith(QueueName.MetadataExtraction);
    });

    it('should not start a job that is already running', async () => {
      mocks.job.getQueueStatus.mockResolvedValue({ isActive: true, isPaused: false });

      await expect(
        sut.handleCommand(QueueName.VideoConversion, { command: JobCommand.Start, force: false }),
      ).rejects.toBeInstanceOf(BadRequestException);

      expect(mocks.job.queue).not.toHaveBeenCalled();
      expect(mocks.job.queueAll).not.toHaveBeenCalled();
    });

    it('should handle a start video conversion command', async () => {
      mocks.job.getQueueStatus.mockResolvedValue({ isActive: false, isPaused: false });

      await sut.handleCommand(QueueName.VideoConversion, { command: JobCommand.Start, force: false });

      expect(mocks.job.queue).toHaveBeenCalledWith({ name: JobName.AssetEncodeVideoQueueAll, data: { force: false } });
    });

    it('should handle a start storage template migration command', async () => {
      mocks.job.getQueueStatus.mockResolvedValue({ isActive: false, isPaused: false });

      await sut.handleCommand(QueueName.StorageTemplateMigration, { command: JobCommand.Start, force: false });

      expect(mocks.job.queue).toHaveBeenCalledWith({ name: JobName.StorageTemplateMigration });
    });

    it('should handle a start smart search command', async () => {
      mocks.job.getQueueStatus.mockResolvedValue({ isActive: false, isPaused: false });

      await sut.handleCommand(QueueName.SmartSearch, { command: JobCommand.Start, force: false });

      expect(mocks.job.queue).toHaveBeenCalledWith({ name: JobName.SmartSearchQueueAll, data: { force: false } });
    });

    it('should handle a start metadata extraction command', async () => {
      mocks.job.getQueueStatus.mockResolvedValue({ isActive: false, isPaused: false });

      await sut.handleCommand(QueueName.MetadataExtraction, { command: JobCommand.Start, force: false });

      expect(mocks.job.queue).toHaveBeenCalledWith({
        name: JobName.AssetExtractMetadataQueueAll,
        data: { force: false },
      });
    });

    it('should handle a start sidecar command', async () => {
      mocks.job.getQueueStatus.mockResolvedValue({ isActive: false, isPaused: false });

      await sut.handleCommand(QueueName.Sidecar, { command: JobCommand.Start, force: false });

      expect(mocks.job.queue).toHaveBeenCalledWith({ name: JobName.SidecarQueueAll, data: { force: false } });
    });

    it('should handle a start thumbnail generation command', async () => {
      mocks.job.getQueueStatus.mockResolvedValue({ isActive: false, isPaused: false });

      await sut.handleCommand(QueueName.ThumbnailGeneration, { command: JobCommand.Start, force: false });

      expect(mocks.job.queue).toHaveBeenCalledWith({
        name: JobName.AssetGenerateThumbnailsQueueAll,
        data: { force: false },
      });
    });

    it('should handle a start face detection command', async () => {
      mocks.job.getQueueStatus.mockResolvedValue({ isActive: false, isPaused: false });

      await sut.handleCommand(QueueName.FaceDetection, { command: JobCommand.Start, force: false });

      expect(mocks.job.queue).toHaveBeenCalledWith({ name: JobName.AssetDetectFacesQueueAll, data: { force: false } });
    });

    it('should handle a start facial recognition command', async () => {
      mocks.job.getQueueStatus.mockResolvedValue({ isActive: false, isPaused: false });

      await sut.handleCommand(QueueName.FacialRecognition, { command: JobCommand.Start, force: false });

      expect(mocks.job.queue).toHaveBeenCalledWith({ name: JobName.FacialRecognitionQueueAll, data: { force: false } });
    });

    it('should handle a start backup database command', async () => {
      mocks.job.getQueueStatus.mockResolvedValue({ isActive: false, isPaused: false });

      await sut.handleCommand(QueueName.BackupDatabase, { command: JobCommand.Start, force: false });

      expect(mocks.job.queue).toHaveBeenCalledWith({ name: JobName.DatabaseBackup, data: { force: false } });
    });

    it('should throw a bad request when an invalid queue is used', async () => {
      mocks.job.getQueueStatus.mockResolvedValue({ isActive: false, isPaused: false });

      await expect(
        sut.handleCommand(QueueName.BackgroundTask, { command: JobCommand.Start, force: false }),
      ).rejects.toBeInstanceOf(BadRequestException);

      expect(mocks.job.queue).not.toHaveBeenCalled();
      expect(mocks.job.queueAll).not.toHaveBeenCalled();
    });
  });

  describe('onJobRun', () => {
    it('should process a successful job', async () => {
      mocks.job.run.mockResolvedValue(JobStatus.Success);

      const job: JobItem = { name: JobName.FileDelete, data: { files: ['path/to/file'] } };
      await sut.onJobRun(QueueName.BackgroundTask, job);

      expect(mocks.event.emit).toHaveBeenCalledWith('JobStart', QueueName.BackgroundTask, job);
      expect(mocks.event.emit).toHaveBeenCalledWith('JobSuccess', { job, response: JobStatus.Success });
      expect(mocks.event.emit).toHaveBeenCalledWith('JobComplete', QueueName.BackgroundTask, job);
      expect(mocks.logger.error).not.toHaveBeenCalled();
    });

    const tests: Array<{ item: JobItem; jobs: JobName[]; stub?: any }> = [
      {
        item: { name: JobName.SidecarCheck, data: { id: 'asset-1' } },
        jobs: [JobName.AssetExtractMetadata],
      },
      {
        item: { name: JobName.SidecarCheck, data: { id: 'asset-1' } },
        jobs: [JobName.AssetExtractMetadata],
      },
      {
        item: { name: JobName.StorageTemplateMigrationSingle, data: { id: 'asset-1', source: 'upload' } },
        jobs: [JobName.AssetGenerateThumbnails],
      },
      {
        item: { name: JobName.StorageTemplateMigrationSingle, data: { id: 'asset-1' } },
        jobs: [],
      },
      {
        item: { name: JobName.PersonGenerateThumbnail, data: { id: 'asset-1' } },
        jobs: [],
      },
      {
        item: { name: JobName.AssetGenerateThumbnails, data: { id: 'asset-1' } },
        jobs: [],
        stub: [assetStub.image],
      },
      {
        item: { name: JobName.AssetGenerateThumbnails, data: { id: 'asset-1' } },
        jobs: [],
        stub: [assetStub.video],
      },
      {
        item: { name: JobName.AssetGenerateThumbnails, data: { id: 'asset-1', source: 'upload' } },
        jobs: [JobName.SmartSearch, JobName.AssetDetectFaces, JobName.Ocr],
        stub: [assetStub.livePhotoStillAsset],
      },
      {
        item: { name: JobName.AssetGenerateThumbnails, data: { id: 'asset-1', source: 'upload' } },
        jobs: [JobName.SmartSearch, JobName.AssetDetectFaces, JobName.Ocr, JobName.AssetEncodeVideo],
        stub: [assetStub.video],
      },
      {
        item: { name: JobName.SmartSearch, data: { id: 'asset-1' } },
        jobs: [],
      },
      {
        item: { name: JobName.AssetDetectFaces, data: { id: 'asset-1' } },
        jobs: [],
      },
      {
        item: { name: JobName.FacialRecognition, data: { id: 'asset-1' } },
        jobs: [],
      },
    ];

    for (const { item, jobs, stub } of tests) {
      it(`should queue ${jobs.length} jobs when a ${item.name} job finishes successfully`, async () => {
        if (stub) {
          mocks.asset.getByIdsWithAllRelationsButStacks.mockResolvedValue(stub);
        }

        mocks.job.run.mockResolvedValue(JobStatus.Success);

        await sut.onJobRun(QueueName.BackgroundTask, item);

        if (jobs.length > 1) {
          expect(mocks.job.queueAll).toHaveBeenCalledWith(
            jobs.map((jobName) => ({ name: jobName, data: expect.anything() })),
          );
        } else {
          expect(mocks.job.queue).toHaveBeenCalledTimes(jobs.length);
          for (const jobName of jobs) {
            expect(mocks.job.queue).toHaveBeenCalledWith({ name: jobName, data: expect.anything() });
          }
        }
      });

      it(`should not queue any jobs when ${item.name} fails`, async () => {
        mocks.job.run.mockResolvedValue(JobStatus.Failed);

        await sut.onJobRun(QueueName.BackgroundTask, item);

        expect(mocks.job.queueAll).not.toHaveBeenCalled();
      });
    }
  });
});<|MERGE_RESOLUTION|>--- conflicted
+++ resolved
@@ -24,11 +24,8 @@
     it('should update concurrency', () => {
       sut.onConfigUpdate({ newConfig: defaults, oldConfig: {} as SystemConfig });
 
-      expect(mocks.job.setConcurrency).toHaveBeenCalledTimes(16);
-<<<<<<< HEAD
+      expect(mocks.job.setConcurrency).toHaveBeenCalledTimes(17);
       expect(mocks.job.setConcurrency).toHaveBeenNthCalledWith(1, QueueName.ThumbnailGeneration, 3);
-=======
->>>>>>> 87a5f9c3
       expect(mocks.job.setConcurrency).toHaveBeenNthCalledWith(5, QueueName.FacialRecognition, 1);
       expect(mocks.job.setConcurrency).toHaveBeenNthCalledWith(7, QueueName.DuplicateDetection, 1);
       expect(mocks.job.setConcurrency).toHaveBeenNthCalledWith(8, QueueName.BackgroundTask, 5);
