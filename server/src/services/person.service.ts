--- conflicted
+++ resolved
@@ -335,12 +335,8 @@
       files: true,
     };
     const [asset] = await this.assetRepository.getByIds([id], relations);
-<<<<<<< HEAD
-    if (!asset || !asset.previewPath) {
-=======
     const { previewFile } = getAssetFiles(asset.files);
     if (!asset || !previewFile || asset.faces?.length > 0) {
->>>>>>> e457d8d6
       return JobStatus.FAILED;
     }
 
