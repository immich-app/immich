import { CronExpression } from '@nestjs/schedule';
import {
    AudioCodec,
    Colorspace,
    CQMode,
    ImageFormat,
    LogLevel,
    OAuthTokenEndpointAuthMethod,
    QueueName,
    ToneMapping,
    TranscodeHardwareAcceleration,
    TranscodePolicy,
    VideoCodec,
    VideoContainer,
} from 'src/enum';
import { ConcurrentQueueName, FullsizeImageOptions, ImageOptions } from 'src/types';

export interface SystemConfig {
  backup: {
    database: {
      enabled: boolean;
      cronExpression: string;
      keepLastAmount: number;
    };
  };
  ffmpeg: {
    crf: number;
    threads: number;
    preset: string;
    targetVideoCodec: VideoCodec;
    acceptedVideoCodecs: VideoCodec[];
    targetAudioCodec: AudioCodec;
    acceptedAudioCodecs: AudioCodec[];
    acceptedContainers: VideoContainer[];
    targetResolution: string;
    maxBitrate: string;
    bframes: number;
    refs: number;
    gopSize: number;
    temporalAQ: boolean;
    cqMode: CQMode;
    twoPass: boolean;
    preferredHwDevice: string;
    transcode: TranscodePolicy;
    accel: TranscodeHardwareAcceleration;
    accelDecode: boolean;
    tonemap: ToneMapping;
  };
  job: Record<ConcurrentQueueName, { concurrency: number }>;
  logging: {
    enabled: boolean;
    level: LogLevel;
  };
  machineLearning: {
    enabled: boolean;
    urls: string[];
    availabilityChecks: {
      enabled: boolean;
      timeout: number;
      interval: number;
    };
    clip: {
      enabled: boolean;
      modelName: string;
    };
    duplicateDetection: {
      enabled: boolean;
      maxDistance: number;
    };
    facialRecognition: {
      enabled: boolean;
      modelName: string;
      minScore: number;
      minFaces: number;
      maxDistance: number;
    };
    ocr: {
      enabled: boolean;
      modelName: string;
      minDetectionScore: number;
      minRecognitionScore: number;
      maxResolution: number;
    };
  };
  map: {
    enabled: boolean;
    lightStyle: string;
    darkStyle: string;
  };
  reverseGeocoding: {
    enabled: boolean;
  };
  metadata: {
    faces: {
      import: boolean;
    };
  };
  oauth: {
    autoLaunch: boolean;
    autoRegister: boolean;
    buttonText: string;
    clientId: string;
    clientSecret: string;
    defaultStorageQuota: number | null;
    enabled: boolean;
    issuerUrl: string;
    mobileOverrideEnabled: boolean;
    mobileRedirectUri: string;
    scope: string;
    signingAlgorithm: string;
    profileSigningAlgorithm: string;
    tokenEndpointAuthMethod: OAuthTokenEndpointAuthMethod;
    timeout: number;
    storageLabelClaim: string;
    storageQuotaClaim: string;
    roleClaim: string;
  };
  passwordLogin: {
    enabled: boolean;
  };
  storageTemplate: {
    enabled: boolean;
    hashVerificationEnabled: boolean;
    template: string;
  };
  image: {
    thumbnail: ImageOptions;
    preview: ImageOptions;
    colorspace: Colorspace;
    extractEmbedded: boolean;
    fullsize: FullsizeImageOptions;
  };
  newVersionCheck: {
    enabled: boolean;
  };
  nightlyTasks: {
    startTime: string;
    databaseCleanup: boolean;
    missingThumbnails: boolean;
    clusterNewFaces: boolean;
    generateMemories: boolean;
    syncQuotaUsage: boolean;
  };
  trash: {
    enabled: boolean;
    days: number;
  };
  theme: {
    customCss: string;
  };
  library: {
    scan: {
      enabled: boolean;
      cronExpression: string;
    };
    watch: {
      enabled: boolean;
    };
  };
  notifications: {
    smtp: {
      enabled: boolean;
      from: string;
      replyTo: string;
      transport: {
        ignoreCert: boolean;
        host: string;
        port: number;
        secure: boolean;
        username: string;
        password: string;
      };
    };
  };
  templates: {
    email: {
      welcomeTemplate: string;
      albumInviteTemplate: string;
      albumUpdateTemplate: string;
    };
  };
  server: {
    externalDomain: string;
    loginPageMessage: string;
    publicUsers: boolean;
    autoStack: {
      enabled: boolean;
      windowSeconds: number; // time window around new asset for candidate grouping
      maxGapSeconds: number; // max allowed gap between sequential assets inside a group
<<<<<<< HEAD
      minGroupSize: number; // minimum assets required to store a candidate
      cameraMatch: boolean; // require same make+model when available
=======
      extendedWindowSeconds?: number; // optional wider temporal window for secondary grouping/merging
      relaxedGapMultiplier?: number; // multiplier applied to maxGapSeconds when forming secondary/merged groups
      minGroupSize: number; // minimum assets required to store a candidate
      horizonMinutes: number; // backfill look-back horizon for scheduled generation
      cameraMatch: boolean; // require same make+model when available
      maxCandidates: number; // maximum active candidate groups per user (older/low score pruned)
>>>>>>> 87a5f9c3
      autoPromoteMinScore: number; // if >0 and group score >= value, auto-promote immediately
      weights: { size: number; timeSpan: number; continuity: number; visual: number; exposure: number };
      visualPromoteThreshold: number;
      // New enhancement keys (phase: merging & bridging)
      maxMergeGapSeconds?: number; // if two groups separated by <= this temporal gap, attempt merge
      visualBridgeThreshold?: number; // raw cosine (0..1); if exceeded between boundary assets, allow continuity despite gap
      mergeScoreDelta?: number; // minimum score improvement required to keep merged group (default 0 = always merge)
      // Outlier pruning (remove assets whose removal improves avg visual similarity by at least this delta)
      outlierPruneEnabled?: boolean;
      outlierPruneMinDelta?: number; // 0..1 delta improvement threshold
      outlierPruneIterative?: boolean; // iterate pruning until no further improvement
<<<<<<< HEAD
=======
      // pHash historical backfill
      pHashBackfillEnabled?: boolean;
      pHashBackfillBatchSize?: number;
      // Candidate aging / cleanup
      candidateAgingDays?: number; // dismiss after N days
      candidateAgingScoreThreshold?: number; // only dismiss if below this score
>>>>>>> 87a5f9c3
      // Google-Photos-like enhancements
      secondaryVisualWindowSeconds?: number; // extend search radius to pull in visually near-identical shots just outside window
      visualGroupSimilarityThreshold?: number; // cosine threshold for adding external assets into an existing group
      pHashHammingThreshold?: number; // maximum pHash Hamming distance to consider near-duplicate
      overlapMergeEnabled?: boolean; // merge overlapping / intersecting groups into unified stack
      bestPrimaryHeuristic?: boolean; // choose best primary (sharpest / lowest ISO / shortest exposure)
      secondaryVisualMaxAdds?: number; // cap number of visually expanded assets per group
<<<<<<< HEAD
=======
      mlOffloadEnabled?: boolean; // offload heavy scoring steps to ML service when available
>>>>>>> 87a5f9c3
      // Session segmentation
      sessionMaxSpanSeconds?: number;
      sessionMinAvgAdjacency?: number;
      sessionMinSegmentSize?: number;
<<<<<<< HEAD
=======
      // Hysteresis (flattened)
      hysteresisEnabled?: boolean;
      hysteresisCandidateWindowMinutes?: number;
      hysteresisMaxCandidates?: number;
      hysteresisRaiseScoreBy?: number;
>>>>>>> 87a5f9c3
    };
  };
  user: {
    deleteDelay: number;
  };
}

export type MachineLearningConfig = SystemConfig['machineLearning'];

export const defaults = Object.freeze<SystemConfig>({
  backup: {
    database: {
      enabled: true,
      cronExpression: CronExpression.EVERY_DAY_AT_2AM,
      keepLastAmount: 14,
    },
  },
  ffmpeg: {
    crf: 23,
    threads: 0,
    preset: 'ultrafast',
    targetVideoCodec: VideoCodec.H264,
    acceptedVideoCodecs: [VideoCodec.H264],
    targetAudioCodec: AudioCodec.Aac,
    acceptedAudioCodecs: [AudioCodec.Aac, AudioCodec.Mp3, AudioCodec.LibOpus],
    acceptedContainers: [VideoContainer.Mov, VideoContainer.Ogg, VideoContainer.Webm],
    targetResolution: '720',
    maxBitrate: '0',
    bframes: -1,
    refs: 0,
    gopSize: 0,
    temporalAQ: false,
    cqMode: CQMode.Auto,
    twoPass: false,
    preferredHwDevice: 'auto',
    transcode: TranscodePolicy.Required,
    tonemap: ToneMapping.Hable,
    accel: TranscodeHardwareAcceleration.Disabled,
    accelDecode: false,
  },
  job: {
    [QueueName.BackgroundTask]: { concurrency: 5 },
<<<<<<< HEAD
    [QueueName.AutoStack]: { concurrency: 1 },
=======
    [QueueName.AutoStackCandidateQueueAll]: { concurrency: 1 },
>>>>>>> 87a5f9c3
    [QueueName.SmartSearch]: { concurrency: 2 },
    [QueueName.MetadataExtraction]: { concurrency: 5 },
    [QueueName.FaceDetection]: { concurrency: 2 },
    [QueueName.Search]: { concurrency: 5 },
    [QueueName.Sidecar]: { concurrency: 5 },
    [QueueName.Library]: { concurrency: 5 },
    [QueueName.Migration]: { concurrency: 5 },
    [QueueName.ThumbnailGeneration]: { concurrency: 3 },
    [QueueName.VideoConversion]: { concurrency: 1 },
    [QueueName.Notification]: { concurrency: 5 },
    [QueueName.Ocr]: { concurrency: 1 },
  },
  logging: {
    enabled: true,
    level: LogLevel.Log,
  },
  machineLearning: {
    enabled: process.env.IMMICH_MACHINE_LEARNING_ENABLED !== 'false',
    urls: [process.env.IMMICH_MACHINE_LEARNING_URL || 'http://immich-machine-learning:3003'],
    availabilityChecks: {
      enabled: true,
      timeout: Number(process.env.IMMICH_MACHINE_LEARNING_PING_TIMEOUT) || 2000,
      interval: 30_000,
    },
    clip: {
      enabled: true,
      modelName: 'ViT-B-32__openai',
    },
    duplicateDetection: {
      enabled: true,
      maxDistance: 0.01,
    },
    facialRecognition: {
      enabled: true,
      modelName: 'buffalo_l',
      minScore: 0.7,
      maxDistance: 0.5,
      minFaces: 3,
    },
    ocr: {
      enabled: true,
      modelName: 'PP-OCRv5_mobile',
      minDetectionScore: 0.5,
      minRecognitionScore: 0.8,
      maxResolution: 736,
    },
  },
  map: {
    enabled: true,
    lightStyle: 'https://tiles.immich.cloud/v1/style/light.json',
    darkStyle: 'https://tiles.immich.cloud/v1/style/dark.json',
  },
  reverseGeocoding: {
    enabled: true,
  },
  metadata: {
    faces: {
      import: false,
    },
  },
  oauth: {
    autoLaunch: false,
    autoRegister: true,
    buttonText: 'Login with OAuth',
    clientId: '',
    clientSecret: '',
    defaultStorageQuota: null,
    enabled: false,
    issuerUrl: '',
    mobileOverrideEnabled: false,
    mobileRedirectUri: '',
    scope: 'openid email profile',
    signingAlgorithm: 'RS256',
    profileSigningAlgorithm: 'none',
    storageLabelClaim: 'preferred_username',
    storageQuotaClaim: 'immich_quota',
    roleClaim: 'immich_role',
    tokenEndpointAuthMethod: OAuthTokenEndpointAuthMethod.ClientSecretPost,
    timeout: 30_000,
  },
  passwordLogin: {
    enabled: true,
  },
  storageTemplate: {
    enabled: false,
    hashVerificationEnabled: true,
    template: '{{y}}/{{y}}-{{MM}}-{{dd}}/{{filename}}',
  },
  image: {
    thumbnail: {
      format: ImageFormat.Webp,
      size: 250,
      quality: 80,
    },
    preview: {
      format: ImageFormat.Jpeg,
      size: 1440,
      quality: 80,
    },
    colorspace: Colorspace.P3,
    extractEmbedded: false,
    fullsize: {
      enabled: false,
      format: ImageFormat.Jpeg,
      quality: 80,
    },
  },
  newVersionCheck: {
    enabled: true,
  },
  nightlyTasks: {
    startTime: '00:00',
    databaseCleanup: true,
    generateMemories: true,
    syncQuotaUsage: true,
    missingThumbnails: true,
    clusterNewFaces: true,
  },
  trash: {
    enabled: true,
    days: 30,
  },
  theme: {
    customCss: '',
  },
  library: {
    scan: {
      enabled: true,
      cronExpression: CronExpression.EVERY_DAY_AT_MIDNIGHT,
    },
    watch: {
      enabled: false,
    },
  },
  server: {
    externalDomain: '',
    loginPageMessage: '',
    publicUsers: true,
    autoStack: {
      enabled: true,
<<<<<<< HEAD
      windowSeconds: 180, // total bi-directional scan window (was 180)
      maxGapSeconds: 30, // max allowed gap inside a burst (was 180)
      minGroupSize: 2,
      cameraMatch: true,
      autoPromoteMinScore: 70,
      weights: {
        size: 10, // de-emphasize raw count
        timeSpan: 10,
        continuity: 10, // emphasize sequential capture
        visual: 50, // emphasize visual similarity
        exposure: 20, // include exposure consistency
      },
      visualPromoteThreshold: 0.8,
      maxMergeGapSeconds: 120,
      visualBridgeThreshold: 0.5,
      mergeScoreDelta: 10,

      // Outlier pruning: remove assets that hurt cohesion (avg visual similarity) beyond threshold
      outlierPruneEnabled: true,
      outlierPruneMinDelta: 0.2, // increased from 0.04 to make pruning less aggressive (require larger visual gain)
      outlierPruneIterative: true,
      overlapMergeEnabled: true,
      bestPrimaryHeuristic: true,
      secondaryVisualMaxAdds: 20, // allow more visual expansion per group (was 3)
      // Session segmentation defaults
      sessionMaxSpanSeconds: 300, // 5 minutes
      sessionMinAvgAdjacency: 0.7, // require moderate visual cohesion to keep long span
      sessionMinSegmentSize: 1,
=======
      // Google-Photos-aligned defaults: tighter temporal windows, stronger visual weighting
      windowSeconds: 90, // total bi-directional scan window (was 180)
      maxGapSeconds: 30, // max allowed gap inside a burst (was 180)
      extendedWindowSeconds: 150, // secondary visual expansion search radius (was 180)
      relaxedGapMultiplier: 1.5, // allow modest relaxation during secondary grouping (was 1)
      minGroupSize: 2,
      horizonMinutes: 10,
      cameraMatch: true,
      maxCandidates: 200,
      autoPromoteMinScore: 70, // require higher overall score before auto-promotion (was 35)
      weights: {
        size: 30, // de-emphasize raw count (was 50)
        timeSpan: 20,
        continuity: 20, // emphasize sequential capture (was 10)
        visual: 50, // emphasize visual similarity (was 15)
        exposure: 10, // include exposure consistency (was 10)
      },
      visualPromoteThreshold: 0.65, // require stronger visual cohesion (was 0.65)
      maxMergeGapSeconds: 120, // only merge groups very close in time (was 60)
      visualBridgeThreshold: 0.70, // need higher bridge similarity (was 0.55)
      mergeScoreDelta: 0,
      // Outlier pruning: remove assets that hurt cohesion (avg visual similarity) beyond threshold
      outlierPruneEnabled: true,
      outlierPruneMinDelta: 0.2, // increased from 0.04 to make pruning less aggressive (require larger visual gain)
      outlierPruneIterative: true, 
      // pHash historical backfill control
      pHashBackfillEnabled: true,
      pHashBackfillBatchSize: 500,
      // Candidate aging (cleanup)
      candidateAgingDays: 14,
      candidateAgingScoreThreshold: 25,
      overlapMergeEnabled: true,
      bestPrimaryHeuristic: true,
      secondaryVisualMaxAdds: 20, // allow more visual expansion per group (was 3)
      mlOffloadEnabled: false,
      // Session segmentation defaults
      sessionMaxSpanSeconds: 300, // 5 minutes
      sessionMinAvgAdjacency: 0.65, // require moderate visual cohesion to keep long span
      sessionMinSegmentSize: 2,
      // Hysteresis (legacy compat; keep old structure mapping onto new flat fields)
      hysteresisEnabled: true,
      hysteresisCandidateWindowMinutes: 30,
      hysteresisMaxCandidates: 200,
      hysteresisRaiseScoreBy: 10,
  // Jobs: AutoStack now queues background jobs (AutoStackCandidateGenerateForAsset) on metadata extraction
  // Debounce: per-user auto stack job queueing has an in-memory 5s debounce to coalesce rapid imports
>>>>>>> 87a5f9c3
    },
  },
  notifications: {
    smtp: {
      enabled: false,
      from: '',
      replyTo: '',
      transport: {
        ignoreCert: false,
        host: '',
        port: 587,
        secure: false,
        username: '',
        password: '',
      },
    },
  },
  templates: {
    email: {
      welcomeTemplate: '',
      albumInviteTemplate: '',
      albumUpdateTemplate: '',
    },
  },
  user: {
    deleteDelay: 7,
  },
});<|MERGE_RESOLUTION|>--- conflicted
+++ resolved
@@ -1,17 +1,17 @@
 import { CronExpression } from '@nestjs/schedule';
 import {
-    AudioCodec,
-    Colorspace,
-    CQMode,
-    ImageFormat,
-    LogLevel,
-    OAuthTokenEndpointAuthMethod,
-    QueueName,
-    ToneMapping,
-    TranscodeHardwareAcceleration,
-    TranscodePolicy,
-    VideoCodec,
-    VideoContainer,
+  AudioCodec,
+  Colorspace,
+  CQMode,
+  ImageFormat,
+  LogLevel,
+  OAuthTokenEndpointAuthMethod,
+  QueueName,
+  ToneMapping,
+  TranscodeHardwareAcceleration,
+  TranscodePolicy,
+  VideoCodec,
+  VideoContainer,
 } from 'src/enum';
 import { ConcurrentQueueName, FullsizeImageOptions, ImageOptions } from 'src/types';
 
@@ -187,17 +187,8 @@
       enabled: boolean;
       windowSeconds: number; // time window around new asset for candidate grouping
       maxGapSeconds: number; // max allowed gap between sequential assets inside a group
-<<<<<<< HEAD
       minGroupSize: number; // minimum assets required to store a candidate
       cameraMatch: boolean; // require same make+model when available
-=======
-      extendedWindowSeconds?: number; // optional wider temporal window for secondary grouping/merging
-      relaxedGapMultiplier?: number; // multiplier applied to maxGapSeconds when forming secondary/merged groups
-      minGroupSize: number; // minimum assets required to store a candidate
-      horizonMinutes: number; // backfill look-back horizon for scheduled generation
-      cameraMatch: boolean; // require same make+model when available
-      maxCandidates: number; // maximum active candidate groups per user (older/low score pruned)
->>>>>>> 87a5f9c3
       autoPromoteMinScore: number; // if >0 and group score >= value, auto-promote immediately
       weights: { size: number; timeSpan: number; continuity: number; visual: number; exposure: number };
       visualPromoteThreshold: number;
@@ -209,15 +200,6 @@
       outlierPruneEnabled?: boolean;
       outlierPruneMinDelta?: number; // 0..1 delta improvement threshold
       outlierPruneIterative?: boolean; // iterate pruning until no further improvement
-<<<<<<< HEAD
-=======
-      // pHash historical backfill
-      pHashBackfillEnabled?: boolean;
-      pHashBackfillBatchSize?: number;
-      // Candidate aging / cleanup
-      candidateAgingDays?: number; // dismiss after N days
-      candidateAgingScoreThreshold?: number; // only dismiss if below this score
->>>>>>> 87a5f9c3
       // Google-Photos-like enhancements
       secondaryVisualWindowSeconds?: number; // extend search radius to pull in visually near-identical shots just outside window
       visualGroupSimilarityThreshold?: number; // cosine threshold for adding external assets into an existing group
@@ -225,22 +207,10 @@
       overlapMergeEnabled?: boolean; // merge overlapping / intersecting groups into unified stack
       bestPrimaryHeuristic?: boolean; // choose best primary (sharpest / lowest ISO / shortest exposure)
       secondaryVisualMaxAdds?: number; // cap number of visually expanded assets per group
-<<<<<<< HEAD
-=======
-      mlOffloadEnabled?: boolean; // offload heavy scoring steps to ML service when available
->>>>>>> 87a5f9c3
       // Session segmentation
       sessionMaxSpanSeconds?: number;
       sessionMinAvgAdjacency?: number;
       sessionMinSegmentSize?: number;
-<<<<<<< HEAD
-=======
-      // Hysteresis (flattened)
-      hysteresisEnabled?: boolean;
-      hysteresisCandidateWindowMinutes?: number;
-      hysteresisMaxCandidates?: number;
-      hysteresisRaiseScoreBy?: number;
->>>>>>> 87a5f9c3
     };
   };
   user: {
@@ -283,11 +253,7 @@
   },
   job: {
     [QueueName.BackgroundTask]: { concurrency: 5 },
-<<<<<<< HEAD
     [QueueName.AutoStack]: { concurrency: 1 },
-=======
-    [QueueName.AutoStackCandidateQueueAll]: { concurrency: 1 },
->>>>>>> 87a5f9c3
     [QueueName.SmartSearch]: { concurrency: 2 },
     [QueueName.MetadataExtraction]: { concurrency: 5 },
     [QueueName.FaceDetection]: { concurrency: 2 },
@@ -428,7 +394,6 @@
     publicUsers: true,
     autoStack: {
       enabled: true,
-<<<<<<< HEAD
       windowSeconds: 180, // total bi-directional scan window (was 180)
       maxGapSeconds: 30, // max allowed gap inside a burst (was 180)
       minGroupSize: 2,
@@ -457,54 +422,6 @@
       sessionMaxSpanSeconds: 300, // 5 minutes
       sessionMinAvgAdjacency: 0.7, // require moderate visual cohesion to keep long span
       sessionMinSegmentSize: 1,
-=======
-      // Google-Photos-aligned defaults: tighter temporal windows, stronger visual weighting
-      windowSeconds: 90, // total bi-directional scan window (was 180)
-      maxGapSeconds: 30, // max allowed gap inside a burst (was 180)
-      extendedWindowSeconds: 150, // secondary visual expansion search radius (was 180)
-      relaxedGapMultiplier: 1.5, // allow modest relaxation during secondary grouping (was 1)
-      minGroupSize: 2,
-      horizonMinutes: 10,
-      cameraMatch: true,
-      maxCandidates: 200,
-      autoPromoteMinScore: 70, // require higher overall score before auto-promotion (was 35)
-      weights: {
-        size: 30, // de-emphasize raw count (was 50)
-        timeSpan: 20,
-        continuity: 20, // emphasize sequential capture (was 10)
-        visual: 50, // emphasize visual similarity (was 15)
-        exposure: 10, // include exposure consistency (was 10)
-      },
-      visualPromoteThreshold: 0.65, // require stronger visual cohesion (was 0.65)
-      maxMergeGapSeconds: 120, // only merge groups very close in time (was 60)
-      visualBridgeThreshold: 0.70, // need higher bridge similarity (was 0.55)
-      mergeScoreDelta: 0,
-      // Outlier pruning: remove assets that hurt cohesion (avg visual similarity) beyond threshold
-      outlierPruneEnabled: true,
-      outlierPruneMinDelta: 0.2, // increased from 0.04 to make pruning less aggressive (require larger visual gain)
-      outlierPruneIterative: true, 
-      // pHash historical backfill control
-      pHashBackfillEnabled: true,
-      pHashBackfillBatchSize: 500,
-      // Candidate aging (cleanup)
-      candidateAgingDays: 14,
-      candidateAgingScoreThreshold: 25,
-      overlapMergeEnabled: true,
-      bestPrimaryHeuristic: true,
-      secondaryVisualMaxAdds: 20, // allow more visual expansion per group (was 3)
-      mlOffloadEnabled: false,
-      // Session segmentation defaults
-      sessionMaxSpanSeconds: 300, // 5 minutes
-      sessionMinAvgAdjacency: 0.65, // require moderate visual cohesion to keep long span
-      sessionMinSegmentSize: 2,
-      // Hysteresis (legacy compat; keep old structure mapping onto new flat fields)
-      hysteresisEnabled: true,
-      hysteresisCandidateWindowMinutes: 30,
-      hysteresisMaxCandidates: 200,
-      hysteresisRaiseScoreBy: 10,
-  // Jobs: AutoStack now queues background jobs (AutoStackCandidateGenerateForAsset) on metadata extraction
-  // Debounce: per-user auto stack job queueing has an in-memory 5s debounce to coalesce rapid imports
->>>>>>> 87a5f9c3
     },
   },
   notifications: {
