--- conflicted
+++ resolved
@@ -1,13 +1,7 @@
 import { CronExpression } from '@nestjs/schedule';
-<<<<<<< HEAD
-import { Request, Response } from 'express';
-import Joi, { Root } from 'joi';
-import { CLS_ID, ClsModuleOptions } from 'nestjs-cls';
 import { albumInviteTemplate } from 'src/emails/templates/album-invite';
 import { albumUpdateTemplate } from 'src/emails/templates/album-update';
 import { welcomeTemplate } from 'src/emails/templates/welcome';
-=======
->>>>>>> 5d7a0436
 import {
   AudioCodec,
   Colorspace,
