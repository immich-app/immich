import { DeduplicateJoinsPlugin, ExpressionBuilder, Kysely, SelectQueryBuilder, sql } from 'kysely';
import { jsonArrayFrom, jsonObjectFrom } from 'kysely/helpers/postgres';
import { DB } from 'src/db';
import { AlbumEntity } from 'src/entities/album.entity';
import { AssetFaceEntity } from 'src/entities/asset-face.entity';
import { AssetFileEntity } from 'src/entities/asset-files.entity';
import { AssetJobStatusEntity } from 'src/entities/asset-job-status.entity';
import { ExifEntity } from 'src/entities/exif.entity';
import { SharedLinkEntity } from 'src/entities/shared-link.entity';
import { SmartSearchEntity } from 'src/entities/smart-search.entity';
import { StackEntity } from 'src/entities/stack.entity';
import { TagEntity } from 'src/entities/tag.entity';
import { UserEntity } from 'src/entities/user.entity';
import { AssetFileType, AssetStatus, AssetType } from 'src/enum';
import { TimeBucketSize } from 'src/repositories/asset.repository';
import { AssetSearchBuilderOptions } from 'src/repositories/search.repository';
import { anyUuid, asUuid } from 'src/utils/database';

export const ASSET_CHECKSUM_CONSTRAINT = 'UQ_assets_owner_checksum';

export class AssetEntity {
  id!: string;
  deviceAssetId!: string;
  owner!: UserEntity;
  ownerId!: string;
  libraryId?: string | null;
  deviceId!: string;
  type!: AssetType;
  status!: AssetStatus;
  originalPath!: string;
  files!: AssetFileEntity[];
  thumbhash!: Buffer | null;
  encodedVideoPath!: string | null;
  createdAt!: Date;
  updatedAt!: Date;
  updateId?: string;
  deletedAt!: Date | null;
  fileCreatedAt!: Date;
  localDateTime!: Date;
  fileModifiedAt!: Date;
  isFavorite!: boolean;
  isArchived!: boolean;
  isExternal!: boolean;
  isOffline!: boolean;
  checksum!: Buffer; // sha1 checksum
  duration!: string | null;
  isVisible!: boolean;
  livePhotoVideo!: AssetEntity | null;
  livePhotoVideoId!: string | null;
  originalFileName!: string;
<<<<<<< HEAD

  @OneToOne(() => ExifEntity, (exifEntity) => exifEntity.asset)
=======
  sidecarPath!: string | null;
>>>>>>> 00d3b8d8
  exifInfo?: ExifEntity;
  smartSearch?: SmartSearchEntity;
  tags!: TagEntity[];
  sharedLinks!: SharedLinkEntity[];
  albums?: AlbumEntity[];
  faces!: AssetFaceEntity[];
  stackId?: string | null;
  stack?: StackEntity | null;
  jobStatus?: AssetJobStatusEntity;
  duplicateId!: string | null;
}

export type AssetEntityPlaceholder = AssetEntity & {
  fileCreatedAt: Date | null;
  fileModifiedAt: Date | null;
  localDateTime: Date | null;
};

export function withExif<O>(qb: SelectQueryBuilder<DB, 'assets', O>) {
  return qb.leftJoin('exif', 'assets.id', 'exif.assetId').select((eb) => eb.fn.toJson(eb.table('exif')).as('exifInfo'));
}

export function withExifInner<O>(qb: SelectQueryBuilder<DB, 'assets', O>) {
  return qb
    .innerJoin('exif', 'assets.id', 'exif.assetId')
    .select((eb) => eb.fn.toJson(eb.table('exif')).as('exifInfo'));
}

export function withSmartSearch<O>(qb: SelectQueryBuilder<DB, 'assets', O>) {
  return qb
    .leftJoin('smart_search', 'assets.id', 'smart_search.assetId')
    .select((eb) => eb.fn.toJson(eb.table('smart_search')).as('smartSearch'));
}

export function withFaces(eb: ExpressionBuilder<DB, 'assets'>, withDeletedFace?: boolean) {
  return jsonArrayFrom(
    eb
      .selectFrom('asset_faces')
      .selectAll()
      .whereRef('asset_faces.assetId', '=', 'assets.id')
      .$if(!withDeletedFace, (qb) => qb.where('asset_faces.deletedAt', 'is', null)),
  ).as('faces');
}

export function withFiles(eb: ExpressionBuilder<DB, 'assets'>, type?: AssetFileType) {
  return jsonArrayFrom(
    eb
      .selectFrom('asset_files')
      .selectAll()
      .whereRef('asset_files.assetId', '=', 'assets.id')
      .$if(!!type, (qb) => qb.where('type', '=', type!)),
  ).as('files');
}

export function withFacesAndPeople(eb: ExpressionBuilder<DB, 'assets'>, withDeletedFace?: boolean) {
  return eb
    .selectFrom('asset_faces')
    .leftJoin('person', 'person.id', 'asset_faces.personId')
    .whereRef('asset_faces.assetId', '=', 'assets.id')
    .$if(!withDeletedFace, (qb) => qb.where('asset_faces.deletedAt', 'is', null))
    .select((eb) =>
      eb
        .fn('jsonb_agg', [
          eb
            .case()
            .when('person.id', 'is not', null)
            .then(
              eb.fn('jsonb_insert', [
                eb.fn('to_jsonb', [eb.table('asset_faces')]),
                sql`'{person}'::text[]`,
                eb.fn('to_jsonb', [eb.table('person')]),
              ]),
            )
            .else(eb.fn('to_jsonb', [eb.table('asset_faces')]))
            .end(),
        ])
        .as('faces'),
    )
    .as('faces');
}

export function hasPeople<O>(qb: SelectQueryBuilder<DB, 'assets', O>, personIds: string[]) {
  return qb.innerJoin(
    (eb) =>
      eb
        .selectFrom('asset_faces')
        .select('assetId')
        .where('personId', '=', anyUuid(personIds!))
        .where('deletedAt', 'is', null)
        .groupBy('assetId')
        .having((eb) => eb.fn.count('personId').distinct(), '=', personIds.length)
        .as('has_people'),
    (join) => join.onRef('has_people.assetId', '=', 'assets.id'),
  );
}

export function hasTags<O>(qb: SelectQueryBuilder<DB, 'assets', O>, tagIds: string[]) {
  return qb.innerJoin(
    (eb) =>
      eb
        .selectFrom('tag_asset')
        .select('assetsId')
        .innerJoin('tags_closure', 'tag_asset.tagsId', 'tags_closure.id_descendant')
        .where('tags_closure.id_ancestor', '=', anyUuid(tagIds))
        .groupBy('assetsId')
        .having((eb) => eb.fn.count('tags_closure.id_ancestor').distinct(), '>=', tagIds.length)
        .as('has_tags'),
    (join) => join.onRef('has_tags.assetsId', '=', 'assets.id'),
  );
}

export function withOwner(eb: ExpressionBuilder<DB, 'assets'>) {
  return jsonObjectFrom(eb.selectFrom('users').selectAll().whereRef('users.id', '=', 'assets.ownerId')).as('owner');
}

export function withLibrary(eb: ExpressionBuilder<DB, 'assets'>) {
  return jsonObjectFrom(eb.selectFrom('libraries').selectAll().whereRef('libraries.id', '=', 'assets.libraryId')).as(
    'library',
  );
}

export function withAlbums<O>(qb: SelectQueryBuilder<DB, 'assets', O>, { albumId }: { albumId?: string }) {
  return qb
    .select((eb) =>
      jsonArrayFrom(
        eb
          .selectFrom('albums')
          .selectAll()
          .innerJoin('albums_assets_assets', (join) =>
            join
              .onRef('albums.id', '=', 'albums_assets_assets.albumsId')
              .onRef('assets.id', '=', 'albums_assets_assets.assetsId'),
          )
          .whereRef('albums.id', '=', 'albums_assets_assets.albumsId')
          .$if(!!albumId, (qb) => qb.where('albums.id', '=', asUuid(albumId!))),
      ).as('albums'),
    )
    .$if(!!albumId, (qb) =>
      qb.where((eb) =>
        eb.exists((eb) =>
          eb
            .selectFrom('albums_assets_assets')
            .whereRef('albums_assets_assets.assetsId', '=', 'assets.id')
            .where('albums_assets_assets.albumsId', '=', asUuid(albumId!)),
        ),
      ),
    );
}

export function withTags(eb: ExpressionBuilder<DB, 'assets'>) {
  return jsonArrayFrom(
    eb
      .selectFrom('tags')
      .selectAll('tags')
      .innerJoin('tag_asset', 'tags.id', 'tag_asset.tagsId')
      .whereRef('assets.id', '=', 'tag_asset.assetsId'),
  ).as('tags');
}

export function truncatedDate<O>(size: TimeBucketSize) {
  return sql<O>`date_trunc(${size}, "localDateTime" at time zone 'UTC') at time zone 'UTC'`;
}

export function withTagId<O>(qb: SelectQueryBuilder<DB, 'assets', O>, tagId: string) {
  return qb.where((eb) =>
    eb.exists(
      eb
        .selectFrom('tags_closure')
        .innerJoin('tag_asset', 'tag_asset.tagsId', 'tags_closure.id_descendant')
        .whereRef('tag_asset.assetsId', '=', 'assets.id')
        .where('tags_closure.id_ancestor', '=', tagId),
    ),
  );
}

const joinDeduplicationPlugin = new DeduplicateJoinsPlugin();

/** TODO: This should only be used for search-related queries, not as a general purpose query builder */
export function searchAssetBuilder(kysely: Kysely<DB>, options: AssetSearchBuilderOptions) {
  options.isArchived ??= options.withArchived ? undefined : false;
  options.withDeleted ||= !!(options.trashedAfter || options.trashedBefore || options.isOffline);
  return kysely
    .withPlugin(joinDeduplicationPlugin)
    .selectFrom('assets')
    .selectAll('assets')
    .$if(!!options.tagIds && options.tagIds.length > 0, (qb) => hasTags(qb, options.tagIds!))
    .$if(!!options.personIds && options.personIds.length > 0, (qb) => hasPeople(qb, options.personIds!))
    .$if(!!options.createdBefore, (qb) => qb.where('assets.createdAt', '<=', options.createdBefore!))
    .$if(!!options.createdAfter, (qb) => qb.where('assets.createdAt', '>=', options.createdAfter!))
    .$if(!!options.updatedBefore, (qb) => qb.where('assets.updatedAt', '<=', options.updatedBefore!))
    .$if(!!options.updatedAfter, (qb) => qb.where('assets.updatedAt', '>=', options.updatedAfter!))
    .$if(!!options.trashedBefore, (qb) => qb.where('assets.deletedAt', '<=', options.trashedBefore!))
    .$if(!!options.trashedAfter, (qb) => qb.where('assets.deletedAt', '>=', options.trashedAfter!))
    .$if(!!options.takenBefore, (qb) => qb.where('assets.fileCreatedAt', '<=', options.takenBefore!))
    .$if(!!options.takenAfter, (qb) => qb.where('assets.fileCreatedAt', '>=', options.takenAfter!))
    .$if(options.city !== undefined, (qb) =>
      qb
        .innerJoin('exif', 'assets.id', 'exif.assetId')
        .where('exif.city', options.city === null ? 'is' : '=', options.city!),
    )
    .$if(options.state !== undefined, (qb) =>
      qb
        .innerJoin('exif', 'assets.id', 'exif.assetId')
        .where('exif.state', options.state === null ? 'is' : '=', options.state!),
    )
    .$if(options.country !== undefined, (qb) =>
      qb
        .innerJoin('exif', 'assets.id', 'exif.assetId')
        .where('exif.country', options.country === null ? 'is' : '=', options.country!),
    )
    .$if(options.make !== undefined, (qb) =>
      qb
        .innerJoin('exif', 'assets.id', 'exif.assetId')
        .where('exif.make', options.make === null ? 'is' : '=', options.make!),
    )
    .$if(options.model !== undefined, (qb) =>
      qb
        .innerJoin('exif', 'assets.id', 'exif.assetId')
        .where('exif.model', options.model === null ? 'is' : '=', options.model!),
    )
    .$if(options.lensModel !== undefined, (qb) =>
      qb
        .innerJoin('exif', 'assets.id', 'exif.assetId')
        .where('exif.lensModel', options.lensModel === null ? 'is' : '=', options.lensModel!),
    )
    .$if(options.rating !== undefined, (qb) =>
      qb
        .innerJoin('exif', 'assets.id', 'exif.assetId')
        .where('exif.rating', options.rating === null ? 'is' : '=', options.rating!),
    )
    .$if(!!options.checksum, (qb) => qb.where('assets.checksum', '=', options.checksum!))
    .$if(!!options.deviceAssetId, (qb) => qb.where('assets.deviceAssetId', '=', options.deviceAssetId!))
    .$if(!!options.deviceId, (qb) => qb.where('assets.deviceId', '=', options.deviceId!))
    .$if(!!options.id, (qb) => qb.where('assets.id', '=', asUuid(options.id!)))
    .$if(!!options.libraryId, (qb) => qb.where('assets.libraryId', '=', asUuid(options.libraryId!)))
    .$if(!!options.userIds, (qb) => qb.where('assets.ownerId', '=', anyUuid(options.userIds!)))
    .$if(!!options.encodedVideoPath, (qb) => qb.where('assets.encodedVideoPath', '=', options.encodedVideoPath!))
    .$if(!!options.originalPath, (qb) =>
      qb.where(sql`f_unaccent(assets."originalPath")`, 'ilike', sql`'%' || f_unaccent(${options.originalPath}) || '%'`),
    )
    .$if(!!options.originalFileName, (qb) =>
      qb.where(
        sql`f_unaccent(assets."originalFileName")`,
        'ilike',
        sql`'%' || f_unaccent(${options.originalFileName}) || '%'`,
      ),
    )
    .$if(!!options.description, (qb) =>
      qb
        .innerJoin('exif', 'assets.id', 'exif.assetId')
        .where(sql`f_unaccent(exif.description)`, 'ilike', sql`'%' || f_unaccent(${options.description}) || '%'`),
    )
    .$if(!!options.type, (qb) => qb.where('assets.type', '=', options.type!))
    .$if(options.isFavorite !== undefined, (qb) => qb.where('assets.isFavorite', '=', options.isFavorite!))
    .$if(options.isOffline !== undefined, (qb) => qb.where('assets.isOffline', '=', options.isOffline!))
    .$if(options.isVisible !== undefined, (qb) => qb.where('assets.isVisible', '=', options.isVisible!))
    .$if(options.isArchived !== undefined, (qb) => qb.where('assets.isArchived', '=', options.isArchived!))
    .$if(options.isEncoded !== undefined, (qb) =>
      qb.where('assets.encodedVideoPath', options.isEncoded ? 'is not' : 'is', null),
    )
    .$if(options.isMotion !== undefined, (qb) =>
      qb.where('assets.livePhotoVideoId', options.isMotion ? 'is not' : 'is', null),
    )
    .$if(!!options.isNotInAlbum, (qb) =>
      qb.where((eb) =>
        eb.not(eb.exists((eb) => eb.selectFrom('albums_assets_assets').whereRef('assetsId', '=', 'assets.id'))),
      ),
    )
    .$if(!!options.withExif, withExifInner)
    .$if(!!(options.withFaces || options.withPeople || options.personIds), (qb) => qb.select(withFacesAndPeople))
    .$if(!options.withDeleted, (qb) => qb.where('assets.deletedAt', 'is', null))
    .where('assets.fileCreatedAt', 'is not', null)
    .where('assets.fileModifiedAt', 'is not', null)
    .where('assets.localDateTime', 'is not', null);
}<|MERGE_RESOLUTION|>--- conflicted
+++ resolved
@@ -48,12 +48,6 @@
   livePhotoVideo!: AssetEntity | null;
   livePhotoVideoId!: string | null;
   originalFileName!: string;
-<<<<<<< HEAD
-
-  @OneToOne(() => ExifEntity, (exifEntity) => exifEntity.asset)
-=======
-  sidecarPath!: string | null;
->>>>>>> 00d3b8d8
   exifInfo?: ExifEntity;
   smartSearch?: SmartSearchEntity;
   tags!: TagEntity[];
