import { Kysely, sql } from 'kysely';
import { DB } from 'src/db';
import { AssetEntity } from 'src/entities/asset.entity';
import { AssetFileType } from 'src/enum';
<<<<<<< HEAD
import { AssetFileSearchOptions } from 'src/repositories/search.repository';
import { asUuid } from 'src/utils/database';
import { Column, CreateDateColumn, Entity, Index, ManyToOne, PrimaryGeneratedColumn, UpdateDateColumn } from 'typeorm';

@Index('UQ_assetId_type', ['assetId', 'type'], {
  unique: true,
  where: `"type" <> '${AssetFileType.SIDECAR}'`,
})
@Entity('asset_files')
=======

>>>>>>> 00d3b8d8
export class AssetFileEntity {
  id!: string;
<<<<<<< HEAD

  @Index('IDX_asset_files_assetId')
  @Column({ nullable: true, default: null })
=======
>>>>>>> 00d3b8d8
  assetId!: string;
  asset?: AssetEntity;
<<<<<<< HEAD

  @Column({ type: 'timestamptz', nullable: true, default: null })
  fileModifiedAt!: Date | null;

  @CreateDateColumn({ type: 'timestamptz' })
=======
>>>>>>> 00d3b8d8
  createdAt!: Date;
  updatedAt!: Date;
  updateId?: string;
  type!: AssetFileType;
  path!: string;
}

export type SidecarAssetFileEntity = AssetFileEntity & {
  // Sidecar files are discovered on disk without immediately knowing if there's a corresponding asset
  assetId: string | null;
  asset: AssetEntity | null;
};

export function searchAssetFileBuilder(kysely: Kysely<DB>, options: AssetFileSearchOptions) {
  return kysely
    .selectFrom('asset_files')
    .selectAll('asset_files')
    .$if(!!options.id, (qb) => qb.where('asset_files.id', '=', asUuid(options.id!)))
    .$if(!!options.assetId, (qb) => qb.where('asset_files.assetId', '=', asUuid(options.assetId!)))
    .$if(!!options.path, (qb) =>
      qb.where(sql`f_unaccent(asset_files."path")`, 'ilike', sql`'%' || f_unaccent(${options.path}) || '%'`),
    )
    .$if(!!options.type, (qb) => qb.where('asset_files.type', '=', options.type!));
}<|MERGE_RESOLUTION|>--- conflicted
+++ resolved
@@ -2,37 +2,13 @@
 import { DB } from 'src/db';
 import { AssetEntity } from 'src/entities/asset.entity';
 import { AssetFileType } from 'src/enum';
-<<<<<<< HEAD
 import { AssetFileSearchOptions } from 'src/repositories/search.repository';
 import { asUuid } from 'src/utils/database';
-import { Column, CreateDateColumn, Entity, Index, ManyToOne, PrimaryGeneratedColumn, UpdateDateColumn } from 'typeorm';
-
-@Index('UQ_assetId_type', ['assetId', 'type'], {
-  unique: true,
-  where: `"type" <> '${AssetFileType.SIDECAR}'`,
-})
-@Entity('asset_files')
-=======
-
->>>>>>> 00d3b8d8
 export class AssetFileEntity {
   id!: string;
-<<<<<<< HEAD
-
-  @Index('IDX_asset_files_assetId')
-  @Column({ nullable: true, default: null })
-=======
->>>>>>> 00d3b8d8
   assetId!: string;
   asset?: AssetEntity;
-<<<<<<< HEAD
-
-  @Column({ type: 'timestamptz', nullable: true, default: null })
   fileModifiedAt!: Date | null;
-
-  @CreateDateColumn({ type: 'timestamptz' })
-=======
->>>>>>> 00d3b8d8
   createdAt!: Date;
   updatedAt!: Date;
   updateId?: string;
