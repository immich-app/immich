--- conflicted
+++ resolved
@@ -24,24 +24,6 @@
 import { Duration } from 'luxon';
 import fs from 'node:fs/promises';
 import path from 'node:path';
-<<<<<<< HEAD
-import sharp from 'sharp';
-import { promisify } from 'util';
-import { parseLatitude, parseLongitude } from '../utils/exif/coordinates';
-import { exifTimeZone, exifTimeZoneOffset, exifToDate } from '../utils/exif/date-time';
-import { parseISO } from '../utils/exif/iso';
-import { toNumberOrNull } from '../utils/numbers';
-
-const ffprobe = promisify<string, FfprobeData>(ffmpeg.ffprobe);
-
-interface MotionPhotosData {
-  isMotionPhoto: string | number | null;
-  isMicroVideo: string | number | null;
-  videoOffset: string | number | null;
-  directory: DirectoryEntry[] | null;
-}
-=======
->>>>>>> 1a633f3f
 
 interface DirectoryItem {
   Length?: number;
@@ -63,6 +45,7 @@
 }
 
 const exifDate = (dt: ExifDateTime | string | undefined) => (dt instanceof ExifDateTime ? dt?.toDate() : null);
+const tzOffset = (dt: ExifDateTime | string | undefined) => (dt instanceof ExifDateTime ? dt?.tzoffsetMinutes : null);
 const validate = <T>(value: T): T | null => (typeof value === 'string' ? null : value ?? null);
 
 export class MetadataExtractionProcessor {
@@ -160,113 +143,7 @@
       return false;
     }
 
-<<<<<<< HEAD
-    if (asset.type === AssetType.VIDEO) {
-      return this.handleVideoMetadataExtraction(asset);
-    } else {
-      return this.handlePhotoMetadataExtraction(asset);
-    }
-  }
-
-  private async handlePhotoMetadataExtraction(asset: AssetEntity) {
-    const mediaExifData = await exiftool.read<ImmichTags>(asset.originalPath).catch((error: any) => {
-      this.logger.warn(
-        `The exifData parsing failed due to ${error} for asset ${asset.id} at ${asset.originalPath}`,
-        error?.stack,
-      );
-      return null;
-    });
-
-    const sidecarExifData = asset.sidecarPath
-      ? await exiftool.read<ImmichTags>(asset.sidecarPath).catch((error: any) => {
-          this.logger.warn(
-            `The exifData parsing failed due to ${error} for asset ${asset.id} at ${asset.originalPath}`,
-            error?.stack,
-          );
-          return null;
-        })
-      : {};
-
-    const getExifProperty = <T extends keyof ImmichTags>(
-      ...properties: T[]
-    ): NonNullable<ImmichTags[T]> | string | null => {
-      for (const property of properties) {
-        const value = sidecarExifData?.[property] ?? mediaExifData?.[property];
-        if (value !== null && value !== undefined) {
-          // Can also be string when the value cannot be parsed
-          return value;
-        }
-      }
-
-      return null;
-    };
-
-    const timeZone = exifTimeZone(getExifProperty('DateTimeOriginal', 'CreateDate') ?? asset.fileCreatedAt);
-    const timeZoneOffset = exifTimeZoneOffset(getExifProperty('DateTimeOriginal', 'CreateDate') ?? asset.fileCreatedAt);
-    const fileCreatedAt = exifToDate(getExifProperty('DateTimeOriginal', 'CreateDate') ?? asset.fileCreatedAt);
-    const fileModifiedAt = exifToDate(getExifProperty('ModifyDate') ?? asset.fileModifiedAt);
-    const fileStats = await fs.stat(asset.originalPath);
-    const fileSizeInBytes = fileStats.size;
-
-    const newExif = new ExifEntity();
-    newExif.assetId = asset.id;
-    newExif.fileSizeInByte = fileSizeInBytes;
-    newExif.make = getExifProperty('Make');
-    newExif.model = getExifProperty('Model');
-    newExif.exifImageHeight = toNumberOrNull(getExifProperty('ExifImageHeight', 'ImageHeight'));
-    newExif.exifImageWidth = toNumberOrNull(getExifProperty('ExifImageWidth', 'ImageWidth'));
-    newExif.exposureTime = getExifProperty('ExposureTime');
-    newExif.orientation = getExifProperty('Orientation')?.toString() ?? null;
-    newExif.dateTimeOriginal = fileCreatedAt;
-    newExif.modifyDate = fileModifiedAt;
-    newExif.timeZone = timeZone;
-
-    let localDateTime = fileCreatedAt;
-
-    if (fileCreatedAt && timeZoneOffset) {
-      localDateTime = new Date(fileCreatedAt.getTime() + timeZoneOffset * 60000);
-    }
-
-    newExif.localDateTime = localDateTime;
-    newExif.lensModel = getExifProperty('LensModel');
-    newExif.fNumber = toNumberOrNull(getExifProperty('FNumber'));
-    newExif.focalLength = toNumberOrNull(getExifProperty('FocalLength'));
-
-    // Handle array values by converting to string
-    const iso = getExifProperty('ISO')?.toString();
-    newExif.iso = iso ? parseISO(iso) : null;
-
-    const latitude = getExifProperty('GPSLatitude');
-    const longitude = getExifProperty('GPSLongitude');
-    const lat = parseLatitude(latitude);
-    const lon = parseLongitude(longitude);
-
-    if (lat === 0 && lon === 0) {
-      this.logger.warn(`Latitude & Longitude were on Null Island (${lat},${lon}), not assigning coordinates`);
-    } else {
-      newExif.latitude = lat;
-      newExif.longitude = lon;
-    }
-
-    const projectionType = getExifProperty('ProjectionType');
-    if (projectionType) {
-      newExif.projectionType = String(projectionType).toUpperCase();
-    }
-
-    newExif.livePhotoCID = getExifProperty('MediaGroupUUID');
-
-    const rawDirectory = getExifProperty('Directory');
-    await this.applyMotionPhotos(asset, {
-      isMotionPhoto: getExifProperty('MotionPhoto'),
-      isMicroVideo: getExifProperty('MicroVideo'),
-      videoOffset: getExifProperty('MicroVideoOffset'),
-      directory: Array.isArray(rawDirectory) ? (rawDirectory as DirectoryEntry[]) : null,
-    });
-
-    await this.applyReverseGeocoding(asset, newExif);
-=======
     const [exifData, tags] = await this.exifData(asset);
->>>>>>> 1a633f3f
 
     await this.applyMotionPhotos(asset, tags);
     await this.applyReverseGeocoding(asset, exifData);
@@ -408,11 +285,21 @@
 
     this.logger.verbose('Exif Tags', tags);
 
+    let localDateTime = asset.fileCreatedAt;
+
+    const dateTimeOriginal = exifDate(firstDateTime(tags)) ?? asset.fileCreatedAt;
+
+    const timeZoneOffset = tzOffset(firstDateTime(tags)) ?? 0;
+
+    if (dateTimeOriginal && timeZoneOffset) {
+      localDateTime = new Date(dateTimeOriginal.getTime() + timeZoneOffset * 60000);
+    }
+
     return [
       <ExifEntity>{
         // altitude: tags.GPSAltitude ?? null,
         assetId: asset.id,
-        dateTimeOriginal: exifDate(firstDateTime(tags)) ?? asset.fileCreatedAt,
+        dateTimeOriginal: dateTimeOriginal,
         exifImageHeight: validate(tags.ImageHeight),
         exifImageWidth: validate(tags.ImageWidth),
         exposureTime: tags.ExposureTime ?? null,
@@ -424,6 +311,7 @@
         latitude: validate(tags.GPSLatitude),
         lensModel: tags.LensModel ?? null,
         livePhotoCID: (asset.type === AssetType.VIDEO ? tags.ContentIdentifier : tags.MediaGroupUUID) ?? null,
+        localDateTime,
         longitude: validate(tags.GPSLongitude),
         make: tags.Make ?? null,
         model: tags.Model ?? null,
