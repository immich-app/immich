--- conflicted
+++ resolved
@@ -21,13 +21,8 @@
 import tz_lookup from '@photostructure/tz-lookup';
 import { exiftool, Tags } from 'exiftool-vendored';
 import ffmpeg, { FfprobeData } from 'fluent-ffmpeg';
-<<<<<<< HEAD
 import { DateTime, Duration } from 'luxon';
-import fs from 'node:fs';
-=======
-import { Duration } from 'luxon';
 import fs from 'node:fs/promises';
->>>>>>> 8a421eb7
 import path from 'node:path';
 import sharp from 'sharp';
 import { promisify } from 'util';
