--- conflicted
+++ resolved
@@ -152,124 +152,7 @@
       return false;
     }
 
-<<<<<<< HEAD
-    if (asset.type === AssetType.VIDEO) {
-      return this.handleVideoMetadataExtraction(asset);
-    } else {
-      return this.handlePhotoMetadataExtraction(asset);
-    }
-  }
-
-  private async handlePhotoMetadataExtraction(asset: AssetEntity) {
-    const mediaExifData = await exiftool.read<ImmichTags>(asset.originalPath).catch((error: any) => {
-      this.logger.warn(
-        `The exifData parsing failed due to ${error} for asset ${asset.id} at ${asset.originalPath}`,
-        error?.stack,
-      );
-      return null;
-    });
-
-    const sidecarExifData = asset.sidecarPath
-      ? await exiftool.read<ImmichTags>(asset.sidecarPath).catch((error: any) => {
-          this.logger.warn(
-            `The exifData parsing failed due to ${error} for asset ${asset.id} at ${asset.originalPath}`,
-            error?.stack,
-          );
-          return null;
-        })
-      : {};
-
-    const getExifProperty = <T extends keyof ImmichTags>(
-      ...properties: T[]
-    ): NonNullable<ImmichTags[T]> | string | null => {
-      for (const property of properties) {
-        const value = sidecarExifData?.[property] ?? mediaExifData?.[property];
-        if (value !== null && value !== undefined) {
-          // Can also be string when the value cannot be parsed
-          return value;
-        }
-      }
-
-      return null;
-    };
-
-    const timeZone = exifTimeZone(getExifProperty('DateTimeOriginal', 'CreateDate') ?? asset.fileCreatedAt);
-    const fileCreatedAt = exifToDate(getExifProperty('DateTimeOriginal', 'CreateDate') ?? asset.fileCreatedAt);
-    const fileModifiedAt = exifToDate(getExifProperty('ModifyDate') ?? asset.fileModifiedAt);
-    const fileStats = await fs.stat(asset.originalPath);
-    const fileSizeInBytes = fileStats.size;
-
-    const newExif = new ExifEntity();
-    newExif.assetId = asset.id;
-    newExif.fileSizeInByte = fileSizeInBytes;
-    newExif.make = getExifProperty('Make');
-    newExif.model = getExifProperty('Model');
-    newExif.exifImageHeight = toNumberOrNull(getExifProperty('ExifImageHeight', 'ImageHeight'));
-    newExif.exifImageWidth = toNumberOrNull(getExifProperty('ExifImageWidth', 'ImageWidth'));
-    newExif.exposureTime = getExifProperty('ExposureTime');
-    newExif.orientation = getExifProperty('Orientation')?.toString() ?? null;
-    newExif.dateTimeOriginal = fileCreatedAt;
-    newExif.modifyDate = fileModifiedAt;
-    newExif.timeZone = timeZone;
-    newExif.lensModel = getExifProperty('LensModel');
-    newExif.fNumber = toNumberOrNull(getExifProperty('FNumber'));
-    newExif.focalLength = toNumberOrNull(getExifProperty('FocalLength'));
-
-    // Handle array values by converting to string
-    const iso = getExifProperty('ISO')?.toString();
-    newExif.iso = iso ? parseISO(iso) : null;
-
-    const latitude = getExifProperty('GPSLatitude');
-    const longitude = getExifProperty('GPSLongitude');
-    const lat = parseLatitude(latitude);
-    const lon = parseLongitude(longitude);
-
-    if (lat === 0 && lon === 0) {
-      this.logger.warn(`Latitude & Longitude were on Null Island (${lat},${lon}), not assigning coordinates`);
-    } else {
-      newExif.latitude = lat;
-      newExif.longitude = lon;
-    }
-
-    const projectionType = getExifProperty('ProjectionType');
-    if (projectionType) {
-      newExif.projectionType = String(projectionType).toUpperCase();
-    }
-
-    // newExif.livePhotoCID = getExifProperty('MediaGroupUUID');
-
-    const rawDirectory = getExifProperty('Directory');
-    await this.applyMotionPhotos(asset, {
-      isMotionPhoto: getExifProperty('MotionPhoto'),
-      isMicroVideo: getExifProperty('MicroVideo'),
-      videoOffset: getExifProperty('MicroVideoOffset'),
-      directory: Array.isArray(rawDirectory) ? (rawDirectory as DirectoryEntry[]) : null,
-    });
-
-    await this.applyReverseGeocoding(asset, newExif);
-
-    /**
-     * IF the EXIF doesn't contain the width and height of the image,
-     * We will use Sharpjs to get the information.
-     */
-    if (!newExif.exifImageHeight || !newExif.exifImageWidth || !newExif.orientation) {
-      const metadata = await sharp(asset.originalPath).metadata();
-
-      if (newExif.exifImageHeight === null) {
-        newExif.exifImageHeight = metadata.height || null;
-      }
-
-      if (newExif.exifImageWidth === null) {
-        newExif.exifImageWidth = metadata.width || null;
-      }
-
-      if (newExif.orientation === null) {
-        newExif.orientation = metadata.orientation !== undefined ? `${metadata.orientation}` : null;
-      }
-    }
-=======
     const [exifData, tags] = await this.exifData(asset);
->>>>>>> 9bada51d
 
     await this.applyMotionPhotos(asset, tags);
     await this.applyReverseGeocoding(asset, exifData);
