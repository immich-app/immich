--- conflicted
+++ resolved
@@ -48,11 +48,8 @@
 }
 
 const exifDate = (dt: ExifDateTime | string | undefined) => (dt instanceof ExifDateTime ? dt?.toDate() : null);
-<<<<<<< HEAD
 const tzOffset = (dt: ExifDateTime | string | undefined) => (dt instanceof ExifDateTime ? dt?.tzoffsetMinutes : null);
-=======
 // exiftool returns strings when it fails to parse non-string values, so this is used where a string is not expected
->>>>>>> 9bada51d
 const validate = <T>(value: T): T | null => (typeof value === 'string' ? null : value ?? null);
 
 export class MetadataExtractionProcessor {
