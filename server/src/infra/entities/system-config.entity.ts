import { QueueName } from '@app/domain';
import { Column, Entity, PrimaryColumn } from 'typeorm';

@Entity('system_config')
export class SystemConfigEntity<T = SystemConfigValue> {
  @PrimaryColumn()
  key!: SystemConfigKey;

  @Column({ type: 'varchar', nullable: true, transformer: { to: JSON.stringify, from: JSON.parse } })
  value!: T;
}

export type SystemConfigValue = string | number | boolean;

// dot notation matches path in `SystemConfig`
export enum SystemConfigKey {
  FFMPEG_CRF = 'ffmpeg.crf',
  FFMPEG_THREADS = 'ffmpeg.threads',
  FFMPEG_PRESET = 'ffmpeg.preset',
  FFMPEG_TARGET_VIDEO_CODEC = 'ffmpeg.targetVideoCodec',
  FFMPEG_TARGET_AUDIO_CODEC = 'ffmpeg.targetAudioCodec',
  FFMPEG_TARGET_RESOLUTION = 'ffmpeg.targetResolution',
  FFMPEG_MAX_BITRATE = 'ffmpeg.maxBitrate',
  FFMPEG_BFRAMES = 'ffmpeg.bframes',
  FFMPEG_REFS = 'ffmpeg.refs',
  FFMPEG_GOP_SIZE = 'ffmpeg.gopSize',
  FFMPEG_NPL = 'ffmpeg.npl',
  FFMPEG_TEMPORAL_AQ = 'ffmpeg.temporalAQ',
  FFMPEG_CQ_MODE = 'ffmpeg.cqMode',
  FFMPEG_TWO_PASS = 'ffmpeg.twoPass',
  FFMPEG_TRANSCODE = 'ffmpeg.transcode',
  FFMPEG_ACCEL = 'ffmpeg.accel',
  FFMPEG_TONEMAP = 'ffmpeg.tonemap',

  JOB_THUMBNAIL_GENERATION_CONCURRENCY = 'job.thumbnailGeneration.concurrency',
  JOB_METADATA_EXTRACTION_CONCURRENCY = 'job.metadataExtraction.concurrency',
  JOB_VIDEO_CONVERSION_CONCURRENCY = 'job.videoConversion.concurrency',
  JOB_OBJECT_TAGGING_CONCURRENCY = 'job.objectTagging.concurrency',
  JOB_RECOGNIZE_FACES_CONCURRENCY = 'job.recognizeFaces.concurrency',
  JOB_CLIP_ENCODING_CONCURRENCY = 'job.clipEncoding.concurrency',
  JOB_BACKGROUND_TASK_CONCURRENCY = 'job.backgroundTask.concurrency',
  JOB_STORAGE_TEMPLATE_MIGRATION_CONCURRENCY = 'job.storageTemplateMigration.concurrency',
  JOB_SEARCH_CONCURRENCY = 'job.search.concurrency',
  JOB_SIDECAR_CONCURRENCY = 'job.sidecar.concurrency',
  JOB_LIBRARY_CONCURRENCY = 'job.library.concurrency',
  JOB_MIGRATION_CONCURRENCY = 'job.migration.concurrency',

  MACHINE_LEARNING_ENABLED = 'machineLearning.enabled',
  MACHINE_LEARNING_URL = 'machineLearning.url',

  MACHINE_LEARNING_CLASSIFICATION_ENABLED = 'machineLearning.classification.enabled',
  MACHINE_LEARNING_CLASSIFICATION_MODEL_NAME = 'machineLearning.classification.modelName',
  MACHINE_LEARNING_CLASSIFICATION_MIN_SCORE = 'machineLearning.classification.minScore',

  MACHINE_LEARNING_CLIP_ENABLED = 'machineLearning.clip.enabled',
  MACHINE_LEARNING_CLIP_MODEL_NAME = 'machineLearning.clip.modelName',

  MACHINE_LEARNING_FACIAL_RECOGNITION_ENABLED = 'machineLearning.facialRecognition.enabled',
  MACHINE_LEARNING_FACIAL_RECOGNITION_MODEL_NAME = 'machineLearning.facialRecognition.modelName',
  MACHINE_LEARNING_FACIAL_RECOGNITION_MIN_SCORE = 'machineLearning.facialRecognition.minScore',
  MACHINE_LEARNING_FACIAL_RECOGNITION_MAX_DISTANCE = 'machineLearning.facialRecognition.maxDistance',
  MACHINE_LEARNING_FACIAL_RECOGNITION_MIN_FACES = 'machineLearning.facialRecognition.minFaces',

  MAP_ENABLED = 'map.enabled',
  MAP_TILE_URL = 'map.tileUrl',

  REVERSE_GEOCODING_ENABLED = 'reverseGeocoding.enabled',
  REVERSE_GEOCODING_CITIES_FILE_OVERRIDE = 'reverseGeocoding.citiesFileOverride',

  OAUTH_ENABLED = 'oauth.enabled',
  OAUTH_ISSUER_URL = 'oauth.issuerUrl',
  OAUTH_CLIENT_ID = 'oauth.clientId',
  OAUTH_CLIENT_SECRET = 'oauth.clientSecret',
  OAUTH_SCOPE = 'oauth.scope',
  OAUTH_STORAGE_LABEL_CLAIM = 'oauth.storageLabelClaim',
  OAUTH_AUTO_LAUNCH = 'oauth.autoLaunch',
  OAUTH_BUTTON_TEXT = 'oauth.buttonText',
  OAUTH_AUTO_REGISTER = 'oauth.autoRegister',
  OAUTH_MOBILE_OVERRIDE_ENABLED = 'oauth.mobileOverrideEnabled',
  OAUTH_MOBILE_REDIRECT_URI = 'oauth.mobileRedirectUri',

  PASSWORD_LOGIN_ENABLED = 'passwordLogin.enabled',

  STORAGE_TEMPLATE = 'storageTemplate.template',

  THUMBNAIL_WEBP_SIZE = 'thumbnail.webpSize',
  THUMBNAIL_JPEG_SIZE = 'thumbnail.jpegSize',

  CHECK_AVAILABLE_VERSION_ENABLED = 'newVersionCheck.enabled',
  THUMBNAIL_QUALITY = 'thumbnail.quality',
  THUMBNAIL_COLORSPACE = 'thumbnail.colorspace',

  TRASH_ENABLED = 'trash.enabled',
  TRASH_DAYS = 'trash.days',
}

export enum TranscodePolicy {
  ALL = 'all',
  OPTIMAL = 'optimal',
  REQUIRED = 'required',
  DISABLED = 'disabled',
}

export enum VideoCodec {
  H264 = 'h264',
  HEVC = 'hevc',
  VP9 = 'vp9',
}

export enum AudioCodec {
  MP3 = 'mp3',
  AAC = 'aac',
  LIBOPUS = 'libopus',
}

export enum TranscodeHWAccel {
  NVENC = 'nvenc',
  QSV = 'qsv',
  VAAPI = 'vaapi',
  DISABLED = 'disabled',
}

export enum ToneMapping {
  HABLE = 'hable',
  MOBIUS = 'mobius',
  REINHARD = 'reinhard',
  DISABLED = 'disabled',
}

export enum CQMode {
  AUTO = 'auto',
  CQP = 'cqp',
  ICQ = 'icq',
}

export enum Colorspace {
  SRGB = 'srgb',
  P3 = 'p3',
}

export enum CitiesFile {
  CITIES_15000 = 'cities15000',
  CITIES_5000 = 'cities5000',
  CITIES_1000 = 'cities1000',
  CITIES_500 = 'cities500',
}

export interface SystemConfig {
  ffmpeg: {
    crf: number;
    threads: number;
    preset: string;
    targetVideoCodec: VideoCodec;
    targetAudioCodec: AudioCodec;
    targetResolution: string;
    maxBitrate: string;
    bframes: number;
    refs: number;
    gopSize: number;
    npl: number;
    temporalAQ: boolean;
    cqMode: CQMode;
    twoPass: boolean;
    transcode: TranscodePolicy;
    accel: TranscodeHWAccel;
    tonemap: ToneMapping;
  };
  job: Record<QueueName, { concurrency: number }>;
  machineLearning: {
    enabled: boolean;
    url: string;
    classification: {
      enabled: boolean;
      modelName: string;
      minScore: number;
    };
    clip: {
      enabled: boolean;
      modelName: string;
    };
    facialRecognition: {
      enabled: boolean;
      modelName: string;
      minScore: number;
      minFaces: number;
      maxDistance: number;
    };
  };
  map: {
    enabled: boolean;
    tileUrl: string;
  };
  reverseGeocoding: {
    enabled: boolean;
    citiesFileOverride: CitiesFile;
  };
  oauth: {
    enabled: boolean;
    issuerUrl: string;
    clientId: string;
    clientSecret: string;
    scope: string;
    storageLabelClaim: string;
    buttonText: string;
    autoRegister: boolean;
    autoLaunch: boolean;
    mobileOverrideEnabled: boolean;
    mobileRedirectUri: string;
  };
  passwordLogin: {
    enabled: boolean;
  };
  storageTemplate: {
    template: string;
  };
  thumbnail: {
    webpSize: number;
    jpegSize: number;
    quality: number;
    colorspace: Colorspace;
  };
<<<<<<< HEAD
  newVersionCheck: {
    enabled: boolean;
=======
  trash: {
    enabled: boolean;
    days: number;
>>>>>>> 330e821d
  };
}<|MERGE_RESOLUTION|>--- conflicted
+++ resolved
@@ -219,13 +219,11 @@
     quality: number;
     colorspace: Colorspace;
   };
-<<<<<<< HEAD
   newVersionCheck: {
     enabled: boolean;
-=======
+  };
   trash: {
     enabled: boolean;
     days: number;
->>>>>>> 330e821d
   };
 }