--- conflicted
+++ resolved
@@ -91,15 +91,9 @@
   @Column({ type: 'boolean', default: false })
   isReadOnly!: boolean;
 
-<<<<<<< HEAD
   @Column({ type: 'boolean', default: false })
   isOffline!: boolean;
 
-  @Column({ type: 'varchar', nullable: true })
-  mimeType!: string | null;
-
-=======
->>>>>>> 6180828e
   @Column({ type: 'bytea' })
   @Index()
   checksum!: Buffer; // sha1 checksum
