import {
  ClassificationConfig,
  CLIPConfig,
  CLIPMode,
  DetectFaceResult,
  IMachineLearningRepository,
  ModelConfig,
  ModelType,
  RecognitionConfig,
  TextModelInput,
  VisionModelInput,
} from '@app/domain';
import { Injectable } from '@nestjs/common';
import { readFile } from 'fs/promises';

@Injectable()
export class MachineLearningRepository implements IMachineLearningRepository {
  private async post<T>(url: string, input: TextModelInput | VisionModelInput, config: ModelConfig): Promise<T> {
    const formData = await this.getFormData(input, config);
    const res = await fetch(`${url}/predict`, { method: 'POST', body: formData });
    return res.json();
  }

  classifyImage(url: string, input: VisionModelInput, config: ClassificationConfig): Promise<string[]> {
    return this.post<string[]>(url, input, { ...config, modelType: ModelType.IMAGE_CLASSIFICATION });
  }

  detectFaces(url: string, input: VisionModelInput, config: RecognitionConfig): Promise<DetectFaceResult[]> {
    return this.post<DetectFaceResult[]>(url, input, { ...config, modelType: ModelType.FACIAL_RECOGNITION });
  }

  encodeImage(url: string, input: VisionModelInput, config: CLIPConfig): Promise<number[]> {
    return this.post<number[]>(url, input, {
      ...config,
      modelType: ModelType.CLIP,
      mode: CLIPMode.VISION,
    } as CLIPConfig);
  }

  encodeText(url: string, input: TextModelInput, config: CLIPConfig): Promise<number[]> {
    return this.post<number[]>(url, input, { ...config, modelType: ModelType.CLIP, mode: CLIPMode.TEXT } as CLIPConfig);
  }

  async getFormData(input: TextModelInput | VisionModelInput, config: ModelConfig): Promise<FormData> {
    const formData = new FormData();
    const { enabled, modelName, modelType, ...options } = config;
    if (!enabled) {
<<<<<<< HEAD
      throw new Error('Model not enabled');
=======
      throw new Error(`${modelType} is not enabled`);
>>>>>>> df26e12d
    }

    formData.append('modelName', modelName);
    if (modelType) {
      formData.append('modelType', modelType);
    }
    if (options) {
      formData.append('options', JSON.stringify(options));
    }
    if ('imagePath' in input) {
      formData.append('image', new Blob([await readFile(input.imagePath)]));
    } else if ('text' in input) {
      formData.append('text', input.text);
    } else {
      throw new Error('Invalid input');
    }

    return formData;
  }
}<|MERGE_RESOLUTION|>--- conflicted
+++ resolved
@@ -45,11 +45,7 @@
     const formData = new FormData();
     const { enabled, modelName, modelType, ...options } = config;
     if (!enabled) {
-<<<<<<< HEAD
-      throw new Error('Model not enabled');
-=======
       throw new Error(`${modelType} is not enabled`);
->>>>>>> df26e12d
     }
 
     formData.append('modelName', modelName);
