import { ICryptoRepository } from '@app/domain';
import { Injectable } from '@nestjs/common';
import { compareSync, hash } from 'bcrypt';
import { createHash, randomBytes, randomUUID } from 'crypto';
import { createReadStream } from 'fs';

@Injectable()
export class CryptoRepository implements ICryptoRepository {
  randomUUID = randomUUID;
  randomBytes = randomBytes;

  hashBcrypt = hash;
  compareBcrypt = compareSync;

  hashSha256(value: string) {
    return createHash('sha256').update(value).digest('base64');
  }

<<<<<<< HEAD
  hashSha1(value: string) {
    return createHash('sha1').update(value).digest();
  }

  hashFile(filepath: string): Promise<Buffer> {
=======
  hashSha1(value: string | Buffer): Buffer {
    return createHash('sha1').update(value).digest();
  }

  hashFile(filepath: string | Buffer): Promise<Buffer> {
>>>>>>> 095a5e0f
    return new Promise<Buffer>((resolve, reject) => {
      const hash = createHash('sha1');
      const stream = createReadStream(filepath);
      stream.on('error', (err) => reject(err));
      stream.on('data', (chunk) => hash.update(chunk));
      stream.on('end', () => resolve(hash.digest()));
    });
  }
}<|MERGE_RESOLUTION|>--- conflicted
+++ resolved
@@ -16,19 +16,11 @@
     return createHash('sha256').update(value).digest('base64');
   }
 
-<<<<<<< HEAD
-  hashSha1(value: string) {
-    return createHash('sha1').update(value).digest();
-  }
-
-  hashFile(filepath: string): Promise<Buffer> {
-=======
   hashSha1(value: string | Buffer): Buffer {
     return createHash('sha1').update(value).digest();
   }
 
   hashFile(filepath: string | Buffer): Promise<Buffer> {
->>>>>>> 095a5e0f
     return new Promise<Buffer>((resolve, reject) => {
       const hash = createHash('sha1');
       const stream = createReadStream(filepath);
