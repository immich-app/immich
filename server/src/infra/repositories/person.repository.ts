import {
  AssetFaceId,
  IPersonRepository,
  PersonNameSearchOptions,
  PersonSearchOptions,
  PersonStatistics,
  UpdateFacesData,
} from '@app/domain';
import { InjectRepository } from '@nestjs/typeorm';
import { Repository } from 'typeorm';
import { AssetEntity, AssetFaceEntity, PersonEntity } from '../entities';
import { DummyValue, GenerateSql } from '../infra.util';

export class PersonRepository implements IPersonRepository {
  constructor(
    @InjectRepository(AssetEntity) private assetRepository: Repository<AssetEntity>,
    @InjectRepository(PersonEntity) private personRepository: Repository<PersonEntity>,
    @InjectRepository(AssetFaceEntity) private assetFaceRepository: Repository<AssetFaceEntity>,
  ) {}

<<<<<<< HEAD
=======
  /**
   * Before reassigning faces, delete potential key violations
   */
  async prepareReassignFaces({ oldPersonId, newPersonId }: UpdateFacesData): Promise<string[]> {
    const results = await this.assetFaceRepository
      .createQueryBuilder('face')
      .select('face."assetId"')
      .where(`face."personId" IN (:...ids)`, { ids: [oldPersonId, newPersonId] })
      .groupBy('face."assetId"')
      .having('COUNT(face."personId") > 1')
      .getRawMany();

    const assetIds = results.map(({ assetId }) => assetId);

    await this.assetFaceRepository.delete({ personId: oldPersonId, assetId: In(assetIds) });

    return assetIds;
  }

  @GenerateSql({ params: [{ oldPersonId: DummyValue.UUID, newPersonId: DummyValue.UUID }] })
>>>>>>> 5e55a17b
  async reassignFaces({ oldPersonId, newPersonId }: UpdateFacesData): Promise<number> {
    const result = await this.assetFaceRepository
      .createQueryBuilder()
      .update()
      .set({ personId: newPersonId })
      .where({ personId: oldPersonId })
      .execute();

    return result.affected ?? 0;
  }

  delete(entity: PersonEntity): Promise<PersonEntity | null> {
    return this.personRepository.remove(entity);
  }

  async deleteAll(): Promise<number> {
    const people = await this.personRepository.find();
    await this.personRepository.remove(people);
    return people.length;
  }

  @GenerateSql()
  getAllFaces(): Promise<AssetFaceEntity[]> {
    return this.assetFaceRepository.find({ relations: { asset: true }, withDeleted: true });
  }

  @GenerateSql()
  getAll(): Promise<PersonEntity[]> {
    return this.personRepository.find();
  }

  @GenerateSql()
  getAllWithoutThumbnail(): Promise<PersonEntity[]> {
    return this.personRepository.findBy({ thumbnailPath: '' });
  }

  @GenerateSql({ params: [DummyValue.UUID] })
  getAllForUser(userId: string, options?: PersonSearchOptions): Promise<PersonEntity[]> {
    const queryBuilder = this.personRepository
      .createQueryBuilder('person')
      .leftJoin('person.faces', 'face')
      .where('person.ownerId = :userId', { userId })
      .innerJoin('face.asset', 'asset')
      .orderBy('person.isHidden', 'ASC')
      .addOrderBy("NULLIF(person.name, '') IS NULL", 'ASC')
      .addOrderBy('COUNT(face.assetId)', 'DESC')
      .addOrderBy("NULLIF(person.name, '')", 'ASC', 'NULLS LAST')
      .having("person.name != '' OR COUNT(face.assetId) >= :faces", { faces: options?.minimumFaceCount || 1 })
      .groupBy('person.id')
      .limit(500);
    if (!options?.withHidden) {
      queryBuilder.andWhere('person.isHidden = false');
    }

    return queryBuilder.getMany();
  }

  @GenerateSql()
  getAllWithoutFaces(): Promise<PersonEntity[]> {
    return this.personRepository
      .createQueryBuilder('person')
      .leftJoin('person.faces', 'face')
      .having('COUNT(face.assetId) = 0')
      .groupBy('person.id')
      .withDeleted()
      .getMany();
  }

<<<<<<< HEAD
  getFaces(assetId: string): Promise<AssetFaceEntity[]> {
    return this.assetFaceRepository.find({
      where: { assetId },
      relations: {
        person: true,
      },
    });
  }

  getFaceById(id: string): Promise<AssetFaceEntity> {
    return this.assetFaceRepository.findOneOrFail({
      where: { id },
      relations: {
        person: true,
      },
    });
  }

  getFaceByIdWithAssets(id: string): Promise<AssetFaceEntity | null> {
    return this.assetFaceRepository.findOne({
      where: { id },
      relations: {
        person: true,
        asset: true,
      },
    });
  }

  async reassignFace(assetFaceId: string, newPersonId: string): Promise<number> {
    const result = await this.assetFaceRepository
      .createQueryBuilder()
      .update()
      .set({ personId: newPersonId })
      .where({ id: assetFaceId })
      .execute();

    return result.affected ?? 0;
  }

=======
  @GenerateSql({ params: [DummyValue.UUID] })
>>>>>>> 5e55a17b
  getById(personId: string): Promise<PersonEntity | null> {
    return this.personRepository.findOne({ where: { id: personId } });
  }

  @GenerateSql({ params: [DummyValue.UUID, DummyValue.STRING, { withHidden: true }] })
  getByName(userId: string, personName: string, { withHidden }: PersonNameSearchOptions): Promise<PersonEntity[]> {
    const queryBuilder = this.personRepository
      .createQueryBuilder('person')
      .leftJoin('person.faces', 'face')
      .where(
        'person.ownerId = :userId AND (LOWER(person.name) LIKE :nameStart OR LOWER(person.name) LIKE :nameAnywhere)',
        { userId, nameStart: `${personName.toLowerCase()}%`, nameAnywhere: `% ${personName.toLowerCase()}%` },
      )
      .groupBy('person.id')
      .orderBy('COUNT(face.assetId)', 'DESC')
      .limit(20);

    if (!withHidden) {
      queryBuilder.andWhere('person.isHidden = false');
    }
    return queryBuilder.getMany();
  }

  @GenerateSql({ params: [DummyValue.UUID] })
  async getStatistics(personId: string): Promise<PersonStatistics> {
    return {
      assets: await this.assetFaceRepository
        .createQueryBuilder('face')
        .leftJoin('face.asset', 'asset')
        .where('face.personId = :personId', { personId })
        .andWhere('asset.isArchived = false')
        .andWhere('asset.deletedAt IS NULL')
        .andWhere('asset.livePhotoVideoId IS NULL')
        .distinct(true)
        .getCount(),
    };
  }

  @GenerateSql({ params: [DummyValue.UUID] })
  getAssets(personId: string): Promise<AssetEntity[]> {
    return this.assetRepository.find({
      where: {
        faces: {
          personId,
        },
        isVisible: true,
        isArchived: false,
      },
      relations: {
        faces: {
          person: true,
        },
        exifInfo: true,
      },
      order: {
        fileCreatedAt: 'desc',
      },
      // TODO: remove after either (1) pagination or (2) time bucket is implemented for this query
      take: 1000,
    });
  }

  create(entity: Partial<PersonEntity>): Promise<PersonEntity> {
    return this.personRepository.save(entity);
  }

  createFace(entity: Partial<AssetFaceEntity>): Promise<AssetFaceEntity> {
    return this.assetFaceRepository.save(entity);
  }

  async update(entity: Partial<PersonEntity>): Promise<PersonEntity> {
    const { id } = await this.personRepository.save(entity);
    return this.personRepository.findOneByOrFail({ id });
  }

  @GenerateSql({ params: [[{ assetId: DummyValue.UUID, personId: DummyValue.UUID }]] })
  async getFacesByIds(ids: AssetFaceId[]): Promise<AssetFaceEntity[]> {
    return this.assetFaceRepository.find({ where: ids, relations: { asset: true }, withDeleted: true });
  }

  @GenerateSql({ params: [DummyValue.UUID] })
  async getRandomFace(personId: string): Promise<AssetFaceEntity | null> {
    return this.assetFaceRepository.findOneBy({ personId });
  }
}<|MERGE_RESOLUTION|>--- conflicted
+++ resolved
@@ -18,8 +18,6 @@
     @InjectRepository(AssetFaceEntity) private assetFaceRepository: Repository<AssetFaceEntity>,
   ) {}
 
-<<<<<<< HEAD
-=======
   /**
    * Before reassigning faces, delete potential key violations
    */
@@ -40,7 +38,6 @@
   }
 
   @GenerateSql({ params: [{ oldPersonId: DummyValue.UUID, newPersonId: DummyValue.UUID }] })
->>>>>>> 5e55a17b
   async reassignFaces({ oldPersonId, newPersonId }: UpdateFacesData): Promise<number> {
     const result = await this.assetFaceRepository
       .createQueryBuilder()
@@ -109,7 +106,7 @@
       .getMany();
   }
 
-<<<<<<< HEAD
+  @GenerateSql({ params: [DummyValue.UUID] })
   getFaces(assetId: string): Promise<AssetFaceEntity[]> {
     return this.assetFaceRepository.find({
       where: { assetId },
@@ -119,6 +116,7 @@
     });
   }
 
+  @GenerateSql({ params: [DummyValue.UUID] })
   getFaceById(id: string): Promise<AssetFaceEntity> {
     return this.assetFaceRepository.findOneOrFail({
       where: { id },
@@ -128,6 +126,7 @@
     });
   }
 
+  @GenerateSql({ params: [DummyValue.UUID] })
   getFaceByIdWithAssets(id: string): Promise<AssetFaceEntity | null> {
     return this.assetFaceRepository.findOne({
       where: { id },
@@ -138,6 +137,7 @@
     });
   }
 
+  @GenerateSql({ params: [DummyValue.UUID, DummyValue.UUID] })
   async reassignFace(assetFaceId: string, newPersonId: string): Promise<number> {
     const result = await this.assetFaceRepository
       .createQueryBuilder()
@@ -149,9 +149,6 @@
     return result.affected ?? 0;
   }
 
-=======
-  @GenerateSql({ params: [DummyValue.UUID] })
->>>>>>> 5e55a17b
   getById(personId: string): Promise<PersonEntity | null> {
     return this.personRepository.findOne({ where: { id: personId } });
   }
