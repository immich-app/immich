--- conflicted
+++ resolved
@@ -181,13 +181,12 @@
     });
   }
 
-<<<<<<< HEAD
   async remove(asset: AssetEntity): Promise<void> {
     await this.repository.remove(asset);
-=======
+  }
+
   getByChecksum(userId: string, checksum: Buffer): Promise<AssetEntity | null> {
     return this.repository.findOne({ where: { ownerId: userId, checksum } });
->>>>>>> 0a9b632e
   }
 
   findLivePhotoMatch(options: LivePhotoSearchOptions): Promise<AssetEntity | null> {
