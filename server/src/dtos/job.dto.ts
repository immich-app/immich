--- conflicted
+++ resolved
@@ -4,91 +4,4 @@
 export class JobCreateDto {
   @ValidateEnum({ enum: ManualJobName, name: 'ManualJobName' })
   name!: ManualJobName;
-<<<<<<< HEAD
-}
-
-export class JobCountsDto {
-  @ApiProperty({ type: 'integer' })
-  active!: number;
-  @ApiProperty({ type: 'integer' })
-  completed!: number;
-  @ApiProperty({ type: 'integer' })
-  failed!: number;
-  @ApiProperty({ type: 'integer' })
-  delayed!: number;
-  @ApiProperty({ type: 'integer' })
-  waiting!: number;
-  @ApiProperty({ type: 'integer' })
-  paused!: number;
-}
-
-export class QueueStatusDto {
-  isActive!: boolean;
-  isPaused!: boolean;
-}
-
-export class JobStatusDto {
-  @ApiProperty({ type: JobCountsDto })
-  jobCounts!: JobCountsDto;
-
-  @ApiProperty({ type: QueueStatusDto })
-  queueStatus!: QueueStatusDto;
-}
-
-export class AllJobStatusResponseDto implements Record<QueueName, JobStatusDto> {
-  @ApiProperty({ type: JobStatusDto })
-  [QueueName.ThumbnailGeneration]!: JobStatusDto;
-
-  @ApiProperty({ type: JobStatusDto })
-  [QueueName.MetadataExtraction]!: JobStatusDto;
-
-  @ApiProperty({ type: JobStatusDto })
-  [QueueName.VideoConversion]!: JobStatusDto;
-
-  @ApiProperty({ type: JobStatusDto })
-  [QueueName.SmartSearch]!: JobStatusDto;
-
-  @ApiProperty({ type: JobStatusDto })
-  [QueueName.StorageTemplateMigration]!: JobStatusDto;
-
-  @ApiProperty({ type: JobStatusDto })
-  [QueueName.Migration]!: JobStatusDto;
-
-  @ApiProperty({ type: JobStatusDto })
-  [QueueName.BackgroundTask]!: JobStatusDto;
-
-  @ApiProperty({ type: JobStatusDto })
-  [QueueName.AutoStack]!: JobStatusDto;
-
-  @ApiProperty({ type: JobStatusDto })
-  [QueueName.HashComputation]!: JobStatusDto;
-
-  @ApiProperty({ type: JobStatusDto })
-  [QueueName.Search]!: JobStatusDto;
-
-  @ApiProperty({ type: JobStatusDto })
-  [QueueName.DuplicateDetection]!: JobStatusDto;
-
-  @ApiProperty({ type: JobStatusDto })
-  [QueueName.FaceDetection]!: JobStatusDto;
-
-  @ApiProperty({ type: JobStatusDto })
-  [QueueName.FacialRecognition]!: JobStatusDto;
-
-  @ApiProperty({ type: JobStatusDto })
-  [QueueName.Sidecar]!: JobStatusDto;
-
-  @ApiProperty({ type: JobStatusDto })
-  [QueueName.Library]!: JobStatusDto;
-
-  @ApiProperty({ type: JobStatusDto })
-  [QueueName.Notification]!: JobStatusDto;
-
-  @ApiProperty({ type: JobStatusDto })
-  [QueueName.BackupDatabase]!: JobStatusDto;
-
-  @ApiProperty({ type: JobStatusDto })
-  [QueueName.Ocr]!: JobStatusDto;
-=======
->>>>>>> 1e1c4ac9
 }