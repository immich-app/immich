import { ApiProperty } from '@nestjs/swagger';
import { PropertyLifecycle } from 'src/decorators';
import { AuthDto } from 'src/dtos/auth.dto';
import { ExifResponseDto, mapExif } from 'src/dtos/exif.dto';
import {
  AssetFaceWithoutPersonResponseDto,
  PersonWithFacesResponseDto,
  mapFacesWithoutPerson,
  mapPerson,
} from 'src/dtos/person.dto';
import { TagResponseDto, mapTag } from 'src/dtos/tag.dto';
import { UserResponseDto, mapUser } from 'src/dtos/user.dto';
import { AssetFaceEntity } from 'src/entities/asset-face.entity';
import { AssetEntity } from 'src/entities/asset.entity';
import { AssetType } from 'src/enum';
import { mimeTypes } from 'src/utils/mime-types';

export class SanitizedAssetResponseDto {
  id!: string;
  @ApiProperty({ enumName: 'AssetTypeEnum', enum: AssetType })
  type!: AssetType;
  thumbhash!: string | null;
  originalMimeType?: string;
  localDateTime!: Date;
  duration!: string;
  livePhotoVideoId?: string | null;
  hasMetadata!: boolean;
}

export class AssetResponseDto extends SanitizedAssetResponseDto {
  deviceAssetId!: string;
  deviceId!: string;
  ownerId!: string;
  owner?: UserResponseDto;
  @PropertyLifecycle({ deprecatedAt: 'v1.106.0' })
  libraryId?: string | null;
  originalPath!: string;
  originalFileName!: string;
  fileCreatedAt!: Date;
  fileModifiedAt!: Date;
  updatedAt!: Date;
  isFavorite!: boolean;
  isArchived!: boolean;
  isTrashed!: boolean;
  isOffline!: boolean;
  exifInfo?: ExifResponseDto;
  tags?: TagResponseDto[];
  people?: PersonWithFacesResponseDto[];
  unassignedFaces?: AssetFaceWithoutPersonResponseDto[];
  /**base64 encoded sha1 hash */
  checksum!: string;
  stack?: AssetStackResponseDto | null;
  duplicateId?: string | null;

  @PropertyLifecycle({ deprecatedAt: 'v1.113.0' })
  resized?: boolean;
}

export class AssetStackResponseDto {
  id!: string;

  primaryAssetId!: string;

  @ApiProperty({ type: 'integer' })
  assetCount!: number;
}

export type AssetMapOptions = {
  stripMetadata?: boolean;
  withStack?: boolean;
  auth?: AuthDto;
};

const peopleWithFaces = (faces: AssetFaceEntity[]): PersonWithFacesResponseDto[] => {
  const result: PersonWithFacesResponseDto[] = [];
  if (faces) {
    for (const face of faces) {
      if (face.person) {
        const existingPersonEntry = result.find((item) => item.id === face.person!.id);
        if (existingPersonEntry) {
          existingPersonEntry.faces.push(face);
        } else {
          result.push({ ...mapPerson(face.person!), faces: [mapFacesWithoutPerson(face)] });
        }
      }
    }
  }

  return result;
};

const mapStack = (entity: AssetEntity) => {
  if (!entity.stack) {
    return null;
  }

  return {
    id: entity.stack.id,
    primaryAssetId: entity.stack.primaryAssetId,
    assetCount: entity.stack.assetCount ?? entity.stack.assets.length + 1,
  };
};

// if an asset is jsonified in the DB before being returned, its buffer fields will be hex-encoded strings
const hexOrBufferToBase64 = (encoded: string | Buffer) => {
  if (typeof encoded === 'string') {
    return Buffer.from(encoded.slice(2), 'hex').toString('base64');
  }

  return encoded.toString('base64');
};

export function mapAsset(entity: AssetEntity, options: AssetMapOptions = {}): AssetResponseDto {
  const { stripMetadata = false, withStack = false } = options;

<<<<<<< HEAD
  if (!entity.localDateTime) {
    throw new Error('Asset localDateTime is missing');
  } else if (!entity.fileCreatedAt) {
    throw new Error('Asset fileCreatedAt is missing');
  } else if (!entity.fileModifiedAt) {
    throw new Error('Asset fileModifiedAt is missing');
=======
  if (entity.localDateTime === null) {
    throw new Error(`Asset ${entity.id} has no localDateTime`);
  }
  if (entity.fileCreatedAt === null) {
    throw new Error(`Asset ${entity.id} has no fileCreatedAt`);
  }
  if (entity.fileModifiedAt === null) {
    throw new Error(`Asset ${entity.id} has no fileModifiedAt`);
>>>>>>> 52d2206b
  }

  if (stripMetadata) {
    const sanitizedAssetResponse: SanitizedAssetResponseDto = {
      id: entity.id,
      type: entity.type,
      originalMimeType: mimeTypes.lookup(entity.originalFileName),
      thumbhash: entity.thumbhash?.toString('base64') ?? null,
      localDateTime: entity.localDateTime,
      duration: entity.duration ?? '0:00:00.00000',
      livePhotoVideoId: entity.livePhotoVideoId,
      hasMetadata: false,
    };
    return sanitizedAssetResponse as AssetResponseDto;
  }

  return {
    id: entity.id,
    deviceAssetId: entity.deviceAssetId,
    ownerId: entity.ownerId,
    owner: entity.owner ? mapUser(entity.owner) : undefined,
    deviceId: entity.deviceId,
    libraryId: entity.libraryId,
    type: entity.type,
    originalPath: entity.originalPath,
    originalFileName: entity.originalFileName,
    originalMimeType: mimeTypes.lookup(entity.originalFileName),
    thumbhash: entity.thumbhash ? hexOrBufferToBase64(entity.thumbhash) : null,
    fileCreatedAt: entity.fileCreatedAt,
    fileModifiedAt: entity.fileModifiedAt,
    localDateTime: entity.localDateTime,
    updatedAt: entity.updatedAt,
    isFavorite: options.auth?.user.id === entity.ownerId ? entity.isFavorite : false,
    isArchived: entity.isArchived,
    isTrashed: !!entity.deletedAt,
    duration: entity.duration ?? '0:00:00.00000',
    exifInfo: entity.exifInfo ? mapExif(entity.exifInfo) : undefined,
    livePhotoVideoId: entity.livePhotoVideoId,
    tags: entity.tags?.map((tag) => mapTag(tag)),
    people: peopleWithFaces(entity.faces),
    unassignedFaces: entity.faces?.filter((face) => !face.person).map((a) => mapFacesWithoutPerson(a)),
    checksum: hexOrBufferToBase64(entity.checksum),
    stack: withStack ? mapStack(entity) : undefined,
    isOffline: entity.isOffline,
    hasMetadata: true,
    duplicateId: entity.duplicateId,
    resized: true,
  };
}

export class MemoryLaneResponseDto {
  @ApiProperty({ type: 'integer' })
  yearsAgo!: number;

  assets!: AssetResponseDto[];
}<|MERGE_RESOLUTION|>--- conflicted
+++ resolved
@@ -113,14 +113,6 @@
 export function mapAsset(entity: AssetEntity, options: AssetMapOptions = {}): AssetResponseDto {
   const { stripMetadata = false, withStack = false } = options;
 
-<<<<<<< HEAD
-  if (!entity.localDateTime) {
-    throw new Error('Asset localDateTime is missing');
-  } else if (!entity.fileCreatedAt) {
-    throw new Error('Asset fileCreatedAt is missing');
-  } else if (!entity.fileModifiedAt) {
-    throw new Error('Asset fileModifiedAt is missing');
-=======
   if (entity.localDateTime === null) {
     throw new Error(`Asset ${entity.id} has no localDateTime`);
   }
@@ -129,7 +121,6 @@
   }
   if (entity.fileModifiedAt === null) {
     throw new Error(`Asset ${entity.id} has no fileModifiedAt`);
->>>>>>> 52d2206b
   }
 
   if (stripMetadata) {
