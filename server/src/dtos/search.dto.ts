import { ApiProperty } from '@nestjs/swagger';
import { Type } from 'class-transformer';
import { IsEnum, IsInt, IsNotEmpty, IsString, Max, Min } from 'class-validator';
import { Place } from 'src/database';
import { PropertyLifecycle } from 'src/decorators';
import { AlbumResponseDto } from 'src/dtos/album.dto';
import { AssetResponseDto } from 'src/dtos/asset-response.dto';
import { AssetOrder, AssetType } from 'src/enum';
import { SearchPlacesItem } from 'src/types';
import { Optional, ValidateBoolean, ValidateDate, ValidateUUID } from 'src/validation';

class BaseSearchDto {
  @ValidateUUID({ optional: true, nullable: true })
  libraryId?: string | null;

  @IsString()
  @IsNotEmpty()
  @Optional()
  deviceId?: string;

  @IsEnum(AssetType)
  @Optional()
  @ApiProperty({ enumName: 'AssetTypeEnum', enum: AssetType })
  type?: AssetType;

  @ValidateBoolean({ optional: true })
  isArchived?: boolean;

  @ValidateBoolean({ optional: true })
  @ApiProperty({ default: false })
  withArchived?: boolean;

  @ValidateBoolean({ optional: true })
  isEncoded?: boolean;

  @ValidateBoolean({ optional: true })
  isFavorite?: boolean;

  @ValidateBoolean({ optional: true })
  isMotion?: boolean;

  @ValidateBoolean({ optional: true })
  isOffline?: boolean;

  @ValidateBoolean({ optional: true })
  isVisible?: boolean;

  @ValidateBoolean({ optional: true })
  withDeleted?: boolean;

  @ValidateBoolean({ optional: true })
  withExif?: boolean;

  @ValidateDate({ optional: true })
  createdBefore?: Date;

  @ValidateDate({ optional: true })
  createdAfter?: Date;

  @ValidateDate({ optional: true })
  updatedBefore?: Date;

  @ValidateDate({ optional: true })
  updatedAfter?: Date;

  @ValidateDate({ optional: true })
  trashedBefore?: Date;

  @ValidateDate({ optional: true })
  trashedAfter?: Date;

  @ValidateDate({ optional: true })
  takenBefore?: Date;

  @ValidateDate({ optional: true })
  takenAfter?: Date;

  @IsString()
  @Optional({ nullable: true, emptyToNull: true })
  city?: string | null;

  @IsString()
  @Optional({ nullable: true, emptyToNull: true })
  state?: string | null;

  @IsString()
  @IsNotEmpty()
  @Optional({ nullable: true, emptyToNull: true })
  country?: string | null;

  @IsString()
  @Optional({ nullable: true, emptyToNull: true })
  make?: string;

  @IsString()
  @Optional({ nullable: true, emptyToNull: true })
  model?: string | null;

  @IsString()
  @Optional({ nullable: true, emptyToNull: true })
  lensModel?: string | null;

  @IsInt()
  @Min(1)
  @Max(1000)
  @Type(() => Number)
  @Optional()
  size?: number;

  @ValidateBoolean({ optional: true })
  isNotInAlbum?: boolean;

  @ValidateUUID({ each: true, optional: true })
  personIds?: string[];

  @ValidateUUID({ each: true, optional: true })
  tagIds?: string[];

  @Optional()
  @IsInt()
  @Max(5)
  @Min(-1)
  rating?: number;
}

export class RandomSearchDto extends BaseSearchDto {
  @ValidateBoolean({ optional: true })
  withStacked?: boolean;

  @ValidateBoolean({ optional: true })
  withPeople?: boolean;
}

export class MetadataSearchDto extends RandomSearchDto {
  @ValidateUUID({ optional: true })
  id?: string;

  @IsString()
  @IsNotEmpty()
  @Optional()
  deviceAssetId?: string;

  @IsString()
  @IsNotEmpty()
  @Optional()
  description?: string;

  @IsString()
  @IsNotEmpty()
  @Optional()
  checksum?: string;

  @IsString()
  @IsNotEmpty()
  @Optional()
  originalFileName?: string;

  @IsString()
  @IsNotEmpty()
  @Optional()
  originalPath?: string;

  @IsString()
  @IsNotEmpty()
  @Optional()
  previewPath?: string;

  @IsString()
  @IsNotEmpty()
  @Optional()
  thumbnailPath?: string;

  @IsString()
  @IsNotEmpty()
  @Optional()
  encodedVideoPath?: string;

  @IsEnum(AssetOrder)
  @Optional()
  @ApiProperty({ enumName: 'AssetOrder', enum: AssetOrder, default: AssetOrder.DESC })
  order?: AssetOrder;

  @IsInt()
  @Min(1)
  @Type(() => Number)
  @Optional()
  page?: number;
}

export class SmartSearchDto extends BaseSearchDto {
  @IsString()
  @IsNotEmpty()
  query!: string;

  @IsString()
  @IsNotEmpty()
  @Optional()
  language?: string;

  @IsInt()
  @Min(1)
  @Type(() => Number)
  @Optional()
  page?: number;
}

export class SearchPlacesDto {
  @IsString()
  @IsNotEmpty()
  name!: string;
}

export class SearchPeopleDto {
  @IsString()
  @IsNotEmpty()
  name!: string;

  @ValidateBoolean({ optional: true })
  withHidden?: boolean;
}

export class PlacesResponseDto {
  name!: string;
  latitude!: number;
  longitude!: number;
  admin1name?: string;
  admin2name?: string;
}

<<<<<<< HEAD
export function mapPlaces(place: SearchPlacesItem): PlacesResponseDto {
=======
export function mapPlaces(place: Place): PlacesResponseDto {
>>>>>>> 43e3075f
  return {
    name: place.name,
    latitude: place.latitude,
    longitude: place.longitude,
    admin1name: place.admin1Name ?? undefined,
    admin2name: place.admin2Name ?? undefined,
  };
}

export enum SearchSuggestionType {
  COUNTRY = 'country',
  STATE = 'state',
  CITY = 'city',
  CAMERA_MAKE = 'camera-make',
  CAMERA_MODEL = 'camera-model',
}

export class SearchSuggestionRequestDto {
  @IsEnum(SearchSuggestionType)
  @IsNotEmpty()
  @ApiProperty({ enumName: 'SearchSuggestionType', enum: SearchSuggestionType })
  type!: SearchSuggestionType;

  @IsString()
  @Optional()
  country?: string;

  @IsString()
  @Optional()
  state?: string;

  @IsString()
  @Optional()
  make?: string;

  @IsString()
  @Optional()
  model?: string;

  @ValidateBoolean({ optional: true })
  @PropertyLifecycle({ addedAt: 'v111.0.0' })
  includeNull?: boolean;
}

class SearchFacetCountResponseDto {
  @ApiProperty({ type: 'integer' })
  count!: number;
  value!: string;
}

class SearchFacetResponseDto {
  fieldName!: string;
  counts!: SearchFacetCountResponseDto[];
}

class SearchAlbumResponseDto {
  @ApiProperty({ type: 'integer' })
  total!: number;
  @ApiProperty({ type: 'integer' })
  count!: number;
  items!: AlbumResponseDto[];
  facets!: SearchFacetResponseDto[];
}

class SearchAssetResponseDto {
  @ApiProperty({ type: 'integer' })
  total!: number;
  @ApiProperty({ type: 'integer' })
  count!: number;
  items!: AssetResponseDto[];
  facets!: SearchFacetResponseDto[];
  nextPage!: string | null;
}

export class SearchResponseDto {
  albums!: SearchAlbumResponseDto;
  assets!: SearchAssetResponseDto;
}

class SearchExploreItem {
  value!: string;
  data!: AssetResponseDto;
}

export class SearchExploreResponseDto {
  fieldName!: string;
  items!: SearchExploreItem[];
}

export class MemoryLaneDto {
  @IsInt()
  @Type(() => Number)
  @Max(31)
  @Min(1)
  @ApiProperty({ type: 'integer' })
  day!: number;

  @IsInt()
  @Type(() => Number)
  @Max(12)
  @Min(1)
  @ApiProperty({ type: 'integer' })
  month!: number;
}<|MERGE_RESOLUTION|>--- conflicted
+++ resolved
@@ -227,19 +227,18 @@
   admin2name?: string;
 }
 
-<<<<<<< HEAD
 export function mapPlaces(place: SearchPlacesItem): PlacesResponseDto {
-=======
-export function mapPlaces(place: Place): PlacesResponseDto {
->>>>>>> 43e3075f
   return {
     name: place.name,
     latitude: place.latitude,
     longitude: place.longitude,
     admin1name: place.admin1Name ?? undefined,
     admin2name: place.admin2Name ?? undefined,
+    admin1name: place.admin1Name ?? undefined,
+    admin2name: place.admin2Name ?? undefined,
   };
 }
+
 
 export enum SearchSuggestionType {
   COUNTRY = 'country',
