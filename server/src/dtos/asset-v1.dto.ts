import { ApiProperty } from '@nestjs/swagger';
import { Type } from 'class-transformer';
<<<<<<< HEAD
import { ArrayNotEmpty, IsArray, IsInt, IsNotEmpty, IsString, IsUUID, ValidateNested } from 'class-validator';
import { UploadFieldName } from 'src/dtos/asset-media.dto';
import { Optional, ValidateBoolean, ValidateDate, ValidateUUID } from 'src/validation';
=======
import { ArrayNotEmpty, IsArray, IsEnum, IsInt, IsNotEmpty, IsString, IsUUID, ValidateNested } from 'class-validator';
import { UploadFieldName } from 'src/dtos/asset.dto';
import { Optional, ValidateBoolean, ValidateDate } from 'src/validation';
>>>>>>> 4f838eab

/** @deprecated */
export class AssetBulkUploadCheckItem {
  @IsString()
  @IsNotEmpty()
  id!: string;

  /** base64 or hex encoded sha1 hash */
  @IsString()
  @IsNotEmpty()
  checksum!: string;
}

/** @deprecated */
export class AssetBulkUploadCheckDto {
  @IsArray()
  @ValidateNested({ each: true })
  @Type(() => AssetBulkUploadCheckItem)
  assets!: AssetBulkUploadCheckItem[];
}

/** @deprecated */
export class AssetSearchDto {
  @ValidateBoolean({ optional: true })
  isFavorite?: boolean;

  @ValidateBoolean({ optional: true })
  isArchived?: boolean;

  @Optional()
  @IsInt()
  @Type(() => Number)
  @ApiProperty({ type: 'integer' })
  skip?: number;

  @Optional()
  @IsInt()
  @Type(() => Number)
  @ApiProperty({ type: 'integer' })
  take?: number;

  @Optional()
  @IsUUID('4')
  @ApiProperty({ format: 'uuid' })
  userId?: string;

  @ValidateDate({ optional: true })
  updatedAfter?: Date;

  @ValidateDate({ optional: true })
  updatedBefore?: Date;
}

/** @deprecated */
export class CheckExistingAssetsDto {
  @ArrayNotEmpty()
  @IsString({ each: true })
  @IsNotEmpty({ each: true })
  deviceAssetIds!: string[];

  @IsNotEmpty()
  deviceId!: string;
}

/** @deprecated */
export class CreateAssetDto {
  @IsNotEmpty()
  @IsString()
  deviceAssetId!: string;

  @IsNotEmpty()
  @IsString()
  deviceId!: string;

  @ValidateDate()
  fileCreatedAt!: Date;

  @ValidateDate()
  fileModifiedAt!: Date;

  @Optional()
  @IsString()
  duration?: string;

  @ValidateBoolean({ optional: true })
  isFavorite?: boolean;

  @ValidateBoolean({ optional: true })
  isArchived?: boolean;

  @ValidateBoolean({ optional: true })
  isVisible?: boolean;

  @ValidateBoolean({ optional: true })
  isOffline?: boolean;

  // The properties below are added to correctly generate the API docs
  // and client SDKs. Validation should be handled in the controller.
  @ApiProperty({ type: 'string', format: 'binary' })
  [UploadFieldName.ASSET_DATA]!: any;

  @ApiProperty({ type: 'string', format: 'binary', required: false })
  [UploadFieldName.LIVE_PHOTO_DATA]?: any;

  @ApiProperty({ type: 'string', format: 'binary', required: false })
  [UploadFieldName.SIDECAR_DATA]?: any;
}<|MERGE_RESOLUTION|>--- conflicted
+++ resolved
@@ -1,14 +1,8 @@
 import { ApiProperty } from '@nestjs/swagger';
 import { Type } from 'class-transformer';
-<<<<<<< HEAD
 import { ArrayNotEmpty, IsArray, IsInt, IsNotEmpty, IsString, IsUUID, ValidateNested } from 'class-validator';
 import { UploadFieldName } from 'src/dtos/asset-media.dto';
-import { Optional, ValidateBoolean, ValidateDate, ValidateUUID } from 'src/validation';
-=======
-import { ArrayNotEmpty, IsArray, IsEnum, IsInt, IsNotEmpty, IsString, IsUUID, ValidateNested } from 'class-validator';
-import { UploadFieldName } from 'src/dtos/asset.dto';
 import { Optional, ValidateBoolean, ValidateDate } from 'src/validation';
->>>>>>> 4f838eab
 
 /** @deprecated */
 export class AssetBulkUploadCheckItem {
