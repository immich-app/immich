--- conflicted
+++ resolved
@@ -171,11 +171,7 @@
   sidecar!: boolean;
   search!: boolean;
   email!: boolean;
-<<<<<<< HEAD
-  @ApiProperty({ description: 'Automatic stack candidate generation enabled (experimental).' })
-=======
   ocr!: boolean;
->>>>>>> 87a5f9c3
   autoStack!: boolean;
 }
 
