import { ApiProperty, ApiResponseProperty } from '@nestjs/swagger';
import { SemVer } from 'semver';
import { SystemConfigThemeDto } from 'src/dtos/system-config.dto';

export class ServerPingResponse {
  @ApiResponseProperty({ type: String, example: 'pong' })
  res!: string;
}

export class ServerAboutResponseDto {
  version!: string;
  versionUrl!: string;

  repository?: string;
  repositoryUrl?: string;

  sourceRef?: string;
  sourceCommit?: string;
  sourceUrl?: string;

  build?: string;
  buildUrl?: string;
  buildImage?: string;
  buildImageUrl?: string;

  nodejs?: string;
  ffmpeg?: string;
  imagemagick?: string;
  libvips?: string;
  exiftool?: string;

  licensed!: boolean;

  thirdPartySourceUrl?: string;
  thirdPartyBugFeatureUrl?: string;
  thirdPartyDocumentationUrl?: string;
  thirdPartySupportUrl?: string;
}

export class ServerApkLinksDto {
  arm64v8a!: string;
  armeabiv7a!: string;
  universal!: string;
  x86_64!: string;
}

export class ServerStorageResponseDto {
  diskSize!: string;
  diskUse!: string;
  diskAvailable!: string;

  @ApiProperty({ type: 'integer', format: 'int64' })
  diskSizeRaw!: number;

  @ApiProperty({ type: 'integer', format: 'int64' })
  diskUseRaw!: number;

  @ApiProperty({ type: 'integer', format: 'int64' })
  diskAvailableRaw!: number;

  @ApiProperty({ type: 'number', format: 'double' })
  diskUsagePercentage!: number;
}

export class ServerVersionResponseDto {
  @ApiProperty({ type: 'integer' })
  major!: number;
  @ApiProperty({ type: 'integer' })
  minor!: number;
  @ApiProperty({ type: 'integer' })
  patch!: number;

  static fromSemVer(value: SemVer) {
    return { major: value.major, minor: value.minor, patch: value.patch };
  }
}

export class ServerVersionHistoryResponseDto {
  id!: string;
  createdAt!: Date;
  version!: string;
}

export class UsageByUserDto {
  @ApiProperty({ type: 'string' })
  userId!: string;
  @ApiProperty({ type: 'string' })
  userName!: string;
  @ApiProperty({ type: 'integer' })
  photos!: number;
  @ApiProperty({ type: 'integer' })
  videos!: number;
  @ApiProperty({ type: 'integer', format: 'int64' })
  usage!: number;
  @ApiProperty({ type: 'integer', format: 'int64' })
  usagePhotos!: number;
  @ApiProperty({ type: 'integer', format: 'int64' })
  usageVideos!: number;
  @ApiProperty({ type: 'integer', format: 'int64' })
  quotaSizeInBytes!: number | null;
}

export class ServerStatsResponseDto {
  @ApiProperty({ type: 'integer' })
  photos = 0;

  @ApiProperty({ type: 'integer' })
  videos = 0;

  @ApiProperty({ type: 'integer', format: 'int64' })
  usage = 0;

  @ApiProperty({ type: 'integer', format: 'int64' })
  usagePhotos = 0;

  @ApiProperty({ type: 'integer', format: 'int64' })
  usageVideos = 0;

  @ApiProperty({
    isArray: true,
    type: UsageByUserDto,
    title: 'Array of usage for each user',
    example: [
      {
        photos: 1,
        videos: 1,
        diskUsageRaw: 2,
        usagePhotos: 1,
        usageVideos: 1,
      },
    ],
  })
  usageByUser: UsageByUserDto[] = [];
}

export class ServerMediaTypesResponseDto {
  video!: string[];
  image!: string[];
  sidecar!: string[];
}

export class ServerThemeDto extends SystemConfigThemeDto {}

export class ServerConfigDto {
  oauthButtonText!: string;
  loginPageMessage!: string;
  @ApiProperty({ type: 'integer' })
  trashDays!: number;
  @ApiProperty({ type: 'integer' })
  userDeleteDelay!: number;
  isInitialized!: boolean;
  isOnboarded!: boolean;
  externalDomain!: string;
  publicUsers!: boolean;
  mapDarkStyleUrl!: string;
  mapLightStyleUrl!: string;
}

export class ServerFeaturesDto {
  smartSearch!: boolean;
  duplicateDetection!: boolean;
  configFile!: boolean;
  facialRecognition!: boolean;
  map!: boolean;
  trash!: boolean;
  reverseGeocoding!: boolean;
  importFaces!: boolean;
  oauth!: boolean;
  oauthAutoLaunch!: boolean;
  passwordLogin!: boolean;
  sidecar!: boolean;
  search!: boolean;
  email!: boolean;
<<<<<<< HEAD
  @ApiProperty({ description: 'Automatic stack candidate generation enabled (experimental).' })
  autoStack!: boolean;
=======
  ocr!: boolean;
>>>>>>> 365abd89
}

export interface ReleaseNotification {
  isAvailable: boolean;
  /** ISO8601 */
  checkedAt: string;
  serverVersion: ServerVersionResponseDto;
  releaseVersion: ServerVersionResponseDto;
}<|MERGE_RESOLUTION|>--- conflicted
+++ resolved
@@ -171,12 +171,8 @@
   sidecar!: boolean;
   search!: boolean;
   email!: boolean;
-<<<<<<< HEAD
-  @ApiProperty({ description: 'Automatic stack candidate generation enabled (experimental).' })
+  ocr!: boolean;
   autoStack!: boolean;
-=======
-  ocr!: boolean;
->>>>>>> 365abd89
 }
 
 export interface ReleaseNotification {
