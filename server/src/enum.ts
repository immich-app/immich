--- conflicted
+++ resolved
@@ -606,14 +606,13 @@
   Custom = 'Custom',
 }
 
-<<<<<<< HEAD
+export enum OAuthTokenEndpointAuthMethod {
+  CLIENT_SECRET_POST = 'client_secret_post',
+  CLIENT_SECRET_BASIC = 'client_secret_basic',
+}
+
 export enum AssetVisibility {
   ARCHIVE = 'archive',
   TIMELINE = 'timeline',
   HIDDEN = 'hidden',
-=======
-export enum OAuthTokenEndpointAuthMethod {
-  CLIENT_SECRET_POST = 'client_secret_post',
-  CLIENT_SECRET_BASIC = 'client_secret_basic',
->>>>>>> d89e88bb
 }