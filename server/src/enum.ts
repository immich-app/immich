export enum AuthType {
  Password = 'password',
  OAuth = 'oauth',
}

export enum ImmichCookie {
  AccessToken = 'immich_access_token',
  AuthType = 'immich_auth_type',
  IsAuthenticated = 'immich_is_authenticated',
  SharedLinkToken = 'immich_shared_link_token',
  OAuthState = 'immich_oauth_state',
  OAuthCodeVerifier = 'immich_oauth_code_verifier',
}

export enum ImmichHeader {
  ApiKey = 'x-api-key',
  UserToken = 'x-immich-user-token',
  SessionToken = 'x-immich-session-token',
  SharedLinkKey = 'x-immich-share-key',
  SharedLinkSlug = 'x-immich-share-slug',
  Checksum = 'x-immich-checksum',
  Cid = 'x-immich-cid',
}

export enum ImmichQuery {
  SharedLinkKey = 'key',
  SharedLinkSlug = 'slug',
  ApiKey = 'apiKey',
  SessionKey = 'sessionKey',
}

export enum AssetType {
  Image = 'IMAGE',
  Video = 'VIDEO',
  Audio = 'AUDIO',
  Other = 'OTHER',
}

export enum AssetFileType {
  /**
   * An full/large-size image extracted/converted from RAW photos
   */
  FullSize = 'fullsize',
  Preview = 'preview',
  Thumbnail = 'thumbnail',
}

export enum AlbumUserRole {
  Editor = 'editor',
  Viewer = 'viewer',
}

export enum AssetOrder {
  Asc = 'asc',
  Desc = 'desc',
}

export enum DatabaseAction {
  Create = 'CREATE',
  Update = 'UPDATE',
  Delete = 'DELETE',
}

export enum EntityType {
  Asset = 'ASSET',
  Album = 'ALBUM',
}

export enum MemoryType {
  /** pictures taken on this day X years ago */
  OnThisDay = 'on_this_day',
}

export enum Permission {
  All = 'all',

  ActivityCreate = 'activity.create',
  ActivityRead = 'activity.read',
  ActivityUpdate = 'activity.update',
  ActivityDelete = 'activity.delete',
  ActivityStatistics = 'activity.statistics',

  ApiKeyCreate = 'apiKey.create',
  ApiKeyRead = 'apiKey.read',
  ApiKeyUpdate = 'apiKey.update',
  ApiKeyDelete = 'apiKey.delete',

  // ASSET_CREATE = 'asset.create',
  AssetRead = 'asset.read',
  AssetUpdate = 'asset.update',
  AssetDelete = 'asset.delete',
  AssetStatistics = 'asset.statistics',
  AssetShare = 'asset.share',
  AssetView = 'asset.view',
  AssetDownload = 'asset.download',
  AssetUpload = 'asset.upload',
  AssetReplace = 'asset.replace',
  AssetCopy = 'asset.copy',

  AlbumCreate = 'album.create',
  AlbumRead = 'album.read',
  AlbumUpdate = 'album.update',
  AlbumDelete = 'album.delete',
  AlbumStatistics = 'album.statistics',
  AlbumShare = 'album.share',
  AlbumDownload = 'album.download',

  AlbumAssetCreate = 'albumAsset.create',
  AlbumAssetDelete = 'albumAsset.delete',

  AlbumUserCreate = 'albumUser.create',
  AlbumUserUpdate = 'albumUser.update',
  AlbumUserDelete = 'albumUser.delete',

  AuthChangePassword = 'auth.changePassword',

  AuthDeviceDelete = 'authDevice.delete',

  ArchiveRead = 'archive.read',

  DuplicateRead = 'duplicate.read',
  DuplicateDelete = 'duplicate.delete',

  FaceCreate = 'face.create',
  FaceRead = 'face.read',
  FaceUpdate = 'face.update',
  FaceDelete = 'face.delete',

  JobCreate = 'job.create',
  JobRead = 'job.read',

  LibraryCreate = 'library.create',
  LibraryRead = 'library.read',
  LibraryUpdate = 'library.update',
  LibraryDelete = 'library.delete',
  LibraryStatistics = 'library.statistics',

  TimelineRead = 'timeline.read',
  TimelineDownload = 'timeline.download',

  MemoryCreate = 'memory.create',
  MemoryRead = 'memory.read',
  MemoryUpdate = 'memory.update',
  MemoryDelete = 'memory.delete',
  MemoryStatistics = 'memory.statistics',

  MemoryAssetCreate = 'memoryAsset.create',
  MemoryAssetDelete = 'memoryAsset.delete',

  NotificationCreate = 'notification.create',
  NotificationRead = 'notification.read',
  NotificationUpdate = 'notification.update',
  NotificationDelete = 'notification.delete',

  PartnerCreate = 'partner.create',
  PartnerRead = 'partner.read',
  PartnerUpdate = 'partner.update',
  PartnerDelete = 'partner.delete',

  PersonCreate = 'person.create',
  PersonRead = 'person.read',
  PersonUpdate = 'person.update',
  PersonDelete = 'person.delete',
  PersonStatistics = 'person.statistics',
  PersonMerge = 'person.merge',
  PersonReassign = 'person.reassign',

  PinCodeCreate = 'pinCode.create',
  PinCodeUpdate = 'pinCode.update',
  PinCodeDelete = 'pinCode.delete',

  ServerAbout = 'server.about',
  ServerApkLinks = 'server.apkLinks',
  ServerStorage = 'server.storage',
  ServerStatistics = 'server.statistics',
  ServerVersionCheck = 'server.versionCheck',

  ServerLicenseRead = 'serverLicense.read',
  ServerLicenseUpdate = 'serverLicense.update',
  ServerLicenseDelete = 'serverLicense.delete',

  SessionCreate = 'session.create',
  SessionRead = 'session.read',
  SessionUpdate = 'session.update',
  SessionDelete = 'session.delete',
  SessionLock = 'session.lock',

  SharedLinkCreate = 'sharedLink.create',
  SharedLinkRead = 'sharedLink.read',
  SharedLinkUpdate = 'sharedLink.update',
  SharedLinkDelete = 'sharedLink.delete',

  StackCreate = 'stack.create',
  StackRead = 'stack.read',
  StackUpdate = 'stack.update',
  StackDelete = 'stack.delete',

  SyncStream = 'sync.stream',
  SyncCheckpointRead = 'syncCheckpoint.read',
  SyncCheckpointUpdate = 'syncCheckpoint.update',
  SyncCheckpointDelete = 'syncCheckpoint.delete',

  SystemConfigRead = 'systemConfig.read',
  SystemConfigUpdate = 'systemConfig.update',

  SystemMetadataRead = 'systemMetadata.read',
  SystemMetadataUpdate = 'systemMetadata.update',

  TagCreate = 'tag.create',
  TagRead = 'tag.read',
  TagUpdate = 'tag.update',
  TagDelete = 'tag.delete',
  TagAsset = 'tag.asset',

  UserRead = 'user.read',
  UserUpdate = 'user.update',

  UserLicenseCreate = 'userLicense.create',
  UserLicenseRead = 'userLicense.read',
  UserLicenseUpdate = 'userLicense.update',
  UserLicenseDelete = 'userLicense.delete',

  UserOnboardingRead = 'userOnboarding.read',
  UserOnboardingUpdate = 'userOnboarding.update',
  UserOnboardingDelete = 'userOnboarding.delete',

  UserPreferenceRead = 'userPreference.read',
  UserPreferenceUpdate = 'userPreference.update',

  UserProfileImageCreate = 'userProfileImage.create',
  UserProfileImageRead = 'userProfileImage.read',
  UserProfileImageUpdate = 'userProfileImage.update',
  UserProfileImageDelete = 'userProfileImage.delete',

  AdminUserCreate = 'adminUser.create',
  AdminUserRead = 'adminUser.read',
  AdminUserUpdate = 'adminUser.update',
  AdminUserDelete = 'adminUser.delete',

  AdminSessionRead = 'adminSession.read',

  AdminAuthUnlinkAll = 'adminAuth.unlinkAll',
}

export enum SharedLinkType {
  Album = 'ALBUM',

  /**
   * Individual asset
   * or group of assets that are not in an album
   */
  Individual = 'INDIVIDUAL',
}

export enum StorageFolder {
  EncodedVideo = 'encoded-video',
  Library = 'library',
  Upload = 'upload',
  Profile = 'profile',
  Thumbnails = 'thumbs',
  Backups = 'backups',
}

export enum SystemMetadataKey {
  MediaLocation = 'MediaLocation',
  ReverseGeocodingState = 'reverse-geocoding-state',
  FacialRecognitionState = 'facial-recognition-state',
  MemoriesState = 'memories-state',
  AdminOnboarding = 'admin-onboarding',
  SystemConfig = 'system-config',
  SystemFlags = 'system-flags',
  VersionCheckState = 'version-check-state',
  License = 'license',
  AutoStackUserPrefs = 'auto-stack-user-prefs',
}

export enum UserMetadataKey {
  Preferences = 'preferences',
  License = 'license',
  Onboarding = 'onboarding',
}

export enum AssetMetadataKey {
  MobileApp = 'mobile-app',
}

export enum UserAvatarColor {
  Primary = 'primary',
  Pink = 'pink',
  Red = 'red',
  Yellow = 'yellow',
  Blue = 'blue',
  Green = 'green',
  Purple = 'purple',
  Orange = 'orange',
  Gray = 'gray',
  Amber = 'amber',
}

export enum UserStatus {
  Active = 'active',
  Removing = 'removing',
  Deleted = 'deleted',
}

export enum AssetStatus {
  Active = 'active',
  Trashed = 'trashed',
  Deleted = 'deleted',
}

export enum SourceType {
  MachineLearning = 'machine-learning',
  Exif = 'exif',
  Manual = 'manual',
}

export enum ManualJobName {
  PersonCleanup = 'person-cleanup',
  TagCleanup = 'tag-cleanup',
  UserCleanup = 'user-cleanup',
  MemoryCleanup = 'memory-cleanup',
  MemoryCreate = 'memory-create',
  BackupDatabase = 'backup-database',
}

export enum AssetPathType {
  Original = 'original',
  FullSize = 'fullsize',
  Preview = 'preview',
  Thumbnail = 'thumbnail',
  EncodedVideo = 'encoded_video',
  Sidecar = 'sidecar',
}

export enum PersonPathType {
  Face = 'face',
}

export enum UserPathType {
  Profile = 'profile',
}

export type PathType = AssetPathType | PersonPathType | UserPathType;

export enum TranscodePolicy {
  All = 'all',
  Optimal = 'optimal',
  Bitrate = 'bitrate',
  Required = 'required',
  Disabled = 'disabled',
}

export enum TranscodeTarget {
  None = 'NONE',
  Audio = 'AUDIO',
  Video = 'VIDEO',
  All = 'ALL',
}

export enum VideoCodec {
  H264 = 'h264',
  Hevc = 'hevc',
  Vp9 = 'vp9',
  Av1 = 'av1',
}

export enum AudioCodec {
  Mp3 = 'mp3',
  Aac = 'aac',
  LibOpus = 'libopus',
  PcmS16le = 'pcm_s16le',
}

export enum VideoContainer {
  Mov = 'mov',
  Mp4 = 'mp4',
  Ogg = 'ogg',
  Webm = 'webm',
}

export enum TranscodeHardwareAcceleration {
  Nvenc = 'nvenc',
  Qsv = 'qsv',
  Vaapi = 'vaapi',
  Rkmpp = 'rkmpp',
  Disabled = 'disabled',
}

export enum ToneMapping {
  Hable = 'hable',
  Mobius = 'mobius',
  Reinhard = 'reinhard',
  Disabled = 'disabled',
}

export enum CQMode {
  Auto = 'auto',
  Cqp = 'cqp',
  Icq = 'icq',
}

export enum Colorspace {
  Srgb = 'srgb',
  P3 = 'p3',
}

export enum ImageFormat {
  Jpeg = 'jpeg',
  Webp = 'webp',
}

export enum RawExtractedFormat {
  Jpeg = 'jpeg',
  Jxl = 'jxl',
}

export enum LogLevel {
  Verbose = 'verbose',
  Debug = 'debug',
  Log = 'log',
  Warn = 'warn',
  Error = 'error',
  Fatal = 'fatal',
}

export enum ApiCustomExtension {
  Permission = 'x-immich-permission',
  AdminOnly = 'x-immich-admin-only',
}

export enum MetadataKey {
  AuthRoute = 'auth_route',
  AdminRoute = 'admin_route',
  SharedRoute = 'shared_route',
  ApiKeySecurity = 'api_key',
  EventConfig = 'event_config',
  JobConfig = 'job_config',
  TelemetryEnabled = 'telemetry_enabled',
}

export enum RouteKey {
  Asset = 'assets',
  User = 'users',
}

export enum CacheControl {
  PrivateWithCache = 'private_with_cache',
  PrivateWithoutCache = 'private_without_cache',
  None = 'none',
}

export enum ImmichEnvironment {
  Development = 'development',
  Testing = 'testing',
  Production = 'production',
}

export enum ImmichWorker {
  Api = 'api',
  Microservices = 'microservices',
}

export enum ImmichTelemetry {
  Host = 'host',
  Api = 'api',
  Io = 'io',
  Repo = 'repo',
  Job = 'job',
}

export enum ExifOrientation {
  Horizontal = 1,
  MirrorHorizontal = 2,
  Rotate180 = 3,
  MirrorVertical = 4,
  MirrorHorizontalRotate270CW = 5,
  Rotate90CW = 6,
  MirrorHorizontalRotate90CW = 7,
  Rotate270CW = 8,
}

export enum DatabaseExtension {
  Cube = 'cube',
  EarthDistance = 'earthdistance',
  Vector = 'vector',
  Vectors = 'vectors',
  VectorChord = 'vchord',
}

export enum BootstrapEventPriority {
  // Database service should be initialized before anything else, most other services need database access
  DatabaseService = -200,
  // Detect and configure the media location before jobs are queued which may use it
  StorageService = -195,
  // Other services may need to queue jobs on bootstrap.
  JobService = -190,
  // Initialise config after other bootstrap services, stop other services from using config on bootstrap
  SystemConfig = 100,
}

export enum QueueName {
  ThumbnailGeneration = 'thumbnailGeneration',
  MetadataExtraction = 'metadataExtraction',
  VideoConversion = 'videoConversion',
  FaceDetection = 'faceDetection',
  FacialRecognition = 'facialRecognition',
  SmartSearch = 'smartSearch',
  DuplicateDetection = 'duplicateDetection',
  BackgroundTask = 'backgroundTask',
  StorageTemplateMigration = 'storageTemplateMigration',
  Migration = 'migration',
  Search = 'search',
  Sidecar = 'sidecar',
  Library = 'library',
  Notification = 'notifications',
  BackupDatabase = 'backupDatabase',
<<<<<<< HEAD
  AutoStack = 'autoStack',
=======
  Ocr = 'ocr',
  AutoStackCandidateQueueAll = 'autoStackCandidateQueueAll',
>>>>>>> 87a5f9c3
}

export enum JobName {
  AssetDelete = 'AssetDelete',
  AssetDeleteCheck = 'AssetDeleteCheck',
  AssetDetectFacesQueueAll = 'AssetDetectFacesQueueAll',
  AssetDetectFaces = 'AssetDetectFaces',
  AssetDetectDuplicatesQueueAll = 'AssetDetectDuplicatesQueueAll',
  AssetDetectDuplicates = 'AssetDetectDuplicates',
  AssetEncodeVideoQueueAll = 'AssetEncodeVideoQueueAll',
  AssetEncodeVideo = 'AssetEncodeVideo',
  AssetEmptyTrash = 'AssetEmptyTrash',
  AssetExtractMetadataQueueAll = 'AssetExtractMetadataQueueAll',
  AssetExtractMetadata = 'AssetExtractMetadata',
  AssetFileMigration = 'AssetFileMigration',
  AssetGenerateThumbnailsQueueAll = 'AssetGenerateThumbnailsQueueAll',
  AssetGenerateThumbnails = 'AssetGenerateThumbnails',

  AuditLogCleanup = 'AuditLogCleanup',
  AuditTableCleanup = 'AuditTableCleanup',

  DatabaseBackup = 'DatabaseBackup',

  FacialRecognitionQueueAll = 'FacialRecognitionQueueAll',
  FacialRecognition = 'FacialRecognition',

  FileDelete = 'FileDelete',
  FileMigrationQueueAll = 'FileMigrationQueueAll',

  LibraryDeleteCheck = 'LibraryDeleteCheck',
  LibraryDelete = 'LibraryDelete',
  LibraryRemoveAsset = 'LibraryRemoveAsset',
  LibrarySyncAssetsQueueAll = 'LibraryScanAssetsQueueAll',
  LibrarySyncAssets = 'LibrarySyncAssets',
  LibrarySyncFilesQueueAll = 'LibrarySyncFilesQueueAll',
  LibrarySyncFiles = 'LibrarySyncFiles',
  LibraryScanQueueAll = 'LibraryScanQueueAll',

  MemoryCleanup = 'MemoryCleanup',
  MemoryGenerate = 'MemoryGenerate',

  NotificationsCleanup = 'NotificationsCleanup',

  NotifyUserSignup = 'NotifyUserSignup',
  NotifyAlbumInvite = 'NotifyAlbumInvite',
  NotifyAlbumUpdate = 'NotifyAlbumUpdate',

  UserDelete = 'UserDelete',
  UserDeleteCheck = 'UserDeleteCheck',
  UserSyncUsage = 'UserSyncUsage',

  PersonCleanup = 'PersonCleanup',
  PersonFileMigration = 'PersonFileMigration',
  PersonGenerateThumbnail = 'PersonGenerateThumbnail',

  SessionCleanup = 'SessionCleanup',

  SendMail = 'SendMail',

  SidecarQueueAll = 'SidecarQueueAll',
  SidecarCheck = 'SidecarCheck',
  SidecarWrite = 'SidecarWrite',

  SmartSearchQueueAll = 'SmartSearchQueueAll',
  SmartSearch = 'SmartSearch',

  StorageTemplateMigration = 'StorageTemplateMigration',
  StorageTemplateMigrationSingle = 'StorageTemplateMigrationSingle',

  TagCleanup = 'TagCleanup',

  // Auto Stack Candidates (Phase1)
  AutoStackCandidateQueueAll = 'AutoStackCandidateQueueAll',
  AutoStackCandidateGenerate = 'AutoStackCandidateGenerate',
  AutoStackCandidateGenerateForAsset = 'AutoStackCandidateGenerateForAsset',
<<<<<<< HEAD
=======
  AutoStackCandidateBackfill = 'AutoStackCandidateBackfill',
  AutoStackCandidateRescore = 'AutoStackCandidateRescore',
  AutoStackEnqueueMissingEmbeddings = 'AutoStackEnqueueMissingEmbeddings',
  AutoStackPHashBackfill = 'AutoStackPHashBackfill',
  AutoStackCandidateAging = 'AutoStackCandidateAging',
>>>>>>> 87a5f9c3
  AutoStackCandidateResetAll = 'AutoStackCandidateResetAll',

  VersionCheck = 'VersionCheck',

  // OCR
  OcrQueueAll = 'OcrQueueAll',
  Ocr = 'Ocr',
}

export enum JobCommand {
  Start = 'start',
  Pause = 'pause',
  Resume = 'resume',
  Empty = 'empty',
  ClearFailed = 'clear-failed',
}

export enum JobStatus {
  Success = 'success',
  Failed = 'failed',
  Skipped = 'skipped',
}

export enum QueueCleanType {
  Failed = 'failed',
}

export enum VectorIndex {
  Clip = 'clip_index',
  Face = 'face_index',
}

export enum DatabaseLock {
  GeodataImport = 100,
  Migrations = 200,
  SystemFileMounts = 300,
  StorageTemplateMigration = 420,
  VersionHistory = 500,
  CLIPDimSize = 512,
  Library = 1337,
  NightlyJobs = 600,
  MediaLocation = 700,
  GetSystemConfig = 69,
  BackupDatabase = 42,
  MemoryCreation = 777,
}

export enum SyncRequestType {
  AlbumsV1 = 'AlbumsV1',
  AlbumUsersV1 = 'AlbumUsersV1',
  AlbumToAssetsV1 = 'AlbumToAssetsV1',
  AlbumAssetsV1 = 'AlbumAssetsV1',
  AlbumAssetExifsV1 = 'AlbumAssetExifsV1',
  AssetsV1 = 'AssetsV1',
  AssetExifsV1 = 'AssetExifsV1',
  AssetMetadataV1 = 'AssetMetadataV1',
  AuthUsersV1 = 'AuthUsersV1',
  MemoriesV1 = 'MemoriesV1',
  MemoryToAssetsV1 = 'MemoryToAssetsV1',
  PartnersV1 = 'PartnersV1',
  PartnerAssetsV1 = 'PartnerAssetsV1',
  PartnerAssetExifsV1 = 'PartnerAssetExifsV1',
  PartnerStacksV1 = 'PartnerStacksV1',
  StacksV1 = 'StacksV1',
  UsersV1 = 'UsersV1',
  PeopleV1 = 'PeopleV1',
  AssetFacesV1 = 'AssetFacesV1',
  UserMetadataV1 = 'UserMetadataV1',
}

export enum SyncEntityType {
  AuthUserV1 = 'AuthUserV1',

  UserV1 = 'UserV1',
  UserDeleteV1 = 'UserDeleteV1',

  AssetV1 = 'AssetV1',
  AssetDeleteV1 = 'AssetDeleteV1',
  AssetExifV1 = 'AssetExifV1',
  AssetMetadataV1 = 'AssetMetadataV1',
  AssetMetadataDeleteV1 = 'AssetMetadataDeleteV1',

  PartnerV1 = 'PartnerV1',
  PartnerDeleteV1 = 'PartnerDeleteV1',

  PartnerAssetV1 = 'PartnerAssetV1',
  PartnerAssetBackfillV1 = 'PartnerAssetBackfillV1',
  PartnerAssetDeleteV1 = 'PartnerAssetDeleteV1',
  PartnerAssetExifV1 = 'PartnerAssetExifV1',
  PartnerAssetExifBackfillV1 = 'PartnerAssetExifBackfillV1',
  PartnerStackBackfillV1 = 'PartnerStackBackfillV1',
  PartnerStackDeleteV1 = 'PartnerStackDeleteV1',
  PartnerStackV1 = 'PartnerStackV1',

  AlbumV1 = 'AlbumV1',
  AlbumDeleteV1 = 'AlbumDeleteV1',

  AlbumUserV1 = 'AlbumUserV1',
  AlbumUserBackfillV1 = 'AlbumUserBackfillV1',
  AlbumUserDeleteV1 = 'AlbumUserDeleteV1',

  AlbumAssetCreateV1 = 'AlbumAssetCreateV1',
  AlbumAssetUpdateV1 = 'AlbumAssetUpdateV1',
  AlbumAssetBackfillV1 = 'AlbumAssetBackfillV1',
  AlbumAssetExifCreateV1 = 'AlbumAssetExifCreateV1',
  AlbumAssetExifUpdateV1 = 'AlbumAssetExifUpdateV1',
  AlbumAssetExifBackfillV1 = 'AlbumAssetExifBackfillV1',

  AlbumToAssetV1 = 'AlbumToAssetV1',
  AlbumToAssetDeleteV1 = 'AlbumToAssetDeleteV1',
  AlbumToAssetBackfillV1 = 'AlbumToAssetBackfillV1',

  MemoryV1 = 'MemoryV1',
  MemoryDeleteV1 = 'MemoryDeleteV1',

  MemoryToAssetV1 = 'MemoryToAssetV1',
  MemoryToAssetDeleteV1 = 'MemoryToAssetDeleteV1',

  StackV1 = 'StackV1',
  StackDeleteV1 = 'StackDeleteV1',

  PersonV1 = 'PersonV1',
  PersonDeleteV1 = 'PersonDeleteV1',

  AssetFaceV1 = 'AssetFaceV1',
  AssetFaceDeleteV1 = 'AssetFaceDeleteV1',

  UserMetadataV1 = 'UserMetadataV1',
  UserMetadataDeleteV1 = 'UserMetadataDeleteV1',

  SyncAckV1 = 'SyncAckV1',
  SyncResetV1 = 'SyncResetV1',
  SyncCompleteV1 = 'SyncCompleteV1',
}

export enum NotificationLevel {
  Success = 'success',
  Error = 'error',
  Warning = 'warning',
  Info = 'info',
}

export enum NotificationType {
  JobFailed = 'JobFailed',
  BackupFailed = 'BackupFailed',
  SystemMessage = 'SystemMessage',
  AlbumInvite = 'AlbumInvite',
  AlbumUpdate = 'AlbumUpdate',
  Custom = 'Custom',
}

export enum OAuthTokenEndpointAuthMethod {
  ClientSecretPost = 'client_secret_post',
  ClientSecretBasic = 'client_secret_basic',
}

export enum DatabaseSslMode {
  Disable = 'disable',
  Allow = 'allow',
  Prefer = 'prefer',
  Require = 'require',
  VerifyFull = 'verify-full',
}

export enum AssetVisibility {
  Archive = 'archive',
  Timeline = 'timeline',

  /**
   * Video part of the LivePhotos and MotionPhotos
   */
  Hidden = 'hidden',
  Locked = 'locked',
}

export enum CronJob {
  LibraryScan = 'LibraryScan',
  NightlyJobs = 'NightlyJobs',
}<|MERGE_RESOLUTION|>--- conflicted
+++ resolved
@@ -515,12 +515,8 @@
   Library = 'library',
   Notification = 'notifications',
   BackupDatabase = 'backupDatabase',
-<<<<<<< HEAD
+  Ocr = 'ocr',
   AutoStack = 'autoStack',
-=======
-  Ocr = 'ocr',
-  AutoStackCandidateQueueAll = 'autoStackCandidateQueueAll',
->>>>>>> 87a5f9c3
 }
 
 export enum JobName {
@@ -596,14 +592,6 @@
   AutoStackCandidateQueueAll = 'AutoStackCandidateQueueAll',
   AutoStackCandidateGenerate = 'AutoStackCandidateGenerate',
   AutoStackCandidateGenerateForAsset = 'AutoStackCandidateGenerateForAsset',
-<<<<<<< HEAD
-=======
-  AutoStackCandidateBackfill = 'AutoStackCandidateBackfill',
-  AutoStackCandidateRescore = 'AutoStackCandidateRescore',
-  AutoStackEnqueueMissingEmbeddings = 'AutoStackEnqueueMissingEmbeddings',
-  AutoStackPHashBackfill = 'AutoStackPHashBackfill',
-  AutoStackCandidateAging = 'AutoStackCandidateAging',
->>>>>>> 87a5f9c3
   AutoStackCandidateResetAll = 'AutoStackCandidateResetAll',
 
   VersionCheck = 'VersionCheck',
