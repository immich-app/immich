import { BinaryField, Tags } from 'exiftool-vendored';

export const IMetadataRepository = 'IMetadataRepository';

export interface ExifDuration {
  Value: number;
  Scale?: number;
}

<<<<<<< HEAD
export interface ImmichTags extends Omit<Tags, 'FocalLength' | 'Duration' | 'RegionInfo'> {
=======
export interface ImmichTags extends Omit<Tags, 'FocalLength' | 'Duration' | 'Description' | 'ImageDescription'> {
>>>>>>> 720b9a28
  ContentIdentifier?: string;
  MotionPhoto?: number;
  MotionPhotoVersion?: number;
  MotionPhotoPresentationTimestampUs?: number;
  MediaGroupUUID?: string;
  ImagePixelDepth?: string;
  FocalLength?: number;
  Duration?: number | string | ExifDuration;
  EmbeddedVideoType?: string;
  EmbeddedVideoFile?: BinaryField;
  MotionPhotoVideo?: BinaryField;

<<<<<<< HEAD
  // Extended properties for image regions, such as faces
  RegionInfo?: {
    AppliedToDimensions: {
      W: number;
      H: number;
      Unit: string;
    };
    RegionList: {
      Area: {
        // (X,Y) // center of the rectancle
        X: number;
        Y: number;
        W: number;
        H: number;
        Unit: string;
      };
      Rotation?: number;
      Type?: string;
      Name?: string;
    }[];
  };
}

export interface MetadataRegion {
  imageWidth: number;
  imageHeight: number;
  x1: number;
  x2: number;
  y1: number;
  y2: number;
}

export interface MetadataFaceResult {
  Name?: string;
  Type?: string;
  Region: MetadataRegion;
=======
  // Type is wrong, can also be number.
  Description?: string | number;
  ImageDescription?: string | number;
>>>>>>> 720b9a28
}

export interface IMetadataRepository {
  teardown(): Promise<void>;
  readTags(path: string): Promise<ImmichTags | null>;
  writeTags(path: string, tags: Partial<Tags>): Promise<void>;
  extractBinaryTag(tagName: string, path: string): Promise<Buffer>;
  getCountries(userId: string): Promise<Array<string | null>>;
  getStates(userId: string, country?: string): Promise<Array<string | null>>;
  getCities(userId: string, country?: string, state?: string): Promise<Array<string | null>>;
  getCameraMakes(userId: string, model?: string): Promise<Array<string | null>>;
  getCameraModels(userId: string, make?: string): Promise<Array<string | null>>;
}<|MERGE_RESOLUTION|>--- conflicted
+++ resolved
@@ -7,11 +7,7 @@
   Scale?: number;
 }
 
-<<<<<<< HEAD
-export interface ImmichTags extends Omit<Tags, 'FocalLength' | 'Duration' | 'RegionInfo'> {
-=======
-export interface ImmichTags extends Omit<Tags, 'FocalLength' | 'Duration' | 'Description' | 'ImageDescription'> {
->>>>>>> 720b9a28
+export interface ImmichTags extends Omit<Tags, 'FocalLength' | 'Duration' | 'Description' | 'ImageDescription' | 'RegionInfo'> {
   ContentIdentifier?: string;
   MotionPhoto?: number;
   MotionPhotoVersion?: number;
@@ -24,7 +20,6 @@
   EmbeddedVideoFile?: BinaryField;
   MotionPhotoVideo?: BinaryField;
 
-<<<<<<< HEAD
   // Extended properties for image regions, such as faces
   RegionInfo?: {
     AppliedToDimensions: {
@@ -60,12 +55,10 @@
 export interface MetadataFaceResult {
   Name?: string;
   Type?: string;
-  Region: MetadataRegion;
-=======
   // Type is wrong, can also be number.
   Description?: string | number;
   ImageDescription?: string | number;
->>>>>>> 720b9a28
+  Region: MetadataRegion;
 }
 
 export interface IMetadataRepository {
