import { EmailImageAttachment } from 'src/interfaces/notification.interface';

export enum QueueName {
  THUMBNAIL_GENERATION = 'thumbnailGeneration',
  METADATA_EXTRACTION = 'metadataExtraction',
  VIDEO_CONVERSION = 'videoConversion',
  FACE_DETECTION = 'faceDetection',
  FACIAL_RECOGNITION = 'facialRecognition',
  SMART_SEARCH = 'smartSearch',
  DUPLICATE_DETECTION = 'duplicateDetection',
  BACKGROUND_TASK = 'backgroundTask',
  STORAGE_TEMPLATE_MIGRATION = 'storageTemplateMigration',
  MIGRATION = 'migration',
  SEARCH = 'search',
  SIDECAR = 'sidecar',
  LIBRARY = 'library',
  NOTIFICATION = 'notifications',
}

export type ConcurrentQueueName = Exclude<
  QueueName,
  QueueName.STORAGE_TEMPLATE_MIGRATION | QueueName.FACIAL_RECOGNITION | QueueName.DUPLICATE_DETECTION
>;

export enum JobCommand {
  START = 'start',
  PAUSE = 'pause',
  RESUME = 'resume',
  EMPTY = 'empty',
  CLEAR_FAILED = 'clear-failed',
}

export enum JobName {
  // conversion
  QUEUE_VIDEO_CONVERSION = 'queue-video-conversion',
  VIDEO_CONVERSION = 'video-conversion',

  // thumbnails
  QUEUE_GENERATE_THUMBNAILS = 'queue-generate-thumbnails',
  GENERATE_PREVIEW = 'generate-preview',
  GENERATE_THUMBNAIL = 'generate-thumbnail',
  GENERATE_THUMBHASH = 'generate-thumbhash',
  GENERATE_PERSON_THUMBNAIL = 'generate-person-thumbnail',

  // metadata
  QUEUE_METADATA_EXTRACTION = 'queue-metadata-extraction',
  METADATA_EXTRACTION = 'metadata-extraction',
  LINK_LIVE_PHOTOS = 'link-live-photos',

  // user
  USER_DELETION = 'user-deletion',
  USER_DELETE_CHECK = 'user-delete-check',
  USER_SYNC_USAGE = 'user-sync-usage',

  // asset
  ASSET_DELETION = 'asset-deletion',
  ASSET_DELETION_CHECK = 'asset-deletion-check',

  // storage template
  STORAGE_TEMPLATE_MIGRATION = 'storage-template-migration',
  STORAGE_TEMPLATE_MIGRATION_SINGLE = 'storage-template-migration-single',

  // migration
  QUEUE_MIGRATION = 'queue-migration',
  MIGRATE_ASSET = 'migrate-asset',
  MIGRATE_PERSON = 'migrate-person',

  // facial recognition
  PERSON_CLEANUP = 'person-cleanup',
  QUEUE_FACE_DETECTION = 'queue-face-detection',
  FACE_DETECTION = 'face-detection',
  QUEUE_FACIAL_RECOGNITION = 'queue-facial-recognition',
  FACIAL_RECOGNITION = 'facial-recognition',

  // library management
  LIBRARY_SCAN = 'library-refresh',
  LIBRARY_SCAN_ASSET = 'library-refresh-asset',
  LIBRARY_REMOVE_OFFLINE = 'library-remove-offline',
  LIBRARY_DELETE = 'library-delete',
  LIBRARY_QUEUE_SCAN_ALL = 'library-queue-all-refresh',
  LIBRARY_QUEUE_CLEANUP = 'library-queue-cleanup',

  // cleanup
  DELETE_FILES = 'delete-files',
  CLEAN_OLD_AUDIT_LOGS = 'clean-old-audit-logs',
  CLEAN_OLD_SESSION_TOKENS = 'clean-old-session-tokens',

  // smart search
  QUEUE_SMART_SEARCH = 'queue-smart-search',
  SMART_SEARCH = 'smart-search',

  // duplicate detection
  QUEUE_DUPLICATE_DETECTION = 'queue-duplicate-detection',
  DUPLICATE_DETECTION = 'duplicate-detection',

  // XMP sidecars
  QUEUE_SIDECAR = 'queue-sidecar',
  SIDECAR_DISCOVERY = 'sidecar-discovery',
  SIDECAR_SYNC = 'sidecar-sync',
  SIDECAR_WRITE = 'sidecar-write',

  // Notification
  NOTIFY_SIGNUP = 'notify-signup',
  NOTIFY_ALBUM_INVITE = 'notify-album-invite',
  NOTIFY_ALBUM_UPDATE = 'notify-album-update',
  SEND_EMAIL = 'notification-send-email',

  // Version check
  VERSION_CHECK = 'version-check',
}

export const JOBS_ASSET_PAGINATION_SIZE = 1000;

export interface IBaseJob {
  force?: boolean;
}

export interface IEntityJob extends IBaseJob {
  id: string;
  source?: 'upload' | 'sidecar-write';
}

export interface ILibraryFileJob extends IEntityJob {
  ownerId: string;
  assetPath: string;
}

export interface ILibraryRefreshJob extends IEntityJob {
  refreshModifiedFiles: boolean;
  refreshAllFiles: boolean;
}

export interface IBulkEntityJob extends IBaseJob {
  ids: string[];
}

export interface IDeleteFilesJob extends IBaseJob {
  files: Array<string | null | undefined>;
}

export interface ISidecarWriteJob extends IEntityJob {
  description?: string;
  dateTimeOriginal?: string;
  latitude?: number;
  longitude?: number;
}

export interface IDeferrableJob extends IEntityJob {
  deferred?: boolean;
}

export interface IEmailJob {
  to: string;
  subject: string;
  html: string;
  text: string;
  imageAttachments?: EmailImageAttachment[];
}

export interface INotifySignupJob extends IEntityJob {
  tempPassword?: string;
}

export interface INotifyAlbumInviteJob extends IEntityJob {
  recipientId: string;
}

export interface INotifyAlbumUpdateJob extends IEntityJob {
  senderId: string;
}

export interface JobCounts {
  active: number;
  completed: number;
  failed: number;
  delayed: number;
  waiting: number;
  paused: number;
}

export interface QueueStatus {
  isActive: boolean;
  isPaused: boolean;
}

export enum QueueCleanType {
  FAILED = 'failed',
}

export type JobItem =
  // Transcoding
  | { name: JobName.QUEUE_VIDEO_CONVERSION; data: IBaseJob }
  | { name: JobName.VIDEO_CONVERSION; data: IEntityJob }

  // Thumbnails
  | { name: JobName.QUEUE_GENERATE_THUMBNAILS; data: IBaseJob }
  | { name: JobName.GENERATE_PREVIEW; data: IEntityJob }
  | { name: JobName.GENERATE_THUMBNAIL; data: IEntityJob }
  | { name: JobName.GENERATE_THUMBHASH; data: IEntityJob }

  // User
  | { name: JobName.USER_DELETE_CHECK; data?: IBaseJob }
  | { name: JobName.USER_DELETION; data: IEntityJob }
  | { name: JobName.USER_SYNC_USAGE; data?: IBaseJob }

  // Storage Template
  | { name: JobName.STORAGE_TEMPLATE_MIGRATION; data?: IBaseJob }
  | { name: JobName.STORAGE_TEMPLATE_MIGRATION_SINGLE; data: IEntityJob }

  // Migration
  | { name: JobName.QUEUE_MIGRATION; data?: IBaseJob }
  | { name: JobName.MIGRATE_ASSET; data?: IEntityJob }
  | { name: JobName.MIGRATE_PERSON; data?: IEntityJob }

  // Metadata Extraction
  | { name: JobName.QUEUE_METADATA_EXTRACTION; data: IBaseJob }
  | { name: JobName.METADATA_EXTRACTION; data: IEntityJob }
  | { name: JobName.LINK_LIVE_PHOTOS; data: IEntityJob }
  // Sidecar Scanning
  | { name: JobName.QUEUE_SIDECAR; data: IBaseJob }
  | { name: JobName.SIDECAR_DISCOVERY; data: IEntityJob }
  | { name: JobName.SIDECAR_SYNC; data: IEntityJob }
  | { name: JobName.SIDECAR_WRITE; data: ISidecarWriteJob }

  // Facial Recognition
  | { name: JobName.QUEUE_FACE_DETECTION; data: IBaseJob }
  | { name: JobName.FACE_DETECTION; data: IEntityJob }
  | { name: JobName.QUEUE_FACIAL_RECOGNITION; data: IBaseJob }
  | { name: JobName.FACIAL_RECOGNITION; data: IDeferrableJob }
  | { name: JobName.GENERATE_PERSON_THUMBNAIL; data: IEntityJob }

  // Smart Search
  | { name: JobName.QUEUE_SMART_SEARCH; data: IBaseJob }
  | { name: JobName.SMART_SEARCH; data: IEntityJob }

  // Duplicate Detection
  | { name: JobName.QUEUE_DUPLICATE_DETECTION; data: IBaseJob }
  | { name: JobName.DUPLICATE_DETECTION; data: IEntityJob }

  // Filesystem
  | { name: JobName.DELETE_FILES; data: IDeleteFilesJob }

  // Cleanup
  | { name: JobName.CLEAN_OLD_AUDIT_LOGS; data?: IBaseJob }
  | { name: JobName.CLEAN_OLD_SESSION_TOKENS; data?: IBaseJob }

  // Asset Deletion
  | { name: JobName.PERSON_CLEANUP; data?: IBaseJob }
  | { name: JobName.ASSET_DELETION; data: IEntityJob }
  | { name: JobName.ASSET_DELETION_CHECK; data?: IBaseJob }

  // Library Management
  | { name: JobName.LIBRARY_SCAN_ASSET; data: ILibraryFileJob }
  | { name: JobName.LIBRARY_SCAN; data: ILibraryRefreshJob }
  | { name: JobName.LIBRARY_REMOVE_OFFLINE; data: IEntityJob }
  | { name: JobName.LIBRARY_DELETE; data: IEntityJob }
  | { name: JobName.LIBRARY_QUEUE_SCAN_ALL; data: IBaseJob }
  | { name: JobName.LIBRARY_QUEUE_CLEANUP; data: IBaseJob }

  // Notification
  | { name: JobName.SEND_EMAIL; data: IEmailJob }
<<<<<<< HEAD
  | { name: JobName.NOTIFY_ALBUM_INVITE; data: INotifyAlbumInviteJob }
  | { name: JobName.NOTIFY_ALBUM_UPDATE; data: INotifyAlbumUpdateJob }
  | { name: JobName.NOTIFY_SIGNUP; data: INotifySignupJob };
=======
  | { name: JobName.NOTIFY_SIGNUP; data: INotifySignupJob }

  // Version check
  | { name: JobName.VERSION_CHECK; data: IBaseJob };
>>>>>>> 61b850f0

export enum JobStatus {
  SUCCESS = 'success',
  FAILED = 'failed',
  SKIPPED = 'skipped',
}

export type JobHandler<T = any> = (data: T) => Promise<JobStatus>;
export type JobItemHandler = (item: JobItem) => Promise<void>;

export const IJobRepository = 'IJobRepository';

export interface IJobRepository {
  addHandler(queueName: QueueName, concurrency: number, handler: JobItemHandler): void;
  addCronJob(name: string, expression: string, onTick: () => void, start?: boolean): void;
  updateCronJob(name: string, expression?: string, start?: boolean): void;
  deleteCronJob(name: string): void;
  setConcurrency(queueName: QueueName, concurrency: number): void;
  queue(item: JobItem): Promise<void>;
  queueAll(items: JobItem[]): Promise<void>;
  pause(name: QueueName): Promise<void>;
  resume(name: QueueName): Promise<void>;
  empty(name: QueueName): Promise<void>;
  clear(name: QueueName, type: QueueCleanType): Promise<string[]>;
  getQueueStatus(name: QueueName): Promise<QueueStatus>;
  getJobCounts(name: QueueName): Promise<JobCounts>;
  waitForQueueCompletion(...queues: QueueName[]): Promise<void>;
}<|MERGE_RESOLUTION|>--- conflicted
+++ resolved
@@ -259,16 +259,12 @@
 
   // Notification
   | { name: JobName.SEND_EMAIL; data: IEmailJob }
-<<<<<<< HEAD
   | { name: JobName.NOTIFY_ALBUM_INVITE; data: INotifyAlbumInviteJob }
   | { name: JobName.NOTIFY_ALBUM_UPDATE; data: INotifyAlbumUpdateJob }
-  | { name: JobName.NOTIFY_SIGNUP; data: INotifySignupJob };
-=======
   | { name: JobName.NOTIFY_SIGNUP; data: INotifySignupJob }
 
   // Version check
   | { name: JobName.VERSION_CHECK; data: IBaseJob };
->>>>>>> 61b850f0
 
 export enum JobStatus {
   SUCCESS = 'success',
