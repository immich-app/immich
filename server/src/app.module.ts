--- conflicted
+++ resolved
@@ -15,14 +15,10 @@
 import { BackgroundTaskModule } from './modules/background-task/background-task.module';
 import { CommunicationModule } from './api-v1/communication/communication.module';
 import { SharingModule } from './api-v1/sharing/sharing.module';
-<<<<<<< HEAD
-import {HttpModule} from "@nestjs/axios";
-=======
+import { HttpModule } from "@nestjs/axios";
 import { AppController } from './app.controller';
 import { ScheduleModule } from '@nestjs/schedule';
 import { ScheduleTasksModule } from './modules/schedule-tasks/schedule-tasks.module';
-
->>>>>>> b359dc3c
 
 @Module({
   imports: [
@@ -33,24 +29,22 @@
     UserModule,
 
     AssetModule,
-<<<<<<< HEAD
+
     HttpModule,
-    AuthModule,
-    ImmichAuthModule,
-=======
 
     AuthModule,
 
-    ImmichJwtModule,
+    ImmichAuthModule,
 
->>>>>>> b359dc3c
+    AuthModule,
+
     DeviceInfoModule,
 
     BullModule.forRootAsync({
       useFactory: async () => ({
         redis: {
           host: process.env.REDIS_HOSTNAME || 'immich_redis',
-          port: 6379,
+          port: parseInt(process.env.REDIS_PORT) || 6379,
         },
       }),
     }),
