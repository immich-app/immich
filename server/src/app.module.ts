import { MiddlewareConsumer, Module, NestModule } from '@nestjs/common';
import { TypeOrmModule } from '@nestjs/typeorm';
import { databaseConfig } from './config/database.config';
import { UserModule } from './api-v1/user/user.module';
import { AssetModule } from './api-v1/asset/asset.module';
import { AuthModule } from './api-v1/auth/auth.module';
import { ImmichJwtModule } from './modules/immich-jwt/immich-jwt.module';
import { DeviceInfoModule } from './api-v1/device-info/device-info.module';
import { AppLoggerMiddleware } from './middlewares/app-logger.middleware';
import { ConfigModule, ConfigService } from '@nestjs/config';
import { immichAppConfig } from './config/app.config';
import { BullModule } from '@nestjs/bull';
import { ImageOptimizeModule } from './modules/image-optimize/image-optimize.module';
import { ServerInfoModule } from './api-v1/server-info/server-info.module';
import { BackgroundTaskModule } from './modules/background-task/background-task.module';
import { CommunicationModule } from './api-v1/communication/communication.module';
<<<<<<< HEAD
import { AlbumModule } from './api-v1/album/album.module';
=======
import { SharingModule } from './api-v1/sharing/sharing.module';
import { AppController } from './app.controller';
import { ScheduleModule } from '@nestjs/schedule';
import { ScheduleTasksModule } from './modules/schedule-tasks/schedule-tasks.module';

>>>>>>> 6924aa5e

@Module({
  imports: [
    ConfigModule.forRoot(immichAppConfig),

    TypeOrmModule.forRoot(databaseConfig),

    UserModule,

    AssetModule,

    AuthModule,

    ImmichJwtModule,

    DeviceInfoModule,

    BullModule.forRootAsync({
      useFactory: async () => ({
        redis: {
          host: process.env.REDIS_HOSTNAME || 'immich_redis',
          port: 6379,
        },
      }),
    }),

    ImageOptimizeModule,

    ServerInfoModule,

    BackgroundTaskModule,

    CommunicationModule,

<<<<<<< HEAD
    AlbumModule,
=======
    SharingModule,

    ScheduleModule.forRoot(),

    ScheduleTasksModule
>>>>>>> 6924aa5e
  ],
  controllers: [AppController],
  providers: [],
})
export class AppModule implements NestModule {
  configure(consumer: MiddlewareConsumer): void {
    if (process.env.NODE_ENV == 'development') {
      consumer.apply(AppLoggerMiddleware).forRoutes('*');
    }
  }
}<|MERGE_RESOLUTION|>--- conflicted
+++ resolved
@@ -14,15 +14,10 @@
 import { ServerInfoModule } from './api-v1/server-info/server-info.module';
 import { BackgroundTaskModule } from './modules/background-task/background-task.module';
 import { CommunicationModule } from './api-v1/communication/communication.module';
-<<<<<<< HEAD
 import { AlbumModule } from './api-v1/album/album.module';
-=======
-import { SharingModule } from './api-v1/sharing/sharing.module';
 import { AppController } from './app.controller';
 import { ScheduleModule } from '@nestjs/schedule';
 import { ScheduleTasksModule } from './modules/schedule-tasks/schedule-tasks.module';
-
->>>>>>> 6924aa5e
 
 @Module({
   imports: [
@@ -57,15 +52,12 @@
 
     CommunicationModule,
 
-<<<<<<< HEAD
     AlbumModule,
-=======
     SharingModule,
 
     ScheduleModule.forRoot(),
 
-    ScheduleTasksModule
->>>>>>> 6924aa5e
+    ScheduleTasksModule,
   ],
   controllers: [AppController],
   providers: [],
