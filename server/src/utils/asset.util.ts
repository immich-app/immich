--- conflicted
+++ resolved
@@ -17,17 +17,11 @@
   return (files || []).find((file) => file.type === type);
 };
 
-<<<<<<< HEAD
-export const getAssetFiles = (files?: AssetFileEntity[]) => ({
-  previewFile: getFileByType(files, AssetFileType.PREVIEW),
-  thumbnailFile: getFileByType(files, AssetFileType.THUMBNAIL),
-  sidecarFile: getFileByType(files, AssetFileType.SIDECAR),
-=======
 export const getAssetFiles = (files: AssetFileEntity[]) => ({
   fullsizeFile: getAssetFile(files, AssetFileType.FULLSIZE),
   previewFile: getAssetFile(files, AssetFileType.PREVIEW),
   thumbnailFile: getAssetFile(files, AssetFileType.THUMBNAIL),
->>>>>>> 00d3b8d8
+  sidecarFile: getAssetFile(files, AssetFileType.SIDECAR),
 });
 
 export const addAssets = async (
