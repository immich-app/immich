import { HttpException, StreamableFile } from '@nestjs/common';
import { NextFunction, Response } from 'express';
import { access, constants } from 'node:fs/promises';
import { basename, extname, isAbsolute } from 'node:path';
import { promisify } from 'node:util';
import { CacheControl } from 'src/enum';
import { LoggingRepository } from 'src/repositories/logging.repository';
import { ImmichReadStream } from 'src/repositories/storage.repository';
import { isConnectionAborted } from 'src/utils/misc';

export function getFileNameWithoutExtension(path: string): string {
  return basename(path, extname(path));
}

export function getFilenameExtension(path: string): string {
  return extname(path);
}

export function getLivePhotoMotionFilename(stillName: string, motionName: string) {
  return getFileNameWithoutExtension(stillName) + extname(motionName);
}

export class ImmichFileResponse {
  public readonly path!: string;
  public readonly contentType!: string;
  public readonly cacheControl!: CacheControl;
  public readonly fileName?: string;

  constructor(response: ImmichFileResponse) {
    Object.assign(this, response);
  }
}
type SendFile = Parameters<Response['sendFile']>;
type SendFileOptions = SendFile[1];

const cacheControlHeaders: Record<CacheControl, string | null> = {
  [CacheControl.PRIVATE_WITH_CACHE]: 'private, max-age=86400, no-transform',
  [CacheControl.PRIVATE_WITHOUT_CACHE]: 'private, no-cache, no-transform',
  [CacheControl.NONE]: null, // falsy value to prevent adding Cache-Control header
};

export const sendFile = async (
  res: Response,
  next: NextFunction,
<<<<<<< HEAD
  handler: () => Promise<ImmichFileResponse> | ImmichFileResponse,
  logger: ILoggingRepository,
=======
  handler: () => Promise<ImmichFileResponse>,
  logger: LoggingRepository,
>>>>>>> a1a61f19
): Promise<void> => {
  // promisified version of 'res.sendFile' for cleaner async handling
  const _sendFile = (path: string, options: SendFileOptions) =>
    promisify<string, SendFileOptions>(res.sendFile).bind(res)(path, options);

  try {
    const file = await handler();
    const cacheControlHeader = cacheControlHeaders[file.cacheControl];
    if (cacheControlHeader) {
      // set the header to Cache-Control
      res.set('Cache-Control', cacheControlHeader);
    }

    res.header('Content-Type', file.contentType);
    if (file.fileName) {
      res.header('Content-Disposition', `inline; filename*=UTF-8''${encodeURIComponent(file.fileName)}`);
    }

    // configure options for serving
    const options: SendFileOptions = { dotfiles: 'allow' };
    if (!isAbsolute(file.path)) {
      options.root = process.cwd();
    }

    await access(file.path, constants.R_OK);

    return await _sendFile(file.path, options);
  } catch (error: Error | any) {
    // ignore client-closed connection
    if (isConnectionAborted(error) || res.headersSent) {
      return;
    }

    // log non-http errors
    if (error instanceof HttpException === false) {
      logger.error(`Unable to send file: ${error.name}`, error.stack);
    }

    res.header('Cache-Control', 'none');
    next(error);
  }
};

export const asStreamableFile = ({ stream, type, length }: ImmichReadStream) => {
  return new StreamableFile(stream, { type, length });
};<|MERGE_RESOLUTION|>--- conflicted
+++ resolved
@@ -42,13 +42,8 @@
 export const sendFile = async (
   res: Response,
   next: NextFunction,
-<<<<<<< HEAD
-  handler: () => Promise<ImmichFileResponse> | ImmichFileResponse,
-  logger: ILoggingRepository,
-=======
   handler: () => Promise<ImmichFileResponse>,
   logger: LoggingRepository,
->>>>>>> a1a61f19
 ): Promise<void> => {
   // promisified version of 'res.sendFile' for cleaner async handling
   const _sendFile = (path: string, options: SendFileOptions) =>
