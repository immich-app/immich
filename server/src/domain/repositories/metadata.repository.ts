import { Tags } from 'exiftool-vendored';

export const IMetadataRepository = 'IMetadataRepository';

export interface GeoPoint {
  latitude: number;
  longitude: number;
}

export interface ReverseGeocodeResult {
  country: string | null;
  state: string | null;
  city: string | null;
}

export interface ExifDuration {
  Value: number;
  Scale?: number;
}

export interface ImmichTags extends Omit<Tags, 'FocalLength' | 'Duration'> {
  ContentIdentifier?: string;
  MotionPhoto?: number;
  MotionPhotoVersion?: number;
  MotionPhotoPresentationTimestampUs?: number;
  MediaGroupUUID?: string;
  ImagePixelDepth?: string;
  FocalLength?: number;
  Duration?: number | ExifDuration;
}

export interface IMetadataRepository {
  init(): Promise<void>;
  teardown(): Promise<void>;
<<<<<<< HEAD
  reverseGeocode(point: GeoPoint): Promise<ReverseGeocodeResult>;
  deleteCache(): Promise<void>;
  readTags(path: string): Promise<ImmichTags | null>;
  writeTags(path: string, tags: Partial<Tags>): Promise<void>;
=======
  reverseGeocode(point: GeoPoint): Promise<ReverseGeocodeResult | null>;
  getExifTags(path: string): Promise<ImmichTags | null>;
>>>>>>> e5d083fe
}<|MERGE_RESOLUTION|>--- conflicted
+++ resolved
@@ -32,13 +32,7 @@
 export interface IMetadataRepository {
   init(): Promise<void>;
   teardown(): Promise<void>;
-<<<<<<< HEAD
-  reverseGeocode(point: GeoPoint): Promise<ReverseGeocodeResult>;
-  deleteCache(): Promise<void>;
+  reverseGeocode(point: GeoPoint): Promise<ReverseGeocodeResult | null>;
   readTags(path: string): Promise<ImmichTags | null>;
   writeTags(path: string, tags: Partial<Tags>): Promise<void>;
-=======
-  reverseGeocode(point: GeoPoint): Promise<ReverseGeocodeResult | null>;
-  getExifTags(path: string): Promise<ImmichTags | null>;
->>>>>>> e5d083fe
 }