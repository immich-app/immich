<<<<<<< HEAD
import { AssetEntity, AssetJobStatusEntity, AssetType, ExifEntity } from '@app/infra/entities';
=======
import { AssetEntity, AssetType, ExifEntity } from '@app/infra/entities';
import { FindOptionsRelations } from 'typeorm';
>>>>>>> 21f2d305
import { Paginated, PaginationOptions } from '../domain.util';

export type AssetStats = Record<AssetType, number>;

export interface AssetStatsOptions {
  isFavorite?: boolean;
  isArchived?: boolean;
  isTrashed?: boolean;
}

export interface AssetSearchOptions {
  isVisible?: boolean;
  trashedBefore?: Date;
  type?: AssetType;
  order?: 'ASC' | 'DESC';
  withDeleted?: boolean;
}

export interface LivePhotoSearchOptions {
  ownerId: string;
  livePhotoCID: string;
  otherAssetId: string;
  type: AssetType;
}

export interface MapMarkerSearchOptions {
  isArchived?: boolean;
  isFavorite?: boolean;
  fileCreatedBefore?: Date;
  fileCreatedAfter?: Date;
}

export interface MapMarker {
  id: string;
  lat: number;
  lon: number;
}

export enum WithoutProperty {
  THUMBNAIL = 'thumbnail',
  ENCODED_VIDEO = 'encoded-video',
  EXIF = 'exif',
  CLIP_ENCODING = 'clip-embedding',
  OBJECT_TAGS = 'object-tags',
  FACES = 'faces',
  SIDECAR = 'sidecar',
}

export enum WithProperty {
  SIDECAR = 'sidecar',
  IS_OFFLINE = 'isOffline',
}

export enum TimeBucketSize {
  DAY = 'DAY',
  MONTH = 'MONTH',
}

export interface TimeBucketOptions {
  size: TimeBucketSize;
  isArchived?: boolean;
  isFavorite?: boolean;
  isTrashed?: boolean;
  albumId?: string;
  personId?: string;
  userId?: string;
  withStacked?: boolean;
}

export interface TimeBucketItem {
  timeBucket: string;
  count: number;
}

export type AssetCreate = Pick<
  AssetEntity,
  | 'deviceAssetId'
  | 'ownerId'
  | 'libraryId'
  | 'deviceId'
  | 'type'
  | 'originalPath'
  | 'fileCreatedAt'
  | 'localDateTime'
  | 'fileModifiedAt'
  | 'checksum'
  | 'originalFileName'
> &
  Partial<AssetEntity>;

export interface MonthDay {
  day: number;
  month: number;
}

export const IAssetRepository = 'IAssetRepository';

export interface IAssetRepository {
  create(asset: AssetCreate): Promise<AssetEntity>;
  getByDate(ownerId: string, date: Date): Promise<AssetEntity[]>;
  getByIds(ids: string[], relations?: FindOptionsRelations<AssetEntity>): Promise<AssetEntity[]>;
  getByDayOfYear(ownerId: string, monthDay: MonthDay): Promise<AssetEntity[]>;
  getByChecksum(userId: string, checksum: Buffer): Promise<AssetEntity | null>;
  getByAlbumId(pagination: PaginationOptions, albumId: string): Paginated<AssetEntity>;
  getByUserId(pagination: PaginationOptions, userId: string, options?: AssetSearchOptions): Paginated<AssetEntity>;
  getById(id: string): Promise<AssetEntity | null>;
  getWithout(pagination: PaginationOptions, property: WithoutProperty): Paginated<AssetEntity>;
  getWith(pagination: PaginationOptions, property: WithProperty, libraryId?: string): Paginated<AssetEntity>;
  getRandom(userId: string, count: number): Promise<AssetEntity[]>;
  getFirstAssetForAlbumId(albumId: string): Promise<AssetEntity | null>;
  getLastUpdatedAssetForAlbumId(albumId: string): Promise<AssetEntity | null>;
  getByLibraryId(libraryIds: string[]): Promise<AssetEntity[]>;
  getByLibraryIdAndOriginalPath(libraryId: string, originalPath: string): Promise<AssetEntity | null>;
  deleteAll(ownerId: string): Promise<void>;
  getAll(pagination: PaginationOptions, options?: AssetSearchOptions): Paginated<AssetEntity>;
  updateAll(ids: string[], options: Partial<AssetEntity>): Promise<void>;
  save(asset: Pick<AssetEntity, 'id'> & Partial<AssetEntity>): Promise<AssetEntity>;
  remove(asset: AssetEntity): Promise<void>;
  softDeleteAll(ids: string[]): Promise<void>;
  restoreAll(ids: string[]): Promise<void>;
  findLivePhotoMatch(options: LivePhotoSearchOptions): Promise<AssetEntity | null>;
  getMapMarkers(ownerId: string, options?: MapMarkerSearchOptions): Promise<MapMarker[]>;
  getStatistics(ownerId: string, options: AssetStatsOptions): Promise<AssetStats>;
  getTimeBuckets(options: TimeBucketOptions): Promise<TimeBucketItem[]>;
  getTimeBucket(timeBucket: string, options: TimeBucketOptions): Promise<AssetEntity[]>;
  upsertExif(exif: Partial<ExifEntity>): Promise<void>;
  upsertJobStatus(jobStatus: Partial<AssetJobStatusEntity>): Promise<void>;
}<|MERGE_RESOLUTION|>--- conflicted
+++ resolved
@@ -1,9 +1,5 @@
-<<<<<<< HEAD
 import { AssetEntity, AssetJobStatusEntity, AssetType, ExifEntity } from '@app/infra/entities';
-=======
-import { AssetEntity, AssetType, ExifEntity } from '@app/infra/entities';
 import { FindOptionsRelations } from 'typeorm';
->>>>>>> 21f2d305
 import { Paginated, PaginationOptions } from '../domain.util';
 
 export type AssetStats = Record<AssetType, number>;
