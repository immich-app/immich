import { LibraryType, UserEntity } from '@app/infra/entities';
import {
  BadRequestException,
  ForbiddenException,
  InternalServerErrorException,
  Logger,
  NotFoundException,
} from '@nestjs/common';
import { constants, createReadStream, ReadStream } from 'fs';
import fs from 'fs/promises';
import sanitize from 'sanitize-filename';
import { AuthUserDto } from '../auth';
import { ICryptoRepository } from '../crypto';
<<<<<<< HEAD
import { ILibraryRepository } from '../library/library.repository';
import { CreateAdminDto, CreateUserDto, CreateUserOAuthDto } from './dto/create-user.dto';
=======
>>>>>>> 4977926c
import { IUserRepository, UserListFilter } from './user.repository';

const SALT_ROUNDS = 10;

export class UserCore {
  constructor(
    private userRepository: IUserRepository,
    private libraryRepository: ILibraryRepository,
    private cryptoRepository: ICryptoRepository,
  ) {}

  async updateUser(authUser: AuthUserDto, id: string, dto: Partial<UserEntity>): Promise<UserEntity> {
    if (!authUser.isAdmin && authUser.id !== id) {
      throw new ForbiddenException('You are not allowed to update this user');
    }

    if (!authUser.isAdmin) {
      // Users can never update the isAdmin property.
      delete dto.isAdmin;
      delete dto.storageLabel;
      delete dto.externalPath;
    } else if (dto.isAdmin && authUser.id !== id) {
      // Admin cannot create another admin.
      throw new BadRequestException('The server already has an admin');
    }

    if (dto.email) {
      const duplicate = await this.userRepository.getByEmail(dto.email);
      if (duplicate && duplicate.id !== id) {
        throw new BadRequestException('Email already in use by another account');
      }
    }

    if (dto.storageLabel) {
      const duplicate = await this.userRepository.getByStorageLabel(dto.storageLabel);
      if (duplicate && duplicate.id !== id) {
        throw new BadRequestException('Storage label already in use by another account');
      }
    }

    try {
      if (dto.password) {
        dto.password = await this.cryptoRepository.hashBcrypt(dto.password, SALT_ROUNDS);
      }

      if (dto.storageLabel === '') {
        dto.storageLabel = null;
      }

      if (dto.externalPath === '') {
        dto.externalPath = null;
      }

      return this.userRepository.update(id, dto);
    } catch (e) {
      Logger.error(e, 'Failed to update user info');
      throw new InternalServerErrorException('Failed to update user info');
    }
  }

  async createUser(dto: Partial<UserEntity> & { email: string }): Promise<UserEntity> {
    const user = await this.userRepository.getByEmail(dto.email);
    if (user) {
      throw new BadRequestException('User exists');
    }

    if (!dto.isAdmin) {
      const localAdmin = await this.userRepository.getAdmin();
      if (!localAdmin) {
        throw new BadRequestException('The first registered account must the administrator.');
      }
    }

    try {
      const payload: Partial<UserEntity> = { ...dto };
      if (payload.password) {
        payload.password = await this.cryptoRepository.hashBcrypt(payload.password, SALT_ROUNDS);
      }
<<<<<<< HEAD
      const userEntity = await this.userRepository.create(payload);
      await this.libraryRepository.create({
        owner: { id: userEntity.id } as UserEntity,
        name: 'Default Library',
        assets: [],
        type: LibraryType.UPLOAD,
        importPaths: [],
        isVisible: true,
      });

      return userEntity;
=======
      if (payload.storageLabel) {
        payload.storageLabel = sanitize(payload.storageLabel);
      }
      return this.userRepository.create(payload);
>>>>>>> 4977926c
    } catch (e) {
      Logger.error(e, 'Create new user');
      throw new InternalServerErrorException('Failed to register new user');
    }
  }

  async get(userId: string, withDeleted?: boolean): Promise<UserEntity | null> {
    return this.userRepository.get(userId, withDeleted);
  }

  async getAdmin(): Promise<UserEntity | null> {
    return this.userRepository.getAdmin();
  }

  async getByEmail(email: string, withPassword?: boolean): Promise<UserEntity | null> {
    return this.userRepository.getByEmail(email, withPassword);
  }

  async getByOAuthId(oauthId: string): Promise<UserEntity | null> {
    return this.userRepository.getByOAuthId(oauthId);
  }

  async getUserProfileImage(user: UserEntity): Promise<ReadStream> {
    if (!user.profileImagePath) {
      throw new NotFoundException('User does not have a profile image');
    }
    await fs.access(user.profileImagePath, constants.R_OK);
    return createReadStream(user.profileImagePath);
  }

  async getList(filter?: UserListFilter): Promise<UserEntity[]> {
    return this.userRepository.getList(filter);
  }

  async createProfileImage(authUser: AuthUserDto, filePath: string): Promise<UserEntity> {
    try {
      return this.userRepository.update(authUser.id, { profileImagePath: filePath });
    } catch (e) {
      Logger.error(e, 'Create User Profile Image');
      throw new InternalServerErrorException('Failed to create new user profile image');
    }
  }

  async restoreUser(authUser: AuthUserDto, userToRestore: UserEntity): Promise<UserEntity> {
    if (!authUser.isAdmin) {
      throw new ForbiddenException('Unauthorized');
    }
    try {
      return this.userRepository.restore(userToRestore);
    } catch (e) {
      Logger.error(e, 'Failed to restore deleted user');
      throw new InternalServerErrorException('Failed to restore deleted user');
    }
  }

  async deleteUser(authUser: AuthUserDto, userToDelete: UserEntity): Promise<UserEntity> {
    if (!authUser.isAdmin) {
      throw new ForbiddenException('Unauthorized');
    }

    if (userToDelete.isAdmin) {
      throw new ForbiddenException('Cannot delete admin user');
    }

    try {
      return this.userRepository.delete(userToDelete);
    } catch (e) {
      Logger.error(e, 'Failed to delete user');
      throw new InternalServerErrorException('Failed to delete user');
    }
  }
}<|MERGE_RESOLUTION|>--- conflicted
+++ resolved
@@ -11,11 +11,7 @@
 import sanitize from 'sanitize-filename';
 import { AuthUserDto } from '../auth';
 import { ICryptoRepository } from '../crypto';
-<<<<<<< HEAD
-import { ILibraryRepository } from '../library/library.repository';
-import { CreateAdminDto, CreateUserDto, CreateUserOAuthDto } from './dto/create-user.dto';
-=======
->>>>>>> 4977926c
+import { ILibraryRepository } from '../library';
 import { IUserRepository, UserListFilter } from './user.repository';
 
 const SALT_ROUNDS = 10;
@@ -94,7 +90,9 @@
       if (payload.password) {
         payload.password = await this.cryptoRepository.hashBcrypt(payload.password, SALT_ROUNDS);
       }
-<<<<<<< HEAD
+      if (payload.storageLabel) {
+        payload.storageLabel = sanitize(payload.storageLabel);
+      }
       const userEntity = await this.userRepository.create(payload);
       await this.libraryRepository.create({
         owner: { id: userEntity.id } as UserEntity,
@@ -106,12 +104,6 @@
       });
 
       return userEntity;
-=======
-      if (payload.storageLabel) {
-        payload.storageLabel = sanitize(payload.storageLabel);
-      }
-      return this.userRepository.create(payload);
->>>>>>> 4977926c
     } catch (e) {
       Logger.error(e, 'Create new user');
       throw new InternalServerErrorException('Failed to register new user');
