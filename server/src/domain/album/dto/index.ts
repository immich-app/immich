export * from './album-add-users.dto';
export * from './album-update.dto';
<<<<<<< HEAD
export * from './create-album.dto';
=======
export * from './album.dto';
>>>>>>> 5cd13227
export * from './get-albums.dto';<|MERGE_RESOLUTION|>--- conflicted
+++ resolved
@@ -1,8 +1,4 @@
 export * from './album-add-users.dto';
 export * from './album-update.dto';
-<<<<<<< HEAD
-export * from './create-album.dto';
-=======
 export * from './album.dto';
->>>>>>> 5cd13227
 export * from './get-albums.dto';