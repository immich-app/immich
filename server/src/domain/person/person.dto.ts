--- conflicted
+++ resolved
@@ -144,11 +144,7 @@
   };
 }
 
-<<<<<<< HEAD
-export function mapFace(face: AssetFaceEntity, authUser: AuthUserDto): AssetFaceResponseDto {
-=======
 export function mapFacesWithoutPerson(face: AssetFaceEntity): AssetFaceWithoutPersonResponseDto {
->>>>>>> 429ad288
   return {
     id: face.id,
     imageHeight: face.imageHeight,
@@ -157,9 +153,6 @@
     boundingBoxX2: face.boundingBoxX2,
     boundingBoxY1: face.boundingBoxY1,
     boundingBoxY2: face.boundingBoxY2,
-<<<<<<< HEAD
-    person: face.person && face.person.ownerId === authUser.id ? mapPerson(face.person) : null,
-=======
   };
 }
 
@@ -167,6 +160,5 @@
   return {
     ...mapFacesWithoutPerson(face),
     person: face.person?.ownerId === authUser.id ? mapPerson(face.person) : null,
->>>>>>> 429ad288
   };
 }