--- conflicted
+++ resolved
@@ -803,32 +803,6 @@
       expect(accessMock.person.checkOwnerAccess).toHaveBeenCalledWith(authStub.admin.id, new Set(['person-1']));
     });
 
-<<<<<<< HEAD
-=======
-    it('should delete conflicting faces before merging', async () => {
-      personMock.getById.mockResolvedValue(personStub.primaryPerson);
-      personMock.getById.mockResolvedValue(personStub.mergePerson);
-      personMock.prepareReassignFaces.mockResolvedValue([assetStub.image.id]);
-      accessMock.person.checkOwnerAccess.mockResolvedValueOnce(new Set(['person-1']));
-      accessMock.person.checkOwnerAccess.mockResolvedValueOnce(new Set(['person-2']));
-
-      await expect(sut.mergePerson(authStub.admin, 'person-1', { ids: ['person-2'] })).resolves.toEqual([
-        { id: 'person-2', success: true },
-      ]);
-
-      expect(personMock.prepareReassignFaces).toHaveBeenCalledWith({
-        newPersonId: personStub.primaryPerson.id,
-        oldPersonId: personStub.mergePerson.id,
-      });
-
-      expect(jobMock.queue).toHaveBeenCalledWith({
-        name: JobName.SEARCH_REMOVE_FACE,
-        data: { assetId: assetStub.image.id, personId: personStub.mergePerson.id },
-      });
-      expect(accessMock.person.checkOwnerAccess).toHaveBeenCalledWith(authStub.admin.id, new Set(['person-1']));
-    });
-
->>>>>>> 87871e4d
     it('should throw an error when the primary person is not found', async () => {
       personMock.getById.mockResolvedValue(null);
       accessMock.person.checkOwnerAccess.mockResolvedValue(new Set(['person-1']));
