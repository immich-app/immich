--- conflicted
+++ resolved
@@ -29,11 +29,7 @@
   JobService,
   MediaService,
   MetadataService,
-<<<<<<< HEAD
-  OAuthService,
   LibraryService,
-=======
->>>>>>> 4977926c
   PersonService,
   PartnerService,
   SearchService,
