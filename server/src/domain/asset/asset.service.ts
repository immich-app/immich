--- conflicted
+++ resolved
@@ -1,4 +1,4 @@
-import { AssetEntity } from '@app/infra/entities';
+import { AssetEntity, LibraryType } from '@app/infra/entities';
 import { BadRequestException, Inject, Logger } from '@nestjs/common';
 import { DateTime, Duration } from 'luxon';
 import { extname } from 'path';
@@ -279,15 +279,10 @@
 
     if (dto.userId) {
       const userId = dto.userId;
-<<<<<<< HEAD
-      await this.access.requirePermission(authUser, Permission.LIBRARY_DOWNLOAD, userId);
+      await this.access.requirePermission(authUser, Permission.TIMELINE_DOWNLOAD, userId);
       return usePagination(PAGINATION_SIZE, (pagination) =>
         this.assetRepository.getByUserId(pagination, userId, { isVisible: true }),
       );
-=======
-      await this.access.requirePermission(authUser, Permission.TIMELINE_DOWNLOAD, userId);
-      return usePagination(PAGINATION_SIZE, (pagination) => this.assetRepository.getByUserId(pagination, userId));
->>>>>>> acdc6641
     }
 
     throw new BadRequestException('assetIds, albumId, or userId is required');
