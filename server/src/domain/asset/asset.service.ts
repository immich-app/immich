import { AssetEntity, LibraryType } from '@app/infra/entities';
import { BadRequestException, Inject, Logger } from '@nestjs/common';
<<<<<<< HEAD
import { DateTime, Duration } from 'luxon';
=======
import _ from 'lodash';
>>>>>>> 192e9505
import { extname } from 'path';
import sanitize from 'sanitize-filename';
import { AccessCore, IAccessRepository, Permission } from '../access';
import { AuthUserDto } from '../auth';
import { ICryptoRepository } from '../crypto';
import { mimeTypes } from '../domain.constant';
import { HumanReadableSize, usePagination } from '../domain.util';
import { IAssetDeletionJob, IJobRepository, JOBS_ASSET_PAGINATION_SIZE, JobName } from '../job';
import { IStorageRepository, ImmichReadStream, StorageCore, StorageFolder } from '../storage';
import { ISystemConfigRepository, SystemConfigCore } from '../system-config';
import { IAssetRepository } from './asset.repository';
import {
  AssetBulkDeleteDto,
  AssetBulkUpdateDto,
  AssetIdsDto,
  AssetJobName,
  AssetJobsDto,
  AssetStatsDto,
  DownloadArchiveInfo,
  DownloadInfoDto,
  DownloadResponseDto,
  MapMarkerDto,
  MemoryLaneDto,
  TimeBucketAssetDto,
  TimeBucketDto,
  TrashAction,
  UpdateAssetDto,
  mapStats,
} from './dto';
import {
  AssetResponseDto,
  BulkIdsDto,
  MapMarkerResponseDto,
  MemoryLaneResponseDto,
  TimeBucketResponseDto,
  mapAsset,
} from './response-dto';

export enum UploadFieldName {
  ASSET_DATA = 'assetData',
  LIVE_PHOTO_DATA = 'livePhotoData',
  SIDECAR_DATA = 'sidecarData',
  PROFILE_DATA = 'file',
}

export interface UploadRequest {
  authUser: AuthUserDto | null;
  fieldName: UploadFieldName;
  file: UploadFile;
}

export interface UploadFile {
  checksum: Buffer;
  originalPath: string;
  originalName: string;
}

export class AssetService {
  private logger = new Logger(AssetService.name);
  private access: AccessCore;
  private configCore: SystemConfigCore;
  private storageCore: StorageCore;

  constructor(
    @Inject(IAccessRepository) accessRepository: IAccessRepository,
    @Inject(IAssetRepository) private assetRepository: IAssetRepository,
    @Inject(ICryptoRepository) private cryptoRepository: ICryptoRepository,
    @Inject(IJobRepository) private jobRepository: IJobRepository,
    @Inject(ISystemConfigRepository) configRepository: ISystemConfigRepository,
    @Inject(IStorageRepository) private storageRepository: IStorageRepository,
  ) {
    this.access = new AccessCore(accessRepository);
    this.storageCore = new StorageCore(storageRepository);
    this.configCore = new SystemConfigCore(configRepository);
  }

  canUploadFile({ authUser, fieldName, file }: UploadRequest): true {
    this.access.requireUploadAccess(authUser);

    const filename = file.originalName;

    switch (fieldName) {
      case UploadFieldName.ASSET_DATA:
        if (mimeTypes.isAsset(filename)) {
          return true;
        }
        break;

      case UploadFieldName.LIVE_PHOTO_DATA:
        if (mimeTypes.isVideo(filename)) {
          return true;
        }
        break;

      case UploadFieldName.SIDECAR_DATA:
        if (mimeTypes.isSidecar(filename)) {
          return true;
        }
        break;

      case UploadFieldName.PROFILE_DATA:
        if (mimeTypes.isProfile(filename)) {
          return true;
        }
        break;
    }

    this.logger.error(`Unsupported file type ${filename}`);
    throw new BadRequestException(`Unsupported file type ${filename}`);
  }

  getUploadFilename({ authUser, fieldName, file }: UploadRequest): string {
    this.access.requireUploadAccess(authUser);

    const originalExt = extname(file.originalName);

    const lookup = {
      [UploadFieldName.ASSET_DATA]: originalExt,
      [UploadFieldName.LIVE_PHOTO_DATA]: '.mov',
      [UploadFieldName.SIDECAR_DATA]: '.xmp',
      [UploadFieldName.PROFILE_DATA]: originalExt,
    };

    return sanitize(`${this.cryptoRepository.randomUUID()}${lookup[fieldName]}`);
  }

  getUploadFolder({ authUser, fieldName }: UploadRequest): string {
    authUser = this.access.requireUploadAccess(authUser);

    let folder = this.storageCore.getFolderLocation(StorageFolder.UPLOAD, authUser.id);
    if (fieldName === UploadFieldName.PROFILE_DATA) {
      folder = this.storageCore.getFolderLocation(StorageFolder.PROFILE, authUser.id);
    }

    this.storageRepository.mkdirSync(folder);

    return folder;
  }

  getMapMarkers(authUser: AuthUserDto, options: MapMarkerDto): Promise<MapMarkerResponseDto[]> {
    return this.assetRepository.getMapMarkers(authUser.id, options);
  }

  async getMemoryLane(authUser: AuthUserDto, dto: MemoryLaneDto): Promise<MemoryLaneResponseDto[]> {
    const currentYear = new Date().getFullYear();
    const assets = await this.assetRepository.getByDayOfYear(authUser.id, dto);

    return _.chain(assets)
      .filter((asset) => asset.localDateTime.getFullYear() < currentYear)
      .map((asset) => {
        const years = currentYear - asset.localDateTime.getFullYear();

        return {
          title: `${years} year${years > 1 ? 's' : ''} since...`,
          asset: mapAsset(asset),
        };
      })
      .groupBy((asset) => asset.title)
      .map((items, title) => ({ title, assets: items.map(({ asset }) => asset) }))
      .value();
  }

  private async timeBucketChecks(authUser: AuthUserDto, dto: TimeBucketDto) {
    if (dto.albumId) {
      await this.access.requirePermission(authUser, Permission.ALBUM_READ, [dto.albumId]);
    } else if (dto.userId) {
      if (dto.isArchived !== false) {
        await this.access.requirePermission(authUser, Permission.ARCHIVE_READ, [dto.userId]);
      }
      await this.access.requirePermission(authUser, Permission.TIMELINE_READ, [dto.userId]);
    } else {
      dto.userId = authUser.id;
    }
  }

  async getTimeBuckets(authUser: AuthUserDto, dto: TimeBucketDto): Promise<TimeBucketResponseDto[]> {
    await this.timeBucketChecks(authUser, dto);
    return this.assetRepository.getTimeBuckets(dto);
  }

  async getByTimeBucket(authUser: AuthUserDto, dto: TimeBucketAssetDto): Promise<AssetResponseDto[]> {
    await this.timeBucketChecks(authUser, dto);
    const assets = await this.assetRepository.getByTimeBucket(dto.timeBucket, dto);
    return assets.map(mapAsset);
  }

  async downloadFile(authUser: AuthUserDto, id: string): Promise<ImmichReadStream> {
    await this.access.requirePermission(authUser, Permission.ASSET_DOWNLOAD, id);

    const [asset] = await this.assetRepository.getByIds([id]);
    if (!asset) {
      throw new BadRequestException('Asset not found');
    }

    if (asset.isOffline) {
      throw new BadRequestException('Asset is offline');
    }

    return this.storageRepository.createReadStream(asset.originalPath, mimeTypes.lookup(asset.originalPath));
  }

  async getDownloadInfo(authUser: AuthUserDto, dto: DownloadInfoDto): Promise<DownloadResponseDto> {
    const targetSize = dto.archiveSize || HumanReadableSize.GiB * 4;
    const archives: DownloadArchiveInfo[] = [];
    let archive: DownloadArchiveInfo = { size: 0, assetIds: [] };

    const assetPagination = await this.getDownloadAssets(authUser, dto);
    for await (const assets of assetPagination) {
      // motion part of live photos
      const motionIds = assets.map((asset) => asset.livePhotoVideoId).filter<string>((id): id is string => !!id);
      if (motionIds.length > 0) {
        assets.push(...(await this.assetRepository.getByIds(motionIds)));
      }

      for (const asset of assets) {
        archive.size += Number(asset.exifInfo?.fileSizeInByte || 0);
        archive.assetIds.push(asset.id);

        if (archive.size > targetSize) {
          archives.push(archive);
          archive = { size: 0, assetIds: [] };
        }
      }

      if (archive.assetIds.length > 0) {
        archives.push(archive);
      }
    }

    return {
      totalSize: archives.reduce((total, item) => (total += item.size), 0),
      archives,
    };
  }

  async downloadArchive(authUser: AuthUserDto, dto: AssetIdsDto): Promise<ImmichReadStream> {
    await this.access.requirePermission(authUser, Permission.ASSET_DOWNLOAD, dto.assetIds);

    const zip = this.storageRepository.createZipStream();
    const assets = await this.assetRepository.getByIds(dto.assetIds);
    const paths: Record<string, number> = {};

    for (const { originalPath, originalFileName } of assets) {
      const ext = extname(originalPath);
      let filename = `${originalFileName}${ext}`;
      const count = paths[filename] || 0;
      paths[filename] = count + 1;
      if (count !== 0) {
        filename = `${originalFileName}+${count}${ext}`;
      }

      zip.addFile(originalPath, filename);
    }

    zip.finalize();

    return { stream: zip.stream };
  }

  private async getDownloadAssets(authUser: AuthUserDto, dto: DownloadInfoDto): Promise<AsyncGenerator<AssetEntity[]>> {
    const PAGINATION_SIZE = 2500;

    if (dto.assetIds) {
      const assetIds = dto.assetIds;
      await this.access.requirePermission(authUser, Permission.ASSET_DOWNLOAD, assetIds);
      const assets = await this.assetRepository.getByIds(assetIds);
      return (async function* () {
        yield assets;
      })();
    }

    if (dto.albumId) {
      const albumId = dto.albumId;
      await this.access.requirePermission(authUser, Permission.ALBUM_DOWNLOAD, albumId);
      return usePagination(PAGINATION_SIZE, (pagination) => this.assetRepository.getByAlbumId(pagination, albumId));
    }

    if (dto.userId) {
      const userId = dto.userId;
      await this.access.requirePermission(authUser, Permission.TIMELINE_DOWNLOAD, userId);
      return usePagination(PAGINATION_SIZE, (pagination) =>
        this.assetRepository.getByUserId(pagination, userId, { isVisible: true }),
      );
    }

    throw new BadRequestException('assetIds, albumId, or userId is required');
  }

  async getStatistics(authUser: AuthUserDto, dto: AssetStatsDto) {
    const stats = await this.assetRepository.getStatistics(authUser.id, dto);
    return mapStats(stats);
  }

  async getRandom(authUser: AuthUserDto, count: number): Promise<AssetResponseDto[]> {
    const assets = await this.assetRepository.getRandom(authUser.id, count);
    return assets.map((a) => mapAsset(a));
  }

  async update(authUser: AuthUserDto, id: string, dto: UpdateAssetDto): Promise<AssetResponseDto> {
    await this.access.requirePermission(authUser, Permission.ASSET_UPDATE, id);

    const { description, ...rest } = dto;
    if (description !== undefined) {
      await this.assetRepository.upsertExif({ assetId: id, description });
    }

    const asset = await this.assetRepository.save({ id, ...rest });
    await this.jobRepository.queue({ name: JobName.SEARCH_INDEX_ASSET, data: { ids: [id] } });
    return mapAsset(asset);
  }

  async updateAll(authUser: AuthUserDto, dto: AssetBulkUpdateDto): Promise<void> {
    const { ids, ...options } = dto;
    await this.access.requirePermission(authUser, Permission.ASSET_UPDATE, ids);
    await this.jobRepository.queue({ name: JobName.SEARCH_INDEX_ASSET, data: { ids } });
    await this.assetRepository.updateAll(ids, options);
  }

  async handleAssetDeletionCheck() {
    const config = await this.configCore.getConfig();
    const trashedDays = config.trash.enabled ? config.trash.days : 0;
    const trashedBefore = DateTime.now()
      .minus(Duration.fromObject({ days: trashedDays }))
      .toJSDate();
    const assetPagination = usePagination(JOBS_ASSET_PAGINATION_SIZE, (pagination) =>
      this.assetRepository.getAll(pagination, { trashedBefore }),
    );

    for await (const assets of assetPagination) {
      for (const asset of assets) {
        await this.jobRepository.queue({ name: JobName.ASSET_DELETION, data: { id: asset.id } });
      }
    }

    return true;
  }

  async handleAssetDeletion(job: IAssetDeletionJob) {
    const { id, fromExternal } = job;

    const asset = await this.assetRepository.getById(id);
    if (!asset) {
      return false;
    }

    // Ignore requests that are not from external library job but is for an external asset
    if (!fromExternal && (!asset.library || asset.library.type === LibraryType.EXTERNAL)) {
      return false;
    }

    if (asset.faces) {
      await Promise.all(
        asset.faces.map(({ assetId, personId }) =>
          this.jobRepository.queue({ name: JobName.SEARCH_REMOVE_FACE, data: { assetId, personId } }),
        ),
      );
    }

    await this.assetRepository.remove(asset);
    await this.jobRepository.queue({ name: JobName.SEARCH_REMOVE_ASSET, data: { ids: [asset.id] } });

    // TODO refactor this to use cascades
    if (asset.livePhotoVideoId) {
      await this.jobRepository.queue({ name: JobName.ASSET_DELETION, data: { id: asset.livePhotoVideoId } });
    }

    const files = [asset.webpPath, asset.resizePath, asset.encodedVideoPath, asset.sidecarPath];
    if (!fromExternal) {
      files.push(asset.originalPath);
    }

    if (!asset.isReadOnly) {
      await this.jobRepository.queue({ name: JobName.DELETE_FILES, data: { files } });
    }

    return true;
  }

  async deleteAll(authUser: AuthUserDto, dto: AssetBulkDeleteDto): Promise<void> {
    const { ids, force } = dto;

    await this.access.requirePermission(authUser, Permission.ASSET_DELETE, ids);

    if (force) {
      for (const id of ids) {
        await this.jobRepository.queue({ name: JobName.ASSET_DELETION, data: { id } });
      }
    } else {
      await this.assetRepository.softDeleteAll(ids);
      await this.jobRepository.queue({ name: JobName.SEARCH_REMOVE_ASSET, data: { ids } });
    }
  }

  async handleTrashAction(authUser: AuthUserDto, action: TrashAction): Promise<void> {
    const assetPagination = usePagination(JOBS_ASSET_PAGINATION_SIZE, (pagination) =>
      this.assetRepository.getByUserId(pagination, authUser.id, { trashedBefore: DateTime.now().toJSDate() }),
    );

    if (action == TrashAction.RESTORE_ALL) {
      for await (const assets of assetPagination) {
        const ids = assets.map((a) => a.id);
        await this.assetRepository.restoreAll(ids);
        await this.jobRepository.queue({ name: JobName.SEARCH_INDEX_ASSET, data: { ids } });
      }
      return;
    }

    if (action == TrashAction.EMPTY_ALL) {
      for await (const assets of assetPagination) {
        for (const asset of assets) {
          await this.jobRepository.queue({ name: JobName.ASSET_DELETION, data: { id: asset.id } });
        }
      }
      return;
    }
  }

  async restoreAll(authUser: AuthUserDto, dto: BulkIdsDto): Promise<void> {
    const { ids } = dto;
    await this.access.requirePermission(authUser, Permission.ASSET_RESTORE, ids);
    await this.assetRepository.restoreAll(ids);
    await this.jobRepository.queue({ name: JobName.SEARCH_INDEX_ASSET, data: { ids } });
  }

  async run(authUser: AuthUserDto, dto: AssetJobsDto) {
    await this.access.requirePermission(authUser, Permission.ASSET_UPDATE, dto.assetIds);

    for (const id of dto.assetIds) {
      switch (dto.name) {
        case AssetJobName.REFRESH_METADATA:
          await this.jobRepository.queue({ name: JobName.METADATA_EXTRACTION, data: { id } });
          break;

        case AssetJobName.REGENERATE_THUMBNAIL:
          await this.jobRepository.queue({ name: JobName.GENERATE_JPEG_THUMBNAIL, data: { id } });
          break;

        case AssetJobName.TRANSCODE_VIDEO:
          await this.jobRepository.queue({ name: JobName.VIDEO_CONVERSION, data: { id } });
          break;
      }
    }
  }
}<|MERGE_RESOLUTION|>--- conflicted
+++ resolved
@@ -1,10 +1,7 @@
 import { AssetEntity, LibraryType } from '@app/infra/entities';
 import { BadRequestException, Inject, Logger } from '@nestjs/common';
-<<<<<<< HEAD
+import _ from 'lodash';
 import { DateTime, Duration } from 'luxon';
-=======
-import _ from 'lodash';
->>>>>>> 192e9505
 import { extname } from 'path';
 import sanitize from 'sanitize-filename';
 import { AccessCore, IAccessRepository, Permission } from '../access';
