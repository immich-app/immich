import { AssetEntity } from '@app/infra/entities';
import { BadRequestException, Inject } from '@nestjs/common';
import { DateTime } from 'luxon';
import { extname } from 'path';
import { AccessCore, IAccessRepository, Permission } from '../access';
import { AuthUserDto } from '../auth';
import { ICryptoRepository } from '../crypto';
import { HumanReadableSize, usePagination } from '../domain.util';
<<<<<<< HEAD
import { IJobRepository } from '../job';
=======
>>>>>>> 398bd04f
import { ImmichReadStream, IStorageRepository } from '../storage';
import { IAssetRepository } from './asset.repository';
import { AssetIdsDto, DownloadArchiveInfo, DownloadDto, DownloadResponseDto, MemoryLaneDto } from './dto';
import { MapMarkerDto } from './dto/map-marker.dto';
import { mapAsset, MapMarkerResponseDto } from './response-dto';
import { MemoryLaneResponseDto } from './response-dto/memory-lane-response.dto';

export enum UploadFieldName {
  ASSET_DATA = 'assetData',
  LIVE_PHOTO_DATA = 'livePhotoData',
  SIDECAR_DATA = 'sidecarData',
  PROFILE_DATA = 'file',
}

export interface UploadFile {
  mimeType: string;
  checksum: Buffer;
  originalPath: string;
  originalName: string;
}

export class AssetService {
  private access: AccessCore;

  constructor(
    @Inject(IAccessRepository) accessRepository: IAccessRepository,
    @Inject(IAssetRepository) private assetRepository: IAssetRepository,
    @Inject(IStorageRepository) private storageRepository: IStorageRepository,
    @Inject(ICryptoRepository) private cryptoRepository: ICryptoRepository,
    @Inject(IJobRepository) private jobRepository: IJobRepository,
  ) {
    this.access = new AccessCore(accessRepository);
  }

  getMapMarkers(authUser: AuthUserDto, options: MapMarkerDto): Promise<MapMarkerResponseDto[]> {
    return this.assetRepository.getMapMarkers(authUser.id, options);
  }

  async getMemoryLane(authUser: AuthUserDto, dto: MemoryLaneDto): Promise<MemoryLaneResponseDto[]> {
    const target = DateTime.fromJSDate(dto.timestamp);

    const onRequest = async (yearsAgo: number): Promise<MemoryLaneResponseDto> => {
      const assets = await this.assetRepository.getByDate(authUser.id, target.minus({ years: yearsAgo }).toJSDate());
      return {
        title: `${yearsAgo} year${yearsAgo > 1 ? 's' : ''} since...`,
        assets: assets.map((a) => mapAsset(a)),
      };
    };

    const requests: Promise<MemoryLaneResponseDto>[] = [];
    for (let i = 1; i <= dto.years; i++) {
      requests.push(onRequest(i));
    }

    return Promise.all(requests).then((results) => results.filter((result) => result.assets.length > 0));
  }

  async downloadFile(authUser: AuthUserDto, id: string): Promise<ImmichReadStream> {
    await this.access.requirePermission(authUser, Permission.ASSET_DOWNLOAD, id);

    const [asset] = await this.assetRepository.getByIds([id]);
    if (!asset) {
      throw new BadRequestException('Asset not found');
    }

    return this.storageRepository.createReadStream(asset.originalPath, asset.mimeType);
  }

  async getDownloadInfo(authUser: AuthUserDto, dto: DownloadDto): Promise<DownloadResponseDto> {
    const targetSize = dto.archiveSize || HumanReadableSize.GiB * 4;
    const archives: DownloadArchiveInfo[] = [];
    let archive: DownloadArchiveInfo = { size: 0, assetIds: [] };

    const assetPagination = await this.getDownloadAssets(authUser, dto);
    for await (const assets of assetPagination) {
      // motion part of live photos
      const motionIds = assets.map((asset) => asset.livePhotoVideoId).filter<string>((id): id is string => !!id);
      if (motionIds.length > 0) {
        assets.push(...(await this.assetRepository.getByIds(motionIds)));
      }

      for (const asset of assets) {
        archive.size += Number(asset.exifInfo?.fileSizeInByte || 0);
        archive.assetIds.push(asset.id);

        if (archive.size > targetSize) {
          archives.push(archive);
          archive = { size: 0, assetIds: [] };
        }
      }

      if (archive.assetIds.length > 0) {
        archives.push(archive);
      }
    }

    return {
      totalSize: archives.reduce((total, item) => (total += item.size), 0),
      archives,
    };
  }

  async downloadArchive(authUser: AuthUserDto, dto: AssetIdsDto): Promise<ImmichReadStream> {
    await this.access.requirePermission(authUser, Permission.ASSET_DOWNLOAD, dto.assetIds);

    const zip = this.storageRepository.createZipStream();
    const assets = await this.assetRepository.getByIds(dto.assetIds);
    const paths: Record<string, number> = {};

    for (const { originalPath, originalFileName } of assets) {
      const ext = extname(originalPath);
      let filename = `${originalFileName}${ext}`;
      const count = paths[filename] || 0;
      paths[filename] = count + 1;
      if (count !== 0) {
        filename = `${originalFileName}+${count}${ext}`;
      }

      zip.addFile(originalPath, filename);
    }

    zip.finalize();

    return { stream: zip.stream };
  }

  private async getDownloadAssets(authUser: AuthUserDto, dto: DownloadDto): Promise<AsyncGenerator<AssetEntity[]>> {
    const PAGINATION_SIZE = 2500;

    if (dto.assetIds) {
      const assetIds = dto.assetIds;
      await this.access.requirePermission(authUser, Permission.ASSET_DOWNLOAD, assetIds);
      const assets = await this.assetRepository.getByIds(assetIds);
      return (async function* () {
        yield assets;
      })();
    }

    if (dto.albumId) {
      const albumId = dto.albumId;
      await this.access.requirePermission(authUser, Permission.ALBUM_DOWNLOAD, albumId);
      return usePagination(PAGINATION_SIZE, (pagination) => this.assetRepository.getByAlbumId(pagination, albumId));
    }

    if (dto.userId) {
      const userId = dto.userId;
      await this.access.requirePermission(authUser, Permission.LIBRARY_DOWNLOAD, userId);
      return usePagination(PAGINATION_SIZE, (pagination) => this.assetRepository.getByUserId(pagination, userId));
    }

    throw new BadRequestException('assetIds, albumId, or userId is required');
  }
}<|MERGE_RESOLUTION|>--- conflicted
+++ resolved
@@ -6,10 +6,7 @@
 import { AuthUserDto } from '../auth';
 import { ICryptoRepository } from '../crypto';
 import { HumanReadableSize, usePagination } from '../domain.util';
-<<<<<<< HEAD
 import { IJobRepository } from '../job';
-=======
->>>>>>> 398bd04f
 import { ImmichReadStream, IStorageRepository } from '../storage';
 import { IAssetRepository } from './asset.repository';
 import { AssetIdsDto, DownloadArchiveInfo, DownloadDto, DownloadResponseDto, MemoryLaneDto } from './dto';
