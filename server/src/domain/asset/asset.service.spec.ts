--- conflicted
+++ resolved
@@ -7,19 +7,11 @@
   newAccessRepositoryMock,
   newAssetRepositoryMock,
   newCryptoRepositoryMock,
-<<<<<<< HEAD
-  newJobRepositoryMock,
-=======
->>>>>>> 4977926c
   newStorageRepositoryMock,
 } from '@test';
 import { when } from 'jest-when';
 import { Readable } from 'stream';
 import { ICryptoRepository } from '../crypto';
-<<<<<<< HEAD
-import { IJobRepository } from '../job';
-=======
->>>>>>> 4977926c
 import { IStorageRepository } from '../storage';
 import { AssetStats, IAssetRepository } from './asset.repository';
 import { AssetService, UploadFieldName } from './asset.service';
@@ -166,11 +158,6 @@
     assetMock = newAssetRepositoryMock();
     cryptoMock = newCryptoRepositoryMock();
     storageMock = newStorageRepositoryMock();
-<<<<<<< HEAD
-    cryptoMock = newCryptoRepositoryMock();
-    jobMock = newJobRepositoryMock();
-    sut = new AssetService(accessMock, assetMock, storageMock, cryptoMock, jobMock);
-=======
     sut = new AssetService(accessMock, assetMock, cryptoMock, storageMock);
   });
 
@@ -256,7 +243,6 @@
       );
       expect(storageMock.mkdirSync).toHaveBeenCalledWith('upload/upload/admin_id');
     });
->>>>>>> 4977926c
   });
 
   describe('getMapMarkers', () => {
