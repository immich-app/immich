--- conflicted
+++ resolved
@@ -638,12 +638,9 @@
       this.assetRepository.getLibraryAssetPaths(pagination, library.id),
     );
 
-<<<<<<< HEAD
     this.logger.verbose(`Crawled asset paths paginated`);
 
-=======
     const shouldScanAll = job.refreshAllFiles || job.refreshModifiedFiles;
->>>>>>> 428b7b0c
     for await (const page of pagination) {
       for (const asset of page) {
         const isOffline = !crawledAssetPaths.has(asset.originalPath);
@@ -675,12 +672,6 @@
       await this.assetRepository.updateAll(assetIdsToMarkOnline, { isOffline: false });
     }
 
-<<<<<<< HEAD
-    if (!shouldScanAll) {
-      pathsToScan = [...crawledAssetPaths];
-      this.logger.debug(`Will queue refresh of ${pathsToScan.length} new asset(s)`);
-    }
-=======
     if (crawledAssetPaths.size > 0) {
       if (!shouldScanAll) {
         this.logger.debug(`Will import ${crawledAssetPaths.size} new asset(s)`);
@@ -689,7 +680,6 @@
       const batch = [];
       for (const assetPath of crawledAssetPaths) {
         batch.push(assetPath);
->>>>>>> 428b7b0c
 
         if (batch.length >= LIBRARY_SCAN_BATCH_SIZE) {
           await this.scanAssets(job.id, batch, library.ownerId, job.refreshAllFiles ?? false);
