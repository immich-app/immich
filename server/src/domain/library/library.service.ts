--- conflicted
+++ resolved
@@ -617,7 +617,6 @@
     return JobStatus.SUCCESS;
   }
 
-<<<<<<< HEAD
   async handleQueueOnlineStatusCheck(job: IEntityJob): Promise<boolean> {
     this.logger.log(`Checking files for online/offline status in library: ${job.id}`);
     const onlineAssets = usePagination(JOBS_ASSET_PAGINATION_SIZE, (pagination) =>
@@ -658,10 +657,7 @@
     return true;
   }
 
-  async handleOfflineRemoval(job: IEntityJob): Promise<boolean> {
-=======
   async handleOfflineRemoval(job: IEntityJob): Promise<JobStatus> {
->>>>>>> a9438a9c
     const assetPagination = usePagination(JOBS_ASSET_PAGINATION_SIZE, (pagination) =>
       this.assetRepository.getWith(pagination, WithProperty.IS_OFFLINE, job.id),
     );
@@ -685,78 +681,6 @@
 
     this.logger.log(`Refreshing library: ${job.id}`);
 
-<<<<<<< HEAD
-=======
-    const crawledAssetPaths = await this.getPathTrie(library);
-    this.logger.debug(`Found ${crawledAssetPaths.size} asset(s) when crawling import paths ${library.importPaths}`);
-
-    const assetIdsToMarkOffline = [];
-    const assetIdsToMarkOnline = [];
-    const pagination = usePagination(LIBRARY_SCAN_BATCH_SIZE, (pagination) =>
-      this.assetRepository.getLibraryAssetPaths(pagination, library.id),
-    );
-
-    this.logger.verbose(`Crawled asset paths paginated`);
-
-    const shouldScanAll = job.refreshAllFiles || job.refreshModifiedFiles;
-    for await (const page of pagination) {
-      for (const asset of page) {
-        const isOffline = !crawledAssetPaths.has(asset.originalPath);
-        if (isOffline && !asset.isOffline) {
-          assetIdsToMarkOffline.push(asset.id);
-          this.logger.verbose(`Added to mark-offline list: ${asset.originalPath}`);
-        }
-
-        if (!isOffline && asset.isOffline) {
-          assetIdsToMarkOnline.push(asset.id);
-          this.logger.verbose(`Added to mark-online list: ${asset.originalPath}`);
-        }
-
-        if (!shouldScanAll) {
-          crawledAssetPaths.delete(asset.originalPath);
-        }
-      }
-    }
-
-    this.logger.verbose(`Crawled assets have been checked for online/offline status`);
-
-    if (assetIdsToMarkOffline.length > 0) {
-      this.logger.debug(`Found ${assetIdsToMarkOffline.length} offline asset(s) previously marked as online`);
-      await this.assetRepository.updateAll(assetIdsToMarkOffline, { isOffline: true });
-    }
-
-    if (assetIdsToMarkOnline.length > 0) {
-      this.logger.debug(`Found ${assetIdsToMarkOnline.length} online asset(s) previously marked as offline`);
-      await this.assetRepository.updateAll(assetIdsToMarkOnline, { isOffline: false });
-    }
-
-    if (crawledAssetPaths.size > 0) {
-      if (!shouldScanAll) {
-        this.logger.debug(`Will import ${crawledAssetPaths.size} new asset(s)`);
-      }
-
-      let batch = [];
-      for (const assetPath of crawledAssetPaths) {
-        batch.push(assetPath);
-
-        if (batch.length >= LIBRARY_SCAN_BATCH_SIZE) {
-          await this.scanAssets(job.id, batch, library.ownerId, job.refreshAllFiles ?? false);
-          batch = [];
-        }
-      }
-
-      if (batch.length > 0) {
-        await this.scanAssets(job.id, batch, library.ownerId, job.refreshAllFiles ?? false);
-      }
-    }
-
-    await this.repository.update({ id: job.id, refreshedAt: new Date() });
-
-    return JobStatus.SUCCESS;
-  }
-
-  private async getPathTrie(library: LibraryEntity): Promise<Trie<string>> {
->>>>>>> a9438a9c
     const pathValidation = await Promise.all(
       library.importPaths.map(async (importPath) => await this.validateImportPath(importPath)),
     );
@@ -810,7 +734,7 @@
 
     await this.repository.update({ id: job.id, refreshedAt: new Date() });
 
-    return true;
+    return JobStatus.SUCCESS;
   }
 
   private async findOrFail(id: string) {
