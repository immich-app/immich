import { AssetEntity, AssetType, LibraryType, UserEntity } from '@app/infra/entities';
import { BadRequestException, Inject, Injectable, Logger } from '@nestjs/common';
import { DateTime } from 'luxon';
import { R_OK } from 'node:constants';
import { basename, parse } from 'path';
import { AccessCore, IAccessRepository, Permission } from '../access';
import { IAssetRepository, WithProperty } from '../asset';
import { AuthUserDto } from '../auth';
import { ICryptoRepository } from '../crypto';
import { mimeTypes } from '../domain.constant';
import { usePagination } from '../domain.util';
import {
  IBaseJob,
  IEntityJob,
  IJobRepository,
  ILibraryFileJob,
  ILibraryRefreshJob,
<<<<<<< HEAD
=======
  IOfflineLibraryFileJob,
>>>>>>> 9070a361
  JOBS_ASSET_PAGINATION_SIZE,
  JobName,
} from '../job';
import { IStorageRepository } from '../storage';
import { IUserRepository } from '../user';
import {
  CreateLibraryDto,
  LibraryResponseDto,
  LibraryStatsResponseDto,
  ScanLibraryDto,
  UpdateLibraryDto,
  mapLibrary,
} from './library.dto';
import { ILibraryRepository } from './library.repository';

@Injectable()
export class LibraryService {
  readonly logger = new Logger(LibraryService.name);
  private access: AccessCore;

  constructor(
    @Inject(IAccessRepository) accessRepository: IAccessRepository,
    @Inject(IAssetRepository) private assetRepository: IAssetRepository,
    @Inject(ICryptoRepository) private cryptoRepository: ICryptoRepository,
    @Inject(IJobRepository) private jobRepository: IJobRepository,
    @Inject(ILibraryRepository) private repository: ILibraryRepository,
    @Inject(IStorageRepository) private storageRepository: IStorageRepository,
    @Inject(IUserRepository) private userRepository: IUserRepository,
  ) {
    this.access = new AccessCore(accessRepository);
  }

  async getStatistics(authUser: AuthUserDto, id: string): Promise<LibraryStatsResponseDto> {
    await this.access.requirePermission(authUser, Permission.LIBRARY_READ, id);
    return this.repository.getStatistics(id);
  }

  async getCount(authUser: AuthUserDto): Promise<number> {
    return this.repository.getCountForUser(authUser.id);
  }

  async getAllForUser(authUser: AuthUserDto): Promise<LibraryResponseDto[]> {
    const libraries = await this.repository.getAllByUserId(authUser.id);
    return libraries.map((library) => mapLibrary(library));
  }

  async get(authUser: AuthUserDto, id: string): Promise<LibraryResponseDto> {
    await this.access.requirePermission(authUser, Permission.LIBRARY_READ, id);
    const library = await this.findOrFail(id);
    return mapLibrary(library);
  }

  async handleQueueCleanup(): Promise<boolean> {
    this.logger.debug('Cleaning up any pending library deletions');
    const pendingDeletion = await this.repository.getAllDeleted();
    for (const libraryToDelete of pendingDeletion) {
      await this.jobRepository.queue({ name: JobName.LIBRARY_DELETE, data: { id: libraryToDelete.id } });
    }
    return true;
  }

  async create(authUser: AuthUserDto, dto: CreateLibraryDto): Promise<LibraryResponseDto> {
    switch (dto.type) {
      case LibraryType.EXTERNAL:
        if (!dto.name) {
          dto.name = 'New External Library';
        }
        break;
      case LibraryType.UPLOAD:
        if (!dto.name) {
          dto.name = 'New Upload Library';
        }
        if (dto.importPaths && dto.importPaths.length > 0) {
          throw new BadRequestException('Upload libraries cannot have import paths');
        }
        if (dto.exclusionPatterns && dto.exclusionPatterns.length > 0) {
          throw new BadRequestException('Upload libraries cannot have exclusion patterns');
        }
        break;
    }

    const library = await this.repository.create({
      ownerId: authUser.id,
      name: dto.name,
      type: dto.type,
      importPaths: dto.importPaths ?? [],
      exclusionPatterns: dto.exclusionPatterns ?? [],
      isVisible: dto.isVisible ?? true,
    });

    return mapLibrary(library);
  }

  async update(authUser: AuthUserDto, id: string, dto: UpdateLibraryDto): Promise<LibraryResponseDto> {
    await this.access.requirePermission(authUser, Permission.LIBRARY_UPDATE, id);
    const library = await this.repository.update({ id, ...dto });
    return mapLibrary(library);
  }

  async delete(authUser: AuthUserDto, id: string) {
    await this.access.requirePermission(authUser, Permission.LIBRARY_DELETE, id);

    const library = await this.findOrFail(id);
    const uploadCount = await this.repository.getUploadLibraryCount(authUser.id);
    if (library.type === LibraryType.UPLOAD && uploadCount <= 1) {
      throw new BadRequestException('Cannot delete the last upload library');
    }

    await this.repository.softDelete(id);
    await this.jobRepository.queue({ name: JobName.LIBRARY_DELETE, data: { id } });
  }

  async handleDeleteLibrary(job: IEntityJob): Promise<boolean> {
    const library = await this.repository.get(job.id, true);
    if (!library) {
      return false;
    }

    // TODO use pagination
    const assetIds = await this.repository.getAssetIds(job.id, true);
    this.logger.debug(`Will delete ${assetIds.length} asset(s) in library ${job.id}`);
    for (const assetId of assetIds) {
      await this.jobRepository.queue({ name: JobName.ASSET_DELETION, data: { id: assetId, fromExternal: true } });
    }

    if (assetIds.length === 0) {
      this.logger.log(`Deleting library ${job.id}`);
      await this.repository.delete(job.id);
    }
    return true;
  }

  async handleAssetRefresh(job: ILibraryFileJob) {
    const { id, ownerId, assetPath, force } = job;
    const user = await this.userRepository.get(ownerId);
    if (!this.hasAccess(user, assetPath)) {
      return false;
    }

<<<<<<< HEAD
    const library = await this.repository.get(id, true);
    if (library?.deletedAt) {
      this.logger.error(`${assetPath} - skipped (deleted library)`);
=======
    if (!path.normalize(assetPath).match(new RegExp(`^${path.normalize(user.externalPath)}`))) {
      this.logger.error("Asset must be within the user's external path");
>>>>>>> 9070a361
      return false;
    }

    let asset = await this.assetRepository.getByLibraryIdAndOriginalPath(id, assetPath);
    const stats = await this.storageRepository.stat(assetPath).catch(() => null);
    if (!stats) {
      if (asset) {
        this.logger.debug(`${assetPath} - updating (offline)`);
        await this.assetRepository.save({ id: asset.id, isOffline: true });
        return true;
      }

<<<<<<< HEAD
      this.logger.debug(`${assetPath} - skipping (not found)`);
      return false;
=======
    let doImport = false;
    let doRefresh = false;

    if (job.force) {
      doRefresh = true;
    }

    if (!existingAssetEntity) {
      // This asset is new to us, read it from disk
      this.logger.debug(`Importing new asset: ${assetPath}`);
      doImport = true;
    } else if (stats.mtime.toISOString() !== existingAssetEntity.fileModifiedAt.toISOString()) {
      // File modification time has changed since last time we checked, re-read from disk
      this.logger.debug(
        `File modification time has changed, re-importing asset: ${assetPath}. Old mtime: ${existingAssetEntity.fileModifiedAt}. New mtime: ${stats.mtime}`,
      );
      doRefresh = true;
    } else if (!job.force && stats && !existingAssetEntity.isOffline) {
      // Asset exists on disk and in db and mtime has not changed. Also, we are not forcing refresn. Therefore, do nothing
      this.logger.debug(`Asset already exists in database and on disk, will not import: ${assetPath}`);
    }

    if (stats && existingAssetEntity?.isOffline) {
      // File was previously offline but is now online
      this.logger.debug(`Marking previously-offline asset as online: ${assetPath}`);
      await this.assetRepository.save({ id: existingAssetEntity.id, isOffline: false });
      doRefresh = true;
    }

    if (!doImport && !doRefresh) {
      // If we don't import, exit here
      return true;
>>>>>>> 9070a361
    }

    let assetType: AssetType;

    if (mimeTypes.isImage(assetPath)) {
      assetType = AssetType.IMAGE;
    } else if (mimeTypes.isVideo(assetPath)) {
      assetType = AssetType.VIDEO;
    } else {
      this.logger.warn(`${assetPath} - skipped (unsupported file type)`);
      return false;
    }

    // TODO: doesn't xmp replace the file extension? Will need investigation
    let sidecarPath: string | null = null;
    if (await this.storageRepository.checkFileExists(`${assetPath}.xmp`, R_OK)) {
      sidecarPath = `${assetPath}.xmp`;
    }

    const isNew = !asset;
    if (!asset) {
      this.logger.debug(`${assetPath} - importing (new)`);
      asset = await this.assetRepository.create({
        ownerId: ownerId,
        libraryId: id,
        checksum: this.cryptoRepository.hashSha1(`path:${assetPath}`),
        originalPath: assetPath,
        deviceAssetId: `${basename(assetPath)}`.replace(/\s+/g, ''),
        deviceId: 'Library Import',
        fileCreatedAt: stats.mtime,
        fileModifiedAt: stats.mtime,
        localDateTime: stats.mtime,
        type: assetType,
        originalFileName: parse(assetPath).name,
        sidecarPath,
        isReadOnly: true,
        isExternal: true,
      });
    }

    const isUpdated = asset && stats.mtime.toISOString() !== asset.fileModifiedAt.toISOString();
    if (isUpdated) {
      this.logger.debug(`${assetPath} - updating (changed)`);
      await this.assetRepository.updateAll([asset.id], {
        fileCreatedAt: stats.mtime,
        fileModifiedAt: stats.mtime,
      });
    }

    const isBackOnline = asset.isOffline;
    if (isBackOnline) {
      this.logger.debug(`${assetPath} - updating (online)`);
      await this.assetRepository.save({ id: asset.id, isOffline: false });
    }

    if (force || isNew || isUpdated) {
      await this.jobRepository.queue({ name: JobName.METADATA_EXTRACTION, data: { id: asset.id } });
      await this.jobRepository.queue({ name: JobName.GENERATE_JPEG_THUMBNAIL, data: { id: asset.id } });
    }

    return true;
  }

  async queueScan(authUser: AuthUserDto, id: string, dto: ScanLibraryDto) {
    await this.access.requirePermission(authUser, Permission.LIBRARY_UPDATE, id);

    const library = await this.repository.get(id);
    if (!library || library.type !== LibraryType.EXTERNAL) {
      throw new BadRequestException('Can only refresh external libraries');
    }

    await this.jobRepository.queue({
      name: JobName.LIBRARY_SCAN,
      data: {
        id,
        refreshModifiedFiles: dto.refreshModifiedFiles ?? false,
        refreshAllFiles: dto.refreshAllFiles ?? false,
      },
    });
  }

  async queueRemoveOffline(authUser: AuthUserDto, id: string) {
    this.logger.verbose(`Removing offline files from library: ${id}`);
    await this.access.requirePermission(authUser, Permission.LIBRARY_UPDATE, id);

    await this.jobRepository.queue({
      name: JobName.LIBRARY_REMOVE_OFFLINE,
      data: {
        id,
      },
    });
  }

  async handleQueueAllScan(job: IBaseJob): Promise<boolean> {
    this.logger.debug(`Refreshing all external libraries: force=${job.force}`);

    // Queue cleanup
    await this.jobRepository.queue({ name: JobName.LIBRARY_QUEUE_CLEANUP, data: {} });

    // Queue all library refresh
    const libraries = await this.repository.getAll(true, LibraryType.EXTERNAL);
    for (const library of libraries) {
      await this.jobRepository.queue({
        name: JobName.LIBRARY_SCAN,
        data: {
          id: library.id,
          refreshModifiedFiles: !job.force,
          refreshAllFiles: job.force ?? false,
        },
      });
    }
    return true;
  }

  async handleOfflineRemoval(job: IEntityJob): Promise<boolean> {
    const assetPagination = usePagination(JOBS_ASSET_PAGINATION_SIZE, (pagination) =>
      this.assetRepository.getWith(pagination, WithProperty.IS_OFFLINE, job.id),
    );

<<<<<<< HEAD
    const assetIds: string[] = [];
=======
>>>>>>> 9070a361
    for await (const assets of assetPagination) {
      this.logger.debug(`Removing ${assets.length} offline assets`);
      for (const asset of assets) {
        await this.jobRepository.queue({ name: JobName.ASSET_DELETION, data: { id: asset.id, fromExternal: true } });
      }
    }

    return true;
  }

  async handleQueueAssetRefresh(job: ILibraryRefreshJob): Promise<boolean> {
    const start = DateTime.now();

    const library = await this.repository.get(job.id);
    if (!library || !library.owner || library.type !== LibraryType.EXTERNAL) {
      return false;
    }

    const { id, name, owner, importPaths, exclusionPatterns } = library;

    this.logger.log(`Starting library scan: ${name}`);

    if (!owner.externalPath) {
      this.logger.warn('User has no external path set, cannot refresh library');
      return false;
    }

<<<<<<< HEAD
    // scan files
    const allFiles = new Set<string>();
    const newFiles = new Set<string>();
    const files = await this.storageRepository.crawl({
      pathsToCrawl: importPaths,
      exclusionPatterns: exclusionPatterns,
    });
    for (const file of files) {
      if (!file.match(new RegExp(`^${owner.externalPath}`))) {
        continue;
      }

      allFiles.add(file);
      newFiles.add(file);
=======
    const normalizedExternalPath = path.normalize(user.externalPath);

    this.logger.verbose(`Refreshing library: ${job.id}`);
    const crawledAssetPaths = (
      await this.storageRepository.crawl({
        pathsToCrawl: library.importPaths,
        exclusionPatterns: library.exclusionPatterns,
      })
    )
      .map(path.normalize)
      .filter((assetPath) =>
        // Filter out paths that are not within the user's external path
        assetPath.match(new RegExp(`^${normalizedExternalPath}`)),
      );

    this.logger.debug(`Found ${crawledAssetPaths.length} assets when crawling import paths ${library.importPaths}`);
    const assetsInLibrary = await this.assetRepository.getByLibraryId([job.id]);
    const offlineAssets = assetsInLibrary.filter((asset) => !crawledAssetPaths.includes(asset.originalPath));
    this.logger.debug(`${offlineAssets.length} assets in library are not present on disk and will be marked offline`);

    for (const offlineAsset of offlineAssets) {
      const offlineJobData: IOfflineLibraryFileJob = {
        id: job.id,
        assetPath: offlineAsset.originalPath,
      };

      await this.jobRepository.queue({ name: JobName.LIBRARY_MARK_ASSET_OFFLINE, data: offlineJobData });
>>>>>>> 9070a361
    }

    // compare with library assets
    const onlineAssets = new Map<string, AssetEntity>();
    const offlineAssets = new Map<string, AssetEntity>();
    const assets = await this.assetRepository.getByLibraryId([job.id]);
    for (const asset of assets) {
      if (allFiles.has(asset.originalPath)) {
        onlineAssets.set(asset.id, asset);
        newFiles.delete(asset.originalPath);
      } else {
        offlineAssets.set(asset.id, asset);
      }
    }

<<<<<<< HEAD
    // mark assets as offline
    if (offlineAssets.size > 0) {
      for (const id of offlineAssets.keys()) {
        await this.assetRepository.save({ id, isOffline: true });
=======
      for (const assetPath of filteredPaths) {
        const libraryJobData: ILibraryFileJob = {
          id: job.id,
          assetPath: path.normalize(assetPath),
          ownerId: library.ownerId,
          force: job.refreshAllFiles ?? false,
        };

        await this.jobRepository.queue({ name: JobName.LIBRARY_SCAN_ASSET, data: libraryJobData });
>>>>>>> 9070a361
      }
    }

    //  queue assets for potential refresh
    const targetFiles = job.refreshAllFiles || job.refreshModifiedFiles ? allFiles : newFiles;
    for (const assetPath of targetFiles) {
      await this.jobRepository.queue({
        name: JobName.LIBRARY_SCAN_ASSET,
        data: {
          id,
          assetPath,
          ownerId: owner.id,
          force: job.refreshAllFiles ?? false,
        },
      });
    }

    await this.repository.update({ id: job.id, refreshedAt: new Date() });

    this.logger.log(`Finished library scan: ${name}`);
    this.logger.debug({
      id,
      name,
      importPaths,
      total: allFiles.size,
      new: newFiles.size,
      online: onlineAssets.size,
      offline: offlineAssets.size,
      elapsedTime: DateTime.now().diff(start).toHuman(),
    });

    return true;
  }

  private async findOrFail(id: string) {
    const library = await this.repository.get(id);
    if (!library) {
      throw new BadRequestException('Library not found');
    }
    return library;
  }
<<<<<<< HEAD

  private async deleteAssets(assetIds: string[]) {
    // TODO: this should be refactored to a centralized asset deletion service
    for (const assetId of assetIds) {
      const asset = await this.assetRepository.getById(assetId);
      this.logger.debug(`Removing asset from library: ${asset.originalPath}`);

      if (asset.faces) {
        await Promise.all(
          asset.faces.map(({ assetId, personId }) =>
            this.jobRepository.queue({ name: JobName.SEARCH_REMOVE_FACE, data: { assetId, personId } }),
          ),
        );
      }

      await this.assetRepository.remove(asset);
      await this.jobRepository.queue({ name: JobName.SEARCH_REMOVE_ASSET, data: { ids: [asset.id] } });

      await this.jobRepository.queue({
        name: JobName.DELETE_FILES,
        data: { files: [asset.webpPath, asset.resizePath, asset.encodedVideoPath, asset.sidecarPath] },
      });

      // TODO refactor this to use cascades
      if (asset.livePhotoVideoId && !assetIds.includes(asset.livePhotoVideoId)) {
        assetIds.push(asset.livePhotoVideoId);
      }
    }
  }

  private hasAccess(user: UserEntity | null, file: string): boolean {
    if (!user) {
      return false;
    }

    if (!user.externalPath) {
      this.logger.warn('User has no external path set, skipping');
      return false;
    }

    const matches = file.match(new RegExp(`^${user.externalPath}`));
    if (!matches) {
      this.logger.error("Asset must be within the user's external path");
    }

    return !!matches;
  }
=======
>>>>>>> 9070a361
}<|MERGE_RESOLUTION|>--- conflicted
+++ resolved
@@ -15,10 +15,6 @@
   IJobRepository,
   ILibraryFileJob,
   ILibraryRefreshJob,
-<<<<<<< HEAD
-=======
-  IOfflineLibraryFileJob,
->>>>>>> 9070a361
   JOBS_ASSET_PAGINATION_SIZE,
   JobName,
 } from '../job';
@@ -158,14 +154,9 @@
       return false;
     }
 
-<<<<<<< HEAD
     const library = await this.repository.get(id, true);
     if (library?.deletedAt) {
       this.logger.error(`${assetPath} - skipped (deleted library)`);
-=======
-    if (!path.normalize(assetPath).match(new RegExp(`^${path.normalize(user.externalPath)}`))) {
-      this.logger.error("Asset must be within the user's external path");
->>>>>>> 9070a361
       return false;
     }
 
@@ -178,43 +169,8 @@
         return true;
       }
 
-<<<<<<< HEAD
       this.logger.debug(`${assetPath} - skipping (not found)`);
       return false;
-=======
-    let doImport = false;
-    let doRefresh = false;
-
-    if (job.force) {
-      doRefresh = true;
-    }
-
-    if (!existingAssetEntity) {
-      // This asset is new to us, read it from disk
-      this.logger.debug(`Importing new asset: ${assetPath}`);
-      doImport = true;
-    } else if (stats.mtime.toISOString() !== existingAssetEntity.fileModifiedAt.toISOString()) {
-      // File modification time has changed since last time we checked, re-read from disk
-      this.logger.debug(
-        `File modification time has changed, re-importing asset: ${assetPath}. Old mtime: ${existingAssetEntity.fileModifiedAt}. New mtime: ${stats.mtime}`,
-      );
-      doRefresh = true;
-    } else if (!job.force && stats && !existingAssetEntity.isOffline) {
-      // Asset exists on disk and in db and mtime has not changed. Also, we are not forcing refresn. Therefore, do nothing
-      this.logger.debug(`Asset already exists in database and on disk, will not import: ${assetPath}`);
-    }
-
-    if (stats && existingAssetEntity?.isOffline) {
-      // File was previously offline but is now online
-      this.logger.debug(`Marking previously-offline asset as online: ${assetPath}`);
-      await this.assetRepository.save({ id: existingAssetEntity.id, isOffline: false });
-      doRefresh = true;
-    }
-
-    if (!doImport && !doRefresh) {
-      // If we don't import, exit here
-      return true;
->>>>>>> 9070a361
     }
 
     let assetType: AssetType;
@@ -334,10 +290,7 @@
       this.assetRepository.getWith(pagination, WithProperty.IS_OFFLINE, job.id),
     );
 
-<<<<<<< HEAD
     const assetIds: string[] = [];
-=======
->>>>>>> 9070a361
     for await (const assets of assetPagination) {
       this.logger.debug(`Removing ${assets.length} offline assets`);
       for (const asset of assets) {
@@ -365,7 +318,6 @@
       return false;
     }
 
-<<<<<<< HEAD
     // scan files
     const allFiles = new Set<string>();
     const newFiles = new Set<string>();
@@ -380,35 +332,6 @@
 
       allFiles.add(file);
       newFiles.add(file);
-=======
-    const normalizedExternalPath = path.normalize(user.externalPath);
-
-    this.logger.verbose(`Refreshing library: ${job.id}`);
-    const crawledAssetPaths = (
-      await this.storageRepository.crawl({
-        pathsToCrawl: library.importPaths,
-        exclusionPatterns: library.exclusionPatterns,
-      })
-    )
-      .map(path.normalize)
-      .filter((assetPath) =>
-        // Filter out paths that are not within the user's external path
-        assetPath.match(new RegExp(`^${normalizedExternalPath}`)),
-      );
-
-    this.logger.debug(`Found ${crawledAssetPaths.length} assets when crawling import paths ${library.importPaths}`);
-    const assetsInLibrary = await this.assetRepository.getByLibraryId([job.id]);
-    const offlineAssets = assetsInLibrary.filter((asset) => !crawledAssetPaths.includes(asset.originalPath));
-    this.logger.debug(`${offlineAssets.length} assets in library are not present on disk and will be marked offline`);
-
-    for (const offlineAsset of offlineAssets) {
-      const offlineJobData: IOfflineLibraryFileJob = {
-        id: job.id,
-        assetPath: offlineAsset.originalPath,
-      };
-
-      await this.jobRepository.queue({ name: JobName.LIBRARY_MARK_ASSET_OFFLINE, data: offlineJobData });
->>>>>>> 9070a361
     }
 
     // compare with library assets
@@ -424,22 +347,10 @@
       }
     }
 
-<<<<<<< HEAD
     // mark assets as offline
     if (offlineAssets.size > 0) {
       for (const id of offlineAssets.keys()) {
         await this.assetRepository.save({ id, isOffline: true });
-=======
-      for (const assetPath of filteredPaths) {
-        const libraryJobData: ILibraryFileJob = {
-          id: job.id,
-          assetPath: path.normalize(assetPath),
-          ownerId: library.ownerId,
-          force: job.refreshAllFiles ?? false,
-        };
-
-        await this.jobRepository.queue({ name: JobName.LIBRARY_SCAN_ASSET, data: libraryJobData });
->>>>>>> 9070a361
       }
     }
 
@@ -481,12 +392,16 @@
     }
     return library;
   }
-<<<<<<< HEAD
 
   private async deleteAssets(assetIds: string[]) {
     // TODO: this should be refactored to a centralized asset deletion service
     for (const assetId of assetIds) {
       const asset = await this.assetRepository.getById(assetId);
+      if (!asset) {
+        this.logger.warn(`Asset not found: ${assetId}`);
+        continue;
+      }
+
       this.logger.debug(`Removing asset from library: ${asset.originalPath}`);
 
       if (asset.faces) {
@@ -529,6 +444,4 @@
 
     return !!matches;
   }
-=======
->>>>>>> 9070a361
 }