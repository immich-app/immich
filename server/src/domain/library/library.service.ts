--- conflicted
+++ resolved
@@ -45,10 +45,7 @@
   private access: AccessCore;
   private configCore: SystemConfigCore;
   private watchLibraries = false;
-<<<<<<< HEAD
   private watchLock = false;
-=======
->>>>>>> 5d377e5b
   private watchers: Record<string, () => Promise<void>> = {};
 
   constructor(
@@ -142,37 +139,13 @@
       },
       {
         onReady: () => _resolve(),
-<<<<<<< HEAD
-        onAdd: async (path) => {
-          this.logger.debug(`File add event received for ${path} in library ${library.id}}`);
-          if (matcher(path)) {
-            await this.scanAssets(library.id, [path], library.ownerId, false);
-          }
-          this.emit(StorageEventType.ADD, path);
-        },
-        onChange: async (path) => {
-          this.logger.debug(`Detected file change for ${path} in library ${library.id}`);
-          if (matcher(path)) {
-            // Note: if the changed file was not previously imported, it will be imported now.
-            await this.scanAssets(library.id, [path], library.ownerId, false);
-          }
-          this.emit(StorageEventType.CHANGE, path);
-        },
-        onUnlink: async (path) => {
-          this.logger.debug(`Detected deleted file at ${path} in library ${library.id}`);
-          const asset = await this.assetRepository.getByLibraryIdAndOriginalPath(library.id, path);
-          if (asset && matcher(path)) {
-            await this.assetRepository.save({ id: asset.id, isOffline: true });
-          }
-          this.emit(StorageEventType.UNLINK, path);
-=======
         onAdd: (path) => {
           const handler = async () => {
             this.logger.debug(`File add event received for ${path} in library ${library.id}}`);
             if (matcher(path)) {
               await this.scanAssets(library.id, [path], library.ownerId, false);
             }
-            this.emit('add', path);
+            this.emit(StorageEventType.ADD, path);
           };
           return handlePromiseError(handler(), this.logger);
         },
@@ -183,7 +156,7 @@
               // Note: if the changed file was not previously imported, it will be imported now.
               await this.scanAssets(library.id, [path], library.ownerId, false);
             }
-            this.emit('change', path);
+            this.emit(StorageEventType.CHANGE, path);
           };
           return handlePromiseError(handler(), this.logger);
         },
@@ -194,10 +167,9 @@
             if (asset && matcher(path)) {
               await this.assetRepository.save({ id: asset.id, isOffline: true });
             }
-            this.emit('unlink', path);
+            this.emit(StorageEventType.UNLINK, path);
           };
           return handlePromiseError(handler(), this.logger);
->>>>>>> 5d377e5b
         },
         onError: (error) => {
           this.logger.error(`Library watcher for library ${library.id} encountered error: ${error}`);
