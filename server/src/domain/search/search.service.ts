--- conflicted
+++ resolved
@@ -4,16 +4,7 @@
 import { AssetResponseDto, mapAsset } from '../asset';
 import { AuthUserDto } from '../auth';
 import { usePagination } from '../domain.util';
-<<<<<<< HEAD
-import { IAssetFaceJob, IBulkEntityJob, IJobRepository, JOBS_ASSET_PAGINATION_SIZE, JobName } from '../job';
-import { AssetFaceId, IPersonRepository, PersonResponseDto } from '../person';
-import { IMachineLearningRepository } from '../smart-info';
-import { FeatureFlag, ISystemConfigRepository, SystemConfigCore } from '../system-config';
-import { SearchDto, SearchPeopleDto } from './dto';
-import { SearchResponseDto } from './response-dto';
-=======
 import { IAssetFaceJob, IBulkEntityJob, JOBS_ASSET_PAGINATION_SIZE, JobName } from '../job';
->>>>>>> ebb50476
 import {
   AssetFaceId,
   IAlbumRepository,
@@ -30,8 +21,9 @@
   SearchStrategy,
 } from '../repositories';
 import { FeatureFlag, SystemConfigCore } from '../system-config';
-import { SearchDto } from './dto';
+import { SearchDto, SearchPeopleDto } from './dto';
 import { SearchResponseDto } from './response-dto';
+import { PersonResponseDto } from '../person/person.dto';
 
 interface SyncQueue {
   upsert: Set<string>;
