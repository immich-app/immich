--- conflicted
+++ resolved
@@ -16,12 +16,8 @@
   SearchStrategy,
 } from '../repositories';
 import { FeatureFlag, SystemConfigCore } from '../system-config';
-<<<<<<< HEAD
-import { SearchDto, SearchPeopleDto } from './dto';
+import { MetadataSearchDto, SearchDto, SearchPeopleDto, SmartSearchDto } from './dto';
 import { SearchSuggestionRequestDto, SearchSuggestionType } from './dto/search-suggestion.dto';
-=======
-import { MetadataSearchDto, SearchDto, SearchPeopleDto, SmartSearchDto } from './dto';
->>>>>>> 76bd6035
 import { SearchResponseDto } from './response-dto';
 
 @Injectable()
@@ -171,30 +167,6 @@
     return userIds;
   }
 
-<<<<<<< HEAD
-  async getSearchSuggestions(auth: AuthDto, dto: SearchSuggestionRequestDto): Promise<string[]> {
-    if (dto.type === SearchSuggestionType.COUNTRY) {
-      return this.metadataRepository.getCountries(auth.user.id);
-    }
-
-    if (dto.type === SearchSuggestionType.STATE) {
-      return this.metadataRepository.getStates(auth.user.id, dto.country);
-    }
-
-    if (dto.type === SearchSuggestionType.CITY) {
-      return this.metadataRepository.getCities(auth.user.id, dto.country, dto.state);
-    }
-
-    if (dto.type === SearchSuggestionType.CAMERA_MAKE) {
-      return this.metadataRepository.getCameraMakes(auth.user.id, dto.model);
-    }
-
-    if (dto.type === SearchSuggestionType.CAMERA_MODEL) {
-      return this.metadataRepository.getCameraModels(auth.user.id, dto.make);
-    }
-
-    return [];
-=======
   private async mapResponse(assets: AssetEntity[], nextPage: string | null): Promise<SearchResponseDto> {
     return {
       albums: { total: 0, count: 0, items: [], facets: [] },
@@ -206,6 +178,29 @@
         nextPage,
       },
     };
->>>>>>> 76bd6035
+  }
+
+  async getSearchSuggestions(auth: AuthDto, dto: SearchSuggestionRequestDto): Promise<string[]> {
+    if (dto.type === SearchSuggestionType.COUNTRY) {
+      return this.metadataRepository.getCountries(auth.user.id);
+    }
+
+    if (dto.type === SearchSuggestionType.STATE) {
+      return this.metadataRepository.getStates(auth.user.id, dto.country);
+    }
+
+    if (dto.type === SearchSuggestionType.CITY) {
+      return this.metadataRepository.getCities(auth.user.id, dto.country, dto.state);
+    }
+
+    if (dto.type === SearchSuggestionType.CAMERA_MAKE) {
+      return this.metadataRepository.getCameraMakes(auth.user.id, dto.model);
+    }
+
+    if (dto.type === SearchSuggestionType.CAMERA_MODEL) {
+      return this.metadataRepository.getCameraModels(auth.user.id, dto.make);
+    }
+
+    return [];
   }
 }