--- conflicted
+++ resolved
@@ -93,11 +93,8 @@
       trashDays: config.trash.days,
       oauthButtonText: config.oauth.buttonText,
       isInitialized,
-<<<<<<< HEAD
       isOnboarded: onboarding?.isOnboarded || false,
-=======
       externalDomain: config.server.externalDomain,
->>>>>>> 317adc5c
     };
   }
 
