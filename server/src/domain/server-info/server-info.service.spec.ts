import { newStorageRepositoryMock, newSystemConfigRepositoryMock, newUserRepositoryMock } from '@test';
import { serverVersion } from '../domain.constant';
<<<<<<< HEAD
import { ISystemConfigRepository, SystemConfigService } from '../index';
import { IStorageRepository } from '../storage';
import { IUserRepository } from '../user';
=======
import { IStorageRepository, ISystemConfigRepository, IUserRepository } from '../repositories';
>>>>>>> 330e821d
import { ServerInfoService } from './server-info.service';

describe(ServerInfoService.name, () => {
  let sut: ServerInfoService;
  let configMock: jest.Mocked<ISystemConfigRepository>;
  let storageMock: jest.Mocked<IStorageRepository>;
  let userMock: jest.Mocked<IUserRepository>;
  let systemMock: jest.Mocked<SystemConfigService>;

  beforeEach(() => {
    configMock = newSystemConfigRepositoryMock();
    storageMock = newStorageRepositoryMock();
    userMock = newUserRepositoryMock();

    sut = new ServerInfoService(systemMock, configMock, userMock, storageMock);
  });

  it('should work', () => {
    expect(sut).toBeDefined();
  });

  describe('getInfo', () => {
    it('should return the disk space as B', async () => {
      storageMock.checkDiskUsage.mockResolvedValue({ free: 200, available: 300, total: 500 });

      await expect(sut.getInfo()).resolves.toEqual({
        diskAvailable: '300 B',
        diskAvailableRaw: 300,
        diskSize: '500 B',
        diskSizeRaw: 500,
        diskUsagePercentage: 60,
        diskUse: '300 B',
        diskUseRaw: 300,
      });

      expect(storageMock.checkDiskUsage).toHaveBeenCalledWith('upload/library');
    });

    it('should return the disk space as KiB', async () => {
      storageMock.checkDiskUsage.mockResolvedValue({ free: 200_000, available: 300_000, total: 500_000 });

      await expect(sut.getInfo()).resolves.toEqual({
        diskAvailable: '293.0 KiB',
        diskAvailableRaw: 300000,
        diskSize: '488.3 KiB',
        diskSizeRaw: 500000,
        diskUsagePercentage: 60,
        diskUse: '293.0 KiB',
        diskUseRaw: 300000,
      });

      expect(storageMock.checkDiskUsage).toHaveBeenCalledWith('upload/library');
    });

    it('should return the disk space as MiB', async () => {
      storageMock.checkDiskUsage.mockResolvedValue({ free: 200_000_000, available: 300_000_000, total: 500_000_000 });

      await expect(sut.getInfo()).resolves.toEqual({
        diskAvailable: '286.1 MiB',
        diskAvailableRaw: 300000000,
        diskSize: '476.8 MiB',
        diskSizeRaw: 500000000,
        diskUsagePercentage: 60,
        diskUse: '286.1 MiB',
        diskUseRaw: 300000000,
      });

      expect(storageMock.checkDiskUsage).toHaveBeenCalledWith('upload/library');
    });

    it('should return the disk space as GiB', async () => {
      storageMock.checkDiskUsage.mockResolvedValue({
        free: 200_000_000_000,
        available: 300_000_000_000,
        total: 500_000_000_000,
      });

      await expect(sut.getInfo()).resolves.toEqual({
        diskAvailable: '279.4 GiB',
        diskAvailableRaw: 300000000000,
        diskSize: '465.7 GiB',
        diskSizeRaw: 500000000000,
        diskUsagePercentage: 60,
        diskUse: '279.4 GiB',
        diskUseRaw: 300000000000,
      });

      expect(storageMock.checkDiskUsage).toHaveBeenCalledWith('upload/library');
    });

    it('should return the disk space as TiB', async () => {
      storageMock.checkDiskUsage.mockResolvedValue({
        free: 200_000_000_000_000,
        available: 300_000_000_000_000,
        total: 500_000_000_000_000,
      });

      await expect(sut.getInfo()).resolves.toEqual({
        diskAvailable: '272.8 TiB',
        diskAvailableRaw: 300000000000000,
        diskSize: '454.7 TiB',
        diskSizeRaw: 500000000000000,
        diskUsagePercentage: 60,
        diskUse: '272.8 TiB',
        diskUseRaw: 300000000000000,
      });

      expect(storageMock.checkDiskUsage).toHaveBeenCalledWith('upload/library');
    });

    it('should return the disk space as PiB', async () => {
      storageMock.checkDiskUsage.mockResolvedValue({
        free: 200_000_000_000_000_000,
        available: 300_000_000_000_000_000,
        total: 500_000_000_000_000_000,
      });

      await expect(sut.getInfo()).resolves.toEqual({
        diskAvailable: '266.5 PiB',
        diskAvailableRaw: 300000000000000000,
        diskSize: '444.1 PiB',
        diskSizeRaw: 500000000000000000,
        diskUsagePercentage: 60,
        diskUse: '266.5 PiB',
        diskUseRaw: 300000000000000000,
      });

      expect(storageMock.checkDiskUsage).toHaveBeenCalledWith('upload/library');
    });
  });

  describe('ping', () => {
    it('should respond with pong', () => {
      expect(sut.ping()).toEqual({ res: 'pong' });
    });
  });

  describe('getVersion', () => {
    it('should respond the server version', () => {
      expect(sut.getVersion()).toEqual(serverVersion);
    });
  });

  describe('getFeatures', () => {
    it('should respond the server features', async () => {
      await expect(sut.getFeatures()).resolves.toEqual({
        clipEncode: true,
        facialRecognition: true,
        map: true,
        reverseGeocoding: true,
        oauth: false,
        oauthAutoLaunch: false,
        passwordLogin: true,
        search: true,
        sidecar: true,
        tagImage: true,
        configFile: false,
        trash: true,
      });
      expect(configMock.load).toHaveBeenCalled();
    });
  });

  describe('getConfig', () => {
    it('should respond the server configuration', async () => {
      await expect(sut.getConfig()).resolves.toEqual({
        loginPageMessage: '',
        oauthButtonText: 'Login with OAuth',
        trashDays: 30,
        mapTileUrl: 'https://tile.openstreetmap.org/{z}/{x}/{y}.png',
      });
      expect(configMock.load).toHaveBeenCalled();
    });
  });

  describe('getStats', () => {
    it('should total up usage by user', async () => {
      userMock.getUserStats.mockResolvedValue([
        {
          userId: 'user1',
          userFirstName: '1',
          userLastName: 'User',
          photos: 10,
          videos: 11,
          usage: 12345,
        },
        {
          userId: 'user2',
          userFirstName: '2',
          userLastName: 'User',
          photos: 10,
          videos: 20,
          usage: 123456,
        },
        {
          userId: 'user3',
          userFirstName: '3',
          userLastName: 'User',
          photos: 100,
          videos: 0,
          usage: 987654,
        },
      ]);

      await expect(sut.getStats()).resolves.toEqual({
        photos: 120,
        videos: 31,
        usage: 1123455,
        usageByUser: [
          {
            photos: 10,
            usage: 12345,
            userFirstName: '1',
            userId: 'user1',
            userLastName: 'User',
            videos: 11,
          },
          {
            photos: 10,
            usage: 123456,
            userFirstName: '2',
            userId: 'user2',
            userLastName: 'User',
            videos: 20,
          },
          {
            photos: 100,
            usage: 987654,
            userFirstName: '3',
            userId: 'user3',
            userLastName: 'User',
            videos: 0,
          },
        ],
      });

      expect(userMock.getUserStats).toHaveBeenCalled();
    });
  });
});<|MERGE_RESOLUTION|>--- conflicted
+++ resolved
@@ -1,12 +1,9 @@
 import { newStorageRepositoryMock, newSystemConfigRepositoryMock, newUserRepositoryMock } from '@test';
 import { serverVersion } from '../domain.constant';
-<<<<<<< HEAD
 import { ISystemConfigRepository, SystemConfigService } from '../index';
 import { IStorageRepository } from '../storage';
 import { IUserRepository } from '../user';
-=======
 import { IStorageRepository, ISystemConfigRepository, IUserRepository } from '../repositories';
->>>>>>> 330e821d
 import { ServerInfoService } from './server-info.service';
 
 describe(ServerInfoService.name, () => {
