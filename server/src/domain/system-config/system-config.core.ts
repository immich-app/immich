--- conflicted
+++ resolved
@@ -1,10 +1,7 @@
 import {
   AudioCodec,
-<<<<<<< HEAD
-=======
   CQMode,
   CitiesFile,
->>>>>>> 330e821d
   Colorspace,
   CQMode,
   SystemConfig,
@@ -115,15 +112,13 @@
     quality: 80,
     colorspace: Colorspace.P3,
   },
-<<<<<<< HEAD
 
   newVersionCheck: {
     enabled: true,
-=======
+  },
   trash: {
     enabled: true,
     days: 30,
->>>>>>> 330e821d
   },
 });
 
