import {
  AudioCodec,
  SystemConfig,
  SystemConfigEntity,
  SystemConfigKey,
  SystemConfigValue,
  ToneMapping,
  TranscodeHWAccel,
  TranscodePolicy,
  VideoCodec,
} from '@app/infra/entities';
<<<<<<< HEAD
import { BadRequestException, Injectable, Logger } from '@nestjs/common';
import { SchedulerRegistry } from '@nestjs/schedule';
=======
import { BadRequestException, ForbiddenException, Injectable, Logger } from '@nestjs/common';
import { plainToClass } from 'class-transformer';
import { validate } from 'class-validator';
>>>>>>> 67ac6867
import * as _ from 'lodash';
import { Subject } from 'rxjs';
import { DeepPartial } from 'typeorm';
import { QueueName } from '../job/job.constants';
import { SystemConfigDto } from './dto';
import { ISystemConfigRepository } from './system-config.repository';

export type SystemConfigValidator = (config: SystemConfig) => void | Promise<void>;

export const defaults = Object.freeze<SystemConfig>({
  ffmpeg: {
    crf: 23,
    threads: 0,
    preset: 'ultrafast',
    targetVideoCodec: VideoCodec.H264,
    targetAudioCodec: AudioCodec.AAC,
    targetResolution: '720',
    maxBitrate: '0',
    twoPass: false,
    transcode: TranscodePolicy.REQUIRED,
    tonemap: ToneMapping.HABLE,
    accel: TranscodeHWAccel.DISABLED,
  },
  job: {
    [QueueName.BACKGROUND_TASK]: { concurrency: 5 },
    [QueueName.CLIP_ENCODING]: { concurrency: 2 },
    [QueueName.METADATA_EXTRACTION]: { concurrency: 5 },
    [QueueName.OBJECT_TAGGING]: { concurrency: 2 },
    [QueueName.RECOGNIZE_FACES]: { concurrency: 2 },
    [QueueName.SEARCH]: { concurrency: 5 },
    [QueueName.SIDECAR]: { concurrency: 5 },
    [QueueName.STORAGE_TEMPLATE_MIGRATION]: { concurrency: 5 },
    [QueueName.THUMBNAIL_GENERATION]: { concurrency: 5 },
    [QueueName.VIDEO_CONVERSION]: { concurrency: 1 },
  },

  machineLearning: {
    enabled: process.env.IMMICH_MACHINE_LEARNING_ENABLED !== 'false',
    url: process.env.IMMICH_MACHINE_LEARNING_URL || 'http://immich-machine-learning:3003',
    classification: {
      enabled: true,
      modelName: 'microsoft/resnet-50',
      minScore: 0.9,
    },
    clip: {
      enabled: true,
      modelName: 'ViT-B-32::openai',
    },
    facialRecognition: {
      enabled: true,
      modelName: 'buffalo_l',
      minScore: 0.7,
      maxDistance: 0.6,
    },
  },
  oauth: {
    enabled: false,
    issuerUrl: '',
    clientId: '',
    clientSecret: '',
    mobileOverrideEnabled: false,
    mobileRedirectUri: '',
    scope: 'openid email profile',
    storageLabelClaim: 'preferred_username',
    buttonText: 'Login with OAuth',
    autoRegister: true,
    autoLaunch: false,
  },
  passwordLogin: {
    enabled: true,
  },

  storageTemplate: {
    template: '{{y}}/{{y}}-{{MM}}-{{dd}}/{{filename}}',
  },

  thumbnail: {
    webpSize: 250,
    jpegSize: 1440,
  },

  checkAvailableVersion: {
    enabled: true,
  },
});

export enum FeatureFlag {
  CLIP_ENCODE = 'clipEncode',
  FACIAL_RECOGNITION = 'facialRecognition',
  TAG_IMAGE = 'tagImage',
  SIDECAR = 'sidecar',
  SEARCH = 'search',
  OAUTH = 'oauth',
  OAUTH_AUTO_LAUNCH = 'oauthAutoLaunch',
  PASSWORD_LOGIN = 'passwordLogin',
  CONFIG_FILE = 'configFile',
}

export type FeatureFlags = Record<FeatureFlag, boolean>;

const singleton = new Subject<SystemConfig>();

@Injectable()
export class SystemConfigCore {
  private logger = new Logger(SystemConfigCore.name);
  private validators: SystemConfigValidator[] = [];
  private configCache: SystemConfig | null = null;

  public config$ = singleton;

  public schedulerRegistry: SchedulerRegistry;

  constructor(private repository: ISystemConfigRepository) {
    this.schedulerRegistry = new SchedulerRegistry();
  }

  async requireFeature(feature: FeatureFlag) {
    const hasFeature = await this.hasFeature(feature);
    if (!hasFeature) {
      switch (feature) {
        case FeatureFlag.CLIP_ENCODE:
          throw new BadRequestException('Clip encoding is not enabled');
        case FeatureFlag.FACIAL_RECOGNITION:
          throw new BadRequestException('Facial recognition is not enabled');
        case FeatureFlag.TAG_IMAGE:
          throw new BadRequestException('Image tagging is not enabled');
        case FeatureFlag.SIDECAR:
          throw new BadRequestException('Sidecar is not enabled');
        case FeatureFlag.SEARCH:
          throw new BadRequestException('Search is not enabled');
        case FeatureFlag.OAUTH:
          throw new BadRequestException('OAuth is not enabled');
        case FeatureFlag.PASSWORD_LOGIN:
          throw new BadRequestException('Password login is not enabled');
        case FeatureFlag.CONFIG_FILE:
          throw new BadRequestException('Config file is not set');
        default:
          throw new ForbiddenException(`Missing required feature: ${feature}`);
      }
    }
  }

  async hasFeature(feature: FeatureFlag) {
    const features = await this.getFeatures();
    return features[feature] ?? false;
  }

  async getFeatures(): Promise<FeatureFlags> {
    const config = await this.getConfig();
    const mlEnabled = config.machineLearning.enabled;

    return {
      [FeatureFlag.CLIP_ENCODE]: mlEnabled && config.machineLearning.clip.enabled,
      [FeatureFlag.FACIAL_RECOGNITION]: mlEnabled && config.machineLearning.facialRecognition.enabled,
      [FeatureFlag.TAG_IMAGE]: mlEnabled && config.machineLearning.classification.enabled,
      [FeatureFlag.SIDECAR]: true,
      [FeatureFlag.SEARCH]: process.env.TYPESENSE_ENABLED !== 'false',

      // TODO: use these instead of `POST oauth/config`
      [FeatureFlag.OAUTH]: config.oauth.enabled,
      [FeatureFlag.OAUTH_AUTO_LAUNCH]: config.oauth.autoLaunch,
      [FeatureFlag.PASSWORD_LOGIN]: config.passwordLogin.enabled,
      [FeatureFlag.CONFIG_FILE]: !!process.env.IMMICH_CONFIG_FILE,
    };
  }

  public getDefaults(): SystemConfig {
    return defaults;
  }

  public addValidator(validator: SystemConfigValidator) {
    this.validators.push(validator);
  }

  public getConfig(force = false): Promise<SystemConfig> {
    const configFilePath = process.env.IMMICH_CONFIG_FILE;
    return configFilePath ? this.loadFromFile(configFilePath, force) : this.loadFromDatabase();
  }

  public async updateConfig(config: SystemConfig): Promise<SystemConfig> {
    if (await this.hasFeature(FeatureFlag.CONFIG_FILE)) {
      throw new BadRequestException('Cannot update configuration while IMMICH_CONFIG_FILE is in use');
    }

    try {
      for (const validator of this.validators) {
        await validator(config);
      }
    } catch (e) {
      this.logger.warn(`Unable to save system config due to a validation error: ${e}`);
      throw new BadRequestException(e instanceof Error ? e.message : e);
    }

    const updates: SystemConfigEntity[] = [];
    const deletes: SystemConfigEntity[] = [];

    for (const key of Object.values(SystemConfigKey)) {
      // get via dot notation
      const item = { key, value: _.get(config, key) as SystemConfigValue };
      const defaultValue = _.get(defaults, key);
      const isMissing = !_.has(config, key);

      if (isMissing || item.value === null || item.value === '' || item.value === defaultValue) {
        deletes.push(item);
        continue;
      }

      updates.push(item);
    }

    if (updates.length > 0) {
      await this.repository.saveAll(updates);
    }

    if (deletes.length > 0) {
      await this.repository.deleteKeys(deletes.map((item) => item.key));
    }
    const newConfig = await this.getConfig();

    this.config$.next(newConfig);

    return newConfig;
  }

  public async refreshConfig() {
    const newConfig = await this.getConfig(true);

    this.config$.next(newConfig);
  }

  private async loadFromDatabase() {
    const config: DeepPartial<SystemConfig> = {};
    const overrides = await this.repository.load();
    for (const { key, value } of overrides) {
      // set via dot notation
      _.set(config, key, value);
    }

    return plainToClass(SystemConfigDto, _.defaultsDeep(config, defaults));
  }

  private async loadFromFile(filepath: string, force = false) {
    if (force || !this.configCache) {
      try {
        const overrides = JSON.parse((await this.repository.readFile(filepath)).toString());
        const config = plainToClass(SystemConfigDto, _.defaultsDeep(overrides, defaults));

        const errors = await validate(config, {
          whitelist: true,
          forbidNonWhitelisted: true,
          forbidUnknownValues: true,
        });
        if (errors.length > 0) {
          this.logger.error('Validation error', errors);
          throw new Error(`Invalid value(s) in file: ${errors}`);
        }

        this.configCache = config;
      } catch (error: Error | any) {
        this.logger.error(`Unable to load configuration file: ${filepath} due to ${error}`, error?.stack);
        throw new Error('Invalid configuration file');
      }
    }

    return this.configCache;
  }
}<|MERGE_RESOLUTION|>--- conflicted
+++ resolved
@@ -9,14 +9,9 @@
   TranscodePolicy,
   VideoCodec,
 } from '@app/infra/entities';
-<<<<<<< HEAD
-import { BadRequestException, Injectable, Logger } from '@nestjs/common';
-import { SchedulerRegistry } from '@nestjs/schedule';
-=======
 import { BadRequestException, ForbiddenException, Injectable, Logger } from '@nestjs/common';
 import { plainToClass } from 'class-transformer';
 import { validate } from 'class-validator';
->>>>>>> 67ac6867
 import * as _ from 'lodash';
 import { Subject } from 'rxjs';
 import { DeepPartial } from 'typeorm';
