--- conflicted
+++ resolved
@@ -1,13 +1,10 @@
-<<<<<<< HEAD
 import { Inject, Injectable, Logger } from '@nestjs/common';
 import { ISystemConfigRepository } from '.';
 import { ServerVersion, serverVersion } from '../domain.constant';
 import { IJobRepository, JobName } from '../job';
-=======
 import { Inject, Injectable } from '@nestjs/common';
 import { JobName } from '../job';
 import { CommunicationEvent, ICommunicationRepository, IJobRepository, ISystemConfigRepository } from '../repositories';
->>>>>>> 330e821d
 import { SystemConfigDto, mapConfig } from './dto/system-config.dto';
 import { SystemConfigTemplateStorageOptionDto } from './response-dto/system-config-template-storage-option.dto';
 import {
@@ -31,20 +28,17 @@
   private logger = new Logger();
 
   constructor(
-<<<<<<< HEAD
     @Inject(ISystemConfigRepository) private repository: ISystemConfigRepository,
     @Inject(IJobRepository) private jobRepository: IJobRepository,
   ) {
     this.dateCheckAvailableVersion = null;
     this.availableVersion = null;
     this.core = new SystemConfigCore(repository);
-=======
     @Inject(ISystemConfigRepository) repository: ISystemConfigRepository,
     @Inject(ICommunicationRepository) private communicationRepository: ICommunicationRepository,
     @Inject(IJobRepository) private jobRepository: IJobRepository,
   ) {
     this.core = SystemConfigCore.create(repository);
->>>>>>> 330e821d
   }
 
   get config$() {
