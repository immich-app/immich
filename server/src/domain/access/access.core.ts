--- conflicted
+++ resolved
@@ -40,13 +40,10 @@
   PERSON_READ = 'person.read',
   PERSON_WRITE = 'person.write',
   PERSON_MERGE = 'person.merge',
-<<<<<<< HEAD
   PERSON_CREATE = 'person.create',
   PERSON_REASSIGN = 'person.reassign',
-=======
 
   PARTNER_UPDATE = 'partner.update',
->>>>>>> 35767591
 }
 
 let instance: AccessCore | null;
@@ -249,16 +246,13 @@
       case Permission.PERSON_MERGE:
         return this.repository.person.hasOwnerAccess(authUser.id, id);
 
-<<<<<<< HEAD
       case Permission.PERSON_CREATE:
         return this.repository.person.hasFaceOwnerAccess(authUser.id, id);
 
       case Permission.PERSON_REASSIGN:
         return this.repository.person.hasFaceOwnerAccess(authUser.id, id);
-=======
       case Permission.PARTNER_UPDATE:
         return this.repository.partner.hasUpdateAccess(authUser.id, id);
->>>>>>> 35767591
 
       default:
         return false;
