--- conflicted
+++ resolved
@@ -19,13 +19,10 @@
   ALBUM_SHARE = 'album.share',
   ALBUM_DOWNLOAD = 'album.download',
 
-<<<<<<< HEAD
+  ARCHIVE_READ = 'archive.read',
+
   LIBRARY_UPDATE = 'library.update',
   LIBRARY_DELETE = 'library.delete',
-=======
-  ARCHIVE_READ = 'archive.read',
-
->>>>>>> 0abbd851
   LIBRARY_READ = 'library.read',
   LIBRARY_DOWNLOAD = 'library.download',
 }
