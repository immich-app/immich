import { SystemConfig, UserEntity } from '@app/infra/entities';
import {
  BadRequestException,
  Inject,
  Injectable,
  InternalServerErrorException,
  Logger,
  UnauthorizedException,
} from '@nestjs/common';
import cookieParser from 'cookie';
import { IncomingHttpHeaders } from 'http';
import { DateTime } from 'luxon';
import { ClientMetadata, custom, generators, Issuer, UserinfoResponse } from 'openid-client';
import { IKeyRepository } from '../api-key';
import { ICryptoRepository } from '../crypto/crypto.repository';
<<<<<<< HEAD
import { ILibraryRepository } from '../library';
import { OAuthCore } from '../oauth/oauth.core';
=======
>>>>>>> 4977926c
import { ISharedLinkRepository } from '../shared-link';
import { ISystemConfigRepository } from '../system-config';
import { SystemConfigCore } from '../system-config/system-config.core';
import { IUserRepository, UserCore, UserResponseDto } from '../user';
import {
  AuthType,
  IMMICH_ACCESS_COOKIE,
  IMMICH_API_KEY_HEADER,
  IMMICH_AUTH_TYPE_COOKIE,
  LOGIN_URL,
  MOBILE_REDIRECT,
} from './auth.constant';
import { AuthUserDto, ChangePasswordDto, LoginCredentialDto, OAuthCallbackDto, OAuthConfigDto, SignUpDto } from './dto';
import {
  AdminSignupResponseDto,
  AuthDeviceResponseDto,
  LoginResponseDto,
  LogoutResponseDto,
  mapAdminSignupResponse,
  mapLoginResponse,
  mapUserToken,
  OAuthConfigResponseDto,
} from './response-dto';
import { IUserTokenRepository } from './user-token.repository';

export interface LoginDetails {
  isSecure: boolean;
  clientIp: string;
  deviceType: string;
  deviceOS: string;
}

interface LoginResponse {
  response: LoginResponseDto;
  cookie: string[];
}

interface OAuthProfile extends UserinfoResponse {
  email: string;
}

@Injectable()
export class AuthService {
  private userCore: UserCore;
  private configCore: SystemConfigCore;
  private logger = new Logger(AuthService.name);

  constructor(
    @Inject(ICryptoRepository) private cryptoRepository: ICryptoRepository,
    @Inject(ISystemConfigRepository) configRepository: ISystemConfigRepository,
    @Inject(IUserRepository) userRepository: IUserRepository,
<<<<<<< HEAD
    @Inject(ILibraryRepository) libraryRepository: ILibraryRepository,
    @Inject(IUserTokenRepository) userTokenRepository: IUserTokenRepository,
=======
    @Inject(IUserTokenRepository) private userTokenRepository: IUserTokenRepository,
>>>>>>> 4977926c
    @Inject(ISharedLinkRepository) private sharedLinkRepository: ISharedLinkRepository,
    @Inject(IKeyRepository) private keyRepository: IKeyRepository,
  ) {
<<<<<<< HEAD
    this.userTokenCore = new UserTokenCore(cryptoRepository, userTokenRepository);
    this.authCore = new AuthCore(cryptoRepository, configRepository, userTokenRepository, initialConfig);
    this.oauthCore = new OAuthCore(configRepository, initialConfig);
    this.userCore = new UserCore(userRepository, libraryRepository, cryptoRepository);
=======
    this.configCore = new SystemConfigCore(configRepository);
    this.userCore = new UserCore(userRepository, cryptoRepository);

    custom.setHttpOptionsDefaults({ timeout: 30000 });
>>>>>>> 4977926c
  }

  async login(dto: LoginCredentialDto, details: LoginDetails): Promise<LoginResponse> {
    const config = await this.configCore.getConfig();
    if (!config.passwordLogin.enabled) {
      throw new UnauthorizedException('Password login has been disabled');
    }

    let user = await this.userCore.getByEmail(dto.email, true);
    if (user) {
      const isAuthenticated = this.validatePassword(dto.password, user);
      if (!isAuthenticated) {
        user = null;
      }
    }

    if (!user) {
      this.logger.warn(`Failed login attempt for user ${dto.email} from ip address ${details.clientIp}`);
      throw new BadRequestException('Incorrect email or password');
    }

    return this.createLoginResponse(user, AuthType.PASSWORD, details);
  }

  async logout(authUser: AuthUserDto, authType: AuthType): Promise<LogoutResponseDto> {
    if (authUser.accessTokenId) {
      await this.userTokenRepository.delete(authUser.id, authUser.accessTokenId);
    }

    return {
      successful: true,
      redirectUri: await this.getLogoutEndpoint(authType),
    };
  }

  async changePassword(authUser: AuthUserDto, dto: ChangePasswordDto) {
    const { password, newPassword } = dto;
    const user = await this.userCore.getByEmail(authUser.email, true);
    if (!user) {
      throw new UnauthorizedException();
    }

    const valid = this.validatePassword(password, user);
    if (!valid) {
      throw new BadRequestException('Wrong password');
    }

    return this.userCore.updateUser(authUser, authUser.id, { password: newPassword });
  }

  async adminSignUp(dto: SignUpDto): Promise<AdminSignupResponseDto> {
    const adminUser = await this.userCore.getAdmin();

    if (adminUser) {
      throw new BadRequestException('The server already has an admin');
    }

    try {
      const admin = await this.userCore.createUser({
        isAdmin: true,
        email: dto.email,
        firstName: dto.firstName,
        lastName: dto.lastName,
        password: dto.password,
        storageLabel: 'admin',
      });

      return mapAdminSignupResponse(admin);
    } catch (error) {
      this.logger.error(`Unable to register admin user: ${error}`, (error as Error).stack);
      throw new InternalServerErrorException('Failed to register new admin user');
    }
  }

  async validate(headers: IncomingHttpHeaders, params: Record<string, string>): Promise<AuthUserDto | null> {
    const shareKey = (headers['x-immich-share-key'] || params.key) as string;
    const userToken = (headers['x-immich-user-token'] ||
      params.userToken ||
      this.getBearerToken(headers) ||
      this.getCookieToken(headers)) as string;
    const apiKey = (headers[IMMICH_API_KEY_HEADER] || params.apiKey) as string;

    if (shareKey) {
      return this.validateSharedLink(shareKey);
    }

    if (userToken) {
      return this.validateUserToken(userToken);
    }

    if (apiKey) {
      return this.validateApiKey(apiKey);
    }

    throw new UnauthorizedException('Authentication required');
  }

  async getDevices(authUser: AuthUserDto): Promise<AuthDeviceResponseDto[]> {
    const userTokens = await this.userTokenRepository.getAll(authUser.id);
    return userTokens.map((userToken) => mapUserToken(userToken, authUser.accessTokenId));
  }

  async logoutDevice(authUser: AuthUserDto, deviceId: string): Promise<void> {
    await this.userTokenRepository.delete(authUser.id, deviceId);
  }

  async logoutDevices(authUser: AuthUserDto): Promise<void> {
    const devices = await this.userTokenRepository.getAll(authUser.id);
    for (const device of devices) {
      if (device.id === authUser.accessTokenId) {
        continue;
      }
      await this.userTokenRepository.delete(authUser.id, device.id);
    }
  }

  getMobileRedirect(url: string) {
    return `${MOBILE_REDIRECT}?${url.split('?')[1] || ''}`;
  }

  async generateConfig(dto: OAuthConfigDto): Promise<OAuthConfigResponseDto> {
    const config = await this.configCore.getConfig();
    const response = {
      enabled: config.oauth.enabled,
      passwordLoginEnabled: config.passwordLogin.enabled,
    };

    if (!response.enabled) {
      return response;
    }

    const { scope, buttonText, autoLaunch } = config.oauth;
    const url = (await this.getOAuthClient(config)).authorizationUrl({
      redirect_uri: this.normalize(config, dto.redirectUri),
      scope,
      state: generators.state(),
    });

    return { ...response, buttonText, url, autoLaunch };
  }

  async callback(
    dto: OAuthCallbackDto,
    loginDetails: LoginDetails,
  ): Promise<{ response: LoginResponseDto; cookie: string[] }> {
    const config = await this.configCore.getConfig();
    const profile = await this.getOAuthProfile(config, dto.url);
    this.logger.debug(`Logging in with OAuth: ${JSON.stringify(profile)}`);
    let user = await this.userCore.getByOAuthId(profile.sub);

    // link existing user
    if (!user) {
      const emailUser = await this.userCore.getByEmail(profile.email);
      if (emailUser) {
        user = await this.userCore.updateUser(emailUser, emailUser.id, { oauthId: profile.sub });
      }
    }

    // register new user
    if (!user) {
      if (!config.oauth.autoRegister) {
        this.logger.warn(
          `Unable to register ${profile.email}. To enable set OAuth Auto Register to true in admin settings.`,
        );
        throw new BadRequestException(`User does not exist and auto registering is disabled.`);
      }

      this.logger.log(`Registering new user: ${profile.email}/${profile.sub}`);
      this.logger.verbose(`OAuth Profile: ${JSON.stringify(profile)}`);

      let storageLabel: string | null = profile[config.oauth.storageLabelClaim as keyof OAuthProfile] as string;
      if (typeof storageLabel !== 'string') {
        storageLabel = null;
      }

      user = await this.userCore.createUser({
        firstName: profile.given_name || '',
        lastName: profile.family_name || '',
        email: profile.email,
        oauthId: profile.sub,
        storageLabel,
      });
    }

    return this.createLoginResponse(user, AuthType.OAUTH, loginDetails);
  }

  async link(user: AuthUserDto, dto: OAuthCallbackDto): Promise<UserResponseDto> {
    const config = await this.configCore.getConfig();
    const { sub: oauthId } = await this.getOAuthProfile(config, dto.url);
    const duplicate = await this.userCore.getByOAuthId(oauthId);
    if (duplicate && duplicate.id !== user.id) {
      this.logger.warn(`OAuth link account failed: sub is already linked to another user (${duplicate.email}).`);
      throw new BadRequestException('This OAuth account has already been linked to another user.');
    }
    return this.userCore.updateUser(user, user.id, { oauthId });
  }

  async unlink(user: AuthUserDto): Promise<UserResponseDto> {
    return this.userCore.updateUser(user, user.id, { oauthId: '' });
  }

  private async getLogoutEndpoint(authType: AuthType): Promise<string> {
    if (authType !== AuthType.OAUTH) {
      return LOGIN_URL;
    }

    const config = await this.configCore.getConfig();
    if (!config.oauth.enabled) {
      return LOGIN_URL;
    }

    const client = await this.getOAuthClient(config);
    return client.issuer.metadata.end_session_endpoint || LOGIN_URL;
  }

  private async getOAuthProfile(config: SystemConfig, url: string): Promise<OAuthProfile> {
    const redirectUri = this.normalize(config, url.split('?')[0]);
    const client = await this.getOAuthClient(config);
    const params = client.callbackParams(url);
    const tokens = await client.callback(redirectUri, params, { state: params.state });
    return client.userinfo<OAuthProfile>(tokens.access_token || '');
  }

  private async getOAuthClient(config: SystemConfig) {
    const { enabled, clientId, clientSecret, issuerUrl } = config.oauth;

    if (!enabled) {
      throw new BadRequestException('OAuth2 is not enabled');
    }

    const metadata: ClientMetadata = {
      client_id: clientId,
      client_secret: clientSecret,
      response_types: ['code'],
    };

    const issuer = await Issuer.discover(issuerUrl);
    const algorithms = (issuer.id_token_signing_alg_values_supported || []) as string[];
    if (algorithms[0] === 'HS256') {
      metadata.id_token_signed_response_alg = algorithms[0];
    }

    return new issuer.Client(metadata);
  }

  private normalize(config: SystemConfig, redirectUri: string) {
    const isMobile = redirectUri.startsWith(MOBILE_REDIRECT);
    const { mobileRedirectUri, mobileOverrideEnabled } = config.oauth;
    if (isMobile && mobileOverrideEnabled && mobileRedirectUri) {
      return mobileRedirectUri;
    }
    return redirectUri;
  }

  private getBearerToken(headers: IncomingHttpHeaders): string | null {
    const [type, token] = (headers.authorization || '').split(' ');
    if (type.toLowerCase() === 'bearer') {
      return token;
    }

    return null;
  }

  private getCookieToken(headers: IncomingHttpHeaders): string | null {
    const cookies = cookieParser.parse(headers.cookie || '');
    return cookies[IMMICH_ACCESS_COOKIE] || null;
  }

  private async validateSharedLink(key: string | string[]): Promise<AuthUserDto> {
    key = Array.isArray(key) ? key[0] : key;

    const bytes = Buffer.from(key, key.length === 100 ? 'hex' : 'base64url');
    const link = await this.sharedLinkRepository.getByKey(bytes);
    if (link) {
      if (!link.expiresAt || new Date(link.expiresAt) > new Date()) {
        const user = link.user;
        if (user) {
          return {
            id: user.id,
            email: user.email,
            isAdmin: user.isAdmin,
            isPublicUser: true,
            sharedLinkId: link.id,
            isAllowUpload: link.allowUpload,
            isAllowDownload: link.allowDownload,
            isShowExif: link.showExif,
          };
        }
      }
    }
    throw new UnauthorizedException('Invalid share key');
  }

  private async validateApiKey(key: string): Promise<AuthUserDto> {
    const hashedKey = this.cryptoRepository.hashSha256(key);
    const keyEntity = await this.keyRepository.getKey(hashedKey);
    if (keyEntity?.user) {
      const user = keyEntity.user;

      return {
        id: user.id,
        email: user.email,
        isAdmin: user.isAdmin,
        isPublicUser: false,
        isAllowUpload: true,
        externalPath: user.externalPath,
      };
    }

    throw new UnauthorizedException('Invalid API key');
  }

  private validatePassword(inputPassword: string, user: UserEntity): boolean {
    if (!user || !user.password) {
      return false;
    }
    return this.cryptoRepository.compareBcrypt(inputPassword, user.password);
  }

  private async validateUserToken(tokenValue: string): Promise<AuthUserDto> {
    const hashedToken = this.cryptoRepository.hashSha256(tokenValue);
    let token = await this.userTokenRepository.getByToken(hashedToken);

    if (token?.user) {
      const now = DateTime.now();
      const updatedAt = DateTime.fromJSDate(token.updatedAt);
      const diff = now.diff(updatedAt, ['hours']);
      if (diff.hours > 1) {
        token = await this.userTokenRepository.save({ ...token, updatedAt: new Date() });
      }

      return {
        ...token.user,
        isPublicUser: false,
        isAllowUpload: true,
        isAllowDownload: true,
        isShowExif: true,
        accessTokenId: token.id,
      };
    }

    throw new UnauthorizedException('Invalid user token');
  }

  private async createLoginResponse(user: UserEntity, authType: AuthType, loginDetails: LoginDetails) {
    const key = this.cryptoRepository.randomBytes(32).toString('base64').replace(/\W/g, '');
    const token = this.cryptoRepository.hashSha256(key);

    await this.userTokenRepository.create({
      token,
      user,
      deviceOS: loginDetails.deviceOS,
      deviceType: loginDetails.deviceType,
    });

    const response = mapLoginResponse(user, key);
    const cookie = this.getCookies(response, authType, loginDetails);
    return { response, cookie };
  }

  private getCookies(loginResponse: LoginResponseDto, authType: AuthType, { isSecure }: LoginDetails) {
    const maxAge = 400 * 24 * 3600; // 400 days

    let authTypeCookie = '';
    let accessTokenCookie = '';

    if (isSecure) {
      accessTokenCookie = `${IMMICH_ACCESS_COOKIE}=${loginResponse.accessToken}; HttpOnly; Secure; Path=/; Max-Age=${maxAge}; SameSite=Lax;`;
      authTypeCookie = `${IMMICH_AUTH_TYPE_COOKIE}=${authType}; HttpOnly; Secure; Path=/; Max-Age=${maxAge}; SameSite=Lax;`;
    } else {
      accessTokenCookie = `${IMMICH_ACCESS_COOKIE}=${loginResponse.accessToken}; HttpOnly; Path=/; Max-Age=${maxAge}; SameSite=Lax;`;
      authTypeCookie = `${IMMICH_AUTH_TYPE_COOKIE}=${authType}; HttpOnly; Path=/; Max-Age=${maxAge}; SameSite=Lax;`;
    }
    return [accessTokenCookie, authTypeCookie];
  }
}<|MERGE_RESOLUTION|>--- conflicted
+++ resolved
@@ -13,11 +13,7 @@
 import { ClientMetadata, custom, generators, Issuer, UserinfoResponse } from 'openid-client';
 import { IKeyRepository } from '../api-key';
 import { ICryptoRepository } from '../crypto/crypto.repository';
-<<<<<<< HEAD
 import { ILibraryRepository } from '../library';
-import { OAuthCore } from '../oauth/oauth.core';
-=======
->>>>>>> 4977926c
 import { ISharedLinkRepository } from '../shared-link';
 import { ISystemConfigRepository } from '../system-config';
 import { SystemConfigCore } from '../system-config/system-config.core';
@@ -69,26 +65,15 @@
     @Inject(ICryptoRepository) private cryptoRepository: ICryptoRepository,
     @Inject(ISystemConfigRepository) configRepository: ISystemConfigRepository,
     @Inject(IUserRepository) userRepository: IUserRepository,
-<<<<<<< HEAD
     @Inject(ILibraryRepository) libraryRepository: ILibraryRepository,
-    @Inject(IUserTokenRepository) userTokenRepository: IUserTokenRepository,
-=======
     @Inject(IUserTokenRepository) private userTokenRepository: IUserTokenRepository,
->>>>>>> 4977926c
     @Inject(ISharedLinkRepository) private sharedLinkRepository: ISharedLinkRepository,
     @Inject(IKeyRepository) private keyRepository: IKeyRepository,
   ) {
-<<<<<<< HEAD
-    this.userTokenCore = new UserTokenCore(cryptoRepository, userTokenRepository);
-    this.authCore = new AuthCore(cryptoRepository, configRepository, userTokenRepository, initialConfig);
-    this.oauthCore = new OAuthCore(configRepository, initialConfig);
+    this.configCore = new SystemConfigCore(configRepository);
     this.userCore = new UserCore(userRepository, libraryRepository, cryptoRepository);
-=======
-    this.configCore = new SystemConfigCore(configRepository);
-    this.userCore = new UserCore(userRepository, cryptoRepository);
 
     custom.setHttpOptionsDefaults({ timeout: 30000 });
->>>>>>> 4977926c
   }
 
   async login(dto: LoginCredentialDto, details: LoginDetails): Promise<LoginResponse> {
