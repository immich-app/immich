import { SystemConfig, UserEntity } from '@app/infra/entities';
import {
  BadRequestException,
  Inject,
  Injectable,
  InternalServerErrorException,
  Logger,
  UnauthorizedException,
} from '@nestjs/common';
import cookieParser from 'cookie';
import { IncomingHttpHeaders } from 'http';
import { DateTime } from 'luxon';
import { ClientMetadata, Issuer, UserinfoResponse, custom, generators } from 'openid-client';
import {
  ICryptoRepository,
  IKeyRepository,
  ILibraryRepository,
  ISharedLinkRepository,
  ISystemConfigRepository,
  IUserRepository,
  IUserTokenRepository,
} from '../repositories';
import { SystemConfigCore } from '../system-config/system-config.core';
import { UserCore, UserResponseDto } from '../user';
import {
  AuthType,
  IMMICH_ACCESS_COOKIE,
  IMMICH_API_KEY_HEADER,
  IMMICH_AUTH_TYPE_COOKIE,
  LOGIN_URL,
  MOBILE_REDIRECT,
} from './auth.constant';
import { AuthUserDto, ChangePasswordDto, LoginCredentialDto, OAuthCallbackDto, OAuthConfigDto, SignUpDto } from './dto';
import {
  AdminSignupResponseDto,
  AuthDeviceResponseDto,
  LoginResponseDto,
  LogoutResponseDto,
  OAuthAuthorizeResponseDto,
  OAuthConfigResponseDto,
  mapAdminSignupResponse,
  mapLoginResponse,
  mapUserToken,
} from './response-dto';

export interface LoginDetails {
  isSecure: boolean;
  clientIp: string;
  deviceType: string;
  deviceOS: string;
}

interface LoginResponse {
  response: LoginResponseDto;
  cookie: string[];
}

interface OAuthProfile extends UserinfoResponse {
  email: string;
}

@Injectable()
export class AuthService {
  private userCore: UserCore;
  private configCore: SystemConfigCore;
  private logger = new Logger(AuthService.name);

  constructor(
    @Inject(ICryptoRepository) private cryptoRepository: ICryptoRepository,
    @Inject(ISystemConfigRepository) configRepository: ISystemConfigRepository,
    @Inject(IUserRepository) userRepository: IUserRepository,
    @Inject(IUserTokenRepository) private userTokenRepository: IUserTokenRepository,
    @Inject(ILibraryRepository) libraryRepository: ILibraryRepository,
    @Inject(ISharedLinkRepository) private sharedLinkRepository: ISharedLinkRepository,
    @Inject(IKeyRepository) private keyRepository: IKeyRepository,
  ) {
    this.configCore = SystemConfigCore.create(configRepository);
    this.userCore = UserCore.create(cryptoRepository, libraryRepository, userRepository);

    custom.setHttpOptionsDefaults({ timeout: 30000 });
  }

  async login(dto: LoginCredentialDto, details: LoginDetails): Promise<LoginResponse> {
    const config = await this.configCore.getConfig();
    if (!config.passwordLogin.enabled) {
      throw new UnauthorizedException('Password login has been disabled');
    }

    let user = await this.userCore.getByEmail(dto.email, true);
    if (user) {
      const isAuthenticated = this.validatePassword(dto.password, user);
      if (!isAuthenticated) {
        user = null;
      }
    }

    if (!user) {
      this.logger.warn(`Failed login attempt for user ${dto.email} from ip address ${details.clientIp}`);
      throw new UnauthorizedException('Incorrect email or password');
    }

    return this.createLoginResponse(user, AuthType.PASSWORD, details);
  }

  async logout(authUser: AuthUserDto, authType: AuthType): Promise<LogoutResponseDto> {
    if (authUser.accessTokenId) {
      await this.userTokenRepository.delete(authUser.id, authUser.accessTokenId);
    }

    return {
      successful: true,
      redirectUri: await this.getLogoutEndpoint(authType),
    };
  }

  async changePassword(authUser: AuthUserDto, dto: ChangePasswordDto) {
    const { password, newPassword } = dto;
    const user = await this.userCore.getByEmail(authUser.email, true);
    if (!user) {
      throw new UnauthorizedException();
    }

    const valid = this.validatePassword(password, user);
    if (!valid) {
      throw new BadRequestException('Wrong password');
    }

    return this.userCore.updateUser(authUser, authUser.id, { password: newPassword });
  }

  async adminSignUp(dto: SignUpDto): Promise<AdminSignupResponseDto> {
    const adminUser = await this.userCore.getAdmin();

    if (adminUser) {
      throw new BadRequestException('The server already has an admin');
    }

    const admin = await this.userCore.createUser({
      isAdmin: true,
      email: dto.email,
      firstName: dto.firstName,
      lastName: dto.lastName,
      password: dto.password,
      storageLabel: 'admin',
    });

    return mapAdminSignupResponse(admin);
  }

  async validate(headers: IncomingHttpHeaders, params: Record<string, string>): Promise<AuthUserDto> {
    const shareKey = (headers['x-immich-share-key'] || params.key) as string;
    const userToken = (headers['x-immich-user-token'] ||
      params.userToken ||
      this.getBearerToken(headers) ||
      this.getCookieToken(headers)) as string;
    const apiKey = (headers[IMMICH_API_KEY_HEADER] || params.apiKey) as string;

    if (shareKey) {
      return this.validateSharedLink(shareKey);
    }

    if (userToken) {
      return this.validateUserToken(userToken);
    }

    if (apiKey) {
      return this.validateApiKey(apiKey);
    }

    throw new UnauthorizedException('Authentication required');
  }

  async getDevices(authUser: AuthUserDto): Promise<AuthDeviceResponseDto[]> {
    const userTokens = await this.userTokenRepository.getAll(authUser.id);
    return userTokens.map((userToken) => mapUserToken(userToken, authUser.accessTokenId));
  }

  async logoutDevice(authUser: AuthUserDto, deviceId: string): Promise<void> {
    await this.userTokenRepository.delete(authUser.id, deviceId);
  }

  async logoutDevices(authUser: AuthUserDto): Promise<void> {
    const devices = await this.userTokenRepository.getAll(authUser.id);
    for (const device of devices) {
      if (device.id === authUser.accessTokenId) {
        continue;
      }
      await this.userTokenRepository.delete(authUser.id, device.id);
    }
  }

  getMobileRedirect(url: string) {
    return `${MOBILE_REDIRECT}?${url.split('?')[1] || ''}`;
  }

  async generateConfig(dto: OAuthConfigDto): Promise<OAuthConfigResponseDto> {
    const config = await this.configCore.getConfig();
    const response = {
      enabled: config.oauth.enabled,
      passwordLoginEnabled: config.passwordLogin.enabled,
    };

    if (!response.enabled) {
      return response;
    }

    const { scope, buttonText, autoLaunch } = config.oauth;
    const url = (await this.getOAuthClient(config)).authorizationUrl({
      redirect_uri: this.normalize(config, dto.redirectUri),
      scope,
      state: generators.state(),
    });

    return { ...response, buttonText, url, autoLaunch };
  }

  async authorize(dto: OAuthConfigDto): Promise<OAuthAuthorizeResponseDto> {
    const config = await this.configCore.getConfig();
    if (!config.oauth.enabled) {
      throw new BadRequestException('OAuth is not enabled');
    }

    const client = await this.getOAuthClient(config);
    const url = client.authorizationUrl({
      redirect_uri: this.normalize(config, dto.redirectUri),
      scope: config.oauth.scope,
      state: generators.state(),
    });

    return { url };
  }

  async callback(
    dto: OAuthCallbackDto,
    loginDetails: LoginDetails,
  ): Promise<{ response: LoginResponseDto; cookie: string[] }> {
    const config = await this.configCore.getConfig();
    const profile = await this.getOAuthProfile(config, dto.url);
    this.logger.debug(`Logging in with OAuth: ${JSON.stringify(profile)}`);
    let user = await this.userCore.getByOAuthId(profile.sub);

    // link existing user
    if (!user) {
      const emailUser = await this.userCore.getByEmail(profile.email);
      if (emailUser) {
        user = await this.userCore.updateUser(emailUser, emailUser.id, { oauthId: profile.sub });
      }
    }

    // register new user
    if (!user) {
      if (!config.oauth.autoRegister) {
        this.logger.warn(
          `Unable to register ${profile.email}. To enable set OAuth Auto Register to true in admin settings.`,
        );
        throw new BadRequestException(`User does not exist and auto registering is disabled.`);
      }

      this.logger.log(`Registering new user: ${profile.email}/${profile.sub}`);
      this.logger.verbose(`OAuth Profile: ${JSON.stringify(profile)}`);

      let storageLabel: string | null = profile[config.oauth.storageLabelClaim as keyof OAuthProfile] as string;
      if (typeof storageLabel !== 'string') {
        storageLabel = null;
      }

      user = await this.userCore.createUser({
        firstName: profile.given_name || '',
        lastName: profile.family_name || '',
        email: profile.email,
        oauthId: profile.sub,
        storageLabel,
      });
    }

    return this.createLoginResponse(user, AuthType.OAUTH, loginDetails);
  }

  async link(user: AuthUserDto, dto: OAuthCallbackDto): Promise<UserResponseDto> {
    const config = await this.configCore.getConfig();
    const { sub: oauthId } = await this.getOAuthProfile(config, dto.url);
    const duplicate = await this.userCore.getByOAuthId(oauthId);
    if (duplicate && duplicate.id !== user.id) {
      this.logger.warn(`OAuth link account failed: sub is already linked to another user (${duplicate.email}).`);
      throw new BadRequestException('This OAuth account has already been linked to another user.');
    }
    return this.userCore.updateUser(user, user.id, { oauthId });
  }

  async unlink(user: AuthUserDto): Promise<UserResponseDto> {
    return this.userCore.updateUser(user, user.id, { oauthId: '' });
  }

  private async getLogoutEndpoint(authType: AuthType): Promise<string> {
    if (authType !== AuthType.OAUTH) {
      return LOGIN_URL;
    }

    const config = await this.configCore.getConfig();
    if (!config.oauth.enabled) {
      return LOGIN_URL;
    }

    const client = await this.getOAuthClient(config);
    return client.issuer.metadata.end_session_endpoint || LOGIN_URL;
  }

  private async getOAuthProfile(config: SystemConfig, url: string): Promise<OAuthProfile> {
    const redirectUri = this.normalize(config, url.split('?')[0]);
    const client = await this.getOAuthClient(config);
    const params = client.callbackParams(url);
    try {
      const tokens = await client.callback(redirectUri, params, { state: params.state });
      return client.userinfo<OAuthProfile>(tokens.access_token || '');
    } catch (error: Error | any) {
      this.logger.error(`Unable to complete OAuth login: ${error}`, error?.stack);
      throw new InternalServerErrorException(`Unable to complete OAuth login: ${error}`, { cause: error });
    }
  }

  private async getOAuthClient(config: SystemConfig) {
    const { enabled, clientId, clientSecret, issuerUrl } = config.oauth;

    if (!enabled) {
      throw new BadRequestException('OAuth2 is not enabled');
    }

    const metadata: ClientMetadata = {
      client_id: clientId,
      client_secret: clientSecret,
      response_types: ['code'],
    };

    try {
      const issuer = await Issuer.discover(issuerUrl);
      const algorithms = (issuer.id_token_signing_alg_values_supported || []) as string[];
      if (algorithms[0] === 'HS256') {
        metadata.id_token_signed_response_alg = algorithms[0];
      }

      return new issuer.Client(metadata);
<<<<<<< HEAD
    } catch (error: any) {
      if (error instanceof AggregateError) {
        this.logger.error(`Error in OAuth discovery: ${error}`, error?.stack, error?.errors)
      } else if (error instanceof Error) {
        this.logger.error(`Error in OAuth discovery: ${error}`, error?.stack);
      }
=======
    } catch (error: Error | any) {
      this.logger.error(`Error in OAuth discovery: ${error}`, error?.stack);
>>>>>>> daad0250
      throw new InternalServerErrorException(`Error in OAuth discovery: ${error}`, { cause: error });
    }
  }

  private normalize(config: SystemConfig, redirectUri: string) {
    const isMobile = redirectUri.startsWith(MOBILE_REDIRECT);
    const { mobileRedirectUri, mobileOverrideEnabled } = config.oauth;
    if (isMobile && mobileOverrideEnabled && mobileRedirectUri) {
      return mobileRedirectUri;
    }
    return redirectUri;
  }

  private getBearerToken(headers: IncomingHttpHeaders): string | null {
    const [type, token] = (headers.authorization || '').split(' ');
    if (type.toLowerCase() === 'bearer') {
      return token;
    }

    return null;
  }

  private getCookieToken(headers: IncomingHttpHeaders): string | null {
    const cookies = cookieParser.parse(headers.cookie || '');
    return cookies[IMMICH_ACCESS_COOKIE] || null;
  }

  private async validateSharedLink(key: string | string[]): Promise<AuthUserDto> {
    key = Array.isArray(key) ? key[0] : key;

    const bytes = Buffer.from(key, key.length === 100 ? 'hex' : 'base64url');
    const link = await this.sharedLinkRepository.getByKey(bytes);
    if (link) {
      if (!link.expiresAt || new Date(link.expiresAt) > new Date()) {
        const user = link.user;
        if (user) {
          return {
            id: user.id,
            email: user.email,
            isAdmin: user.isAdmin,
            isPublicUser: true,
            sharedLinkId: link.id,
            isAllowUpload: link.allowUpload,
            isAllowDownload: link.allowDownload,
            isShowMetadata: link.showExif,
          };
        }
      }
    }
    throw new UnauthorizedException('Invalid share key');
  }

  private async validateApiKey(key: string): Promise<AuthUserDto> {
    const hashedKey = this.cryptoRepository.hashSha256(key);
    const keyEntity = await this.keyRepository.getKey(hashedKey);
    if (keyEntity?.user) {
      const user = keyEntity.user;

      return {
        id: user.id,
        email: user.email,
        isAdmin: user.isAdmin,
        isPublicUser: false,
        isAllowUpload: true,
        externalPath: user.externalPath,
      };
    }

    throw new UnauthorizedException('Invalid API key');
  }

  private validatePassword(inputPassword: string, user: UserEntity): boolean {
    if (!user || !user.password) {
      return false;
    }
    return this.cryptoRepository.compareBcrypt(inputPassword, user.password);
  }

  private async validateUserToken(tokenValue: string): Promise<AuthUserDto> {
    const hashedToken = this.cryptoRepository.hashSha256(tokenValue);
    let token = await this.userTokenRepository.getByToken(hashedToken);

    if (token?.user) {
      const now = DateTime.now();
      const updatedAt = DateTime.fromJSDate(token.updatedAt);
      const diff = now.diff(updatedAt, ['hours']);
      if (diff.hours > 1) {
        token = await this.userTokenRepository.save({ ...token, updatedAt: new Date() });
      }

      return {
        ...token.user,
        isPublicUser: false,
        isAllowUpload: true,
        isAllowDownload: true,
        isShowMetadata: true,
        accessTokenId: token.id,
      };
    }

    throw new UnauthorizedException('Invalid user token');
  }

  private async createLoginResponse(user: UserEntity, authType: AuthType, loginDetails: LoginDetails) {
    const key = this.cryptoRepository.randomBytes(32).toString('base64').replace(/\W/g, '');
    const token = this.cryptoRepository.hashSha256(key);

    await this.userTokenRepository.create({
      token,
      user,
      deviceOS: loginDetails.deviceOS,
      deviceType: loginDetails.deviceType,
    });

    const response = mapLoginResponse(user, key);
    const cookie = this.getCookies(response, authType, loginDetails);
    return { response, cookie };
  }

  private getCookies(loginResponse: LoginResponseDto, authType: AuthType, { isSecure }: LoginDetails) {
    const maxAge = 400 * 24 * 3600; // 400 days

    let authTypeCookie = '';
    let accessTokenCookie = '';

    if (isSecure) {
      accessTokenCookie = `${IMMICH_ACCESS_COOKIE}=${loginResponse.accessToken}; HttpOnly; Secure; Path=/; Max-Age=${maxAge}; SameSite=Lax;`;
      authTypeCookie = `${IMMICH_AUTH_TYPE_COOKIE}=${authType}; HttpOnly; Secure; Path=/; Max-Age=${maxAge}; SameSite=Lax;`;
    } else {
      accessTokenCookie = `${IMMICH_ACCESS_COOKIE}=${loginResponse.accessToken}; HttpOnly; Path=/; Max-Age=${maxAge}; SameSite=Lax;`;
      authTypeCookie = `${IMMICH_AUTH_TYPE_COOKIE}=${authType}; HttpOnly; Path=/; Max-Age=${maxAge}; SameSite=Lax;`;
    }
    return [accessTokenCookie, authTypeCookie];
  }
}<|MERGE_RESOLUTION|>--- conflicted
+++ resolved
@@ -339,17 +339,12 @@
       }
 
       return new issuer.Client(metadata);
-<<<<<<< HEAD
     } catch (error: any) {
       if (error instanceof AggregateError) {
-        this.logger.error(`Error in OAuth discovery: ${error}`, error?.stack, error?.errors)
+        this.logger.error(`Error in OAuth discovery: ${error}`, error?.stack, error?.errors);
       } else if (error instanceof Error) {
         this.logger.error(`Error in OAuth discovery: ${error}`, error?.stack);
       }
-=======
-    } catch (error: Error | any) {
-      this.logger.error(`Error in OAuth discovery: ${error}`, error?.stack);
->>>>>>> daad0250
       throw new InternalServerErrorException(`Error in OAuth discovery: ${error}`, { cause: error });
     }
   }
