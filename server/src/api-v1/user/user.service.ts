import { BadRequestException, Injectable, InternalServerErrorException, Logger, StreamableFile } from '@nestjs/common';
import { InjectRepository } from '@nestjs/typeorm';
import { Not, Repository } from 'typeorm';
import { AuthUserDto } from '../../decorators/auth-user.decorator';
import { CreateUserDto } from './dto/create-user.dto';
import { UpdateUserDto } from './dto/update-user.dto';
import { UserEntity } from './entities/user.entity';
import * as bcrypt from 'bcrypt';
import { createReadStream } from 'fs';
import { Response as Res } from 'express';
import { mapUser, User } from './response-dto/user';

@Injectable()
export class UserService {
  constructor(
    @InjectRepository(UserEntity)
    private userRepository: Repository<UserEntity>,
  ) {}

  async getAllUsers(authUser: AuthUserDto, isAll: boolean) {
    if (isAll) {
      return await this.userRepository.find();
    }

    return await this.userRepository.find({
      where: { id: Not(authUser.id) },
      order: {
        createdAt: 'DESC',
      },
    });
  }

  async getUserCount(isAdmin: boolean) {
    let users;

    if (isAdmin) {
      users = await this.userRepository.find({ where: { isAdmin: true } });
    } else {
      users = await this.userRepository.find();
    }

    return {
      userCount: users.length,
    };
  }

  async createUser(createUserDto: CreateUserDto): Promise<User> {
    const user = await this.userRepository.findOne({ where: { email: createUserDto.email } });

    if (user) {
      throw new BadRequestException('User exists');
    }

    const newUser = new UserEntity();
    newUser.email = createUserDto.email;
    newUser.salt = await bcrypt.genSalt();
    newUser.password = await this.hashPassword(createUserDto.password, newUser.salt);
    newUser.firstName = createUserDto.firstName;
    newUser.lastName = createUserDto.lastName;
    newUser.isAdmin = false;

    try {
      const savedUser = await this.userRepository.save(newUser);

      return mapUser(savedUser);
    } catch (e) {
      Logger.error(e, 'Create new user');
      throw new InternalServerErrorException('Failed to register new user');
    }
  }

  private async hashPassword(password: string, salt: string): Promise<string> {
    return bcrypt.hash(password, salt);
  }

  async updateUser(updateUserDto: UpdateUserDto) {
    const user = await this.userRepository.findOne(updateUserDto.id);

    user.lastName = updateUserDto.lastName || user.lastName;
    user.firstName = updateUserDto.firstName || user.firstName;
    user.profileImagePath = updateUserDto.profileImagePath || user.profileImagePath;
    user.isFirstLoggedIn = updateUserDto.isFirstLoggedIn || user.isFirstLoggedIn;

    // If payload includes password - Create new password for user
    if (updateUserDto.password) {
      user.salt = await bcrypt.genSalt();
      user.password = await this.hashPassword(updateUserDto.password, user.salt);
    }

    if (updateUserDto.isAdmin) {
      const adminUser = await this.userRepository.findOne({ where: { isAdmin: true } });

      if (adminUser) {
        throw new BadRequestException('Admin user exists');
      }

      user.isAdmin = true;
    }

    try {
      const updatedUser = await this.userRepository.save(user);

      return {
        id: updatedUser.id,
        email: updatedUser.email,
        firstName: updatedUser.firstName,
        lastName: updatedUser.lastName,
        isAdmin: updatedUser.isAdmin,
        profileImagePath: updatedUser.profileImagePath,
      };
    } catch (e) {
      Logger.error(e, 'Create new user');
      throw new InternalServerErrorException('Failed to register new user');
    }
  }

  async createProfileImage(authUser: AuthUserDto, fileInfo: Express.Multer.File) {
    try {
      await this.userRepository.update(authUser.id, {
        profileImagePath: fileInfo.path,
      });

      return {
        userId: authUser.id,
        profileImagePath: fileInfo.path,
      };
    } catch (e) {
      Logger.error(e, 'Create User Profile Image');
      throw new InternalServerErrorException('Failed to create new user profile image');
    }
  }

  async getUserProfileImage(userId: string, res: Res) {
    try {
<<<<<<< HEAD
      const user = await this.userRepository.findOne({ id: userId });
      if (!user.profileImagePath) {
        console.log('empty return');
        throw new BadRequestException('User does not have a profile image');
=======
      const user = await this.userRepository.findOne({ id: userId })

      if (!user.profileImagePath) {
        // throw new BadRequestException('User does not have a profile image');
        res.status(404).send('User does not have a profile image');
        return;
>>>>>>> 5b036067
      }

      res.set({
        'Content-Type': 'image/jpeg',
      });
<<<<<<< HEAD

      const fileStream = createReadStream(user.profileImagePath);
=======
      const fileStream = createReadStream(user.profileImagePath)
>>>>>>> 5b036067
      return new StreamableFile(fileStream);
    } catch (e) {
      console.log('error getting user profile');
    }
  }
}<|MERGE_RESOLUTION|>--- conflicted
+++ resolved
@@ -132,30 +132,18 @@
 
   async getUserProfileImage(userId: string, res: Res) {
     try {
-<<<<<<< HEAD
       const user = await this.userRepository.findOne({ id: userId });
-      if (!user.profileImagePath) {
-        console.log('empty return');
-        throw new BadRequestException('User does not have a profile image');
-=======
-      const user = await this.userRepository.findOne({ id: userId })
 
       if (!user.profileImagePath) {
         // throw new BadRequestException('User does not have a profile image');
         res.status(404).send('User does not have a profile image');
         return;
->>>>>>> 5b036067
       }
 
       res.set({
         'Content-Type': 'image/jpeg',
       });
-<<<<<<< HEAD
-
       const fileStream = createReadStream(user.profileImagePath);
-=======
-      const fileStream = createReadStream(user.profileImagePath)
->>>>>>> 5b036067
       return new StreamableFile(fileStream);
     } catch (e) {
       console.log('error getting user profile');
