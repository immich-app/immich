import { Controller, Get, Post, Body, Patch, Param, Delete, UseGuards, ValidationPipe, Put, Query, UseInterceptors, UploadedFile, Response } from '@nestjs/common';
import { UserService } from './user.service';
import { ImmichAuthGuard } from '../../modules/immich-auth/guards/immich-auth.guard';
import { AuthUserDto, GetAuthUser } from '../../decorators/auth-user.decorator';
import { CreateUserDto } from './dto/create-user.dto';
import { AdminRolesGuard } from '../../middlewares/admin-role-guard.middleware';
import { UpdateUserDto } from './dto/update-user.dto';
import { FileInterceptor } from '@nestjs/platform-express';
import { profileImageUploadOption } from '../../config/profile-image-upload.config';
import { Response as Res } from 'express';

<<<<<<< HEAD
@UseGuards(ImmichAuthGuard)
=======
>>>>>>> b359dc3c
@Controller('user')
export class UserController {
  constructor(private readonly userService: UserService) { }

  @UseGuards(JwtAuthGuard)
  @Get()
  async getAllUsers(@GetAuthUser() authUser: AuthUserDto, @Query('isAll') isAll: boolean) {
    return await this.userService.getAllUsers(authUser, isAll);
  }

  @UseGuards(JwtAuthGuard)
  @UseGuards(AdminRolesGuard)
  @Post()
  async createNewUser(@Body(ValidationPipe) createUserDto: CreateUserDto) {
    return await this.userService.createUser(createUserDto);
  }

  @Get('/count')
  async getUserCount(@Query('isAdmin') isAdmin: boolean) {

    return await this.userService.getUserCount(isAdmin);
  }

  @UseGuards(JwtAuthGuard)
  @Put()
  async updateUser(@Body(ValidationPipe) updateUserDto: UpdateUserDto) {
    return await this.userService.updateUser(updateUserDto)
  }

  @UseGuards(JwtAuthGuard)
  @UseInterceptors(FileInterceptor('file', profileImageUploadOption))
  @Post('/profile-image')
  async createProfileImage(@GetAuthUser() authUser: AuthUserDto, @UploadedFile() fileInfo: Express.Multer.File) {
    return await this.userService.createProfileImage(authUser, fileInfo);
  }

  @Get('/profile-image/:userId')
  async getProfileImage(@Param('userId') userId: string,
    @Response({ passthrough: true }) res: Res,
  ) {
    return await this.userService.getUserProfileImage(userId, res);
  }
}<|MERGE_RESOLUTION|>--- conflicted
+++ resolved
@@ -9,21 +9,17 @@
 import { profileImageUploadOption } from '../../config/profile-image-upload.config';
 import { Response as Res } from 'express';
 
-<<<<<<< HEAD
-@UseGuards(ImmichAuthGuard)
-=======
->>>>>>> b359dc3c
 @Controller('user')
 export class UserController {
   constructor(private readonly userService: UserService) { }
 
-  @UseGuards(JwtAuthGuard)
+  @UseGuards(ImmichAuthGuard)
   @Get()
   async getAllUsers(@GetAuthUser() authUser: AuthUserDto, @Query('isAll') isAll: boolean) {
     return await this.userService.getAllUsers(authUser, isAll);
   }
 
-  @UseGuards(JwtAuthGuard)
+  @UseGuards(ImmichAuthGuard)
   @UseGuards(AdminRolesGuard)
   @Post()
   async createNewUser(@Body(ValidationPipe) createUserDto: CreateUserDto) {
@@ -36,13 +32,13 @@
     return await this.userService.getUserCount(isAdmin);
   }
 
-  @UseGuards(JwtAuthGuard)
+  @UseGuards(ImmichAuthGuard)
   @Put()
   async updateUser(@Body(ValidationPipe) updateUserDto: UpdateUserDto) {
     return await this.userService.updateUser(updateUserDto)
   }
 
-  @UseGuards(JwtAuthGuard)
+  @UseGuards(ImmichAuthGuard)
   @UseInterceptors(FileInterceptor('file', profileImageUploadOption))
   @Post('/profile-image')
   async createProfileImage(@GetAuthUser() authUser: AuthUserDto, @UploadedFile() fileInfo: Express.Multer.File) {
