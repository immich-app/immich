import {
  BadRequestException,
  Injectable,
  InternalServerErrorException,
  Logger,
} from '@nestjs/common';
import {InjectRepository} from '@nestjs/typeorm';
import {Repository} from 'typeorm';
import {UserEntity} from '../user/entities/user.entity';
import {LoginCredentialDto} from './dto/login-credential.dto';
import {ImmichJwtService} from '../../modules/immich-auth/immich-jwt.service';
import {JwtPayloadDto} from './dto/jwt-payload.dto';
import {SignUpDto} from './dto/sign-up.dto';
import * as bcrypt from 'bcrypt';
<<<<<<< HEAD
import {OAuthLoginDto} from "./dto/o-auth-login.dto";
import {OAuthAccessTokenDto} from "./dto/o-auth-access-token.dto";
import { ImmichOauth2Service } from '../../modules/immich-auth/immich-oauth2.service';
=======
import { mapUser, User } from '../user/response-dto/user';
>>>>>>> b359dc3c

@Injectable()
export class AuthService {

  constructor(
    @InjectRepository(UserEntity)
    private userRepository: Repository<UserEntity>,
    private immichJwtService: ImmichJwtService,
    private immichOauth2Service: ImmichOauth2Service,
  ) {}

<<<<<<< HEAD
  public async loginParams() {
=======
  private async validateUser(loginCredential: LoginCredentialDto): Promise<UserEntity> {
    const user = await this.userRepository.findOne(
      { email: loginCredential.email },
      {
        select: [
          'id',
          'email',
          'password',
          'salt',
          'firstName',
          'lastName',
          'isAdmin',
          'profileImagePath',
          'isFirstLoggedIn',
        ],
      },
    );
>>>>>>> b359dc3c

    const params = {
      localAuth: true,
      oauth2: false,
      discoveryUrl: null,
      clientId: null,
    };

    if (process.env.OAUTH2_ENABLE === 'true') {
      params.oauth2 = true;
      params.discoveryUrl = process.env.OAUTH2_DISCOVERY_URL;
      params.clientId = process.env.OAUTH2_CLIENT_ID;
    }

    if (process.env.LOCAL_USERS_DISABLE) {
      params.localAuth = false;
    }

    return params;

<<<<<<< HEAD
  }

  public async signUp(signUpCrendential: SignUpDto) {
    if (process.env.LOCAL_USERS_DISABLE === 'true') throw new BadRequestException("Local users not allowed!");

    const user = await this.immichJwtService.signUp(signUpCrendential.email, true, signUpCrendential.password);

    return {
      id: user.id,
      email: user.email,
      createdAt: user.createdAt,
      isLocalUser: user.isLocalUser,
    };
=======
    return {
      accessToken: await this.immichJwtService.generateToken(payload),
      userId: validatedUser.id,
      userEmail: validatedUser.email,
      firstName: validatedUser.firstName,
      lastName: validatedUser.lastName,
      isAdmin: validatedUser.isAdmin,
      profileImagePath: validatedUser.profileImagePath,
      isFirstLogin: validatedUser.isFirstLoggedIn,
    };
  }

  public async adminSignUp(signUpCredential: SignUpDto): Promise<User> {
    const adminUser = await this.userRepository.findOne({ where: { isAdmin: true } });

    if (adminUser) {
      throw new BadRequestException('The server already has an admin');
    }

    const newAdminUser = new UserEntity();
    newAdminUser.email = signUpCredential.email;
    newAdminUser.salt = await bcrypt.genSalt();
    newAdminUser.password = await this.hashPassword(signUpCredential.password, newAdminUser.salt);
    newAdminUser.firstName = signUpCredential.firstName;
    newAdminUser.lastName = signUpCredential.lastName;
    newAdminUser.isAdmin = true;

    try {
      const savedNewAdminUserUser = await this.userRepository.save(newAdminUser);

      return mapUser(savedNewAdminUserUser);
    } catch (e) {
      Logger.error('e', 'signUp');
      throw new InternalServerErrorException('Failed to register new admin user');
    }
>>>>>>> b359dc3c
  }

  public async login(loginCredential: LoginCredentialDto) {
    if (process.env.LOCAL_USERS_DISABLE === 'true') throw new BadRequestException("Local users not allowed!");

    return this.immichJwtService.validate(loginCredential.email, loginCredential.password);
  }

  async accessTokenOauth(params: OAuthAccessTokenDto) {
    if (process.env.OAUTH2_ENABLE !== 'true') throw new BadRequestException("OAuth2.0/OIDC authentication not enabled!");

    const [accessToken, refreshToken] = await this.immichOauth2Service.getAccessTokenFromAuthCode(params.code, params.redirect_uri);

    return {
      access_token: accessToken,
      refresh_token: refreshToken,
    }
  }

}<|MERGE_RESOLUTION|>--- conflicted
+++ resolved
@@ -1,144 +1,99 @@
 import {
-  BadRequestException,
-  Injectable,
-  InternalServerErrorException,
-  Logger,
+    BadRequestException,
+    Injectable,
+    InternalServerErrorException,
+    Logger,
 } from '@nestjs/common';
 import {InjectRepository} from '@nestjs/typeorm';
 import {Repository} from 'typeorm';
 import {UserEntity} from '../user/entities/user.entity';
 import {LoginCredentialDto} from './dto/login-credential.dto';
 import {ImmichJwtService} from '../../modules/immich-auth/immich-jwt.service';
-import {JwtPayloadDto} from './dto/jwt-payload.dto';
 import {SignUpDto} from './dto/sign-up.dto';
-import * as bcrypt from 'bcrypt';
-<<<<<<< HEAD
-import {OAuthLoginDto} from "./dto/o-auth-login.dto";
 import {OAuthAccessTokenDto} from "./dto/o-auth-access-token.dto";
 import { ImmichOauth2Service } from '../../modules/immich-auth/immich-oauth2.service';
-=======
 import { mapUser, User } from '../user/response-dto/user';
->>>>>>> b359dc3c
+
 
 @Injectable()
 export class AuthService {
 
-  constructor(
-    @InjectRepository(UserEntity)
-    private userRepository: Repository<UserEntity>,
-    private immichJwtService: ImmichJwtService,
-    private immichOauth2Service: ImmichOauth2Service,
-  ) {}
+    constructor(
+        @InjectRepository(UserEntity)
+        private userRepository: Repository<UserEntity>,
+        private immichJwtService: ImmichJwtService,
+        private immichOauth2Service: ImmichOauth2Service,
+    ) {}
 
-<<<<<<< HEAD
-  public async loginParams() {
-=======
-  private async validateUser(loginCredential: LoginCredentialDto): Promise<UserEntity> {
-    const user = await this.userRepository.findOne(
-      { email: loginCredential.email },
-      {
-        select: [
-          'id',
-          'email',
-          'password',
-          'salt',
-          'firstName',
-          'lastName',
-          'isAdmin',
-          'profileImagePath',
-          'isFirstLoggedIn',
-        ],
-      },
-    );
->>>>>>> b359dc3c
+    public async loginParams() {
 
-    const params = {
-      localAuth: true,
-      oauth2: false,
-      discoveryUrl: null,
-      clientId: null,
-    };
+        const params = {
+            localAuth: true,
+            oauth2: false,
+            discoveryUrl: null,
+            clientId: null,
+        };
 
-    if (process.env.OAUTH2_ENABLE === 'true') {
-      params.oauth2 = true;
-      params.discoveryUrl = process.env.OAUTH2_DISCOVERY_URL;
-      params.clientId = process.env.OAUTH2_CLIENT_ID;
+        if (process.env.OAUTH2_ENABLE === 'true') {
+            params.oauth2 = true;
+            params.discoveryUrl = process.env.OAUTH2_DISCOVERY_URL;
+            params.clientId = process.env.OAUTH2_CLIENT_ID;
+        }
+
+        if (process.env.LOCAL_USERS_DISABLE) {
+            params.localAuth = false;
+        }
+
+        return params;
+
     }
 
-    if (process.env.LOCAL_USERS_DISABLE) {
-      params.localAuth = false;
+    // todo remove if not needed anymore
+    public async signUp(signUpCrendential: SignUpDto) {
+        if (process.env.LOCAL_USERS_DISABLE === 'true') throw new BadRequestException("Local users not allowed!");
+
+        try {
+            const user = await this.immichJwtService.signUp(signUpCrendential.email, signUpCrendential.password);
+
+            return {
+                id: user.id,
+                email: user.email,
+                createdAt: user.createdAt,
+                isLocalUser: user.isLocalUser,
+            };
+        } catch (e) {
+            Logger.error(`Failed to register new user: ${e}`, 'AUTH');
+            throw new InternalServerErrorException('Failed to register new user');
+        }
     }
 
-    return params;
+    public async adminSignUp(signUpCredential: SignUpDto): Promise<User> {
+        if (process.env.LOCAL_USERS_DISABLE === 'true') throw new BadRequestException("Local users not allowed!");
 
-<<<<<<< HEAD
-  }
-
-  public async signUp(signUpCrendential: SignUpDto) {
-    if (process.env.LOCAL_USERS_DISABLE === 'true') throw new BadRequestException("Local users not allowed!");
-
-    const user = await this.immichJwtService.signUp(signUpCrendential.email, true, signUpCrendential.password);
-
-    return {
-      id: user.id,
-      email: user.email,
-      createdAt: user.createdAt,
-      isLocalUser: user.isLocalUser,
-    };
-=======
-    return {
-      accessToken: await this.immichJwtService.generateToken(payload),
-      userId: validatedUser.id,
-      userEmail: validatedUser.email,
-      firstName: validatedUser.firstName,
-      lastName: validatedUser.lastName,
-      isAdmin: validatedUser.isAdmin,
-      profileImagePath: validatedUser.profileImagePath,
-      isFirstLogin: validatedUser.isFirstLoggedIn,
-    };
-  }
-
-  public async adminSignUp(signUpCredential: SignUpDto): Promise<User> {
-    const adminUser = await this.userRepository.findOne({ where: { isAdmin: true } });
-
-    if (adminUser) {
-      throw new BadRequestException('The server already has an admin');
+        try {
+            const adminUser = await this.immichJwtService.signUpAdmin(signUpCredential.email, signUpCredential.password, signUpCredential.firstName, signUpCredential.lastName);
+            return mapUser(adminUser);
+        } catch (e) {
+            Logger.error(`Failed to register new admin user: ${e}`, 'AUTH');
+            throw new InternalServerErrorException('Failed to register new admin user');
+        }
     }
 
-    const newAdminUser = new UserEntity();
-    newAdminUser.email = signUpCredential.email;
-    newAdminUser.salt = await bcrypt.genSalt();
-    newAdminUser.password = await this.hashPassword(signUpCredential.password, newAdminUser.salt);
-    newAdminUser.firstName = signUpCredential.firstName;
-    newAdminUser.lastName = signUpCredential.lastName;
-    newAdminUser.isAdmin = true;
+    public async login(loginCredential: LoginCredentialDto) {
+        if (process.env.LOCAL_USERS_DISABLE === 'true') throw new BadRequestException("Local users not allowed!");
 
-    try {
-      const savedNewAdminUserUser = await this.userRepository.save(newAdminUser);
+        return this.immichJwtService.validate(loginCredential.email, loginCredential.password);
+    }
 
-      return mapUser(savedNewAdminUserUser);
-    } catch (e) {
-      Logger.error('e', 'signUp');
-      throw new InternalServerErrorException('Failed to register new admin user');
+    async accessTokenOauth(params: OAuthAccessTokenDto) {
+        if (process.env.OAUTH2_ENABLE !== 'true') throw new BadRequestException("OAuth2.0/OIDC authentication not enabled!");
+
+        const [accessToken, refreshToken] = await this.immichOauth2Service.getAccessTokenFromAuthCode(params.code, params.redirect_uri);
+
+        return {
+            access_token: accessToken,
+            refresh_token: refreshToken,
+        }
     }
->>>>>>> b359dc3c
-  }
-
-  public async login(loginCredential: LoginCredentialDto) {
-    if (process.env.LOCAL_USERS_DISABLE === 'true') throw new BadRequestException("Local users not allowed!");
-
-    return this.immichJwtService.validate(loginCredential.email, loginCredential.password);
-  }
-
-  async accessTokenOauth(params: OAuthAccessTokenDto) {
-    if (process.env.OAUTH2_ENABLE !== 'true') throw new BadRequestException("OAuth2.0/OIDC authentication not enabled!");
-
-    const [accessToken, refreshToken] = await this.immichOauth2Service.getAccessTokenFromAuthCode(params.code, params.redirect_uri);
-
-    return {
-      access_token: accessToken,
-      refresh_token: refreshToken,
-    }
-  }
 
 }