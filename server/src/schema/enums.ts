<<<<<<< HEAD
import { AssetStatus, ProjectionType, SourceType } from 'src/enum';
=======
import { AssetStatus, AssetVisibility, SourceType } from 'src/enum';
>>>>>>> 8ccca04e
import { registerEnum } from 'src/sql-tools';

export const assets_status_enum = registerEnum({
  name: 'assets_status_enum',
  values: Object.values(AssetStatus),
});

export const asset_face_source_type = registerEnum({
  name: 'sourcetype',
  values: Object.values(SourceType),
});

<<<<<<< HEAD
export const projection_type_enum = registerEnum({
  name: 'projection_type_enum',
  values: Object.values(ProjectionType),
=======
export const asset_visibility_enum = registerEnum({
  name: 'asset_visibility_enum',
  values: Object.values(AssetVisibility),
>>>>>>> 8ccca04e
});<|MERGE_RESOLUTION|>--- conflicted
+++ resolved
@@ -1,8 +1,4 @@
-<<<<<<< HEAD
-import { AssetStatus, ProjectionType, SourceType } from 'src/enum';
-=======
-import { AssetStatus, AssetVisibility, SourceType } from 'src/enum';
->>>>>>> 8ccca04e
+import { AssetStatus, AssetVisibility, ProjectionType, SourceType } from 'src/enum';
 import { registerEnum } from 'src/sql-tools';
 
 export const assets_status_enum = registerEnum({
@@ -15,13 +11,12 @@
   values: Object.values(SourceType),
 });
 
-<<<<<<< HEAD
+export const asset_visibility_enum = registerEnum({
+  name: 'asset_visibility_enum',
+  values: Object.values(AssetVisibility),
+});
+
 export const projection_type_enum = registerEnum({
   name: 'projection_type_enum',
   values: Object.values(ProjectionType),
-=======
-export const asset_visibility_enum = registerEnum({
-  name: 'asset_visibility_enum',
-  values: Object.values(AssetVisibility),
->>>>>>> 8ccca04e
 });