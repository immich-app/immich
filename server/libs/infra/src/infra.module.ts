--- conflicted
+++ resolved
@@ -3,11 +3,7 @@
   IAssetRepository,
   ICommunicationRepository,
   ICryptoRepository,
-<<<<<<< HEAD
-  IDeviceInfoRepository,
   IFacialRecognitionRepository,
-=======
->>>>>>> e22cdea4
   IGeocodingRepository,
   IJobRepository,
   IKeyRepository,
@@ -57,11 +53,7 @@
   { provide: IAssetRepository, useClass: AssetRepository },
   { provide: ICommunicationRepository, useClass: CommunicationRepository },
   { provide: ICryptoRepository, useClass: CryptoRepository },
-<<<<<<< HEAD
-  { provide: IDeviceInfoRepository, useClass: DeviceInfoRepository },
   { provide: IFacialRecognitionRepository, useClass: FacialRecognitionRepository },
-=======
->>>>>>> e22cdea4
   { provide: IGeocodingRepository, useClass: GeocodingRepository },
   { provide: IJobRepository, useClass: JobRepository },
   { provide: IKeyRepository, useClass: APIKeyRepository },
