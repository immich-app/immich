--- conflicted
+++ resolved
@@ -2,30 +2,27 @@
 import { APIKeyEntity } from './api-key.entity';
 import { AssetFaceEntity } from './asset-face.entity';
 import { AssetEntity } from './asset.entity';
-<<<<<<< HEAD
+import { PartnerEntity } from './partner.entity';
 import { PersonEntity } from './person.entity';
-=======
-import { PartnerEntity } from './partner.entity';
->>>>>>> 1979c84e
 import { SharedLinkEntity } from './shared-link.entity';
 import { SmartInfoEntity } from './smart-info.entity';
 import { SystemConfigEntity } from './system-config.entity';
+import { UserTokenEntity } from './user-token.entity';
 import { UserEntity } from './user.entity';
-import { UserTokenEntity } from './user-token.entity';
 
 export * from './album.entity';
 export * from './api-key.entity';
+export * from './asset-face.entity';
 export * from './asset.entity';
 export * from './exif.entity';
 export * from './partner.entity';
+export * from './person.entity';
 export * from './shared-link.entity';
 export * from './smart-info.entity';
 export * from './system-config.entity';
 export * from './tag.entity';
 export * from './user-token.entity';
 export * from './user.entity';
-export * from './person.entity';
-export * from './asset-face.entity';
 
 export const databaseEntities = [
   AlbumEntity,
