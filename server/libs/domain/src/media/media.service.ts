--- conflicted
+++ resolved
@@ -39,36 +39,12 @@
   async handleGenerateJpegThumbnail(data: IAssetJob): Promise<void> {
     const { asset } = data;
 
-<<<<<<< HEAD
     const basePath = APP_UPLOAD_LOCATION;
     const resizePath = join(basePath, asset.ownerId, 'thumb');
 
     const jpegThumbnailPath = join(resizePath, `${asset.id}.jpeg`);
 
     this.storageRepository.mkdirSync(resizePath);
-
-    if (asset.type == AssetType.IMAGE) {
-      try {
-        await this.mediaRepository
-          .resize(asset.originalPath, jpegThumbnailPath, { size: 1440, format: 'jpeg' })
-          .catch(() => {
-            this.logger.warn(
-              'Failed to generate jpeg thumbnail for asset: ' +
-                asset.id +
-                ' using sharp, failing over to exiftool-vendored',
-            );
-            return this.mediaRepository.extractThumbnailFromExif(asset.originalPath, jpegThumbnailPath);
-          });
-        await this.assetRepository.save({ id: asset.id, resizePath: jpegThumbnailPath });
-      } catch (error: any) {
-        this.logger.error('Failed to generate jpeg thumbnail for asset: ' + asset.id, error.stack);
-=======
-    try {
-      const basePath = APP_UPLOAD_LOCATION;
-      const sanitizedDeviceId = sanitize(String(asset.deviceId));
-      const resizePath = join(basePath, asset.ownerId, 'thumb', sanitizedDeviceId);
-      const jpegThumbnailPath = join(resizePath, `${asset.id}.jpeg`);
-      this.storageRepository.mkdirSync(resizePath);
 
       if (asset.type == AssetType.IMAGE) {
         try {
@@ -79,7 +55,6 @@
           );
           await this.mediaRepository.extractThumbnailFromExif(asset.originalPath, jpegThumbnailPath);
         }
->>>>>>> 1efc74da
       }
 
       if (asset.type == AssetType.VIDEO) {
