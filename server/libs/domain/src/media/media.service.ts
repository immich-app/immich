--- conflicted
+++ resolved
@@ -43,9 +43,6 @@
   }
 
   async handleGenerateJpegThumbnail(data: IAssetJob): Promise<void> {
-<<<<<<< HEAD
-    const { asset } = data;
-=======
     const [asset] = await this.assetRepository.getByIds([data.asset.id]);
 
     if (!asset) {
@@ -55,7 +52,6 @@
       return;
     }
 
->>>>>>> eb9481b6
     try {
       const resizePath = this.storageCore.getFolderLocation(StorageFolder.THUMBNAILS, asset.ownerId);
       this.storageRepository.mkdirSync(resizePath);
