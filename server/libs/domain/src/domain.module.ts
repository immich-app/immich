--- conflicted
+++ resolved
@@ -7,19 +7,16 @@
 import { JobService } from './job';
 import { MediaService } from './media';
 import { OAuthService } from './oauth';
-<<<<<<< HEAD
+import { PartnerService } from './partner';
 import { PersonService } from './person';
-=======
-import { PartnerService } from './partner';
->>>>>>> 1979c84e
 import { SearchService } from './search';
 import { ServerInfoService } from './server-info';
 import { ShareService } from './share';
 import { SmartInfoService } from './smart-info';
 import { StorageService } from './storage';
 import { StorageTemplateService } from './storage-template';
+import { INITIAL_SYSTEM_CONFIG, SystemConfigService } from './system-config';
 import { UserService } from './user';
-import { INITIAL_SYSTEM_CONFIG, SystemConfigService } from './system-config';
 
 const providers: Provider[] = [
   AlbumService,
@@ -30,12 +27,9 @@
   JobService,
   MediaService,
   OAuthService,
-<<<<<<< HEAD
   PersonService,
-=======
   PartnerService,
   SearchService,
->>>>>>> 1979c84e
   ServerInfoService,
   ShareService,
   SmartInfoService,
