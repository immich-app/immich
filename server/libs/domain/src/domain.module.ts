--- conflicted
+++ resolved
@@ -3,11 +3,7 @@
 import { APIKeyService } from './api-key';
 import { AssetService } from './asset';
 import { AuthService } from './auth';
-<<<<<<< HEAD
-import { DeviceInfoService } from './device-info';
 import { FacialRecognitionService } from './facial-recognition';
-=======
->>>>>>> e22cdea4
 import { JobService } from './job';
 import { MediaService } from './media';
 import { OAuthService } from './oauth';
@@ -26,11 +22,7 @@
   AssetService,
   APIKeyService,
   AuthService,
-<<<<<<< HEAD
-  DeviceInfoService,
   FacialRecognitionService,
-=======
->>>>>>> e22cdea4
   JobService,
   MediaService,
   OAuthService,
