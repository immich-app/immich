--- conflicted
+++ resolved
@@ -17,19 +17,11 @@
   @Column()
   email!: string;
 
-<<<<<<< HEAD
-  @Column({ select: false, nullable: true })
-  password: string | null;
-
-  @Column({ select: false, nullable: true })
-  salt: string | null;
-=======
   @Column({ select: false })
   password?: string;
 
   @Column({ select: false })
   salt?: string;
->>>>>>> a2e1d4ca
 
   @Column()
   profileImagePath!: string;
@@ -38,12 +30,8 @@
   shouldChangePassword!: boolean;
 
   @CreateDateColumn()
-<<<<<<< HEAD
-  createdAt: string;
+  createdAt!: string;
 
   @Column({default: true})
-  isLocalUser: boolean;
-=======
-  createdAt!: string;
->>>>>>> a2e1d4ca
+  isLocalUser!: boolean;
 }