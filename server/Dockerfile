# dev build
FROM ghcr.io/immich-app/base-server-dev:202505131114@sha256:cf4507bbbf307e9b6d8ee9418993321f2b85867da8ce14d0a20ccaf9574cb995 AS dev

env https_proxy "http://192.168.5.24:8001"
env http_proxy "http://192.168.5.24:8001"
RUN apt-get install --no-install-recommends -yqq tini
WORKDIR /usr/src/app
COPY server/package.json server/package-lock.json ./
COPY server/patches ./patches
RUN npm ci && \
    # exiftool-vendored.pl, sharp-linux-x64 and sharp-linux-arm64 are the only ones we need
    # they're marked as optional dependencies, so we need to copy them manually after pruning
    rm -rf node_modules/@img/sharp-libvips* && \
    rm -rf node_modules/@img/sharp-linuxmusl-x64
ENV PATH="${PATH}:/usr/src/app/bin" \
    IMMICH_ENV=development \
    NVIDIA_DRIVER_CAPABILITIES=all \
    NVIDIA_VISIBLE_DEVICES=all
ENTRYPOINT ["tini", "--", "/bin/sh"]

FROM dev AS dev-container-server

RUN rm -rf /usr/src/app
RUN apt-get update && \
    apt-get install sudo inetutils-ping openjdk-11-jre-headless \
    vim nano \
    -y --no-install-recommends --fix-missing

RUN usermod -aG sudo node
RUN echo "node ALL=(ALL) NOPASSWD: ALL" >> /etc/sudoers
RUN mkdir -p /workspaces/immich
RUN chown node -R /workspaces
<<<<<<< HEAD
env https_proxy ""
env http_proxy ""
RUN mkdir /immich-devcontainer && chown node -R /immich-devcontainer
COPY --chmod=777 ../.devcontainer/server/*.sh /immich-devcontainer/
=======
COPY --chown=node:node --chmod=777 ../.devcontainer/server/*.sh /immich-devcontainer/

USER node
COPY --chown=node:node .. /tmp/create-dep-cache/
WORKDIR /tmp/create-dep-cache
RUN make ci-all && rm -rf /tmp/create-dep-cache 
>>>>>>> 09cbc5d3


FROM dev-container-server AS dev-container-mobile
USER root
# Enable multiarch for arm64 if necessary
RUN if [ "$(dpkg --print-architecture)" = "arm64" ]; then \
    dpkg --add-architecture amd64 && \
    apt-get update && \
    apt-get install -y --no-install-recommends \
        qemu-user-static \
        libc6:amd64 \
        libstdc++6:amd64 \
        libgcc1:amd64; \
    fi

# Flutter SDK
# https://flutter.dev/docs/development/tools/sdk/releases?tab=linux
ENV FLUTTER_CHANNEL="stable"
ENV FLUTTER_VERSION="3.29.3"
ENV FLUTTER_HOME=/flutter
ENV PATH=${PATH}:${FLUTTER_HOME}/bin

# Flutter SDK
RUN mkdir -p ${FLUTTER_HOME} \
  && curl -C - --output flutter.tar.xz https://storage.googleapis.com/flutter_infra_release/releases/${FLUTTER_CHANNEL}/linux/flutter_linux_${FLUTTER_VERSION}-${FLUTTER_CHANNEL}.tar.xz \
  && tar -xf flutter.tar.xz --strip-components=1 -C ${FLUTTER_HOME} \
  && rm flutter.tar.xz \
  && chown -R node ${FLUTTER_HOME}

USER node
RUN sudo apt-get update \
  && wget -qO- https://dcm.dev/pgp-key.public | sudo gpg --dearmor -o /usr/share/keyrings/dcm.gpg \
  && echo 'deb [signed-by=/usr/share/keyrings/dcm.gpg arch=amd64] https://dcm.dev/debian stable main' | sudo tee /etc/apt/sources.list.d/dart_stable.list \
  && sudo apt-get update \
  && sudo apt-get install dcm -y

COPY --chmod=777 ../.devcontainer/mobile/container-mobile-post-create.sh /immich-devcontainer/container-mobile-post-create.sh

RUN dart --disable-analytics

FROM dev AS prod

COPY server .
RUN npm run build
RUN npm prune --omit=dev --omit=optional
COPY --from=dev /usr/src/app/node_modules/@img ./node_modules/@img
COPY --from=dev /usr/src/app/node_modules/exiftool-vendored.pl ./node_modules/exiftool-vendored.pl

# web build
FROM node:22.16.0-alpine3.20@sha256:2289fb1fba0f4633b08ec47b94a89c7e20b829fc5679f9b7b298eaa2f1ed8b7e AS web

env https_proxy "http://192.168.5.24:8001"
WORKDIR /usr/src/open-api/typescript-sdk
COPY open-api/typescript-sdk/package*.json open-api/typescript-sdk/tsconfig*.json ./
RUN npm ci
COPY open-api/typescript-sdk/ ./
RUN npm run build

WORKDIR /usr/src/app
COPY web/package*.json web/svelte.config.js ./
RUN npm ci
COPY web ./
COPY i18n ../i18n
RUN npm run build
env https_proxy ""

# prod build
FROM ghcr.io/immich-app/base-server-prod:202505061115@sha256:9971d3a089787f0bd01f4682141d3665bcf5efb3e101a88e394ffd25bee4eedb

WORKDIR /usr/src/app
env https_proxy "http://192.168.5.24:8001"
env http_proxy "http://192.168.5.24:8001"
ENV NODE_ENV=production \
    NVIDIA_DRIVER_CAPABILITIES=all \
    NVIDIA_VISIBLE_DEVICES=all
COPY --from=prod /usr/src/app/node_modules ./node_modules
COPY --from=prod /usr/src/app/dist ./dist
COPY --from=prod /usr/src/app/bin ./bin
COPY --from=web /usr/src/app/build /build/www
COPY server/resources resources
COPY server/package.json server/package-lock.json ./
COPY server/start*.sh ./
COPY "docker/scripts/get-cpus.sh" ./
RUN npm install -g @immich/cli && npm cache clean --force
COPY LICENSE /licenses/LICENSE.txt
COPY LICENSE /LICENSE
ENV PATH="${PATH}:/usr/src/app/bin"

ARG BUILD_ID
ARG BUILD_IMAGE
ARG BUILD_SOURCE_REF
ARG BUILD_SOURCE_COMMIT

ENV IMMICH_BUILD=${BUILD_ID}
ENV IMMICH_BUILD_URL=https://github.com/immich-app/immich/actions/runs/${BUILD_ID}
ENV IMMICH_BUILD_IMAGE=${BUILD_IMAGE}
ENV IMMICH_BUILD_IMAGE_URL=https://github.com/immich-app/immich/pkgs/container/immich-server
ENV IMMICH_REPOSITORY=immich-app/immich
ENV IMMICH_REPOSITORY_URL=https://github.com/immich-app/immich
ENV IMMICH_SOURCE_REF=${BUILD_SOURCE_REF}
ENV IMMICH_SOURCE_COMMIT=${BUILD_SOURCE_COMMIT}
ENV IMMICH_SOURCE_URL=https://github.com/immich-app/immich/commit/${BUILD_SOURCE_COMMIT}

VOLUME /usr/src/app/upload
EXPOSE 2283
ENTRYPOINT ["tini", "--", "/bin/bash"]
CMD ["start.sh"]
env https_proxy ""
env http_proxy ""
HEALTHCHECK CMD immich-healthcheck<|MERGE_RESOLUTION|>--- conflicted
+++ resolved
@@ -30,19 +30,12 @@
 RUN echo "node ALL=(ALL) NOPASSWD: ALL" >> /etc/sudoers
 RUN mkdir -p /workspaces/immich
 RUN chown node -R /workspaces
-<<<<<<< HEAD
-env https_proxy ""
-env http_proxy ""
-RUN mkdir /immich-devcontainer && chown node -R /immich-devcontainer
-COPY --chmod=777 ../.devcontainer/server/*.sh /immich-devcontainer/
-=======
 COPY --chown=node:node --chmod=777 ../.devcontainer/server/*.sh /immich-devcontainer/
 
 USER node
 COPY --chown=node:node .. /tmp/create-dep-cache/
 WORKDIR /tmp/create-dep-cache
 RUN make ci-all && rm -rf /tmp/create-dep-cache 
->>>>>>> 09cbc5d3
 
 
 FROM dev-container-server AS dev-container-mobile
