--- conflicted
+++ resolved
@@ -90,33 +90,14 @@
       getJobCounts: jest.fn(),
       pause: jest.fn(),
       clear: jest.fn(),
+      waitForQueueCompletion: jest.fn(),
     } as IJobRepository;
 
     const moduleFixture = await Test.createTestingModule({ imports: [AppModule], providers: [AppService] })
       .overrideModule(InfraModule)
       .useModule(InfraTestModule)
       .overrideProvider(IJobRepository)
-<<<<<<< HEAD
       .useValue(jobMock)
-=======
-      .useValue({
-        addHandler: (_queueName: QueueName, _concurrency: number, handler: JobItemHandler) => (_handler = handler),
-        addCronJob: jest.fn(),
-        updateCronJob: jest.fn(),
-        deleteCronJob: jest.fn(),
-        validateCronExpression: jest.fn(),
-        queue: (item: JobItem) => jobs && _handler(item),
-        queueAll: (items: JobItem[]) => jobs && Promise.all(items.map(_handler)).then(() => Promise.resolve()),
-        resume: jest.fn(),
-        empty: jest.fn(),
-        setConcurrency: jest.fn(),
-        getQueueStatus: jest.fn(),
-        getJobCounts: jest.fn(),
-        pause: jest.fn(),
-        clear: jest.fn(),
-        waitForQueueCompletion: jest.fn(),
-      } as IJobRepository)
->>>>>>> 68f52818
       .compile();
 
     app = await moduleFixture.createNestApplication().init();
