--- conflicted
+++ resolved
@@ -15,12 +15,8 @@
 import { CreateAlbumDto } from '@app/domain/album/dto/album-create.dto';
 import { dataSource } from '@app/infra';
 import request from 'supertest';
-<<<<<<< HEAD
-import { loginResponseStub, loginStub, signupResponseStub, signupStub } from './fixtures';
 import { UserEntity } from '@app/infra/entities';
-=======
 import { loginResponseStub, loginStub, signupResponseStub, adminSignupStub } from './fixtures';
->>>>>>> bea287c5
 
 export const db = {
   reset: async () => {
