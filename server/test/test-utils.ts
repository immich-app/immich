--- conflicted
+++ resolved
@@ -14,13 +14,9 @@
 } from '@app/domain';
 import { CreateAlbumDto } from '@app/domain/album/dto/album-create.dto';
 import { dataSource } from '@app/infra';
+import { UserEntity } from '@app/infra/entities';
 import request from 'supertest';
-<<<<<<< HEAD
-import { UserEntity } from '@app/infra/entities';
-import { loginResponseStub, loginStub, signupResponseStub, adminSignupStub } from './fixtures';
-=======
 import { adminSignupStub, loginResponseStub, loginStub, signupResponseStub } from './fixtures';
->>>>>>> 454737ca
 
 export const db = {
   reset: async () => {
