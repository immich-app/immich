--- conflicted
+++ resolved
@@ -19,11 +19,8 @@
 import { AlbumUserRepository } from 'src/repositories/album-user.repository';
 import { AlbumRepository } from 'src/repositories/album.repository';
 import { ApiKeyRepository } from 'src/repositories/api-key.repository';
-<<<<<<< HEAD
+import { AppRepository } from 'src/repositories/app.repository';
 import { AssetHashRepository } from 'src/repositories/asset-hash.repository';
-=======
-import { AppRepository } from 'src/repositories/app.repository';
->>>>>>> 1e1c4ac9
 import { AssetJobRepository } from 'src/repositories/asset-job.repository';
 import { AssetRepository } from 'src/repositories/asset.repository';
 import { AuditRepository } from 'src/repositories/audit.repository';
@@ -360,11 +357,8 @@
     overrides.album || (mocks.album as As<AlbumRepository>),
     overrides.albumUser || (mocks.albumUser as As<AlbumUserRepository>),
     overrides.apiKey || (mocks.apiKey as As<ApiKeyRepository>),
-<<<<<<< HEAD
+    overrides.app || (mocks.app as As<AppRepository>),
     overrides.assetHash || (mocks.assetHash as As<AssetHashRepository>),
-=======
-    overrides.app || (mocks.app as As<AppRepository>),
->>>>>>> 1e1c4ac9
     overrides.asset || (mocks.asset as As<AssetRepository>),
     overrides.assetJob || (mocks.assetJob as As<AssetJobRepository>),
     overrides.audit || (mocks.audit as As<AuditRepository>),
