import { Insertable, Kysely } from 'kysely';
import { randomBytes } from 'node:crypto';
import { Writable } from 'node:stream';
<<<<<<< HEAD
import { Assets, DB, Libraries, Partners, Sessions, Users } from 'src/db';
=======
import { Assets, DB, Partners, Sessions } from 'src/db';
>>>>>>> 00d3b8d8
import { AuthDto } from 'src/dtos/auth.dto';
import { AssetType } from 'src/enum';
import { AccessRepository } from 'src/repositories/access.repository';
import { ActivityRepository } from 'src/repositories/activity.repository';
import { AlbumRepository } from 'src/repositories/album.repository';
import { ApiKeyRepository } from 'src/repositories/api-key.repository';
import { AssetFileRepository } from 'src/repositories/asset-file.repository';
import { AssetRepository } from 'src/repositories/asset.repository';
import { AuditRepository } from 'src/repositories/audit.repository';
import { ConfigRepository } from 'src/repositories/config.repository';
import { LibraryRepository } from 'src/repositories/library.repository';
import { LoggingRepository } from 'src/repositories/logging.repository';
import { MachineLearningRepository } from 'src/repositories/machine-learning.repository';
import { MediaRepository } from 'src/repositories/media.repository';
import { MetadataRepository } from 'src/repositories/metadata.repository';
import { MoveRepository } from 'src/repositories/move.repository';
import { NotificationRepository } from 'src/repositories/notification.repository';
import { OAuthRepository } from 'src/repositories/oauth.repository';
import { PartnerRepository } from 'src/repositories/partner.repository';
import { PersonRepository } from 'src/repositories/person.repository';
import { ProcessRepository } from 'src/repositories/process.repository';
import { SearchRepository } from 'src/repositories/search.repository';
import { ServerInfoRepository } from 'src/repositories/server-info.repository';
import { SessionRepository } from 'src/repositories/session.repository';
import { SharedLinkRepository } from 'src/repositories/shared-link.repository';
import { StackRepository } from 'src/repositories/stack.repository';
import { StorageRepository } from 'src/repositories/storage.repository';
import { SyncRepository } from 'src/repositories/sync.repository';
import { SystemMetadataRepository } from 'src/repositories/system-metadata.repository';
import { TelemetryRepository } from 'src/repositories/telemetry.repository';
import { TrashRepository } from 'src/repositories/trash.repository';
import { UserRepository } from 'src/repositories/user.repository';
import { VersionHistoryRepository } from 'src/repositories/version-history.repository';
import { ViewRepository } from 'src/repositories/view-repository';
import { UserTable } from 'src/schema/tables/user.table';
import { newTelemetryRepositoryMock } from 'test/repositories/telemetry.repository.mock';
import { newUuid } from 'test/small.factory';
import { automock } from 'test/utils';

class CustomWritable extends Writable {
  private data = '';

  _write(chunk: any, encoding: string, callback: () => void) {
    this.data += chunk.toString();
    callback();
  }

  getResponse() {
    const result = this.data;
    return result
      .split('\n')
      .filter((x) => x.length > 0)
      .map((x) => JSON.parse(x));
  }
}

type Asset = Partial<Insertable<Assets>>;
<<<<<<< HEAD
type User = Partial<Insertable<Users>>;
type Library = Partial<Insertable<Libraries>>;
=======
type User = Partial<Insertable<UserTable>>;
>>>>>>> 00d3b8d8
type Session = Omit<Insertable<Sessions>, 'token'> & { token?: string };
type Partner = Insertable<Partners>;

export class TestFactory {
  private assets: Asset[] = [];
  private sessions: Session[] = [];
  private users: User[] = [];
  private partners: Partner[] = [];

  private constructor(private context: TestContext) {}

  static create(context: TestContext) {
    return new TestFactory(context);
  }

  static stream() {
    return new CustomWritable();
  }

  static asset(asset: Asset) {
    const assetId = asset.id || newUuid();
    const defaults: Insertable<Assets> = {
      deviceAssetId: '',
      deviceId: '',
      originalFileName: '',
      checksum: randomBytes(32),
      type: AssetType.IMAGE,
      originalPath: '/path/to/something.jpg',
      ownerId: '@immich.cloud',
      isVisible: true,
    };

    return {
      ...defaults,
      ...asset,
      id: assetId,
    };
  }

  static auth(auth: { user: User; session?: Session }) {
    return auth as AuthDto;
  }

  static user(user: User = {}) {
    const userId = user.id || newUuid();
    const defaults: Insertable<UserTable> = {
      email: `${userId}@immich.cloud`,
      name: `User ${userId}`,
      deletedAt: null,
    };

    return {
      ...defaults,
      ...user,
      id: userId,
    };
  }

  static library(library: Library = {}, ownerId: string) {
    const libraryId = library.id || newUuid();
    const defaults: Insertable<Libraries> = {
      name: library.name || 'Library',
      importPaths: library.importPaths || [],
      ownerId: library.ownerId || ownerId,
      exclusionPatterns: [],
    };

    return {
      ...defaults,
      id: libraryId,
    };
  }

  static session(session: Session) {
    const id = session.id || newUuid();
    const defaults = {
      token: randomBytes(36).toString('base64url'),
    };

    return {
      ...defaults,
      ...session,
      id,
    };
  }

  static partner(partner: Partner) {
    const defaults = {
      inTimeline: true,
    };

    return {
      ...defaults,
      ...partner,
    };
  }

  withAsset(asset: Asset) {
    this.assets.push(asset);
    return this;
  }

  withSession(session: Session) {
    this.sessions.push(session);
    return this;
  }

  withUser(user: User = {}) {
    this.users.push(user);
    return this;
  }

  withPartner(partner: Partner) {
    this.partners.push(partner);
    return this;
  }

  async create() {
    for (const user of this.users) {
      await this.context.createUser(user);
    }

    for (const partner of this.partners) {
      await this.context.createPartner(partner);
    }

    for (const session of this.sessions) {
      await this.context.createSession(session);
    }

    for (const asset of this.assets) {
      await this.context.createAsset(asset);
    }

    return this.context;
  }
}

export class TestContext {
  access: AccessRepository;
  logger: LoggingRepository;
  activity: ActivityRepository;
  album: AlbumRepository;
  apiKey: ApiKeyRepository;
  asset: AssetRepository;
  assetFile: AssetFileRepository;
  audit: AuditRepository;
  config: ConfigRepository;
  library: LibraryRepository;
  machineLearning: MachineLearningRepository;
  media: MediaRepository;
  metadata: MetadataRepository;
  move: MoveRepository;
  notification: NotificationRepository;
  oauth: OAuthRepository;
  partner: PartnerRepository;
  person: PersonRepository;
  process: ProcessRepository;
  search: SearchRepository;
  serverInfo: ServerInfoRepository;
  session: SessionRepository;
  sharedLink: SharedLinkRepository;
  stack: StackRepository;
  storage: StorageRepository;
  systemMetadata: SystemMetadataRepository;
  sync: SyncRepository;
  telemetry: TelemetryRepository;
  trash: TrashRepository;
  user: UserRepository;
  versionHistory: VersionHistoryRepository;
  view: ViewRepository;

  private constructor(public db: Kysely<DB>) {
    // eslint-disable-next-line no-sparse-arrays
    const logger = automock(LoggingRepository, { args: [, { getEnv: () => ({}) }], strict: false });
    const config = new ConfigRepository();

    this.access = new AccessRepository(this.db);
    this.logger = logger;
    this.activity = new ActivityRepository(this.db);
    this.album = new AlbumRepository(this.db);
    this.apiKey = new ApiKeyRepository(this.db);
    this.asset = new AssetRepository(this.db);
    this.assetFile = new AssetFileRepository(this.db);
    this.audit = new AuditRepository(this.db);
    this.config = config;
    this.library = new LibraryRepository(this.db);
    this.machineLearning = new MachineLearningRepository(logger);
    this.media = new MediaRepository(logger);
    this.metadata = new MetadataRepository(logger);
    this.move = new MoveRepository(this.db);
    this.notification = new NotificationRepository(logger);
    this.oauth = new OAuthRepository(logger);
    this.partner = new PartnerRepository(this.db);
    this.person = new PersonRepository(this.db);
    this.process = new ProcessRepository(logger);
    this.search = new SearchRepository(logger, this.db);
    this.serverInfo = new ServerInfoRepository(config, logger);
    this.session = new SessionRepository(this.db);
    this.sharedLink = new SharedLinkRepository(this.db);
    this.stack = new StackRepository(this.db);
    this.storage = new StorageRepository(logger);
    this.sync = new SyncRepository(this.db);
    this.systemMetadata = new SystemMetadataRepository(this.db);
    this.telemetry = newTelemetryRepositoryMock() as unknown as TelemetryRepository;
    this.trash = new TrashRepository(this.db);
    this.user = new UserRepository(this.db);
    this.versionHistory = new VersionHistoryRepository(this.db);
    this.view = new ViewRepository(this.db);
  }

  static from(db: Kysely<DB>) {
    return new TestContext(db).getFactory();
  }

  getFactory() {
    return TestFactory.create(this);
  }

  createUser(user: User = {}) {
    return this.user.create(TestFactory.user(user));
  }

  createPartner(partner: Partner) {
    return this.partner.create(TestFactory.partner(partner));
  }

  createAsset(asset: Asset) {
    return this.asset.create(TestFactory.asset(asset));
  }

  createSession(session: Session) {
    return this.session.create(TestFactory.session(session));
  }
}<|MERGE_RESOLUTION|>--- conflicted
+++ resolved
@@ -1,11 +1,7 @@
 import { Insertable, Kysely } from 'kysely';
 import { randomBytes } from 'node:crypto';
 import { Writable } from 'node:stream';
-<<<<<<< HEAD
-import { Assets, DB, Libraries, Partners, Sessions, Users } from 'src/db';
-=======
-import { Assets, DB, Partners, Sessions } from 'src/db';
->>>>>>> 00d3b8d8
+import { Assets, DB, Libraries, Partners, Sessions } from 'src/db';
 import { AuthDto } from 'src/dtos/auth.dto';
 import { AssetType } from 'src/enum';
 import { AccessRepository } from 'src/repositories/access.repository';
@@ -63,12 +59,8 @@
 }
 
 type Asset = Partial<Insertable<Assets>>;
-<<<<<<< HEAD
-type User = Partial<Insertable<Users>>;
+type User = Partial<Insertable<UserTable>>;
 type Library = Partial<Insertable<Libraries>>;
-=======
-type User = Partial<Insertable<UserTable>>;
->>>>>>> 00d3b8d8
 type Session = Omit<Insertable<Sessions>, 'token'> & { token?: string };
 type Partner = Insertable<Partners>;
 
