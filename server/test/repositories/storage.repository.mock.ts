import { IStorageRepository, StorageCore, StorageEventType, WatchEvents } from '@app/domain';
import { WatchOptions } from 'chokidar';

interface MockWatcherOptions {
<<<<<<< HEAD
  items?: Array<{
    event: StorageEventType;
    value: string;
  }>;
=======
  items?: Array<{ event: 'change' | 'add' | 'unlink' | 'error'; value: string }>;
>>>>>>> 5d377e5b
  close?: () => Promise<void>;
}

export const makeMockWatcher =
  ({ items, close }: MockWatcherOptions) =>
  (paths: string[], options: WatchOptions, events: Partial<WatchEvents>) => {
    events.onReady?.();
    for (const item of items || []) {
      switch (item.event) {
        case StorageEventType.ADD: {
          events.onAdd?.(item.value);
          break;
        }
        case StorageEventType.CHANGE: {
          events.onChange?.(item.value);
          break;
        }
        case StorageEventType.UNLINK: {
          events.onUnlink?.(item.value);
          break;
        }
        case StorageEventType.ERROR: {
          events.onError?.(new Error(item.value));
        }
      }
    }
<<<<<<< HEAD
    return async () => await close?.();
=======

    if (close) {
      return () => close();
    }

    return () => Promise.resolve();
>>>>>>> 5d377e5b
  };

export const newStorageRepositoryMock = (reset = true): jest.Mocked<IStorageRepository> => {
  if (reset) {
    StorageCore.reset();
  }

  return {
    createZipStream: jest.fn(),
    createReadStream: jest.fn(),
    readFile: jest.fn(),
    writeFile: jest.fn(),
    unlink: jest.fn(),
    unlinkDir: jest.fn().mockResolvedValue(true),
    removeEmptyDirs: jest.fn(),
    checkFileExists: jest.fn(),
    mkdirSync: jest.fn(),
    checkDiskUsage: jest.fn(),
    readdir: jest.fn(),
    stat: jest.fn(),
    crawl: jest.fn(),
    rename: jest.fn(),
    copyFile: jest.fn(),
    utimes: jest.fn(),
    watch: jest.fn().mockImplementation(makeMockWatcher({})),
  };
};<|MERGE_RESOLUTION|>--- conflicted
+++ resolved
@@ -2,14 +2,7 @@
 import { WatchOptions } from 'chokidar';
 
 interface MockWatcherOptions {
-<<<<<<< HEAD
-  items?: Array<{
-    event: StorageEventType;
-    value: string;
-  }>;
-=======
   items?: Array<{ event: 'change' | 'add' | 'unlink' | 'error'; value: string }>;
->>>>>>> 5d377e5b
   close?: () => Promise<void>;
 }
 
@@ -36,16 +29,12 @@
         }
       }
     }
-<<<<<<< HEAD
-    return async () => await close?.();
-=======
 
     if (close) {
       return () => close();
     }
 
     return () => Promise.resolve();
->>>>>>> 5d377e5b
   };
 
 export const newStorageRepositoryMock = (reset = true): jest.Mocked<IStorageRepository> => {
