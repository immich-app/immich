--- conflicted
+++ resolved
@@ -41,22 +41,16 @@
     filterNewExternalAssetPaths: vitest.fn(),
     updateByLibraryId: vitest.fn(),
     getFileSamples: vitest.fn(),
-<<<<<<< HEAD
-=======
     getMetadata: vitest.fn(),
     upsertMetadata: vitest.fn(),
     getMetadataByKey: vitest.fn(),
     deleteMetadataByKey: vitest.fn(),
->>>>>>> 87a5f9c3
     // auto stack additions
     // removed deprecated getAutoStackId (autoStackId column dropped)
     getDateTimeOriginal: vitest.fn(),
     getTimeWindowCameraSequence: vitest.fn().mockResolvedValue([]),
-<<<<<<< HEAD
     getClipEmbeddings: vitest.fn().mockResolvedValue({}),
     listMissingPHash: vitest.fn().mockResolvedValue([]),
-=======
->>>>>>> 87a5f9c3
     // removed deprecated getAssetsByAutoStackId
     getExifMakeModel: vitest.fn(),
     getRecentAssetExifWithinHorizon: vitest.fn().mockResolvedValue([]),
