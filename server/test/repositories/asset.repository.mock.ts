--- conflicted
+++ resolved
@@ -11,27 +11,17 @@
     getWith: jest.fn(),
     getFirstAssetForAlbumId: jest.fn(),
     getLastUpdatedAssetForAlbumId: jest.fn(),
-<<<<<<< HEAD
     getByLibraryId: jest.fn(),
     getByLibraryIdAndOriginalPath: jest.fn(),
-    getAll: jest.fn().mockResolvedValue({
-      items: [],
-      hasNextPage: false,
-    }),
-=======
     getAll: jest.fn().mockResolvedValue({ items: [], hasNextPage: false }),
->>>>>>> 13df619b
     deleteAll: jest.fn(),
     save: jest.fn(),
     findLivePhotoMatch: jest.fn(),
     getMapMarkers: jest.fn(),
     getStatistics: jest.fn(),
-<<<<<<< HEAD
+    getByTimeBucket: jest.fn(),
+    getTimeBuckets: jest.fn(),
     remove: jest.fn(),
     update: jest.fn(),
-=======
-    getByTimeBucket: jest.fn(),
-    getTimeBuckets: jest.fn(),
->>>>>>> 13df619b
   };
 };