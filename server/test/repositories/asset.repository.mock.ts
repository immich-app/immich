import { AssetRepository } from 'src/repositories/asset.repository';
import { RepositoryInterface } from 'src/types';
import { Mocked, vitest } from 'vitest';

export const newAssetRepositoryMock = (): Mocked<RepositoryInterface<AssetRepository>> => {
  return {
    create: vitest.fn(),
    createAll: vitest.fn(),
    upsertExif: vitest.fn(),
    updateAllExif: vitest.fn(),
    updateDateTimeOriginal: vitest.fn().mockResolvedValue([]),
    upsertJobStatus: vitest.fn(),
    getByDayOfYear: vitest.fn(),
    getByIds: vitest.fn().mockResolvedValue([]),
    getByIdsWithAllRelationsButStacks: vitest.fn().mockResolvedValue([]),
    getByDeviceIds: vitest.fn(),
    getById: vitest.fn(),
    getByChecksum: vitest.fn(),
    getByChecksums: vitest.fn(),
    getUploadAssetIdByChecksum: vitest.fn(),
    getRandom: vitest.fn(),
    getAllByDeviceId: vitest.fn(),
    getLivePhotoCount: vitest.fn(),
    getLibraryAssetCount: vitest.fn(),
    updateAll: vitest.fn(),
    getByLibraryIdAndOriginalPath: vitest.fn(),
    deleteAll: vitest.fn(),
    update: vitest.fn(),
    remove: vitest.fn(),
    findLivePhotoMatch: vitest.fn(),
    getStatistics: vitest.fn(),
    getTimeBucket: vitest.fn(),
    getTimeBuckets: vitest.fn(),
    getAssetIdByCity: vitest.fn(),
    getAllForUserFullSync: vitest.fn(),
    getChangedDeltaSync: vitest.fn(),
    upsertFile: vitest.fn(),
    upsertFiles: vitest.fn(),
    deleteFiles: vitest.fn(),
    detectOfflineExternalAssets: vitest.fn(),
    filterNewExternalAssetPaths: vitest.fn(),
    updateByLibraryId: vitest.fn(),
    getFileSamples: vitest.fn(),
<<<<<<< HEAD
    // auto stack additions
    // removed deprecated getAutoStackId (autoStackId column dropped)
    getDateTimeOriginal: vitest.fn(),
    getTimeWindowCameraSequence: vitest.fn().mockResolvedValue([]),
    // removed deprecated getAssetsByAutoStackId
    getExifMakeModel: vitest.fn(),
    getRecentAssetExifWithinHorizon: vitest.fn().mockResolvedValue([]),
=======
    getMetadata: vitest.fn(),
    upsertMetadata: vitest.fn(),
    getMetadataByKey: vitest.fn(),
    deleteMetadataByKey: vitest.fn(),
>>>>>>> 365abd89
  };
};<|MERGE_RESOLUTION|>--- conflicted
+++ resolved
@@ -41,7 +41,10 @@
     filterNewExternalAssetPaths: vitest.fn(),
     updateByLibraryId: vitest.fn(),
     getFileSamples: vitest.fn(),
-<<<<<<< HEAD
+    getMetadata: vitest.fn(),
+    upsertMetadata: vitest.fn(),
+    getMetadataByKey: vitest.fn(),
+    deleteMetadataByKey: vitest.fn(),
     // auto stack additions
     // removed deprecated getAutoStackId (autoStackId column dropped)
     getDateTimeOriginal: vitest.fn(),
@@ -49,11 +52,5 @@
     // removed deprecated getAssetsByAutoStackId
     getExifMakeModel: vitest.fn(),
     getRecentAssetExifWithinHorizon: vitest.fn().mockResolvedValue([]),
-=======
-    getMetadata: vitest.fn(),
-    upsertMetadata: vitest.fn(),
-    getMetadataByKey: vitest.fn(),
-    deleteMetadataByKey: vitest.fn(),
->>>>>>> 365abd89
   };
 };