--- conflicted
+++ resolved
@@ -1,10 +1,5 @@
-<<<<<<< HEAD
-import { IFaceRepository, IPersonRepository, LoginResponseDto } from '@app/domain';
+import { IPersonRepository, LoginResponseDto } from '@app/domain';
 import { PersonController } from '@app/immich';
-=======
-import { IPersonRepository, LoginResponseDto } from '@app/domain';
-import { AppModule, PersonController } from '@app/immich';
->>>>>>> 098ab9ea
 import { PersonEntity } from '@app/infra/entities';
 import { INestApplication } from '@nestjs/common';
 import { api } from '@test/api';
