--- conflicted
+++ resolved
@@ -40,16 +40,11 @@
       expect(body).toEqual(errorStub.unauthorized);
     });
 
-<<<<<<< HEAD
-    it('should not accept invalid dates', async () => {
-      for (const { birthDate, response } of [
-        { birthDate: false, response: ['id must be a UUID'] },
-        { birthDate: 'false', response: ['birthDate must be a Date instance'] },
-        { birthDate: '123567', response: ['id must be a UUID'] },
-        { birthDate: 123456, response: ['id must be a UUID'] },
-      ]) {
-=======
-    for (const key of ['name', 'featureFaceAssetId', 'isHidden']) {
+    for (const { key, type } of [
+      { key: 'name', type: 'string' },
+      { key: 'featureFaceAssetId', type: 'string' },
+      { key: 'isHidden', type: 'boolean value' },
+    ]) {
       it(`should not allow null ${key}`, async () => {
         const personRepository = app.get<IPersonRepository>(IPersonRepository);
         const person = await personRepository.create({ ownerId: loginResponse.userId });
@@ -58,13 +53,17 @@
           .set('Authorization', `Bearer ${accessToken}`)
           .send({ [key]: null });
         expect(status).toBe(400);
-        expect(body).toEqual(errorStub.badRequest);
+        expect(body).toEqual(errorStub.badRequest([`${key} must be a ${type}`]));
       });
     }
 
     it('should not accept invalid birth dates', async () => {
-      for (const birthDate of [false, 'false', '123567', 123456]) {
->>>>>>> bea287c5
+      for (const { birthDate, response } of [
+        { birthDate: false, response: ['id must be a UUID'] },
+        { birthDate: 'false', response: ['birthDate must be a Date instance'] },
+        { birthDate: '123567', response: ['id must be a UUID'] },
+        { birthDate: 123456, response: ['id must be a UUID'] },
+      ]) {
         const { status, body } = await request(server)
           .put(`/person/${uuidStub.notFound}`)
           .set('Authorization', `Bearer ${accessToken}`)
