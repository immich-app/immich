--- conflicted
+++ resolved
@@ -47,11 +47,7 @@
   }
 
   process.env.NODE_ENV = 'development';
-<<<<<<< HEAD
-  process.env.TYPESENSE_ENABLED = 'false';
-=======
   process.env.IMMICH_MACHINE_LEARNING_ENABLED = 'false';
->>>>>>> b68800d4
   process.env.IMMICH_TEST_ENV = 'true';
   process.env.IMMICH_CONFIG_FILE = path.normalize(`${__dirname}/immich-e2e-config.json`);
   process.env.TZ = 'Z';
