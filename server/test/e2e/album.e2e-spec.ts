import { AlbumResponseDto, LoginResponseDto } from '@app/domain';
import { AlbumController, AppModule } from '@app/immich';
import { AssetFileUploadResponseDto } from '@app/immich/api-v1/asset/response-dto/asset-file-upload-response.dto';
import { SharedLinkType } from '@app/infra/entities';
import { INestApplication } from '@nestjs/common';
import { Test, TestingModule } from '@nestjs/testing';
import { api } from '@test/api';
import { db } from '@test/db';
import { errorStub, uuidStub } from '@test/fixtures';
import request from 'supertest';

const user1SharedUser = 'user1SharedUser';
const user1SharedLink = 'user1SharedLink';
const user1NotShared = 'user1NotShared';
const user2SharedUser = 'user2SharedUser';
const user2SharedLink = 'user2SharedLink';
const user2NotShared = 'user2NotShared';

describe(`${AlbumController.name} (e2e)`, () => {
  let app: INestApplication;
  let server: any;
  let admin: LoginResponseDto;
  let user1: LoginResponseDto;
  let user1Asset: AssetFileUploadResponseDto;
  let user1Albums: AlbumResponseDto[];
  let user2: LoginResponseDto;
  let user2Albums: AlbumResponseDto[];

  beforeAll(async () => {
    const moduleFixture: TestingModule = await Test.createTestingModule({
      imports: [AppModule],
    }).compile();

    app = await moduleFixture.createNestApplication().init();
    server = app.getHttpServer();
  });

  beforeEach(async () => {
    await db.reset();
    await api.authApi.adminSignUp(server);
    admin = await api.authApi.adminLogin(server);

    await api.userApi.create(server, admin.accessToken, {
      email: 'user1@immich.app',
      password: 'Password123',
      firstName: 'User 1',
      lastName: 'Test',
    });
    user1 = await api.authApi.login(server, { email: 'user1@immich.app', password: 'Password123' });

    await api.userApi.create(server, admin.accessToken, {
      email: 'user2@immich.app',
      password: 'Password123',
      firstName: 'User 2',
      lastName: 'Test',
    });
    user2 = await api.authApi.login(server, { email: 'user2@immich.app', password: 'Password123' });

    user1Asset = await api.assetApi.upload(server, user1.accessToken, 'example');
    user1Albums = await Promise.all([
      api.albumApi.create(server, user1.accessToken, {
        albumName: user1SharedUser,
        sharedWithUserIds: [user2.userId],
        assetIds: [user1Asset.id],
      }),
      api.albumApi.create(server, user1.accessToken, { albumName: user1SharedLink, assetIds: [user1Asset.id] }),
      api.albumApi.create(server, user1.accessToken, { albumName: user1NotShared, assetIds: [user1Asset.id] }),
    ]);

    // add shared link to user1SharedLink album
    await api.sharedLinkApi.create(server, user1.accessToken, {
      type: SharedLinkType.ALBUM,
      albumId: user1Albums[1].id,
    });

    user2Albums = await Promise.all([
      api.albumApi.create(server, user2.accessToken, {
        albumName: user2SharedUser,
        sharedWithUserIds: [user1.userId],
        assetIds: [user1Asset.id],
      }),
      api.albumApi.create(server, user2.accessToken, { albumName: user2SharedLink }),
      api.albumApi.create(server, user2.accessToken, { albumName: user2NotShared }),
    ]);

    // add shared link to user2SharedLink album
    await api.sharedLinkApi.create(server, user2.accessToken, {
      type: SharedLinkType.ALBUM,
      albumId: user2Albums[1].id,
    });
  });

  afterAll(async () => {
    await db.disconnect();
    await app.close();
  });

  describe('GET /album', () => {
    it('should require authentication', async () => {
      const { status, body } = await request(server).get('/album');
      expect(status).toBe(401);
      expect(body).toEqual(errorStub.unauthorized);
    });

    it('should reject an invalid shared param', async () => {
      const { status, body } = await request(server)
        .get('/album?shared=invalid')
        .set('Authorization', `Bearer ${user1.accessToken}`);
<<<<<<< HEAD
      expect(status).toEqual(400);
      expect(body).toEqual(errorStub.badRequest(['shared must be a boolean value']));
=======
      expect(status).toBe(400);
      expect(body).toEqual(errorStub.badRequest);
>>>>>>> 9030b1f8
    });

    it('should reject an invalid assetId param', async () => {
      const { status, body } = await request(server)
        .get('/album?assetId=invalid')
        .set('Authorization', `Bearer ${user1.accessToken}`);
<<<<<<< HEAD
      expect(status).toEqual(400);
      expect(body).toEqual(errorStub.badRequest(['assetId must be a UUID']));
=======
      expect(status).toBe(400);
      expect(body).toEqual(errorStub.badRequest);
>>>>>>> 9030b1f8
    });

    it('should not return shared albums with a deleted owner', async () => {
      await api.userApi.delete(server, admin.accessToken, user1.userId);
      const { status, body } = await request(server)
        .get('/album?shared=true')
        .set('Authorization', `Bearer ${user2.accessToken}`);

      expect(status).toBe(200);
      expect(body).toHaveLength(1);
      expect(body).toEqual(
        expect.arrayContaining([
          expect.objectContaining({ ownerId: user2.userId, albumName: user2SharedLink, shared: true }),
        ]),
      );
    });

    it('should return the album collection including owned and shared', async () => {
      const { status, body } = await request(server).get('/album').set('Authorization', `Bearer ${user1.accessToken}`);
      expect(status).toBe(200);
      expect(body).toHaveLength(3);
      expect(body).toEqual(
        expect.arrayContaining([
          expect.objectContaining({ ownerId: user1.userId, albumName: user1SharedUser, shared: true }),
          expect.objectContaining({ ownerId: user1.userId, albumName: user1SharedLink, shared: true }),
          expect.objectContaining({ ownerId: user1.userId, albumName: user1NotShared, shared: false }),
        ]),
      );
    });

    it('should return the album collection filtered by shared', async () => {
      const { status, body } = await request(server)
        .get('/album?shared=true')
        .set('Authorization', `Bearer ${user1.accessToken}`);
      expect(status).toBe(200);
      expect(body).toHaveLength(3);
      expect(body).toEqual(
        expect.arrayContaining([
          expect.objectContaining({ ownerId: user1.userId, albumName: user1SharedUser, shared: true }),
          expect.objectContaining({ ownerId: user1.userId, albumName: user1SharedLink, shared: true }),
          expect.objectContaining({ ownerId: user2.userId, albumName: user2SharedUser, shared: true }),
        ]),
      );
    });

    it('should return the album collection filtered by NOT shared', async () => {
      const { status, body } = await request(server)
        .get('/album?shared=false')
        .set('Authorization', `Bearer ${user1.accessToken}`);
      expect(status).toBe(200);
      expect(body).toHaveLength(1);
      expect(body).toEqual(
        expect.arrayContaining([
          expect.objectContaining({ ownerId: user1.userId, albumName: user1NotShared, shared: false }),
        ]),
      );
    });

    it('should return the album collection filtered by assetId', async () => {
      const asset = await api.assetApi.upload(server, user1.accessToken, 'example2');
      await api.albumApi.addAssets(server, user1.accessToken, user1Albums[0].id, { ids: [asset.id] });
      const { status, body } = await request(server)
        .get(`/album?assetId=${asset.id}`)
        .set('Authorization', `Bearer ${user1.accessToken}`);
      expect(status).toBe(200);
      expect(body).toHaveLength(1);
    });

    it('should return the album collection filtered by assetId and ignores shared=true', async () => {
      const { status, body } = await request(server)
        .get(`/album?shared=true&assetId=${user1Asset.id}`)
        .set('Authorization', `Bearer ${user1.accessToken}`);
      expect(status).toBe(200);
      expect(body).toHaveLength(4);
    });

    it('should return the album collection filtered by assetId and ignores shared=false', async () => {
      const { status, body } = await request(server)
        .get(`/album?shared=false&assetId=${user1Asset.id}`)
        .set('Authorization', `Bearer ${user1.accessToken}`);
      expect(status).toBe(200);
      expect(body).toHaveLength(4);
    });
  });

  describe('POST /album', () => {
    it('should require authentication', async () => {
      const { status, body } = await request(server).post('/album').send({ albumName: 'New album' });
      expect(status).toBe(401);
      expect(body).toEqual(errorStub.unauthorized);
    });

    it('should create an album', async () => {
      const body = await api.albumApi.create(server, user1.accessToken, { albumName: 'New album' });
      expect(body).toEqual({
        id: expect.any(String),
        createdAt: expect.any(String),
        updatedAt: expect.any(String),
        ownerId: user1.userId,
        albumName: 'New album',
        description: '',
        albumThumbnailAssetId: null,
        shared: false,
        sharedUsers: [],
        hasSharedLink: false,
        assets: [],
        assetCount: 0,
        owner: expect.objectContaining({ email: user1.userEmail }),
      });
    });
  });

  describe('GET /album/count', () => {
    it('should require authentication', async () => {
      const { status, body } = await request(server).get('/album/count');
      expect(status).toBe(401);
      expect(body).toEqual(errorStub.unauthorized);
    });

    it('should return total count of albums the user has access to', async () => {
      const { status, body } = await request(server)
        .get('/album/count')
        .set('Authorization', `Bearer ${user1.accessToken}`);

      expect(status).toBe(200);
      expect(body).toEqual({ owned: 3, shared: 3, notShared: 1 });
    });
  });

  describe('GET /album/:id', () => {
    it('should require authentication', async () => {
      const { status, body } = await request(server).get(`/album/${user1Albums[0].id}`);
      expect(status).toBe(401);
      expect(body).toEqual(errorStub.unauthorized);
    });

    it('should return album info for own album', async () => {
      const { status, body } = await request(server)
        .get(`/album/${user1Albums[0].id}`)
        .set('Authorization', `Bearer ${user1.accessToken}`);

      expect(status).toBe(200);
      expect(body).toEqual(user1Albums[0]);
    });

    it('should return album info for shared album', async () => {
      const { status, body } = await request(server)
        .get(`/album/${user2Albums[0].id}`)
        .set('Authorization', `Bearer ${user1.accessToken}`);

      expect(status).toBe(200);
      expect(body).toEqual(user2Albums[0]);
    });
  });

  describe('PUT /album/:id/assets', () => {
    it('should require authentication', async () => {
      const { status, body } = await request(server).put(`/album/${user1Albums[0].id}/assets`);
      expect(status).toBe(401);
      expect(body).toEqual(errorStub.unauthorized);
    });

    it('should be able to add own asset to own album', async () => {
      const asset = await api.assetApi.upload(server, user1.accessToken, 'example1');
      const { status, body } = await request(server)
        .put(`/album/${user1Albums[0].id}/assets`)
        .set('Authorization', `Bearer ${user1.accessToken}`)
        .send({ ids: [asset.id] });

      expect(status).toBe(200);
      expect(body).toEqual([expect.objectContaining({ id: asset.id, success: true })]);
    });

    it('should be able to add own asset to shared album', async () => {
      const asset = await api.assetApi.upload(server, user1.accessToken, 'example1');
      const { status, body } = await request(server)
        .put(`/album/${user2Albums[0].id}/assets`)
        .set('Authorization', `Bearer ${user1.accessToken}`)
        .send({ ids: [asset.id] });

      expect(status).toBe(200);
      expect(body).toEqual([expect.objectContaining({ id: asset.id, success: true })]);
    });
  });

  describe('PATCH /album/:id', () => {
    it('should require authentication', async () => {
      const { status, body } = await request(server)
        .patch(`/album/${uuidStub.notFound}`)
        .send({ albumName: 'New album name' });
      expect(status).toBe(401);
      expect(body).toEqual(errorStub.unauthorized);
    });

    it('should update an album', async () => {
      const album = await api.albumApi.create(server, user1.accessToken, { albumName: 'New album' });
      const { status, body } = await request(server)
        .patch(`/album/${album.id}`)
        .set('Authorization', `Bearer ${user1.accessToken}`)
        .send({
          albumName: 'New album name',
          description: 'An album description',
        });
      expect(status).toBe(200);
      expect(body).toEqual({
        ...album,
        updatedAt: expect.any(String),
        albumName: 'New album name',
        description: 'An album description',
      });
    });
  });

  describe('DELETE /album/:id/assets', () => {
    it('should require authentication', async () => {
      const { status, body } = await request(server)
        .delete(`/album/${user1Albums[0].id}/assets`)
        .send({ ids: [user1Asset.id] });

      expect(status).toBe(401);
      expect(body).toEqual(errorStub.unauthorized);
    });

    it('should be able to remove own asset from own album', async () => {
      const { status, body } = await request(server)
        .delete(`/album/${user1Albums[0].id}/assets`)
        .set('Authorization', `Bearer ${user1.accessToken}`)
        .send({ ids: [user1Asset.id] });

      expect(status).toBe(200);
      expect(body).toEqual([expect.objectContaining({ id: user1Asset.id, success: true })]);
    });

    it('should be able to remove own asset from shared album', async () => {
      const { status, body } = await request(server)
        .delete(`/album/${user2Albums[0].id}/assets`)
        .set('Authorization', `Bearer ${user1.accessToken}`)
        .send({ ids: [user1Asset.id] });

      expect(status).toBe(200);
      expect(body).toEqual([expect.objectContaining({ id: user1Asset.id, success: true })]);
    });

    it('should not be able to remove foreign asset from own album', async () => {
      const { status, body } = await request(server)
        .delete(`/album/${user2Albums[0].id}/assets`)
        .set('Authorization', `Bearer ${user2.accessToken}`)
        .send({ ids: [user1Asset.id] });

      expect(status).toBe(200);
      expect(body).toEqual([expect.objectContaining({ id: user1Asset.id, success: false, error: 'no_permission' })]);
    });

    it('should not be able to remove foreign asset from foreign album', async () => {
      const { status, body } = await request(server)
        .delete(`/album/${user1Albums[0].id}/assets`)
        .set('Authorization', `Bearer ${user2.accessToken}`)
        .send({ ids: [user1Asset.id] });

      expect(status).toBe(200);
      expect(body).toEqual([expect.objectContaining({ id: user1Asset.id, success: false, error: 'no_permission' })]);
    });
  });

  describe('PUT :id/users', () => {
    let album: AlbumResponseDto;

    beforeEach(async () => {
      album = await api.albumApi.create(server, user1.accessToken, { albumName: 'testAlbum' });
    });

    it('should require authentication', async () => {
      const { status, body } = await request(server)
        .put(`/album/${user1Albums[0].id}/users`)
        .send({ sharedUserIds: [] });

      expect(status).toBe(401);
      expect(body).toEqual(errorStub.unauthorized);
    });

    it('should be able to add user to own album', async () => {
      const { status, body } = await request(server)
        .put(`/album/${album.id}/users`)
        .set('Authorization', `Bearer ${user1.accessToken}`)
        .send({ sharedUserIds: [user2.userId] });

      expect(status).toBe(200);
      expect(body).toEqual(expect.objectContaining({ sharedUsers: [expect.objectContaining({ id: user2.userId })] }));
    });

    it('should not be able to share album with owner', async () => {
      const { status, body } = await request(server)
        .put(`/album/${album.id}/users`)
        .set('Authorization', `Bearer ${user1.accessToken}`)
        .send({ sharedUserIds: [user1.userId] });

      expect(status).toBe(400);
      expect(body).toEqual({ ...errorStub.badRequest, message: 'Cannot be shared with owner' });
    });

    it('should not be able to add existing user to shared album', async () => {
      await request(server)
        .put(`/album/${album.id}/users`)
        .set('Authorization', `Bearer ${user1.accessToken}`)
        .send({ sharedUserIds: [user2.userId] });

      const { status, body } = await request(server)
        .put(`/album/${album.id}/users`)
        .set('Authorization', `Bearer ${user1.accessToken}`)
        .send({ sharedUserIds: [user2.userId] });

      expect(status).toBe(400);
      expect(body).toEqual(errorStub.badRequest('User already added'));
    });
  });
});<|MERGE_RESOLUTION|>--- conflicted
+++ resolved
@@ -106,26 +106,16 @@
       const { status, body } = await request(server)
         .get('/album?shared=invalid')
         .set('Authorization', `Bearer ${user1.accessToken}`);
-<<<<<<< HEAD
       expect(status).toEqual(400);
       expect(body).toEqual(errorStub.badRequest(['shared must be a boolean value']));
-=======
-      expect(status).toBe(400);
-      expect(body).toEqual(errorStub.badRequest);
->>>>>>> 9030b1f8
     });
 
     it('should reject an invalid assetId param', async () => {
       const { status, body } = await request(server)
         .get('/album?assetId=invalid')
         .set('Authorization', `Bearer ${user1.accessToken}`);
-<<<<<<< HEAD
       expect(status).toEqual(400);
       expect(body).toEqual(errorStub.badRequest(['assetId must be a UUID']));
-=======
-      expect(status).toBe(400);
-      expect(body).toEqual(errorStub.badRequest);
->>>>>>> 9030b1f8
     });
 
     it('should not return shared albums with a deleted owner', async () => {
@@ -423,7 +413,7 @@
         .send({ sharedUserIds: [user1.userId] });
 
       expect(status).toBe(400);
-      expect(body).toEqual({ ...errorStub.badRequest, message: 'Cannot be shared with owner' });
+      expect(body).toEqual(errorStub.badRequest('Cannot be shared with owner'));
     });
 
     it('should not be able to add existing user to shared album', async () => {
