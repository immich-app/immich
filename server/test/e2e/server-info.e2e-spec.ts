import { LoginResponseDto } from '@app/domain';
import { ServerInfoController } from '@app/immich';
import { INestApplication } from '@nestjs/common';
import { api } from '@test/api';
import { db } from '@test/db';
import { errorStub } from '@test/fixtures';
import { createTestApp } from '@test/test-utils';
import request from 'supertest';

describe(`${ServerInfoController.name} (e2e)`, () => {
  let app: INestApplication;
  let server: any;
  let accessToken: string;
  let loginResponse: LoginResponseDto;

  beforeAll(async () => {
    app = await createTestApp();
    server = app.getHttpServer();
  });

  beforeEach(async () => {
    await db.reset();
    await api.authApi.adminSignUp(server);
    loginResponse = await api.authApi.adminLogin(server);
    accessToken = loginResponse.accessToken;
  });

  afterAll(async () => {
    await db.disconnect();
    await app.close();
  });

  describe('GET /server-info', () => {
    it('should require authentication', async () => {
      const { status, body } = await request(server).get('/server-info');
      expect(status).toBe(401);
      expect(body).toEqual(errorStub.unauthorized);
    });

    it('should return the disk information', async () => {
      const { status, body } = await request(server).get('/server-info').set('Authorization', `Bearer ${accessToken}`);
      expect(status).toBe(200);
      expect(body).toEqual({
        diskAvailable: expect.any(String),
        diskAvailableRaw: expect.any(Number),
        diskSize: expect.any(String),
        diskSizeRaw: expect.any(Number),
        diskUsagePercentage: expect.any(Number),
        diskUse: expect.any(String),
        diskUseRaw: expect.any(Number),
      });
    });
  });

  describe('GET /server-info/ping', () => {
    it('should respond with pong', async () => {
      const { status, body } = await request(server).get('/server-info/ping');
      expect(status).toBe(200);
      expect(body).toEqual({ res: 'pong' });
    });
  });

  describe('GET /server-info/version', () => {
    it('should respond with the server version', async () => {
      const { status, body } = await request(server).get('/server-info/version');
      expect(status).toBe(200);
      expect(body).toEqual({
        major: expect.any(Number),
        minor: expect.any(Number),
        patch: expect.any(Number),
      });
    });
  });

  describe('GET /server-info/features', () => {
    it('should respond with the server features', async () => {
      const { status, body } = await request(server).get('/server-info/features');
      expect(status).toBe(200);
      expect(body).toEqual({
        clipEncode: false,
        configFile: false,
        facialRecognition: false,
        map: true,
        reverseGeocoding: true,
        oauth: false,
        oauthAutoLaunch: false,
        passwordLogin: true,
        search: false,
        sidecar: true,
<<<<<<< HEAD
        tagImage: false,
=======
        tagImage: true,
        trash: true,
>>>>>>> 35fa6397
      });
    });
  });

  describe('GET /server-info/config', () => {
    it('should respond with the server configuration', async () => {
      const { status, body } = await request(server).get('/server-info/config');
      expect(status).toBe(200);
      expect(body).toEqual({
        loginPageMessage: '',
        oauthButtonText: 'Login with OAuth',
        mapTileUrl: 'https://tile.openstreetmap.org/{z}/{x}/{y}.png',
        trashDays: 30,
      });
    });
  });

  describe('GET /server-info/stats', () => {
    it('should require authentication', async () => {
      const { status, body } = await request(server).get('/server-info/stats');
      expect(status).toBe(401);
      expect(body).toEqual(errorStub.unauthorized);
    });

    it('should only work for admins', async () => {
      const loginDto = { email: 'test@immich.app', password: 'Immich123' };
      await api.userApi.create(server, accessToken, { ...loginDto, firstName: 'test', lastName: 'test' });
      const { accessToken: userAccessToken } = await api.authApi.login(server, loginDto);
      const { status, body } = await request(server)
        .get('/server-info/stats')
        .set('Authorization', `Bearer ${userAccessToken}`);
      expect(status).toBe(403);
      expect(body).toEqual(errorStub.forbidden);
    });

    it('should return the server stats', async () => {
      const { status, body } = await request(server)
        .get('/server-info/stats')
        .set('Authorization', `Bearer ${accessToken}`);
      expect(status).toBe(200);
      expect(body).toEqual({
        photos: 0,
        usage: 0,
        usageByUser: [
          {
            photos: 0,
            usage: 0,
            userFirstName: 'Immich',
            userId: loginResponse.userId,
            userLastName: 'Admin',
            videos: 0,
          },
        ],
        videos: 0,
      });
    });
  });

  describe('GET /server-info/media-types', () => {
    it('should return accepted media types', async () => {
      const { status, body } = await request(server).get('/server-info/media-types');
      expect(status).toBe(200);
      expect(body).toEqual({
        sidecar: ['.xmp'],
        image: expect.any(Array),
        video: expect.any(Array),
      });
    });
  });
});<|MERGE_RESOLUTION|>--- conflicted
+++ resolved
@@ -87,12 +87,8 @@
         passwordLogin: true,
         search: false,
         sidecar: true,
-<<<<<<< HEAD
         tagImage: false,
-=======
-        tagImage: true,
         trash: true,
->>>>>>> 35fa6397
       });
     });
   });
