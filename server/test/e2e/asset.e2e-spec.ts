<<<<<<< HEAD
import {
  AssetResponseDto,
  IAssetRepository,
  IFaceRepository,
  IPersonRepository,
  LoginResponseDto,
  TimeBucketSize,
} from '@app/domain';
import { AssetController } from '@app/immich';
=======
import { AssetResponseDto, IAssetRepository, IPersonRepository, LoginResponseDto, TimeBucketSize } from '@app/domain';
import { AppModule, AssetController } from '@app/immich';
>>>>>>> 098ab9ea
import { AssetEntity, AssetType } from '@app/infra/entities';
import { INestApplication } from '@nestjs/common';
import { api } from '@test/api';
import { errorStub, uuidStub } from '@test/fixtures';
import { createTestApp, db } from '@test/test-utils';
import { randomBytes } from 'crypto';
import request from 'supertest';

const user1Dto = {
  email: 'user1@immich.app',
  password: 'Password123',
  firstName: 'User 1',
  lastName: 'Test',
};

const user2Dto = {
  email: 'user2@immich.app',
  password: 'Password123',
  firstName: 'User 2',
  lastName: 'Test',
};

const makeUploadDto = (options?: { omit: string }): Record<string, any> => {
  const dto: Record<string, any> = {
    deviceAssetId: 'example-image',
    deviceId: 'TEST',
    fileCreatedAt: new Date().toISOString(),
    fileModifiedAt: new Date().toISOString(),
    isFavorite: 'testing',
    duration: '0:00:00.000000',
  };

  const omit = options?.omit;
  if (omit) {
    delete dto[omit];
  }

  return dto;
};

let assetCount = 0;
const createAsset = (
  repository: IAssetRepository,
  loginResponse: LoginResponseDto,
  libraryId: string,
  createdAt: Date,
): Promise<AssetEntity> => {
  const id = assetCount++;
  return repository.save({
    ownerId: loginResponse.userId,
    checksum: randomBytes(20),
    originalPath: `/tests/test_${id}`,
    deviceAssetId: `test_${id}`,
    deviceId: 'e2e-test',
    libraryId,
    fileCreatedAt: createdAt,
    fileModifiedAt: new Date(),
    type: AssetType.IMAGE,
    originalFileName: `test_${id}`,
  });
};

describe(`${AssetController.name} (e2e)`, () => {
  let app: INestApplication;
  let server: any;
  let assetRepository: IAssetRepository;
  let user1: LoginResponseDto;
  let user2: LoginResponseDto;
  let asset1: AssetEntity;
  let asset2: AssetEntity;
  let asset3: AssetEntity;
  let asset4: AssetEntity;

  beforeAll(async () => {
    app = await createTestApp();

    server = app.getHttpServer();
    assetRepository = app.get<IAssetRepository>(IAssetRepository);
  });

  beforeEach(async () => {
    await db.reset();
    await api.authApi.adminSignUp(server);
    const admin = await api.authApi.adminLogin(server);

    const libraries = await api.libraryApi.getAll(server, admin.accessToken);
    const defaultLibrary = libraries[0];

    await api.userApi.create(server, admin.accessToken, user1Dto);
    user1 = await api.authApi.login(server, { email: user1Dto.email, password: user1Dto.password });

    asset1 = await createAsset(assetRepository, user1, defaultLibrary.id, new Date('1970-01-01'));
    asset2 = await createAsset(assetRepository, user1, defaultLibrary.id, new Date('1970-01-02'));
    asset3 = await createAsset(assetRepository, user1, defaultLibrary.id, new Date('1970-02-01'));

    await api.userApi.create(server, admin.accessToken, user2Dto);
    user2 = await api.authApi.login(server, { email: user2Dto.email, password: user2Dto.password });
    asset4 = await createAsset(assetRepository, user2, defaultLibrary.id, new Date('1970-01-01'));
  });

  afterAll(async () => {
    await db.disconnect();
    await app.close();
  });

  describe('POST /asset/upload', () => {
    it('should require authentication', async () => {
      const { status, body } = await request(server)
        .post(`/asset/upload`)
        .field('deviceAssetId', 'example-image')
        .field('deviceId', 'TEST')
        .field('fileCreatedAt', new Date().toISOString())
        .field('fileModifiedAt', new Date().toISOString())
        .field('isFavorite', false)
        .field('duration', '0:00:00.000000')
        .attach('assetData', randomBytes(32), 'example.jpg');

      expect(status).toBe(401);
      expect(body).toEqual(errorStub.unauthorized);
    });

    const invalid = [
      { should: 'require `deviceAssetId`', dto: { ...makeUploadDto({ omit: 'deviceAssetId' }) } },
      { should: 'require `deviceId`', dto: { ...makeUploadDto({ omit: 'deviceId' }) } },
      { should: 'require `fileCreatedAt`', dto: { ...makeUploadDto({ omit: 'fileCreatedAt' }) } },
      { should: 'require `fileModifiedAt`', dto: { ...makeUploadDto({ omit: 'fileModifiedAt' }) } },
      { should: 'require `isFavorite`', dto: { ...makeUploadDto({ omit: 'isFavorite' }) } },
      { should: 'require `duration`', dto: { ...makeUploadDto({ omit: 'duration' }) } },
      { should: 'throw if `isFavorite` is not a boolean', dto: { ...makeUploadDto(), isFavorite: 'not-a-boolean' } },
      { should: 'throw if `isVisible` is not a boolean', dto: { ...makeUploadDto(), isVisible: 'not-a-boolean' } },
      { should: 'throw if `isArchived` is not a boolean', dto: { ...makeUploadDto(), isArchived: 'not-a-boolean' } },
    ];

    for (const { should, dto } of invalid) {
      it(`should ${should}`, async () => {
        const { status, body } = await request(server)
          .post('/asset/upload')
          .set('Authorization', `Bearer ${user1.accessToken}`)
          .attach('assetData', randomBytes(32), 'example.jpg')
          .field(dto);
        expect(status).toBe(400);
        expect(body).toEqual(errorStub.badRequest());
      });
    }

    it('should upload a new asset', async () => {
      const { body, status } = await request(server)
        .post('/asset/upload')
        .set('Authorization', `Bearer ${user1.accessToken}`)
        .field('deviceAssetId', 'example-image')
        .field('deviceId', 'TEST')
        .field('fileCreatedAt', new Date().toISOString())
        .field('fileModifiedAt', new Date().toISOString())
        .field('isFavorite', 'true')
        .field('duration', '0:00:00.000000')
        .attach('assetData', randomBytes(32), 'example.jpg');
      expect(status).toBe(201);
      expect(body).toEqual({ id: expect.any(String), duplicate: false });

      const asset = await api.assetApi.get(server, user1.accessToken, body.id);
      expect(asset).toMatchObject({ id: body.id, isFavorite: true });
    });

    it('should not upload the same asset twice', async () => {
      const content = randomBytes(32);
      await api.assetApi.upload(server, user1.accessToken, 'example-image', { content });
      const { body, status } = await request(server)
        .post('/asset/upload')
        .set('Authorization', `Bearer ${user1.accessToken}`)
        .field('deviceAssetId', 'example-image')
        .field('deviceId', 'TEST')
        .field('fileCreatedAt', new Date().toISOString())
        .field('fileModifiedAt', new Date().toISOString())
        .field('isFavorite', false)
        .field('duration', '0:00:00.000000')
        .attach('assetData', content, 'example.jpg');

      expect(status).toBe(200);
      expect(body.duplicate).toBe(true);
    });

    it("should not upload to another user's library", async () => {
      const content = randomBytes(32);
      const library = (await api.libraryApi.getAll(server, user2.accessToken))[0];
      await api.assetApi.upload(server, user1.accessToken, 'example-image', { content });

      const { body, status } = await request(server)
        .post('/asset/upload')
        .set('Authorization', `Bearer ${user1.accessToken}`)
        .field('libraryId', library.id)
        .field('deviceAssetId', 'example-image')
        .field('deviceId', 'TEST')
        .field('fileCreatedAt', new Date().toISOString())
        .field('fileModifiedAt', new Date().toISOString())
        .field('isFavorite', false)
        .field('duration', '0:00:00.000000')
        .attach('assetData', content, 'example.jpg');

      expect(status).toBe(400);
      expect(body).toEqual(errorStub.badRequest('Not found or no library.write access'));
    });
  });

  describe('PUT /asset/:id', () => {
    it('should require authentication', async () => {
      const { status, body } = await request(server).put(`/asset/:${uuidStub.notFound}`);
      expect(status).toBe(401);
      expect(body).toEqual(errorStub.unauthorized);
    });

    it('should require a valid id', async () => {
      const { status, body } = await request(server)
        .put(`/asset/${uuidStub.invalid}`)
        .set('Authorization', `Bearer ${user1.accessToken}`);
      expect(status).toBe(400);
      expect(body).toEqual(errorStub.badRequest(['id must be a UUID']));
    });

    it('should require access', async () => {
      const { status, body } = await request(server)
        .put(`/asset/${asset4.id}`)
        .set('Authorization', `Bearer ${user1.accessToken}`);
      expect(status).toBe(400);
      expect(body).toEqual(errorStub.noPermission);
    });

    it('should favorite an asset', async () => {
      expect(asset1).toMatchObject({ isFavorite: false });

      const { status, body } = await request(server)
        .put(`/asset/${asset1.id}`)
        .set('Authorization', `Bearer ${user1.accessToken}`)
        .send({ isFavorite: true });
      expect(body).toMatchObject({ id: asset1.id, isFavorite: true });
      expect(status).toEqual(200);
    });

    it('should archive an asset', async () => {
      expect(asset1).toMatchObject({ isArchived: false });

      const { status, body } = await request(server)
        .put(`/asset/${asset1.id}`)
        .set('Authorization', `Bearer ${user1.accessToken}`)
        .send({ isArchived: true });
      expect(body).toMatchObject({ id: asset1.id, isArchived: true });
      expect(status).toEqual(200);
    });

    it('should set the description', async () => {
      const { status, body } = await request(server)
        .put(`/asset/${asset1.id}`)
        .set('Authorization', `Bearer ${user1.accessToken}`)
        .send({ description: 'Test asset description' });
      expect(body).toMatchObject({
        id: asset1.id,
        exifInfo: expect.objectContaining({ description: 'Test asset description' }),
      });
      expect(status).toEqual(200);
    });

    it('should return tagged people', async () => {
      const personRepository = app.get<IPersonRepository>(IPersonRepository);
      const person = await personRepository.create({ ownerId: asset1.ownerId, name: 'Test Person' });

      await personRepository.createFace({ assetId: asset1.id, personId: person.id });

      const { status, body } = await request(server)
        .put(`/asset/${asset1.id}`)
        .set('Authorization', `Bearer ${user1.accessToken}`)
        .send({ isFavorite: true });
      expect(status).toEqual(200);
      expect(body).toMatchObject({
        id: asset1.id,
        isFavorite: true,
        people: [
          {
            birthDate: null,
            id: expect.any(String),
            isHidden: false,
            name: 'Test Person',
            thumbnailPath: '',
          },
        ],
      });
    });
  });

  describe('POST /asset/download/info', () => {
    it('should require authentication', async () => {
      const { status, body } = await request(server)
        .post(`/asset/download/info`)
        .send({ assetIds: [asset1.id] });

      expect(status).toBe(401);
      expect(body).toEqual(errorStub.unauthorized);
    });

    it('should download info', async () => {
      const { status, body } = await request(server)
        .post('/asset/download/info')
        .set('Authorization', `Bearer ${user1.accessToken}`)
        .send({ assetIds: [asset1.id] });

      expect(status).toBe(201);
      expect(body).toEqual(expect.objectContaining({ archives: [expect.objectContaining({ assetIds: [asset1.id] })] }));
    });
  });

  describe('POST /asset/download/:id', () => {
    it('should require authentication', async () => {
      const { status, body } = await request(server).post(`/asset/download/${asset1.id}`);

      expect(status).toBe(401);
      expect(body).toEqual(errorStub.unauthorized);
    });

    it('should download file', async () => {
      const asset = await api.assetApi.upload(server, user1.accessToken, 'example');
      const response = await request(server)
        .post(`/asset/download/${asset.id}`)
        .set('Authorization', `Bearer ${user1.accessToken}`);

      expect(response.status).toBe(200);
      expect(response.headers['content-type']).toEqual('image/jpeg');
    });
  });

  describe('GET /asset/statistics', () => {
    beforeEach(async () => {
      await api.assetApi.upload(server, user1.accessToken, 'favored_asset', { isFavorite: true });
      await api.assetApi.upload(server, user1.accessToken, 'archived_asset', { isArchived: true });
      await api.assetApi.upload(server, user1.accessToken, 'favored_archived_asset', {
        isFavorite: true,
        isArchived: true,
      });
    });

    it('should require authentication', async () => {
      const { status, body } = await request(server).get('/asset/statistics');

      expect(status).toBe(401);
      expect(body).toEqual(errorStub.unauthorized);
    });

    it('should return stats of all assets', async () => {
      const { status, body } = await request(server)
        .get('/asset/statistics')
        .set('Authorization', `Bearer ${user1.accessToken}`);

      expect(status).toBe(200);
      expect(body).toEqual({ images: 6, videos: 0, total: 6 });
    });

    it('should return stats of all favored assets', async () => {
      const { status, body } = await request(server)
        .get('/asset/statistics')
        .set('Authorization', `Bearer ${user1.accessToken}`)
        .query({ isFavorite: true });

      expect(status).toBe(200);
      expect(body).toEqual({ images: 2, videos: 0, total: 2 });
    });

    it('should return stats of all archived assets', async () => {
      const { status, body } = await request(server)
        .get('/asset/statistics')
        .set('Authorization', `Bearer ${user1.accessToken}`)
        .query({ isArchived: true });

      expect(status).toBe(200);
      expect(body).toEqual({ images: 2, videos: 0, total: 2 });
    });

    it('should return stats of all favored and archived assets', async () => {
      const { status, body } = await request(server)
        .get('/asset/statistics')
        .set('Authorization', `Bearer ${user1.accessToken}`)
        .query({ isFavorite: true, isArchived: true });

      expect(status).toBe(200);
      expect(body).toEqual({ images: 1, videos: 0, total: 1 });
    });

    it('should return stats of all assets neither favored nor archived', async () => {
      const { status, body } = await request(server)
        .get('/asset/statistics')
        .set('Authorization', `Bearer ${user1.accessToken}`)
        .query({ isFavorite: false, isArchived: false });

      expect(status).toBe(200);
      expect(body).toEqual({ images: 3, videos: 0, total: 3 });
    });
  });

  describe('GET /asset/random', () => {
    it('should require authentication', async () => {
      const { status, body } = await request(server).get('/asset/random');

      expect(status).toBe(401);
      expect(body).toEqual(errorStub.unauthorized);
    });

    it('should return 1 random assets', async () => {
      const { status, body } = await request(server)
        .get('/asset/random')
        .set('Authorization', `Bearer ${user1.accessToken}`);

      expect(status).toBe(200);

      const assets: AssetResponseDto[] = body;
      expect(assets.length).toBe(1);
      expect(assets[0].ownerId).toBe(user1.userId);
      // assets owned by user1
      expect([asset1.id, asset2.id, asset3.id]).toContain(assets[0].id);
      // assets owned by user2
      expect(assets[0].id).not.toBe(asset4.id);
    });

    it('should return 2 random assets', async () => {
      const { status, body } = await request(server)
        .get('/asset/random?count=2')
        .set('Authorization', `Bearer ${user1.accessToken}`);

      expect(status).toBe(200);

      const assets: AssetResponseDto[] = body;
      expect(assets.length).toBe(2);

      for (const asset of assets) {
        expect(asset.ownerId).toBe(user1.userId);
        // assets owned by user1
        expect([asset1.id, asset2.id, asset3.id]).toContain(asset.id);
        // assets owned by user2
        expect(asset.id).not.toBe(asset4.id);
      }
    });

    it('should return error', async () => {
      const { status } = await request(server)
        .get('/asset/random?count=ABC')
        .set('Authorization', `Bearer ${user1.accessToken}`);

      expect(status).toBe(400);
    });
  });

  describe('GET /asset/time-buckets', () => {
    it('should require authentication', async () => {
      const { status, body } = await request(server).get('/asset/time-buckets').query({ size: TimeBucketSize.MONTH });

      expect(status).toBe(401);
      expect(body).toEqual(errorStub.unauthorized);
    });

    it('should get time buckets by month', async () => {
      const { status, body } = await request(server)
        .get('/asset/time-buckets')
        .set('Authorization', `Bearer ${user1.accessToken}`)
        .query({ size: TimeBucketSize.MONTH });

      expect(status).toBe(200);
      expect(body).toEqual(
        expect.arrayContaining([
          { count: 1, timeBucket: asset3.fileCreatedAt.toISOString() },
          { count: 2, timeBucket: asset1.fileCreatedAt.toISOString() },
        ]),
      );
    });

    it('should get time buckets by day', async () => {
      const { status, body } = await request(server)
        .get('/asset/time-buckets')
        .set('Authorization', `Bearer ${user1.accessToken}`)
        .query({ size: TimeBucketSize.DAY });

      expect(status).toBe(200);
      expect(body).toEqual(
        expect.arrayContaining([
          { count: 1, timeBucket: asset1.fileCreatedAt.toISOString() },
          { count: 1, timeBucket: asset2.fileCreatedAt.toISOString() },
          { count: 1, timeBucket: asset3.fileCreatedAt.toISOString() },
        ]),
      );
    });
  });

  describe('GET /asset/time-bucket', () => {
    let timeBucket: string;
    beforeEach(async () => {
      const { body, status } = await request(server)
        .get('/asset/time-buckets')
        .set('Authorization', `Bearer ${user1.accessToken}`)
        .query({ size: TimeBucketSize.MONTH });

      expect(status).toBe(200);
      timeBucket = body[1].timeBucket;
    });

    it('should require authentication', async () => {
      const { status, body } = await request(server)
        .get('/asset/time-bucket')
        .query({ size: TimeBucketSize.MONTH, timeBucket });

      expect(status).toBe(401);
      expect(body).toEqual(errorStub.unauthorized);
    });

    // it('should fail if time bucket is invalid', async () => {
    //   const { status, body } = await request(server)
    //     .get('/asset/time-bucket')
    //     .set('Authorization', `Bearer ${user1.accessToken}`)
    //     .query({ size: TimeBucketSize.MONTH, timeBucket: 'foo' });

    //   expect(status).toBe(400);
    //   expect(body).toEqual(errorStub.badRequest);
    // });

    it('should return time bucket', async () => {
      const { status, body } = await request(server)
        .get('/asset/time-bucket')
        .set('Authorization', `Bearer ${user1.accessToken}`)
        .query({ size: TimeBucketSize.MONTH, timeBucket });

      expect(status).toBe(200);
      expect(body).toEqual(
        expect.arrayContaining([
          expect.objectContaining({ id: asset1.id }),
          expect.objectContaining({ id: asset2.id }),
        ]),
      );
    });
  });
});<|MERGE_RESOLUTION|>--- conflicted
+++ resolved
@@ -1,17 +1,5 @@
-<<<<<<< HEAD
-import {
-  AssetResponseDto,
-  IAssetRepository,
-  IFaceRepository,
-  IPersonRepository,
-  LoginResponseDto,
-  TimeBucketSize,
-} from '@app/domain';
+import { AssetResponseDto, IAssetRepository, IPersonRepository, LoginResponseDto, TimeBucketSize } from '@app/domain';
 import { AssetController } from '@app/immich';
-=======
-import { AssetResponseDto, IAssetRepository, IPersonRepository, LoginResponseDto, TimeBucketSize } from '@app/domain';
-import { AppModule, AssetController } from '@app/immich';
->>>>>>> 098ab9ea
 import { AssetEntity, AssetType } from '@app/infra/entities';
 import { INestApplication } from '@nestjs/common';
 import { api } from '@test/api';
