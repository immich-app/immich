--- conflicted
+++ resolved
@@ -1,7 +1,3 @@
-<<<<<<< HEAD
-import { AssetResponseDto, IAssetRepository, IPersonRepository, LoginResponseDto, TimeBucketSize } from '@app/domain';
-import { AssetController } from '@app/immich';
-=======
 import {
   AssetResponseDto,
   IAssetRepository,
@@ -10,8 +6,7 @@
   LoginResponseDto,
   TimeBucketSize,
 } from '@app/domain';
-import { AppModule, AssetController } from '@app/immich';
->>>>>>> 192e9505
+import { AssetController } from '@app/immich';
 import { AssetEntity, AssetType } from '@app/infra/entities';
 import { INestApplication } from '@nestjs/common';
 import { api } from '@test/api';
