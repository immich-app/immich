import {
  Activity,
  ApiKey,
  AuthApiKey,
  AuthSharedLink,
  AuthUser,
  Library,
  Memory,
  Partner,
  Session,
  User,
  UserAdmin,
} from 'src/database';
import { MapAsset } from 'src/dtos/asset-response.dto';
import { AuthDto } from 'src/dtos/auth.dto';
import { QueueStatisticsDto } from 'src/dtos/queue.dto';
import {
  AssetFileType,
  AssetStatus,
  AssetType,
  AssetVisibility,
  MemoryType,
  Permission,
  UserMetadataKey,
  UserStatus,
} from 'src/enum';
import { OnThisDayData, UserMetadataItem } from 'src/types';
import { v4, v7 } from 'uuid';

export const newUuid = () => v4();
export const newUuids = () =>
  Array.from({ length: 100 })
    .fill(0)
    .map(() => newUuid());
export const newDate = () => new Date();
export const newUuidV7 = () => v7();
export const newSha1 = () => Buffer.from('this is a fake hash');
export const newEmbedding = () => {
  const embedding = Array.from({ length: 512 })
    .fill(0)
    .map(() => Math.random());
  return '[' + embedding + ']';
};

const authFactory = ({
  apiKey,
  session,
  sharedLink,
  user,
}: {
  apiKey?: Partial<AuthApiKey>;
  session?: { id: string };
  user?: Omit<
    Partial<UserAdmin>,
    'createdAt' | 'updatedAt' | 'deletedAt' | 'fileCreatedAt' | 'fileModifiedAt' | 'localDateTime' | 'profileChangedAt'
  >;
  sharedLink?: Partial<AuthSharedLink>;
} = {}) => {
  const auth: AuthDto = {
    user: authUserFactory(userAdminFactory(user ?? {})),
  };

  const userId = auth.user.id;

  if (apiKey) {
    auth.apiKey = authApiKeyFactory(apiKey);
  }

  if (session) {
    auth.session = {
      id: session.id,
      hasElevatedPermission: false,
    };
  }

  if (sharedLink) {
    auth.sharedLink = authSharedLinkFactory({ ...sharedLink, userId });
  }

  return auth;
};

const authSharedLinkFactory = (sharedLink: Partial<AuthSharedLink> = {}) => {
  const {
    id = newUuid(),
    expiresAt = null,
    userId = newUuid(),
    showExif = true,
    allowUpload = false,
    allowDownload = true,
    password = null,
  } = sharedLink;

  return { id, expiresAt, userId, showExif, allowUpload, allowDownload, password };
};

const authApiKeyFactory = (apiKey: Partial<AuthApiKey> = {}) => ({
  id: newUuid(),
  permissions: [Permission.All],
  ...apiKey,
});

const authUserFactory = (authUser: Partial<AuthUser> = {}) => {
  const {
    id = newUuid(),
    isAdmin = false,
    name = 'Test User',
    email = 'test@immich.cloud',
    quotaUsageInBytes = 0,
    quotaSizeInBytes = null,
  } = authUser;

  return { id, isAdmin, name, email, quotaUsageInBytes, quotaSizeInBytes };
};

const partnerFactory = (partner: Partial<Partner> = {}) => {
  const sharedBy = userFactory(partner.sharedBy || {});
  const sharedWith = userFactory(partner.sharedWith || {});

  return {
    sharedById: sharedBy.id,
    sharedBy,
    sharedWithId: sharedWith.id,
    sharedWith,
    createId: newUuidV7(),
    createdAt: newDate(),
    updatedAt: newDate(),
    updateId: newUuidV7(),
    inTimeline: true,
    ...partner,
  };
};

const sessionFactory = (session: Partial<Session> = {}) => ({
  id: newUuid(),
  createdAt: newDate(),
  updatedAt: newDate(),
  updateId: newUuidV7(),
  deviceOS: 'android',
  deviceType: 'mobile',
  token: 'abc123',
  parentId: null,
  expiresAt: null,
  userId: newUuid(),
  pinExpiresAt: newDate(),
  isPendingSyncReset: false,
  appVersion: session.appVersion ?? null,
  ...session,
});

const queueStatisticsFactory = (dto?: Partial<QueueStatisticsDto>) => ({
  active: 0,
  completed: 0,
  failed: 0,
  delayed: 0,
  waiting: 0,
  paused: 0,
  ...dto,
});

const stackFactory = () => ({
  id: newUuid(),
  ownerId: newUuid(),
  primaryAssetId: newUuid(),
});

const userFactory = (user: Partial<User> = {}) => ({
  id: newUuid(),
  name: 'Test User',
  email: 'test@immich.cloud',
  avatarColor: null,
  profileImagePath: '',
  profileChangedAt: newDate(),
  metadata: [
    {
      key: UserMetadataKey.Onboarding,
      value: 'true',
    },
  ] as UserMetadataItem[],
  ...user,
});

const userAdminFactory = (user: Partial<UserAdmin> = {}) => {
  const {
    id = newUuid(),
    name = 'Test User',
    email = 'test@immich.cloud',
    profileImagePath = '',
    profileChangedAt = newDate(),
    storageLabel = null,
    shouldChangePassword = false,
    isAdmin = false,
    avatarColor = null,
    createdAt = newDate(),
    updatedAt = newDate(),
    deletedAt = null,
    oauthId = '',
    quotaSizeInBytes = null,
    quotaUsageInBytes = 0,
    status = UserStatus.Active,
    metadata = [],
  } = user;
  return {
    id,
    name,
    email,
    profileImagePath,
    profileChangedAt,
    storageLabel,
    shouldChangePassword,
    isAdmin,
    avatarColor,
    createdAt,
    updatedAt,
    deletedAt,
    oauthId,
    quotaSizeInBytes,
    quotaUsageInBytes,
    status,
    metadata,
  };
};

const assetFactory = (asset: Partial<MapAsset> = {}) => ({
  id: newUuid(),
  createdAt: newDate(),
  updatedAt: newDate(),
  deletedAt: null,
  updateId: newUuidV7(),
  status: AssetStatus.Active,
  checksum: newSha1(),
  deviceAssetId: '',
  deviceId: '',
  duplicateId: null,
  duration: null,
  encodedVideoPath: null,
  fileCreatedAt: newDate(),
  fileModifiedAt: newDate(),
  isExternal: false,
  isFavorite: false,
  isOffline: false,
  libraryId: null,
  livePhotoVideoId: null,
  localDateTime: newDate(),
  originalFileName: 'IMG_123.jpg',
  originalPath: `/data/12/34/IMG_123.jpg`,
  ownerId: newUuid(),
  stackId: null,
  thumbhash: null,
  type: AssetType.Image,
  visibility: AssetVisibility.Timeline,
  ...asset,
});

const activityFactory = (activity: Partial<Activity> = {}) => {
  const userId = activity.userId || newUuid();
  return {
    id: newUuid(),
    comment: null,
    isLiked: false,
    userId,
    user: userFactory({ id: userId }),
    assetId: newUuid(),
    albumId: newUuid(),
    createdAt: newDate(),
    updatedAt: newDate(),
    updateId: newUuidV7(),
    ...activity,
  };
};

const apiKeyFactory = (apiKey: Partial<ApiKey> = {}) => ({
  id: newUuid(),
  userId: newUuid(),
  createdAt: newDate(),
  updatedAt: newDate(),
  updateId: newUuidV7(),
  name: 'Api Key',
  permissions: [Permission.All],
  ...apiKey,
});

const libraryFactory = (library: Partial<Library> = {}) => ({
  id: newUuid(),
  createdAt: newDate(),
  updatedAt: newDate(),
  updateId: newUuidV7(),
  deletedAt: null,
  refreshedAt: null,
  name: 'Library',
  assets: [],
  ownerId: newUuid(),
  importPaths: [],
  exclusionPatterns: [],
  ...library,
});

const memoryFactory = (memory: Partial<Memory> = {}) => ({
  id: newUuid(),
  createdAt: newDate(),
  updatedAt: newDate(),
  updateId: newUuidV7(),
  deletedAt: null,
  ownerId: newUuid(),
  type: MemoryType.OnThisDay,
  data: { year: 2024 } as OnThisDayData,
  isSaved: false,
  memoryAt: newDate(),
  seenAt: null,
  showAt: newDate(),
  hideAt: newDate(),
  assets: [],
  ...memory,
});

const versionHistoryFactory = () => ({
  id: newUuid(),
  createdAt: newDate(),
  version: '1.123.45',
});

const assetSidecarWriteFactory = () => ({
  id: newUuid(),
  originalPath: '/path/to/original-path.jpg.xmp',
  tags: [],
  files: [
    {
      id: newUuid(),
      path: '/path/to/original-path.jpg.xmp',
      type: AssetFileType.Sidecar,
    },
  ],
<<<<<<< HEAD
  ...asset,
=======
>>>>>>> 1bcf28c0
});

const assetOcrFactory = (
  ocr: {
    id?: string;
    assetId?: string;
    x1?: number;
    y1?: number;
    x2?: number;
    y2?: number;
    x3?: number;
    y3?: number;
    x4?: number;
    y4?: number;
    boxScore?: number;
    textScore?: number;
    text?: string;
  } = {},
) => ({
  id: newUuid(),
  assetId: newUuid(),
  x1: 0.1,
  y1: 0.2,
  x2: 0.3,
  y2: 0.2,
  x3: 0.3,
  y3: 0.4,
  x4: 0.1,
  y4: 0.4,
  boxScore: 0.95,
  textScore: 0.92,
  text: 'Sample Text',
  ...ocr,
});

export const factory = {
  activity: activityFactory,
  apiKey: apiKeyFactory,
  asset: assetFactory,
  assetOcr: assetOcrFactory,
  auth: authFactory,
  authApiKey: authApiKeyFactory,
  authUser: authUserFactory,
  library: libraryFactory,
  memory: memoryFactory,
  partner: partnerFactory,
  queueStatistics: queueStatisticsFactory,
  session: sessionFactory,
  stack: stackFactory,
  user: userFactory,
  userAdmin: userAdminFactory,
  versionHistory: versionHistoryFactory,
  jobAssets: {
    sidecarWrite: assetSidecarWriteFactory,
  },
  uuid: newUuid,
  date: newDate,
  responses: {
    badRequest: (message: any = null) => ({
      error: 'Bad Request',
      statusCode: 400,
      message: message ?? expect.anything(),
    }),
  },
};<|MERGE_RESOLUTION|>--- conflicted
+++ resolved
@@ -330,10 +330,6 @@
       type: AssetFileType.Sidecar,
     },
   ],
-<<<<<<< HEAD
-  ...asset,
-=======
->>>>>>> 1bcf28c0
 });
 
 const assetOcrFactory = (
