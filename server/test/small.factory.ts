import {
  Activity,
  ApiKey,
  AuthApiKey,
  AuthSharedLink,
  AuthUser,
  Library,
  Memory,
  Partner,
  Session,
  SidecarWriteAsset,
  User,
  UserAdmin,
} from 'src/database';
import { MapAsset } from 'src/dtos/asset-response.dto';
import { AuthDto } from 'src/dtos/auth.dto';
<<<<<<< HEAD
import {
  AssetFileType,
  AssetStatus,
  AssetType,
  AssetVisibility,
  MemoryType,
  Permission,
  UserMetadataKey,
  UserStatus,
} from 'src/enum';
=======
import { QueueStatisticsDto } from 'src/dtos/queue.dto';
import { AssetStatus, AssetType, AssetVisibility, MemoryType, Permission, UserMetadataKey, UserStatus } from 'src/enum';
>>>>>>> 81edf074
import { OnThisDayData, UserMetadataItem } from 'src/types';
import { v4, v7 } from 'uuid';

export const newUuid = () => v4();
export const newUuids = () =>
  Array.from({ length: 100 })
    .fill(0)
    .map(() => newUuid());
export const newDate = () => new Date();
export const newUuidV7 = () => v7();
export const newSha1 = () => Buffer.from('this is a fake hash');
export const newEmbedding = () => {
  const embedding = Array.from({ length: 512 })
    .fill(0)
    .map(() => Math.random());
  return '[' + embedding + ']';
};

const authFactory = ({
  apiKey,
  session,
  sharedLink,
  user,
}: {
  apiKey?: Partial<AuthApiKey>;
  session?: { id: string };
  user?: Omit<
    Partial<UserAdmin>,
    'createdAt' | 'updatedAt' | 'deletedAt' | 'fileCreatedAt' | 'fileModifiedAt' | 'localDateTime' | 'profileChangedAt'
  >;
  sharedLink?: Partial<AuthSharedLink>;
} = {}) => {
  const auth: AuthDto = {
    user: authUserFactory(userAdminFactory(user ?? {})),
  };

  const userId = auth.user.id;

  if (apiKey) {
    auth.apiKey = authApiKeyFactory(apiKey);
  }

  if (session) {
    auth.session = {
      id: session.id,
      hasElevatedPermission: false,
    };
  }

  if (sharedLink) {
    auth.sharedLink = authSharedLinkFactory({ ...sharedLink, userId });
  }

  return auth;
};

const authSharedLinkFactory = (sharedLink: Partial<AuthSharedLink> = {}) => {
  const {
    id = newUuid(),
    expiresAt = null,
    userId = newUuid(),
    showExif = true,
    allowUpload = false,
    allowDownload = true,
    password = null,
  } = sharedLink;

  return { id, expiresAt, userId, showExif, allowUpload, allowDownload, password };
};

const authApiKeyFactory = (apiKey: Partial<AuthApiKey> = {}) => ({
  id: newUuid(),
  permissions: [Permission.All],
  ...apiKey,
});

const authUserFactory = (authUser: Partial<AuthUser> = {}) => {
  const {
    id = newUuid(),
    isAdmin = false,
    name = 'Test User',
    email = 'test@immich.cloud',
    quotaUsageInBytes = 0,
    quotaSizeInBytes = null,
  } = authUser;

  return { id, isAdmin, name, email, quotaUsageInBytes, quotaSizeInBytes };
};

const partnerFactory = (partner: Partial<Partner> = {}) => {
  const sharedBy = userFactory(partner.sharedBy || {});
  const sharedWith = userFactory(partner.sharedWith || {});

  return {
    sharedById: sharedBy.id,
    sharedBy,
    sharedWithId: sharedWith.id,
    sharedWith,
    createId: newUuidV7(),
    createdAt: newDate(),
    updatedAt: newDate(),
    updateId: newUuidV7(),
    inTimeline: true,
    ...partner,
  };
};

const sessionFactory = (session: Partial<Session> = {}) => ({
  id: newUuid(),
  createdAt: newDate(),
  updatedAt: newDate(),
  updateId: newUuidV7(),
  deviceOS: 'android',
  deviceType: 'mobile',
  token: 'abc123',
  parentId: null,
  expiresAt: null,
  userId: newUuid(),
  pinExpiresAt: newDate(),
  isPendingSyncReset: false,
  appVersion: session.appVersion ?? null,
  ...session,
});

const queueStatisticsFactory = (dto?: Partial<QueueStatisticsDto>) => ({
  active: 0,
  completed: 0,
  failed: 0,
  delayed: 0,
  waiting: 0,
  paused: 0,
  ...dto,
});

const stackFactory = () => ({
  id: newUuid(),
  ownerId: newUuid(),
  primaryAssetId: newUuid(),
});

const userFactory = (user: Partial<User> = {}) => ({
  id: newUuid(),
  name: 'Test User',
  email: 'test@immich.cloud',
  avatarColor: null,
  profileImagePath: '',
  profileChangedAt: newDate(),
  metadata: [
    {
      key: UserMetadataKey.Onboarding,
      value: 'true',
    },
  ] as UserMetadataItem[],
  ...user,
});

const userAdminFactory = (user: Partial<UserAdmin> = {}) => {
  const {
    id = newUuid(),
    name = 'Test User',
    email = 'test@immich.cloud',
    profileImagePath = '',
    profileChangedAt = newDate(),
    storageLabel = null,
    shouldChangePassword = false,
    isAdmin = false,
    avatarColor = null,
    createdAt = newDate(),
    updatedAt = newDate(),
    deletedAt = null,
    oauthId = '',
    quotaSizeInBytes = null,
    quotaUsageInBytes = 0,
    status = UserStatus.Active,
    metadata = [],
  } = user;
  return {
    id,
    name,
    email,
    profileImagePath,
    profileChangedAt,
    storageLabel,
    shouldChangePassword,
    isAdmin,
    avatarColor,
    createdAt,
    updatedAt,
    deletedAt,
    oauthId,
    quotaSizeInBytes,
    quotaUsageInBytes,
    status,
    metadata,
  };
};

const assetFactory = (asset: Partial<MapAsset> = {}) => ({
  id: newUuid(),
  createdAt: newDate(),
  updatedAt: newDate(),
  deletedAt: null,
  updateId: newUuidV7(),
  status: AssetStatus.Active,
  checksum: newSha1(),
  deviceAssetId: '',
  deviceId: '',
  duplicateId: null,
  duration: null,
  encodedVideoPath: null,
  fileCreatedAt: newDate(),
  fileModifiedAt: newDate(),
  isExternal: false,
  isFavorite: false,
  isOffline: false,
  libraryId: null,
  livePhotoVideoId: null,
  localDateTime: newDate(),
  originalFileName: 'IMG_123.jpg',
  originalPath: `/data/12/34/IMG_123.jpg`,
  ownerId: newUuid(),
  sidecarPath: null,
  stackId: null,
  thumbhash: null,
  type: AssetType.Image,
  visibility: AssetVisibility.Timeline,
  ...asset,
});

const activityFactory = (activity: Partial<Activity> = {}) => {
  const userId = activity.userId || newUuid();
  return {
    id: newUuid(),
    comment: null,
    isLiked: false,
    userId,
    user: userFactory({ id: userId }),
    assetId: newUuid(),
    albumId: newUuid(),
    createdAt: newDate(),
    updatedAt: newDate(),
    updateId: newUuidV7(),
    ...activity,
  };
};

const apiKeyFactory = (apiKey: Partial<ApiKey> = {}) => ({
  id: newUuid(),
  userId: newUuid(),
  createdAt: newDate(),
  updatedAt: newDate(),
  updateId: newUuidV7(),
  name: 'Api Key',
  permissions: [Permission.All],
  ...apiKey,
});

const libraryFactory = (library: Partial<Library> = {}) => ({
  id: newUuid(),
  createdAt: newDate(),
  updatedAt: newDate(),
  updateId: newUuidV7(),
  deletedAt: null,
  refreshedAt: null,
  name: 'Library',
  assets: [],
  ownerId: newUuid(),
  importPaths: [],
  exclusionPatterns: [],
  ...library,
});

const memoryFactory = (memory: Partial<Memory> = {}) => ({
  id: newUuid(),
  createdAt: newDate(),
  updatedAt: newDate(),
  updateId: newUuidV7(),
  deletedAt: null,
  ownerId: newUuid(),
  type: MemoryType.OnThisDay,
  data: { year: 2024 } as OnThisDayData,
  isSaved: false,
  memoryAt: newDate(),
  seenAt: null,
  showAt: newDate(),
  hideAt: newDate(),
  assets: [],
  ...memory,
});

const versionHistoryFactory = () => ({
  id: newUuid(),
  createdAt: newDate(),
  version: '1.123.45',
});

const assetSidecarWriteFactory = (asset: Partial<SidecarWriteAsset> = {}) => ({
  id: newUuid(),
  sidecarPath: '/path/to/original-path.jpg.xmp',
  originalPath: '/path/to/original-path.jpg.xmp',
  tags: [],
  files: [
    {
      id: newUuid(),
      path: '/path/to/original-path.jpg.xmp',
      type: AssetFileType.Sidecar,
    },
  ],
  ...asset,
});

const assetOcrFactory = (
  ocr: {
    id?: string;
    assetId?: string;
    x1?: number;
    y1?: number;
    x2?: number;
    y2?: number;
    x3?: number;
    y3?: number;
    x4?: number;
    y4?: number;
    boxScore?: number;
    textScore?: number;
    text?: string;
  } = {},
) => ({
  id: newUuid(),
  assetId: newUuid(),
  x1: 0.1,
  y1: 0.2,
  x2: 0.3,
  y2: 0.2,
  x3: 0.3,
  y3: 0.4,
  x4: 0.1,
  y4: 0.4,
  boxScore: 0.95,
  textScore: 0.92,
  text: 'Sample Text',
  ...ocr,
});

export const factory = {
  activity: activityFactory,
  apiKey: apiKeyFactory,
  asset: assetFactory,
  assetOcr: assetOcrFactory,
  auth: authFactory,
  authApiKey: authApiKeyFactory,
  authUser: authUserFactory,
  library: libraryFactory,
  memory: memoryFactory,
  partner: partnerFactory,
  queueStatistics: queueStatisticsFactory,
  session: sessionFactory,
  stack: stackFactory,
  user: userFactory,
  userAdmin: userAdminFactory,
  versionHistory: versionHistoryFactory,
  jobAssets: {
    sidecarWrite: assetSidecarWriteFactory,
  },
  uuid: newUuid,
  date: newDate,
  responses: {
    badRequest: (message: any = null) => ({
      error: 'Bad Request',
      statusCode: 400,
      message: message ?? expect.anything(),
    }),
  },
};<|MERGE_RESOLUTION|>--- conflicted
+++ resolved
@@ -14,7 +14,7 @@
 } from 'src/database';
 import { MapAsset } from 'src/dtos/asset-response.dto';
 import { AuthDto } from 'src/dtos/auth.dto';
-<<<<<<< HEAD
+import { QueueStatisticsDto } from 'src/dtos/queue.dto';
 import {
   AssetFileType,
   AssetStatus,
@@ -25,10 +25,6 @@
   UserMetadataKey,
   UserStatus,
 } from 'src/enum';
-=======
-import { QueueStatisticsDto } from 'src/dtos/queue.dto';
-import { AssetStatus, AssetType, AssetVisibility, MemoryType, Permission, UserMetadataKey, UserStatus } from 'src/enum';
->>>>>>> 81edf074
 import { OnThisDayData, UserMetadataItem } from 'src/types';
 import { v4, v7 } from 'uuid';
 
