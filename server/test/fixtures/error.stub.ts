--- conflicted
+++ resolved
@@ -22,18 +22,13 @@
   badRequest: (message: any = null) => ({
     error: 'Bad Request',
     statusCode: 400,
-<<<<<<< HEAD
     message: message ?? expect.anything(),
   }),
-=======
-    message: expect.any(Array),
-  },
   noPermission: {
     error: 'Bad Request',
     statusCode: 400,
     message: expect.stringContaining('Not found or no'),
   },
->>>>>>> 454737ca
   incorrectLogin: {
     error: 'Unauthorized',
     statusCode: 401,
