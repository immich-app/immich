{
  "openapi": "3.0.0",
  "paths": {
    "/album": {
      "get": {
        "operationId": "getAllAlbums",
        "parameters": [
          {
            "name": "shared",
            "required": false,
            "in": "query",
            "schema": {
              "type": "boolean"
            }
          },
          {
            "name": "assetId",
            "required": false,
            "in": "query",
            "description": "Only returns albums that contain the asset\nIgnores the shared parameter\nundefined: get all albums",
            "schema": {
              "format": "uuid",
              "type": "string"
            }
          }
        ],
        "responses": {
          "200": {
            "content": {
              "application/json": {
                "schema": {
                  "items": {
                    "$ref": "#/components/schemas/AlbumResponseDto"
                  },
                  "type": "array"
                }
              }
            },
            "description": ""
          }
        },
        "security": [
          {
            "bearer": []
          },
          {
            "cookie": []
          },
          {
            "api_key": []
          }
        ],
        "tags": [
          "Album"
        ]
      },
      "post": {
        "operationId": "createAlbum",
        "parameters": [],
        "requestBody": {
          "content": {
            "application/json": {
              "schema": {
                "$ref": "#/components/schemas/CreateAlbumDto"
              }
            }
          },
          "required": true
        },
        "responses": {
          "201": {
            "content": {
              "application/json": {
                "schema": {
                  "$ref": "#/components/schemas/AlbumResponseDto"
                }
              }
            },
            "description": ""
          }
        },
        "security": [
          {
            "bearer": []
          },
          {
            "cookie": []
          },
          {
            "api_key": []
          }
        ],
        "tags": [
          "Album"
        ]
      }
    },
    "/album/count": {
      "get": {
        "operationId": "getAlbumCount",
        "parameters": [],
        "responses": {
          "200": {
            "content": {
              "application/json": {
                "schema": {
                  "$ref": "#/components/schemas/AlbumCountResponseDto"
                }
              }
            },
            "description": ""
          }
        },
        "security": [
          {
            "bearer": []
          },
          {
            "cookie": []
          },
          {
            "api_key": []
          }
        ],
        "tags": [
          "Album"
        ]
      }
    },
    "/album/{id}": {
      "delete": {
        "operationId": "deleteAlbum",
        "parameters": [
          {
            "name": "id",
            "required": true,
            "in": "path",
            "schema": {
              "format": "uuid",
              "type": "string"
            }
          }
        ],
        "responses": {
          "200": {
            "description": ""
          }
        },
        "security": [
          {
            "bearer": []
          },
          {
            "cookie": []
          },
          {
            "api_key": []
          }
        ],
        "tags": [
          "Album"
        ]
      },
      "get": {
        "operationId": "getAlbumInfo",
        "parameters": [
          {
            "name": "id",
            "required": true,
            "in": "path",
            "schema": {
              "format": "uuid",
              "type": "string"
            }
          },
          {
            "name": "withoutAssets",
            "required": false,
            "in": "query",
            "schema": {
              "type": "boolean"
            }
          },
          {
            "name": "key",
            "required": false,
            "in": "query",
            "schema": {
              "type": "string"
            }
          }
        ],
        "responses": {
          "200": {
            "content": {
              "application/json": {
                "schema": {
                  "$ref": "#/components/schemas/AlbumResponseDto"
                }
              }
            },
            "description": ""
          }
        },
        "security": [
          {
            "bearer": []
          },
          {
            "cookie": []
          },
          {
            "api_key": []
          }
        ],
        "tags": [
          "Album"
        ]
      },
      "patch": {
        "operationId": "updateAlbumInfo",
        "parameters": [
          {
            "name": "id",
            "required": true,
            "in": "path",
            "schema": {
              "format": "uuid",
              "type": "string"
            }
          }
        ],
        "requestBody": {
          "content": {
            "application/json": {
              "schema": {
                "$ref": "#/components/schemas/UpdateAlbumDto"
              }
            }
          },
          "required": true
        },
        "responses": {
          "200": {
            "content": {
              "application/json": {
                "schema": {
                  "$ref": "#/components/schemas/AlbumResponseDto"
                }
              }
            },
            "description": ""
          }
        },
        "security": [
          {
            "bearer": []
          },
          {
            "cookie": []
          },
          {
            "api_key": []
          }
        ],
        "tags": [
          "Album"
        ]
      }
    },
    "/album/{id}/assets": {
      "delete": {
        "operationId": "removeAssetFromAlbum",
        "parameters": [
          {
            "name": "id",
            "required": true,
            "in": "path",
            "schema": {
              "format": "uuid",
              "type": "string"
            }
          }
        ],
        "requestBody": {
          "content": {
            "application/json": {
              "schema": {
                "$ref": "#/components/schemas/BulkIdsDto"
              }
            }
          },
          "required": true
        },
        "responses": {
          "200": {
            "content": {
              "application/json": {
                "schema": {
                  "items": {
                    "$ref": "#/components/schemas/BulkIdResponseDto"
                  },
                  "type": "array"
                }
              }
            },
            "description": ""
          }
        },
        "security": [
          {
            "bearer": []
          },
          {
            "cookie": []
          },
          {
            "api_key": []
          }
        ],
        "tags": [
          "Album"
        ]
      },
      "put": {
        "operationId": "addAssetsToAlbum",
        "parameters": [
          {
            "name": "id",
            "required": true,
            "in": "path",
            "schema": {
              "format": "uuid",
              "type": "string"
            }
          },
          {
            "name": "key",
            "required": false,
            "in": "query",
            "schema": {
              "type": "string"
            }
          }
        ],
        "requestBody": {
          "content": {
            "application/json": {
              "schema": {
                "$ref": "#/components/schemas/BulkIdsDto"
              }
            }
          },
          "required": true
        },
        "responses": {
          "200": {
            "content": {
              "application/json": {
                "schema": {
                  "items": {
                    "$ref": "#/components/schemas/BulkIdResponseDto"
                  },
                  "type": "array"
                }
              }
            },
            "description": ""
          }
        },
        "security": [
          {
            "bearer": []
          },
          {
            "cookie": []
          },
          {
            "api_key": []
          }
        ],
        "tags": [
          "Album"
        ]
      }
    },
    "/album/{id}/user/{userId}": {
      "delete": {
        "operationId": "removeUserFromAlbum",
        "parameters": [
          {
            "name": "id",
            "required": true,
            "in": "path",
            "schema": {
              "format": "uuid",
              "type": "string"
            }
          },
          {
            "name": "userId",
            "required": true,
            "in": "path",
            "schema": {
              "type": "string"
            }
          }
        ],
        "responses": {
          "200": {
            "description": ""
          }
        },
        "security": [
          {
            "bearer": []
          },
          {
            "cookie": []
          },
          {
            "api_key": []
          }
        ],
        "tags": [
          "Album"
        ]
      }
    },
    "/album/{id}/users": {
      "put": {
        "operationId": "addUsersToAlbum",
        "parameters": [
          {
            "name": "id",
            "required": true,
            "in": "path",
            "schema": {
              "format": "uuid",
              "type": "string"
            }
          }
        ],
        "requestBody": {
          "content": {
            "application/json": {
              "schema": {
                "$ref": "#/components/schemas/AddUsersDto"
              }
            }
          },
          "required": true
        },
        "responses": {
          "200": {
            "content": {
              "application/json": {
                "schema": {
                  "$ref": "#/components/schemas/AlbumResponseDto"
                }
              }
            },
            "description": ""
          }
        },
        "security": [
          {
            "bearer": []
          },
          {
            "cookie": []
          },
          {
            "api_key": []
          }
        ],
        "tags": [
          "Album"
        ]
      }
    },
    "/api-key": {
      "get": {
        "operationId": "getKeys",
        "parameters": [],
        "responses": {
          "200": {
            "content": {
              "application/json": {
                "schema": {
                  "items": {
                    "$ref": "#/components/schemas/APIKeyResponseDto"
                  },
                  "type": "array"
                }
              }
            },
            "description": ""
          }
        },
        "security": [
          {
            "bearer": []
          },
          {
            "cookie": []
          },
          {
            "api_key": []
          }
        ],
        "tags": [
          "API Key"
        ]
      },
      "post": {
        "operationId": "createKey",
        "parameters": [],
        "requestBody": {
          "content": {
            "application/json": {
              "schema": {
                "$ref": "#/components/schemas/APIKeyCreateDto"
              }
            }
          },
          "required": true
        },
        "responses": {
          "201": {
            "content": {
              "application/json": {
                "schema": {
                  "$ref": "#/components/schemas/APIKeyCreateResponseDto"
                }
              }
            },
            "description": ""
          }
        },
        "security": [
          {
            "bearer": []
          },
          {
            "cookie": []
          },
          {
            "api_key": []
          }
        ],
        "tags": [
          "API Key"
        ]
      }
    },
    "/api-key/{id}": {
      "delete": {
        "operationId": "deleteKey",
        "parameters": [
          {
            "name": "id",
            "required": true,
            "in": "path",
            "schema": {
              "format": "uuid",
              "type": "string"
            }
          }
        ],
        "responses": {
          "200": {
            "description": ""
          }
        },
        "security": [
          {
            "bearer": []
          },
          {
            "cookie": []
          },
          {
            "api_key": []
          }
        ],
        "tags": [
          "API Key"
        ]
      },
      "get": {
        "operationId": "getKey",
        "parameters": [
          {
            "name": "id",
            "required": true,
            "in": "path",
            "schema": {
              "format": "uuid",
              "type": "string"
            }
          }
        ],
        "responses": {
          "200": {
            "content": {
              "application/json": {
                "schema": {
                  "$ref": "#/components/schemas/APIKeyResponseDto"
                }
              }
            },
            "description": ""
          }
        },
        "security": [
          {
            "bearer": []
          },
          {
            "cookie": []
          },
          {
            "api_key": []
          }
        ],
        "tags": [
          "API Key"
        ]
      },
      "put": {
        "operationId": "updateKey",
        "parameters": [
          {
            "name": "id",
            "required": true,
            "in": "path",
            "schema": {
              "format": "uuid",
              "type": "string"
            }
          }
        ],
        "requestBody": {
          "content": {
            "application/json": {
              "schema": {
                "$ref": "#/components/schemas/APIKeyUpdateDto"
              }
            }
          },
          "required": true
        },
        "responses": {
          "200": {
            "content": {
              "application/json": {
                "schema": {
                  "$ref": "#/components/schemas/APIKeyResponseDto"
                }
              }
            },
            "description": ""
          }
        },
        "security": [
          {
            "bearer": []
          },
          {
            "cookie": []
          },
          {
            "api_key": []
          }
        ],
        "tags": [
          "API Key"
        ]
      }
    },
    "/asset": {
      "delete": {
        "operationId": "deleteAssets",
        "parameters": [],
        "requestBody": {
          "content": {
            "application/json": {
              "schema": {
                "$ref": "#/components/schemas/AssetBulkDeleteDto"
              }
            }
          },
          "required": true
        },
        "responses": {
          "204": {
            "description": ""
          }
        },
        "security": [
          {
            "bearer": []
          },
          {
            "cookie": []
          },
          {
            "api_key": []
          }
        ],
        "tags": [
          "Asset"
        ]
      },
      "get": {
        "description": "Get all AssetEntity belong to the user",
        "operationId": "getAllAssets",
        "parameters": [
          {
            "name": "userId",
            "required": false,
            "in": "query",
            "schema": {
              "format": "uuid",
              "type": "string"
            }
          },
          {
            "name": "isFavorite",
            "required": false,
            "in": "query",
            "schema": {
              "type": "boolean"
            }
          },
          {
            "name": "isArchived",
            "required": false,
            "in": "query",
            "schema": {
              "type": "boolean"
            }
          },
          {
            "name": "skip",
            "required": false,
            "in": "query",
            "schema": {
              "type": "number"
            }
          },
          {
            "name": "updatedAfter",
            "required": false,
            "in": "query",
            "schema": {
              "format": "date-time",
              "type": "string"
            }
          },
          {
            "name": "if-none-match",
            "in": "header",
            "description": "ETag of data already cached on the client",
            "required": false,
            "schema": {
              "type": "string"
            }
          }
        ],
        "responses": {
          "200": {
            "content": {
              "application/json": {
                "schema": {
                  "items": {
                    "$ref": "#/components/schemas/AssetResponseDto"
                  },
                  "type": "array"
                }
              }
            },
            "description": ""
          }
        },
        "security": [
          {
            "bearer": []
          },
          {
            "cookie": []
          },
          {
            "api_key": []
          }
        ],
        "tags": [
          "Asset"
        ]
      },
      "put": {
        "operationId": "updateAssets",
        "parameters": [],
        "requestBody": {
          "content": {
            "application/json": {
              "schema": {
                "$ref": "#/components/schemas/AssetBulkUpdateDto"
              }
            }
          },
          "required": true
        },
        "responses": {
          "204": {
            "description": ""
          }
        },
        "security": [
          {
            "bearer": []
          },
          {
            "cookie": []
          },
          {
            "api_key": []
          }
        ],
        "tags": [
          "Asset"
        ]
      }
    },
    "/asset/assetById/{id}": {
      "get": {
        "description": "Get a single asset's information",
        "operationId": "getAssetById",
        "parameters": [
          {
            "name": "id",
            "required": true,
            "in": "path",
            "schema": {
              "format": "uuid",
              "type": "string"
            }
          },
          {
            "name": "key",
            "required": false,
            "in": "query",
            "schema": {
              "type": "string"
            }
          }
        ],
        "responses": {
          "200": {
            "content": {
              "application/json": {
                "schema": {
                  "$ref": "#/components/schemas/AssetResponseDto"
                }
              }
            },
            "description": ""
          }
        },
        "security": [
          {
            "bearer": []
          },
          {
            "cookie": []
          },
          {
            "api_key": []
          }
        ],
        "tags": [
          "Asset"
        ]
      }
    },
    "/asset/bulk-upload-check": {
      "post": {
        "description": "Checks if assets exist by checksums",
        "operationId": "bulkUploadCheck",
        "parameters": [],
        "requestBody": {
          "content": {
            "application/json": {
              "schema": {
                "$ref": "#/components/schemas/AssetBulkUploadCheckDto"
              }
            }
          },
          "required": true
        },
        "responses": {
          "200": {
            "content": {
              "application/json": {
                "schema": {
                  "$ref": "#/components/schemas/AssetBulkUploadCheckResponseDto"
                }
              }
            },
            "description": ""
          }
        },
        "security": [
          {
            "bearer": []
          },
          {
            "cookie": []
          },
          {
            "api_key": []
          }
        ],
        "tags": [
          "Asset"
        ]
      }
    },
    "/asset/check": {
      "post": {
        "description": "Check duplicated asset before uploading - for Web upload used",
        "operationId": "checkDuplicateAsset",
        "parameters": [
          {
            "name": "key",
            "required": false,
            "in": "query",
            "schema": {
              "type": "string"
            }
          }
        ],
        "requestBody": {
          "content": {
            "application/json": {
              "schema": {
                "$ref": "#/components/schemas/CheckDuplicateAssetDto"
              }
            }
          },
          "required": true
        },
        "responses": {
          "200": {
            "content": {
              "application/json": {
                "schema": {
                  "$ref": "#/components/schemas/CheckDuplicateAssetResponseDto"
                }
              }
            },
            "description": ""
          }
        },
        "security": [
          {
            "bearer": []
          },
          {
            "cookie": []
          },
          {
            "api_key": []
          }
        ],
        "tags": [
          "Asset"
        ]
      }
    },
    "/asset/curated-locations": {
      "get": {
        "operationId": "getCuratedLocations",
        "parameters": [],
        "responses": {
          "200": {
            "content": {
              "application/json": {
                "schema": {
                  "items": {
                    "$ref": "#/components/schemas/CuratedLocationsResponseDto"
                  },
                  "type": "array"
                }
              }
            },
            "description": ""
          }
        },
        "security": [
          {
            "bearer": []
          },
          {
            "cookie": []
          },
          {
            "api_key": []
          }
        ],
        "tags": [
          "Asset"
        ]
      }
    },
    "/asset/curated-objects": {
      "get": {
        "operationId": "getCuratedObjects",
        "parameters": [],
        "responses": {
          "200": {
            "content": {
              "application/json": {
                "schema": {
                  "items": {
                    "$ref": "#/components/schemas/CuratedObjectsResponseDto"
                  },
                  "type": "array"
                }
              }
            },
            "description": ""
          }
        },
        "security": [
          {
            "bearer": []
          },
          {
            "cookie": []
          },
          {
            "api_key": []
          }
        ],
        "tags": [
          "Asset"
        ]
      }
    },
    "/asset/download/archive": {
      "post": {
        "operationId": "downloadArchive",
        "parameters": [
          {
            "name": "key",
            "required": false,
            "in": "query",
            "schema": {
              "type": "string"
            }
          }
        ],
        "requestBody": {
          "content": {
            "application/json": {
              "schema": {
                "$ref": "#/components/schemas/AssetIdsDto"
              }
            }
          },
          "required": true
        },
        "responses": {
          "200": {
            "content": {
              "application/octet-stream": {
                "schema": {
                  "format": "binary",
                  "type": "string"
                }
              }
            },
            "description": ""
          }
        },
        "security": [
          {
            "bearer": []
          },
          {
            "cookie": []
          },
          {
            "api_key": []
          }
        ],
        "tags": [
          "Asset"
        ]
      }
    },
    "/asset/download/info": {
      "post": {
        "operationId": "getDownloadInfo",
        "parameters": [
          {
            "name": "key",
            "required": false,
            "in": "query",
            "schema": {
              "type": "string"
            }
          }
        ],
        "requestBody": {
          "content": {
            "application/json": {
              "schema": {
                "$ref": "#/components/schemas/DownloadInfoDto"
              }
            }
          },
          "required": true
        },
        "responses": {
          "201": {
            "content": {
              "application/json": {
                "schema": {
                  "$ref": "#/components/schemas/DownloadResponseDto"
                }
              }
            },
            "description": ""
          }
        },
        "security": [
          {
            "bearer": []
          },
          {
            "cookie": []
          },
          {
            "api_key": []
          }
        ],
        "tags": [
          "Asset"
        ]
      }
    },
    "/asset/download/{id}": {
      "post": {
        "operationId": "downloadFile",
        "parameters": [
          {
            "name": "id",
            "required": true,
            "in": "path",
            "schema": {
              "format": "uuid",
              "type": "string"
            }
          },
          {
            "name": "key",
            "required": false,
            "in": "query",
            "schema": {
              "type": "string"
            }
          }
        ],
        "responses": {
          "200": {
            "content": {
              "application/octet-stream": {
                "schema": {
                  "format": "binary",
                  "type": "string"
                }
              }
            },
            "description": ""
          }
        },
        "security": [
          {
            "bearer": []
          },
          {
            "cookie": []
          },
          {
            "api_key": []
          }
        ],
        "tags": [
          "Asset"
        ]
      }
    },
    "/asset/exist": {
      "post": {
        "description": "Checks if multiple assets exist on the server and returns all existing - used by background backup",
        "operationId": "checkExistingAssets",
        "parameters": [],
        "requestBody": {
          "content": {
            "application/json": {
              "schema": {
                "$ref": "#/components/schemas/CheckExistingAssetsDto"
              }
            }
          },
          "required": true
        },
        "responses": {
          "200": {
            "content": {
              "application/json": {
                "schema": {
                  "$ref": "#/components/schemas/CheckExistingAssetsResponseDto"
                }
              }
            },
            "description": ""
          }
        },
        "security": [
          {
            "bearer": []
          },
          {
            "cookie": []
          },
          {
            "api_key": []
          }
        ],
        "tags": [
          "Asset"
        ]
      }
    },
    "/asset/file/{id}": {
      "get": {
        "operationId": "serveFile",
        "parameters": [
          {
            "name": "isThumb",
            "required": false,
            "in": "query",
            "schema": {
              "title": "Is serve thumbnail (resize) file",
              "type": "boolean"
            }
          },
          {
            "name": "isWeb",
            "required": false,
            "in": "query",
            "schema": {
              "title": "Is request made from web",
              "type": "boolean"
            }
          },
          {
            "name": "id",
            "required": true,
            "in": "path",
            "schema": {
              "format": "uuid",
              "type": "string"
            }
          },
          {
            "name": "key",
            "required": false,
            "in": "query",
            "schema": {
              "type": "string"
            }
          }
        ],
        "responses": {
          "200": {
            "content": {
              "application/octet-stream": {
                "schema": {
                  "format": "binary",
                  "type": "string"
                }
              }
            },
            "description": ""
          }
        },
        "security": [
          {
            "bearer": []
          },
          {
            "cookie": []
          },
          {
            "api_key": []
          }
        ],
        "tags": [
          "Asset"
        ]
      }
    },
    "/asset/import": {
      "post": {
        "operationId": "importFile",
        "parameters": [],
        "requestBody": {
          "content": {
            "application/json": {
              "schema": {
                "$ref": "#/components/schemas/ImportAssetDto"
              }
            }
          },
          "required": true
        },
        "responses": {
          "201": {
            "content": {
              "application/json": {
                "schema": {
                  "$ref": "#/components/schemas/AssetFileUploadResponseDto"
                }
              }
            },
            "description": ""
          }
        },
        "security": [
          {
            "bearer": []
          },
          {
            "cookie": []
          },
          {
            "api_key": []
          }
        ],
        "tags": [
          "Asset"
        ]
      }
    },
    "/asset/jobs": {
      "post": {
        "operationId": "runAssetJobs",
        "parameters": [],
        "requestBody": {
          "content": {
            "application/json": {
              "schema": {
                "$ref": "#/components/schemas/AssetJobsDto"
              }
            }
          },
          "required": true
        },
        "responses": {
          "204": {
            "description": ""
          }
        },
        "security": [
          {
            "bearer": []
          },
          {
            "cookie": []
          },
          {
            "api_key": []
          }
        ],
        "tags": [
          "Asset"
        ]
      }
    },
    "/asset/map-marker": {
      "get": {
        "operationId": "getMapMarkers",
        "parameters": [
          {
            "name": "isArchived",
            "required": false,
            "in": "query",
            "schema": {
              "type": "boolean"
            }
          },
          {
            "name": "isFavorite",
            "required": false,
            "in": "query",
            "schema": {
              "type": "boolean"
            }
          },
          {
            "name": "fileCreatedAfter",
            "required": false,
            "in": "query",
            "schema": {
              "format": "date-time",
              "type": "string"
            }
          },
          {
            "name": "fileCreatedBefore",
            "required": false,
            "in": "query",
            "schema": {
              "format": "date-time",
              "type": "string"
            }
          }
        ],
        "responses": {
          "200": {
            "content": {
              "application/json": {
                "schema": {
                  "items": {
                    "$ref": "#/components/schemas/MapMarkerResponseDto"
                  },
                  "type": "array"
                }
              }
            },
            "description": ""
          }
        },
        "security": [
          {
            "bearer": []
          },
          {
            "cookie": []
          },
          {
            "api_key": []
          }
        ],
        "tags": [
          "Asset"
        ]
      }
    },
    "/asset/memory-lane": {
      "get": {
        "operationId": "getMemoryLane",
        "parameters": [
          {
            "name": "day",
            "required": true,
            "in": "query",
            "schema": {
              "type": "integer"
            }
          },
          {
            "name": "month",
            "required": true,
            "in": "query",
            "schema": {
              "type": "integer"
            }
          }
        ],
        "responses": {
          "200": {
            "content": {
              "application/json": {
                "schema": {
                  "items": {
                    "$ref": "#/components/schemas/MemoryLaneResponseDto"
                  },
                  "type": "array"
                }
              }
            },
            "description": ""
          }
        },
        "security": [
          {
            "bearer": []
          },
          {
            "cookie": []
          },
          {
            "api_key": []
          }
        ],
        "tags": [
          "Asset"
        ]
      }
    },
    "/asset/random": {
      "get": {
        "operationId": "getRandom",
        "parameters": [
          {
            "name": "count",
            "required": false,
            "in": "query",
            "schema": {
              "type": "number"
            }
          }
        ],
        "responses": {
          "200": {
            "content": {
              "application/json": {
                "schema": {
                  "items": {
                    "$ref": "#/components/schemas/AssetResponseDto"
                  },
                  "type": "array"
                }
              }
            },
            "description": ""
          }
        },
        "security": [
          {
            "bearer": []
          },
          {
            "cookie": []
          },
          {
            "api_key": []
          }
        ],
        "tags": [
          "Asset"
        ]
      }
    },
    "/asset/restore": {
      "post": {
        "operationId": "restoreAssets",
        "parameters": [],
        "requestBody": {
          "content": {
            "application/json": {
              "schema": {
                "$ref": "#/components/schemas/BulkIdsDto"
              }
            }
          },
          "required": true
        },
        "responses": {
          "204": {
            "description": ""
          }
        },
        "security": [
          {
            "bearer": []
          },
          {
            "cookie": []
          },
          {
            "api_key": []
          }
        ],
        "tags": [
          "Asset"
        ]
      }
    },
    "/asset/search": {
      "post": {
        "operationId": "searchAsset",
        "parameters": [],
        "requestBody": {
          "content": {
            "application/json": {
              "schema": {
                "$ref": "#/components/schemas/SearchAssetDto"
              }
            }
          },
          "required": true
        },
        "responses": {
          "200": {
            "content": {
              "application/json": {
                "schema": {
                  "items": {
                    "$ref": "#/components/schemas/AssetResponseDto"
                  },
                  "type": "array"
                }
              }
            },
            "description": ""
          }
        },
        "security": [
          {
            "bearer": []
          },
          {
            "cookie": []
          },
          {
            "api_key": []
          }
        ],
        "tags": [
          "Asset"
        ]
      }
    },
    "/asset/search-terms": {
      "get": {
        "operationId": "getAssetSearchTerms",
        "parameters": [],
        "responses": {
          "200": {
            "content": {
              "application/json": {
                "schema": {
                  "items": {
                    "type": "string"
                  },
                  "type": "array"
                }
              }
            },
            "description": ""
          }
        },
        "security": [
          {
            "bearer": []
          },
          {
            "cookie": []
          },
          {
            "api_key": []
          }
        ],
        "tags": [
          "Asset"
        ]
      }
    },
    "/asset/stack": {
      "post": {
        "operationId": "updateStack",
        "parameters": [],
        "requestBody": {
          "content": {
            "application/json": {
              "schema": {
                "$ref": "#/components/schemas/UpdateAssetStackDto"
              }
            }
          },
          "required": true
        },
        "responses": {
          "200": {
            "description": ""
          }
        },
        "security": [
          {
            "bearer": []
          },
          {
            "cookie": []
          },
          {
            "api_key": []
          }
        ],
        "tags": [
          "Asset"
        ]
      }
    },
    "/asset/stack/parent": {
      "post": {
        "operationId": "updateStackParent",
        "parameters": [],
        "requestBody": {
          "content": {
            "application/json": {
              "schema": {
                "$ref": "#/components/schemas/UpdateStackParentDto"
              }
            }
          },
          "required": true
        },
        "responses": {
          "200": {
            "description": ""
          }
        },
        "security": [
          {
            "bearer": []
          },
          {
            "cookie": []
          },
          {
            "api_key": []
          }
        ],
        "tags": [
          "Asset"
        ]
      }
    },
    "/asset/statistics": {
      "get": {
        "operationId": "getAssetStats",
        "parameters": [
          {
            "name": "isArchived",
            "required": false,
            "in": "query",
            "schema": {
              "type": "boolean"
            }
          },
          {
            "name": "isFavorite",
            "required": false,
            "in": "query",
            "schema": {
              "type": "boolean"
            }
          },
          {
            "name": "isTrashed",
            "required": false,
            "in": "query",
            "schema": {
              "type": "boolean"
            }
          }
        ],
        "responses": {
          "200": {
            "content": {
              "application/json": {
                "schema": {
                  "$ref": "#/components/schemas/AssetStatsResponseDto"
                }
              }
            },
            "description": ""
          }
        },
        "security": [
          {
            "bearer": []
          },
          {
            "cookie": []
          },
          {
            "api_key": []
          }
        ],
        "tags": [
          "Asset"
        ]
      }
    },
    "/asset/thumbnail/{id}": {
      "get": {
        "operationId": "getAssetThumbnail",
        "parameters": [
          {
            "name": "id",
            "required": true,
            "in": "path",
            "schema": {
              "format": "uuid",
              "type": "string"
            }
          },
          {
            "name": "format",
            "required": false,
            "in": "query",
            "schema": {
              "$ref": "#/components/schemas/ThumbnailFormat"
            }
          },
          {
            "name": "key",
            "required": false,
            "in": "query",
            "schema": {
              "type": "string"
            }
          }
        ],
        "responses": {
          "200": {
            "content": {
              "image/jpeg": {
                "schema": {
                  "format": "binary",
                  "type": "string"
                }
              },
              "image/webp": {
                "schema": {
                  "format": "binary",
                  "type": "string"
                }
              }
            },
            "description": ""
          }
        },
        "security": [
          {
            "bearer": []
          },
          {
            "cookie": []
          },
          {
            "api_key": []
          }
        ],
        "tags": [
          "Asset"
        ]
      }
    },
    "/asset/time-bucket": {
      "get": {
        "operationId": "getByTimeBucket",
        "parameters": [
          {
            "name": "size",
            "required": true,
            "in": "query",
            "schema": {
              "$ref": "#/components/schemas/TimeBucketSize"
            }
          },
          {
            "name": "userId",
            "required": false,
            "in": "query",
            "schema": {
              "format": "uuid",
              "type": "string"
            }
          },
          {
            "name": "albumId",
            "required": false,
            "in": "query",
            "schema": {
              "format": "uuid",
              "type": "string"
            }
          },
          {
            "name": "personId",
            "required": false,
            "in": "query",
            "schema": {
              "format": "uuid",
              "type": "string"
            }
          },
          {
            "name": "isArchived",
            "required": false,
            "in": "query",
            "schema": {
              "type": "boolean"
            }
          },
          {
            "name": "isFavorite",
            "required": false,
            "in": "query",
            "schema": {
              "type": "boolean"
            }
          },
          {
            "name": "isTrashed",
            "required": false,
            "in": "query",
            "schema": {
              "type": "boolean"
            }
          },
          {
            "name": "timeBucket",
            "required": true,
            "in": "query",
            "schema": {
              "type": "string"
            }
          },
          {
            "name": "key",
            "required": false,
            "in": "query",
            "schema": {
              "type": "string"
            }
          }
        ],
        "responses": {
          "200": {
            "content": {
              "application/json": {
                "schema": {
                  "items": {
                    "$ref": "#/components/schemas/AssetResponseDto"
                  },
                  "type": "array"
                }
              }
            },
            "description": ""
          }
        },
        "security": [
          {
            "bearer": []
          },
          {
            "cookie": []
          },
          {
            "api_key": []
          },
          {
            "bearer": []
          },
          {
            "cookie": []
          },
          {
            "api_key": []
          }
        ],
        "tags": [
          "Asset"
        ]
      }
    },
    "/asset/time-buckets": {
      "get": {
        "operationId": "getTimeBuckets",
        "parameters": [
          {
            "name": "size",
            "required": true,
            "in": "query",
            "schema": {
              "$ref": "#/components/schemas/TimeBucketSize"
            }
          },
          {
            "name": "userId",
            "required": false,
            "in": "query",
            "schema": {
              "format": "uuid",
              "type": "string"
            }
          },
          {
            "name": "albumId",
            "required": false,
            "in": "query",
            "schema": {
              "format": "uuid",
              "type": "string"
            }
          },
          {
            "name": "personId",
            "required": false,
            "in": "query",
            "schema": {
              "format": "uuid",
              "type": "string"
            }
          },
          {
            "name": "isArchived",
            "required": false,
            "in": "query",
            "schema": {
              "type": "boolean"
            }
          },
          {
            "name": "isFavorite",
            "required": false,
            "in": "query",
            "schema": {
              "type": "boolean"
            }
          },
          {
            "name": "isTrashed",
            "required": false,
            "in": "query",
            "schema": {
              "type": "boolean"
            }
          },
          {
            "name": "key",
            "required": false,
            "in": "query",
            "schema": {
              "type": "string"
            }
          }
        ],
        "responses": {
          "200": {
            "content": {
              "application/json": {
                "schema": {
                  "items": {
                    "$ref": "#/components/schemas/TimeBucketResponseDto"
                  },
                  "type": "array"
                }
              }
            },
            "description": ""
          }
        },
        "security": [
          {
            "bearer": []
          },
          {
            "cookie": []
          },
          {
            "api_key": []
          },
          {
            "bearer": []
          },
          {
            "cookie": []
          },
          {
            "api_key": []
          }
        ],
        "tags": [
          "Asset"
        ]
      }
    },
    "/asset/trash/empty": {
      "post": {
        "operationId": "emptyTrash",
        "parameters": [],
        "responses": {
          "204": {
            "description": ""
          }
        },
        "security": [
          {
            "bearer": []
          },
          {
            "cookie": []
          },
          {
            "api_key": []
          }
        ],
        "tags": [
          "Asset"
        ]
      }
    },
    "/asset/trash/restore": {
      "post": {
        "operationId": "restoreTrash",
        "parameters": [],
        "responses": {
          "204": {
            "description": ""
          }
        },
        "security": [
          {
            "bearer": []
          },
          {
            "cookie": []
          },
          {
            "api_key": []
          }
        ],
        "tags": [
          "Asset"
        ]
      }
    },
    "/asset/upload": {
      "post": {
        "operationId": "uploadFile",
        "parameters": [
          {
            "name": "key",
            "required": false,
            "in": "query",
            "schema": {
              "type": "string"
            }
          }
        ],
        "requestBody": {
          "content": {
            "multipart/form-data": {
              "schema": {
                "$ref": "#/components/schemas/CreateAssetDto"
              }
            }
          },
          "description": "Asset Upload Information",
          "required": true
        },
        "responses": {
          "201": {
            "content": {
              "application/json": {
                "schema": {
                  "$ref": "#/components/schemas/AssetFileUploadResponseDto"
                }
              }
            },
            "description": ""
          }
        },
        "security": [
          {
            "bearer": []
          },
          {
            "cookie": []
          },
          {
            "api_key": []
          }
        ],
        "tags": [
          "Asset"
        ]
      }
    },
    "/asset/{deviceId}": {
      "get": {
        "description": "Get all asset of a device that are in the database, ID only.",
        "operationId": "getUserAssetsByDeviceId",
        "parameters": [
          {
            "name": "deviceId",
            "required": true,
            "in": "path",
            "schema": {
              "format": "uuid",
              "type": "string"
            }
          }
        ],
        "responses": {
          "200": {
            "content": {
              "application/json": {
                "schema": {
                  "items": {
                    "type": "string"
                  },
                  "type": "array"
                }
              }
            },
            "description": ""
          }
        },
        "security": [
          {
            "bearer": []
          },
          {
            "cookie": []
          },
          {
            "api_key": []
          }
        ],
        "tags": [
          "Asset"
        ]
      }
    },
    "/asset/{id}": {
      "put": {
        "operationId": "updateAsset",
        "parameters": [
          {
            "name": "id",
            "required": true,
            "in": "path",
            "schema": {
              "format": "uuid",
              "type": "string"
            }
          }
        ],
        "requestBody": {
          "content": {
            "application/json": {
              "schema": {
                "$ref": "#/components/schemas/UpdateAssetDto"
              }
            }
          },
          "required": true
        },
        "responses": {
          "200": {
            "content": {
              "application/json": {
                "schema": {
                  "$ref": "#/components/schemas/AssetResponseDto"
                }
              }
            },
            "description": ""
          }
        },
        "security": [
          {
            "bearer": []
          },
          {
            "cookie": []
          },
          {
            "api_key": []
          }
        ],
        "tags": [
          "Asset"
        ]
      }
    },
    "/audit/deletes": {
      "get": {
        "operationId": "getAuditDeletes",
        "parameters": [
          {
            "name": "entityType",
            "required": true,
            "in": "query",
            "schema": {
              "$ref": "#/components/schemas/EntityType"
            }
          },
          {
            "name": "userId",
            "required": false,
            "in": "query",
            "schema": {
              "format": "uuid",
              "type": "string"
            }
          },
          {
            "name": "after",
            "required": true,
            "in": "query",
            "schema": {
              "format": "date-time",
              "type": "string"
            }
          }
        ],
        "responses": {
          "200": {
            "content": {
              "application/json": {
                "schema": {
                  "$ref": "#/components/schemas/AuditDeletesResponseDto"
                }
              }
            },
            "description": ""
          }
        },
        "security": [
          {
            "bearer": []
          },
          {
            "cookie": []
          },
          {
            "api_key": []
          }
        ],
        "tags": [
          "Audit"
        ]
      }
    },
    "/auth/admin-sign-up": {
      "post": {
        "operationId": "adminSignUp",
        "parameters": [],
        "requestBody": {
          "content": {
            "application/json": {
              "schema": {
                "$ref": "#/components/schemas/SignUpDto"
              }
            }
          },
          "required": true
        },
        "responses": {
          "201": {
            "content": {
              "application/json": {
                "schema": {
                  "$ref": "#/components/schemas/AdminSignupResponseDto"
                }
              }
            },
            "description": ""
          },
          "400": {
            "description": "The server already has an admin"
          }
        },
        "tags": [
          "Authentication"
        ]
      }
    },
    "/auth/change-password": {
      "post": {
        "operationId": "changePassword",
        "parameters": [],
        "requestBody": {
          "content": {
            "application/json": {
              "schema": {
                "$ref": "#/components/schemas/ChangePasswordDto"
              }
            }
          },
          "required": true
        },
        "responses": {
          "200": {
            "content": {
              "application/json": {
                "schema": {
                  "$ref": "#/components/schemas/UserResponseDto"
                }
              }
            },
            "description": ""
          }
        },
        "security": [
          {
            "bearer": []
          },
          {
            "cookie": []
          },
          {
            "api_key": []
          }
        ],
        "tags": [
          "Authentication"
        ]
      }
    },
    "/auth/devices": {
      "delete": {
        "operationId": "logoutAuthDevices",
        "parameters": [],
        "responses": {
          "204": {
            "description": ""
          }
        },
        "security": [
          {
            "bearer": []
          },
          {
            "cookie": []
          },
          {
            "api_key": []
          }
        ],
        "tags": [
          "Authentication"
        ]
      },
      "get": {
        "operationId": "getAuthDevices",
        "parameters": [],
        "responses": {
          "200": {
            "content": {
              "application/json": {
                "schema": {
                  "items": {
                    "$ref": "#/components/schemas/AuthDeviceResponseDto"
                  },
                  "type": "array"
                }
              }
            },
            "description": ""
          }
        },
        "security": [
          {
            "bearer": []
          },
          {
            "cookie": []
          },
          {
            "api_key": []
          }
        ],
        "tags": [
          "Authentication"
        ]
      }
    },
    "/auth/devices/{id}": {
      "delete": {
        "operationId": "logoutAuthDevice",
        "parameters": [
          {
            "name": "id",
            "required": true,
            "in": "path",
            "schema": {
              "format": "uuid",
              "type": "string"
            }
          }
        ],
        "responses": {
          "204": {
            "description": ""
          }
        },
        "security": [
          {
            "bearer": []
          },
          {
            "cookie": []
          },
          {
            "api_key": []
          }
        ],
        "tags": [
          "Authentication"
        ]
      }
    },
    "/auth/login": {
      "post": {
        "operationId": "login",
        "parameters": [],
        "requestBody": {
          "content": {
            "application/json": {
              "schema": {
                "$ref": "#/components/schemas/LoginCredentialDto"
              }
            }
          },
          "required": true
        },
        "responses": {
          "201": {
            "content": {
              "application/json": {
                "schema": {
                  "$ref": "#/components/schemas/LoginResponseDto"
                }
              }
            },
            "description": ""
          }
        },
        "tags": [
          "Authentication"
        ]
      }
    },
    "/auth/logout": {
      "post": {
        "operationId": "logout",
        "parameters": [],
        "responses": {
          "200": {
            "content": {
              "application/json": {
                "schema": {
                  "$ref": "#/components/schemas/LogoutResponseDto"
                }
              }
            },
            "description": ""
          }
        },
        "security": [
          {
            "bearer": []
          },
          {
            "cookie": []
          },
          {
            "api_key": []
          }
        ],
        "tags": [
          "Authentication"
        ]
      }
    },
    "/auth/validateToken": {
      "post": {
        "operationId": "validateAccessToken",
        "parameters": [],
        "responses": {
          "200": {
            "content": {
              "application/json": {
                "schema": {
                  "$ref": "#/components/schemas/ValidateAccessTokenResponseDto"
                }
              }
            },
            "description": ""
          }
        },
        "security": [
          {
            "bearer": []
          },
          {
            "cookie": []
          },
          {
            "api_key": []
          }
        ],
        "tags": [
          "Authentication"
        ]
      }
    },
    "/jobs": {
      "get": {
        "operationId": "getAllJobsStatus",
        "parameters": [],
        "responses": {
          "200": {
            "content": {
              "application/json": {
                "schema": {
                  "$ref": "#/components/schemas/AllJobStatusResponseDto"
                }
              }
            },
            "description": ""
          }
        },
        "security": [
          {
            "bearer": []
          },
          {
            "cookie": []
          },
          {
            "api_key": []
          }
        ],
        "tags": [
          "Job"
        ]
      }
    },
    "/jobs/{id}": {
      "put": {
        "operationId": "sendJobCommand",
        "parameters": [
          {
            "name": "id",
            "required": true,
            "in": "path",
            "schema": {
              "$ref": "#/components/schemas/JobName"
            }
          }
        ],
        "requestBody": {
          "content": {
            "application/json": {
              "schema": {
                "$ref": "#/components/schemas/JobCommandDto"
              }
            }
          },
          "required": true
        },
        "responses": {
          "200": {
            "content": {
              "application/json": {
                "schema": {
                  "$ref": "#/components/schemas/JobStatusDto"
                }
              }
            },
            "description": ""
          }
        },
        "security": [
          {
            "bearer": []
          },
          {
            "cookie": []
          },
          {
            "api_key": []
          }
        ],
        "tags": [
          "Job"
        ]
      }
    },
    "/library": {
      "get": {
        "operationId": "getAllForUser",
        "parameters": [],
        "responses": {
          "200": {
            "content": {
              "application/json": {
                "schema": {
                  "items": {
                    "$ref": "#/components/schemas/LibraryResponseDto"
                  },
                  "type": "array"
                }
              }
            },
            "description": ""
          }
        },
        "security": [
          {
            "bearer": []
          },
          {
            "cookie": []
          },
          {
            "api_key": []
          }
        ],
        "tags": [
          "Library"
        ]
      },
      "post": {
        "operationId": "createLibrary",
        "parameters": [],
        "requestBody": {
          "content": {
            "application/json": {
              "schema": {
                "$ref": "#/components/schemas/CreateLibraryDto"
              }
            }
          },
          "required": true
        },
        "responses": {
          "201": {
            "content": {
              "application/json": {
                "schema": {
                  "$ref": "#/components/schemas/LibraryResponseDto"
                }
              }
            },
            "description": ""
          }
        },
        "security": [
          {
            "bearer": []
          },
          {
            "cookie": []
          },
          {
            "api_key": []
          }
        ],
        "tags": [
          "Library"
        ]
      }
    },
    "/library/{id}": {
      "delete": {
        "operationId": "deleteLibrary",
        "parameters": [
          {
            "name": "id",
            "required": true,
            "in": "path",
            "schema": {
              "format": "uuid",
              "type": "string"
            }
          }
        ],
        "responses": {
          "200": {
            "description": ""
          }
        },
        "security": [
          {
            "bearer": []
          },
          {
            "cookie": []
          },
          {
            "api_key": []
          }
        ],
        "tags": [
          "Library"
        ]
      },
      "get": {
        "operationId": "getLibraryInfo",
        "parameters": [
          {
            "name": "id",
            "required": true,
            "in": "path",
            "schema": {
              "format": "uuid",
              "type": "string"
            }
          }
        ],
        "responses": {
          "200": {
            "content": {
              "application/json": {
                "schema": {
                  "$ref": "#/components/schemas/LibraryResponseDto"
                }
              }
            },
            "description": ""
          }
        },
        "security": [
          {
            "bearer": []
          },
          {
            "cookie": []
          },
          {
            "api_key": []
          }
        ],
        "tags": [
          "Library"
        ]
      },
      "put": {
        "operationId": "updateLibrary",
        "parameters": [
          {
            "name": "id",
            "required": true,
            "in": "path",
            "schema": {
              "format": "uuid",
              "type": "string"
            }
          }
        ],
        "requestBody": {
          "content": {
            "application/json": {
              "schema": {
                "$ref": "#/components/schemas/UpdateLibraryDto"
              }
            }
          },
          "required": true
        },
        "responses": {
          "200": {
            "content": {
              "application/json": {
                "schema": {
                  "$ref": "#/components/schemas/LibraryResponseDto"
                }
              }
            },
            "description": ""
          }
        },
        "security": [
          {
            "bearer": []
          },
          {
            "cookie": []
          },
          {
            "api_key": []
          }
        ],
        "tags": [
          "Library"
        ]
      }
    },
    "/library/{id}/removeOffline": {
      "post": {
        "operationId": "removeOfflineFiles",
        "parameters": [
          {
            "name": "id",
            "required": true,
            "in": "path",
            "schema": {
              "format": "uuid",
              "type": "string"
            }
          }
        ],
        "responses": {
          "201": {
            "description": ""
          }
        },
        "security": [
          {
            "bearer": []
          },
          {
            "cookie": []
          },
          {
            "api_key": []
          }
        ],
        "tags": [
          "Library"
        ]
      }
    },
    "/library/{id}/scan": {
      "post": {
        "operationId": "scanLibrary",
        "parameters": [
          {
            "name": "id",
            "required": true,
            "in": "path",
            "schema": {
              "format": "uuid",
              "type": "string"
            }
          }
        ],
        "requestBody": {
          "content": {
            "application/json": {
              "schema": {
                "$ref": "#/components/schemas/ScanLibraryDto"
              }
            }
          },
          "required": true
        },
        "responses": {
          "201": {
            "description": ""
          }
        },
        "security": [
          {
            "bearer": []
          },
          {
            "cookie": []
          },
          {
            "api_key": []
          }
        ],
        "tags": [
          "Library"
        ]
      }
    },
    "/library/{id}/statistics": {
      "get": {
        "operationId": "getLibraryStatistics",
        "parameters": [
          {
            "name": "id",
            "required": true,
            "in": "path",
            "schema": {
              "format": "uuid",
              "type": "string"
            }
          }
        ],
        "responses": {
          "200": {
            "content": {
              "application/json": {
                "schema": {
                  "$ref": "#/components/schemas/LibraryStatsResponseDto"
                }
              }
            },
            "description": ""
          }
        },
        "security": [
          {
            "bearer": []
          },
          {
            "cookie": []
          },
          {
            "api_key": []
          }
        ],
        "tags": [
          "Library"
        ]
      }
    },
    "/oauth/authorize": {
      "post": {
        "operationId": "authorizeOAuth",
        "parameters": [],
        "requestBody": {
          "content": {
            "application/json": {
              "schema": {
                "$ref": "#/components/schemas/OAuthConfigDto"
              }
            }
          },
          "required": true
        },
        "responses": {
          "201": {
            "content": {
              "application/json": {
                "schema": {
                  "$ref": "#/components/schemas/OAuthAuthorizeResponseDto"
                }
              }
            },
            "description": ""
          }
        },
        "tags": [
          "OAuth"
        ]
      }
    },
    "/oauth/callback": {
      "post": {
        "operationId": "callback",
        "parameters": [],
        "requestBody": {
          "content": {
            "application/json": {
              "schema": {
                "$ref": "#/components/schemas/OAuthCallbackDto"
              }
            }
          },
          "required": true
        },
        "responses": {
          "201": {
            "content": {
              "application/json": {
                "schema": {
                  "$ref": "#/components/schemas/LoginResponseDto"
                }
              }
            },
            "description": ""
          }
        },
        "tags": [
          "OAuth"
        ]
      }
    },
    "/oauth/config": {
      "post": {
        "deprecated": true,
        "description": "@deprecated use feature flags and /oauth/authorize",
        "operationId": "generateConfig",
        "parameters": [],
        "requestBody": {
          "content": {
            "application/json": {
              "schema": {
                "$ref": "#/components/schemas/OAuthConfigDto"
              }
            }
          },
          "required": true
        },
        "responses": {
          "201": {
            "content": {
              "application/json": {
                "schema": {
                  "$ref": "#/components/schemas/OAuthConfigResponseDto"
                }
              }
            },
            "description": ""
          }
        },
        "tags": [
          "OAuth"
        ]
      }
    },
    "/oauth/link": {
      "post": {
        "operationId": "link",
        "parameters": [],
        "requestBody": {
          "content": {
            "application/json": {
              "schema": {
                "$ref": "#/components/schemas/OAuthCallbackDto"
              }
            }
          },
          "required": true
        },
        "responses": {
          "201": {
            "content": {
              "application/json": {
                "schema": {
                  "$ref": "#/components/schemas/UserResponseDto"
                }
              }
            },
            "description": ""
          }
        },
        "security": [
          {
            "bearer": []
          },
          {
            "cookie": []
          },
          {
            "api_key": []
          }
        ],
        "tags": [
          "OAuth"
        ]
      }
    },
    "/oauth/mobile-redirect": {
      "get": {
        "operationId": "mobileRedirect",
        "parameters": [],
        "responses": {
          "200": {
            "description": ""
          }
        },
        "tags": [
          "OAuth"
        ]
      }
    },
    "/oauth/unlink": {
      "post": {
        "operationId": "unlink",
        "parameters": [],
        "responses": {
          "201": {
            "content": {
              "application/json": {
                "schema": {
                  "$ref": "#/components/schemas/UserResponseDto"
                }
              }
            },
            "description": ""
          }
        },
        "security": [
          {
            "bearer": []
          },
          {
            "cookie": []
          },
          {
            "api_key": []
          }
        ],
        "tags": [
          "OAuth"
        ]
      }
    },
    "/partner": {
      "get": {
        "operationId": "getPartners",
        "parameters": [
          {
            "name": "direction",
            "required": true,
            "in": "query",
            "schema": {
              "enum": [
                "shared-by",
                "shared-with"
              ],
              "type": "string"
            }
          }
        ],
        "responses": {
          "200": {
            "content": {
              "application/json": {
                "schema": {
                  "items": {
                    "$ref": "#/components/schemas/UserResponseDto"
                  },
                  "type": "array"
                }
              }
            },
            "description": ""
          }
        },
        "security": [
          {
            "bearer": []
          },
          {
            "cookie": []
          },
          {
            "api_key": []
          }
        ],
        "tags": [
          "Partner"
        ]
      }
    },
    "/partner/{id}": {
      "delete": {
        "operationId": "removePartner",
        "parameters": [
          {
            "name": "id",
            "required": true,
            "in": "path",
            "schema": {
              "format": "uuid",
              "type": "string"
            }
          }
        ],
        "responses": {
          "200": {
            "description": ""
          }
        },
        "security": [
          {
            "bearer": []
          },
          {
            "cookie": []
          },
          {
            "api_key": []
          }
        ],
        "tags": [
          "Partner"
        ]
      },
      "post": {
        "operationId": "createPartner",
        "parameters": [
          {
            "name": "id",
            "required": true,
            "in": "path",
            "schema": {
              "format": "uuid",
              "type": "string"
            }
          }
        ],
        "responses": {
          "201": {
            "content": {
              "application/json": {
                "schema": {
                  "$ref": "#/components/schemas/UserResponseDto"
                }
              }
            },
            "description": ""
          }
        },
        "security": [
          {
            "bearer": []
          },
          {
            "cookie": []
          },
          {
            "api_key": []
          }
        ],
        "tags": [
          "Partner"
        ]
      }
    },
    "/person": {
      "get": {
        "operationId": "getAllPeople",
        "parameters": [
          {
            "name": "withHidden",
            "required": false,
            "in": "query",
            "schema": {
              "default": false,
              "type": "boolean"
            }
          }
        ],
        "responses": {
          "200": {
            "content": {
              "application/json": {
                "schema": {
                  "$ref": "#/components/schemas/PeopleResponseDto"
                }
              }
            },
            "description": ""
          }
        },
        "security": [
          {
            "bearer": []
          },
          {
            "cookie": []
          },
          {
            "api_key": []
          }
        ],
        "tags": [
          "Person"
        ]
      },
      "put": {
        "operationId": "updatePeople",
        "parameters": [],
        "requestBody": {
          "content": {
            "application/json": {
              "schema": {
                "$ref": "#/components/schemas/PeopleUpdateDto"
              }
            }
          },
          "required": true
        },
        "responses": {
          "200": {
            "content": {
              "application/json": {
                "schema": {
                  "items": {
                    "$ref": "#/components/schemas/BulkIdResponseDto"
                  },
                  "type": "array"
                }
              }
            },
            "description": ""
          }
        },
        "security": [
          {
            "bearer": []
          },
          {
            "cookie": []
          },
          {
            "api_key": []
          }
        ],
        "tags": [
          "Person"
        ]
      }
    },
    "/person/{id}": {
      "get": {
        "operationId": "getPerson",
        "parameters": [
          {
            "name": "id",
            "required": true,
            "in": "path",
            "schema": {
              "format": "uuid",
              "type": "string"
            }
          }
        ],
        "responses": {
          "200": {
            "content": {
              "application/json": {
                "schema": {
                  "$ref": "#/components/schemas/PersonResponseDto"
                }
              }
            },
            "description": ""
          }
        },
        "security": [
          {
            "bearer": []
          },
          {
            "cookie": []
          },
          {
            "api_key": []
          }
        ],
        "tags": [
          "Person"
        ]
      },
      "put": {
        "operationId": "updatePerson",
        "parameters": [
          {
            "name": "id",
            "required": true,
            "in": "path",
            "schema": {
              "format": "uuid",
              "type": "string"
            }
          }
        ],
        "requestBody": {
          "content": {
            "application/json": {
              "schema": {
                "$ref": "#/components/schemas/PersonUpdateDto"
              }
            }
          },
          "required": true
        },
        "responses": {
          "200": {
            "content": {
              "application/json": {
                "schema": {
                  "$ref": "#/components/schemas/PersonResponseDto"
                }
              }
            },
            "description": ""
          }
        },
        "security": [
          {
            "bearer": []
          },
          {
            "cookie": []
          },
          {
            "api_key": []
          }
        ],
        "tags": [
          "Person"
        ]
      }
    },
    "/person/{id}/assets": {
      "get": {
        "operationId": "getPersonAssets",
        "parameters": [
          {
            "name": "id",
            "required": true,
            "in": "path",
            "schema": {
              "format": "uuid",
              "type": "string"
            }
          }
        ],
        "responses": {
          "200": {
            "content": {
              "application/json": {
                "schema": {
                  "items": {
                    "$ref": "#/components/schemas/AssetResponseDto"
                  },
                  "type": "array"
                }
              }
            },
            "description": ""
          }
        },
        "security": [
          {
            "bearer": []
          },
          {
            "cookie": []
          },
          {
            "api_key": []
          }
        ],
        "tags": [
          "Person"
        ]
      }
    },
    "/person/{id}/merge": {
      "post": {
        "operationId": "mergePerson",
        "parameters": [
          {
            "name": "id",
            "required": true,
            "in": "path",
            "schema": {
              "format": "uuid",
              "type": "string"
            }
          }
        ],
        "requestBody": {
          "content": {
            "application/json": {
              "schema": {
                "$ref": "#/components/schemas/MergePersonDto"
              }
            }
          },
          "required": true
        },
        "responses": {
          "201": {
            "content": {
              "application/json": {
                "schema": {
                  "items": {
                    "$ref": "#/components/schemas/BulkIdResponseDto"
                  },
                  "type": "array"
                }
              }
            },
            "description": ""
          }
        },
        "security": [
          {
            "bearer": []
          },
          {
            "cookie": []
          },
          {
            "api_key": []
          }
        ],
        "tags": [
          "Person"
        ]
      }
    },
    "/person/{id}/thumbnail": {
      "get": {
        "operationId": "getPersonThumbnail",
        "parameters": [
          {
            "name": "id",
            "required": true,
            "in": "path",
            "schema": {
              "format": "uuid",
              "type": "string"
            }
          }
        ],
        "responses": {
          "200": {
            "content": {
              "image/jpeg": {
                "schema": {
                  "format": "binary",
                  "type": "string"
                }
              }
            },
            "description": ""
          }
        },
        "security": [
          {
            "bearer": []
          },
          {
            "cookie": []
          },
          {
            "api_key": []
          }
        ],
        "tags": [
          "Person"
        ]
      }
    },
    "/search": {
      "get": {
        "operationId": "search",
        "parameters": [
          {
            "name": "q",
            "required": false,
            "in": "query",
            "schema": {
              "type": "string"
            }
          },
          {
            "name": "query",
            "required": false,
            "in": "query",
            "schema": {
              "type": "string"
            }
          },
          {
            "name": "clip",
            "required": false,
            "in": "query",
            "schema": {
              "type": "boolean"
            }
          },
          {
            "name": "type",
            "required": false,
            "in": "query",
            "schema": {
              "enum": [
                "IMAGE",
                "VIDEO",
                "AUDIO",
                "OTHER"
              ],
              "type": "string"
            }
          },
          {
            "name": "isFavorite",
            "required": false,
            "in": "query",
            "schema": {
              "type": "boolean"
            }
          },
          {
            "name": "isArchived",
            "required": false,
            "in": "query",
            "schema": {
              "type": "boolean"
            }
          },
          {
            "name": "exifInfo.city",
            "required": false,
            "in": "query",
            "schema": {
              "type": "string"
            }
          },
          {
            "name": "exifInfo.state",
            "required": false,
            "in": "query",
            "schema": {
              "type": "string"
            }
          },
          {
            "name": "exifInfo.country",
            "required": false,
            "in": "query",
            "schema": {
              "type": "string"
            }
          },
          {
            "name": "exifInfo.make",
            "required": false,
            "in": "query",
            "schema": {
              "type": "string"
            }
          },
          {
            "name": "exifInfo.model",
            "required": false,
            "in": "query",
            "schema": {
              "type": "string"
            }
          },
          {
            "name": "exifInfo.projectionType",
            "required": false,
            "in": "query",
            "schema": {
              "type": "string"
            }
          },
          {
            "name": "smartInfo.objects",
            "required": false,
            "in": "query",
            "schema": {
              "type": "array",
              "items": {
                "type": "string"
              }
            }
          },
          {
            "name": "smartInfo.tags",
            "required": false,
            "in": "query",
            "schema": {
              "type": "array",
              "items": {
                "type": "string"
              }
            }
          },
          {
            "name": "recent",
            "required": false,
            "in": "query",
            "schema": {
              "type": "boolean"
            }
          },
          {
            "name": "motion",
            "required": false,
            "in": "query",
            "schema": {
              "type": "boolean"
            }
          }
        ],
        "responses": {
          "200": {
            "content": {
              "application/json": {
                "schema": {
                  "$ref": "#/components/schemas/SearchResponseDto"
                }
              }
            },
            "description": ""
          }
        },
        "security": [
          {
            "bearer": []
          },
          {
            "cookie": []
          },
          {
            "api_key": []
          }
        ],
        "tags": [
          "Search"
        ]
      }
    },
    "/search/explore": {
      "get": {
        "operationId": "getExploreData",
        "parameters": [],
        "responses": {
          "200": {
            "content": {
              "application/json": {
                "schema": {
                  "items": {
                    "$ref": "#/components/schemas/SearchExploreResponseDto"
                  },
                  "type": "array"
                }
              }
            },
            "description": ""
          }
        },
        "security": [
          {
            "bearer": []
          },
          {
            "cookie": []
          },
          {
            "api_key": []
          }
        ],
        "tags": [
          "Search"
        ]
      }
    },
    "/search/person": {
      "get": {
        "operationId": "searchPerson",
        "parameters": [
          {
            "name": "name",
            "required": true,
            "in": "query",
            "schema": {
              "type": "string"
            }
          }
        ],
        "responses": {
          "200": {
            "content": {
              "application/json": {
                "schema": {
                  "items": {
                    "$ref": "#/components/schemas/PersonResponseDto"
                  },
                  "type": "array"
                }
              }
            },
            "description": ""
          }
        },
        "security": [
          {
            "bearer": []
          },
          {
            "cookie": []
          },
          {
            "api_key": []
          }
        ],
        "tags": [
          "Search"
        ]
      }
    },
    "/server-info": {
      "get": {
        "operationId": "getServerInfo",
        "parameters": [],
        "responses": {
          "200": {
            "content": {
              "application/json": {
                "schema": {
                  "$ref": "#/components/schemas/ServerInfoResponseDto"
                }
              }
            },
            "description": ""
          }
        },
        "security": [
          {
            "bearer": []
          },
          {
            "cookie": []
          },
          {
            "api_key": []
          }
        ],
        "tags": [
          "Server Info"
        ]
      }
    },
    "/server-info/config": {
      "get": {
        "operationId": "getServerConfig",
        "parameters": [],
        "responses": {
          "200": {
            "content": {
              "application/json": {
                "schema": {
                  "$ref": "#/components/schemas/ServerConfigDto"
                }
              }
            },
            "description": ""
          }
        },
        "tags": [
          "Server Info"
        ]
      }
    },
    "/server-info/features": {
      "get": {
        "operationId": "getServerFeatures",
        "parameters": [],
        "responses": {
          "200": {
            "content": {
              "application/json": {
                "schema": {
                  "$ref": "#/components/schemas/ServerFeaturesDto"
                }
              }
            },
            "description": ""
          }
        },
        "tags": [
          "Server Info"
        ]
      }
    },
    "/server-info/media-types": {
      "get": {
        "operationId": "getSupportedMediaTypes",
        "parameters": [],
        "responses": {
          "200": {
            "content": {
              "application/json": {
                "schema": {
                  "$ref": "#/components/schemas/ServerMediaTypesResponseDto"
                }
              }
            },
            "description": ""
          }
        },
        "tags": [
          "Server Info"
        ]
      }
    },
    "/server-info/ping": {
      "get": {
        "operationId": "pingServer",
        "parameters": [],
        "responses": {
          "200": {
            "content": {
              "application/json": {
                "schema": {
                  "$ref": "#/components/schemas/ServerPingResponse"
                }
              }
            },
            "description": ""
          }
        },
        "tags": [
          "Server Info"
        ]
      }
    },
    "/server-info/stats": {
      "get": {
        "operationId": "getStats",
        "parameters": [],
        "responses": {
          "200": {
            "content": {
              "application/json": {
                "schema": {
                  "$ref": "#/components/schemas/ServerStatsResponseDto"
                }
              }
            },
            "description": ""
          }
        },
        "security": [
          {
            "bearer": []
          },
          {
            "cookie": []
          },
          {
            "api_key": []
          }
        ],
        "tags": [
          "Server Info"
        ]
      }
    },
    "/server-info/version": {
      "get": {
        "operationId": "getServerVersion",
        "parameters": [],
        "responses": {
          "200": {
            "content": {
              "application/json": {
                "schema": {
                  "$ref": "#/components/schemas/ServerVersionResponseDto"
                }
              }
            },
            "description": ""
          }
        },
        "tags": [
          "Server Info"
        ]
      }
    },
    "/shared-link": {
      "get": {
        "operationId": "getAllSharedLinks",
        "parameters": [],
        "responses": {
          "200": {
            "content": {
              "application/json": {
                "schema": {
                  "items": {
                    "$ref": "#/components/schemas/SharedLinkResponseDto"
                  },
                  "type": "array"
                }
              }
            },
            "description": ""
          }
        },
        "security": [
          {
            "bearer": []
          },
          {
            "cookie": []
          },
          {
            "api_key": []
          }
        ],
        "tags": [
          "Shared Link"
        ]
      },
      "post": {
        "operationId": "createSharedLink",
        "parameters": [],
        "requestBody": {
          "content": {
            "application/json": {
              "schema": {
                "$ref": "#/components/schemas/SharedLinkCreateDto"
              }
            }
          },
          "required": true
        },
        "responses": {
          "201": {
            "content": {
              "application/json": {
                "schema": {
                  "$ref": "#/components/schemas/SharedLinkResponseDto"
                }
              }
            },
            "description": ""
          }
        },
        "security": [
          {
            "bearer": []
          },
          {
            "cookie": []
          },
          {
            "api_key": []
          }
        ],
        "tags": [
          "Shared Link"
        ]
      }
    },
    "/shared-link/me": {
      "get": {
        "operationId": "getMySharedLink",
        "parameters": [
          {
            "name": "key",
            "required": false,
            "in": "query",
            "schema": {
              "type": "string"
            }
          }
        ],
        "responses": {
          "200": {
            "content": {
              "application/json": {
                "schema": {
                  "$ref": "#/components/schemas/SharedLinkResponseDto"
                }
              }
            },
            "description": ""
          }
        },
        "security": [
          {
            "bearer": []
          },
          {
            "cookie": []
          },
          {
            "api_key": []
          }
        ],
        "tags": [
          "Shared Link"
        ]
      }
    },
    "/shared-link/{id}": {
      "delete": {
        "operationId": "removeSharedLink",
        "parameters": [
          {
            "name": "id",
            "required": true,
            "in": "path",
            "schema": {
              "format": "uuid",
              "type": "string"
            }
          }
        ],
        "responses": {
          "200": {
            "description": ""
          }
        },
        "security": [
          {
            "bearer": []
          },
          {
            "cookie": []
          },
          {
            "api_key": []
          }
        ],
        "tags": [
          "Shared Link"
        ]
      },
      "get": {
        "operationId": "getSharedLinkById",
        "parameters": [
          {
            "name": "id",
            "required": true,
            "in": "path",
            "schema": {
              "format": "uuid",
              "type": "string"
            }
          }
        ],
        "responses": {
          "200": {
            "content": {
              "application/json": {
                "schema": {
                  "$ref": "#/components/schemas/SharedLinkResponseDto"
                }
              }
            },
            "description": ""
          }
        },
        "security": [
          {
            "bearer": []
          },
          {
            "cookie": []
          },
          {
            "api_key": []
          }
        ],
        "tags": [
          "Shared Link"
        ]
      },
      "patch": {
        "operationId": "updateSharedLink",
        "parameters": [
          {
            "name": "id",
            "required": true,
            "in": "path",
            "schema": {
              "format": "uuid",
              "type": "string"
            }
          }
        ],
        "requestBody": {
          "content": {
            "application/json": {
              "schema": {
                "$ref": "#/components/schemas/SharedLinkEditDto"
              }
            }
          },
          "required": true
        },
        "responses": {
          "200": {
            "content": {
              "application/json": {
                "schema": {
                  "$ref": "#/components/schemas/SharedLinkResponseDto"
                }
              }
            },
            "description": ""
          }
        },
        "security": [
          {
            "bearer": []
          },
          {
            "cookie": []
          },
          {
            "api_key": []
          }
        ],
        "tags": [
          "Shared Link"
        ]
      }
    },
    "/shared-link/{id}/assets": {
      "delete": {
        "operationId": "removeSharedLinkAssets",
        "parameters": [
          {
            "name": "id",
            "required": true,
            "in": "path",
            "schema": {
              "format": "uuid",
              "type": "string"
            }
          },
          {
            "name": "key",
            "required": false,
            "in": "query",
            "schema": {
              "type": "string"
            }
          }
        ],
        "requestBody": {
          "content": {
            "application/json": {
              "schema": {
                "$ref": "#/components/schemas/AssetIdsDto"
              }
            }
          },
          "required": true
        },
        "responses": {
          "200": {
            "content": {
              "application/json": {
                "schema": {
                  "items": {
                    "$ref": "#/components/schemas/AssetIdsResponseDto"
                  },
                  "type": "array"
                }
              }
            },
            "description": ""
          }
        },
        "security": [
          {
            "bearer": []
          },
          {
            "cookie": []
          },
          {
            "api_key": []
          }
        ],
        "tags": [
          "Shared Link"
        ]
      },
      "put": {
        "operationId": "addSharedLinkAssets",
        "parameters": [
          {
            "name": "id",
            "required": true,
            "in": "path",
            "schema": {
              "format": "uuid",
              "type": "string"
            }
          },
          {
            "name": "key",
            "required": false,
            "in": "query",
            "schema": {
              "type": "string"
            }
          }
        ],
        "requestBody": {
          "content": {
            "application/json": {
              "schema": {
                "$ref": "#/components/schemas/AssetIdsDto"
              }
            }
          },
          "required": true
        },
        "responses": {
          "200": {
            "content": {
              "application/json": {
                "schema": {
                  "items": {
                    "$ref": "#/components/schemas/AssetIdsResponseDto"
                  },
                  "type": "array"
                }
              }
            },
            "description": ""
          }
        },
        "security": [
          {
            "bearer": []
          },
          {
            "cookie": []
          },
          {
            "api_key": []
          }
        ],
        "tags": [
          "Shared Link"
        ]
      }
    },
    "/system-config": {
      "get": {
        "operationId": "getConfig",
        "parameters": [],
        "responses": {
          "200": {
            "content": {
              "application/json": {
                "schema": {
                  "$ref": "#/components/schemas/SystemConfigDto"
                }
              }
            },
            "description": ""
          }
        },
        "security": [
          {
            "bearer": []
          },
          {
            "cookie": []
          },
          {
            "api_key": []
          }
        ],
        "tags": [
          "System Config"
        ]
      },
      "put": {
        "operationId": "updateConfig",
        "parameters": [],
        "requestBody": {
          "content": {
            "application/json": {
              "schema": {
                "$ref": "#/components/schemas/SystemConfigDto"
              }
            }
          },
          "required": true
        },
        "responses": {
          "200": {
            "content": {
              "application/json": {
                "schema": {
                  "$ref": "#/components/schemas/SystemConfigDto"
                }
              }
            },
            "description": ""
          }
        },
        "security": [
          {
            "bearer": []
          },
          {
            "cookie": []
          },
          {
            "api_key": []
          }
        ],
        "tags": [
          "System Config"
        ]
      }
    },
    "/system-config/defaults": {
      "get": {
        "operationId": "getDefaults",
        "parameters": [],
        "responses": {
          "200": {
            "content": {
              "application/json": {
                "schema": {
                  "$ref": "#/components/schemas/SystemConfigDto"
                }
              }
            },
            "description": ""
          }
        },
        "security": [
          {
            "bearer": []
          },
          {
            "cookie": []
          },
          {
            "api_key": []
          }
        ],
        "tags": [
          "System Config"
        ]
      }
    },
    "/system-config/storage-template-options": {
      "get": {
        "operationId": "getStorageTemplateOptions",
        "parameters": [],
        "responses": {
          "200": {
            "content": {
              "application/json": {
                "schema": {
                  "$ref": "#/components/schemas/SystemConfigTemplateStorageOptionDto"
                }
              }
            },
            "description": ""
          }
        },
        "security": [
          {
            "bearer": []
          },
          {
            "cookie": []
          },
          {
            "api_key": []
          }
        ],
        "tags": [
          "System Config"
        ]
      }
    },
    "/tag": {
      "get": {
        "operationId": "getAllTags",
        "parameters": [],
        "responses": {
          "200": {
            "content": {
              "application/json": {
                "schema": {
                  "items": {
                    "$ref": "#/components/schemas/TagResponseDto"
                  },
                  "type": "array"
                }
              }
            },
            "description": ""
          }
        },
        "security": [
          {
            "bearer": []
          },
          {
            "cookie": []
          },
          {
            "api_key": []
          }
        ],
        "tags": [
          "Tag"
        ]
      },
      "post": {
        "operationId": "createTag",
        "parameters": [],
        "requestBody": {
          "content": {
            "application/json": {
              "schema": {
                "$ref": "#/components/schemas/CreateTagDto"
              }
            }
          },
          "required": true
        },
        "responses": {
          "201": {
            "content": {
              "application/json": {
                "schema": {
                  "$ref": "#/components/schemas/TagResponseDto"
                }
              }
            },
            "description": ""
          }
        },
        "security": [
          {
            "bearer": []
          },
          {
            "cookie": []
          },
          {
            "api_key": []
          }
        ],
        "tags": [
          "Tag"
        ]
      }
    },
    "/tag/{id}": {
      "delete": {
        "operationId": "deleteTag",
        "parameters": [
          {
            "name": "id",
            "required": true,
            "in": "path",
            "schema": {
              "format": "uuid",
              "type": "string"
            }
          }
        ],
        "responses": {
          "200": {
            "description": ""
          }
        },
        "security": [
          {
            "bearer": []
          },
          {
            "cookie": []
          },
          {
            "api_key": []
          }
        ],
        "tags": [
          "Tag"
        ]
      },
      "get": {
        "operationId": "getTagById",
        "parameters": [
          {
            "name": "id",
            "required": true,
            "in": "path",
            "schema": {
              "format": "uuid",
              "type": "string"
            }
          }
        ],
        "responses": {
          "200": {
            "content": {
              "application/json": {
                "schema": {
                  "$ref": "#/components/schemas/TagResponseDto"
                }
              }
            },
            "description": ""
          }
        },
        "security": [
          {
            "bearer": []
          },
          {
            "cookie": []
          },
          {
            "api_key": []
          }
        ],
        "tags": [
          "Tag"
        ]
      },
      "patch": {
        "operationId": "updateTag",
        "parameters": [
          {
            "name": "id",
            "required": true,
            "in": "path",
            "schema": {
              "format": "uuid",
              "type": "string"
            }
          }
        ],
        "requestBody": {
          "content": {
            "application/json": {
              "schema": {
                "$ref": "#/components/schemas/UpdateTagDto"
              }
            }
          },
          "required": true
        },
        "responses": {
          "200": {
            "content": {
              "application/json": {
                "schema": {
                  "$ref": "#/components/schemas/TagResponseDto"
                }
              }
            },
            "description": ""
          }
        },
        "security": [
          {
            "bearer": []
          },
          {
            "cookie": []
          },
          {
            "api_key": []
          }
        ],
        "tags": [
          "Tag"
        ]
      }
    },
    "/tag/{id}/assets": {
      "delete": {
        "operationId": "untagAssets",
        "parameters": [
          {
            "name": "id",
            "required": true,
            "in": "path",
            "schema": {
              "format": "uuid",
              "type": "string"
            }
          }
        ],
        "requestBody": {
          "content": {
            "application/json": {
              "schema": {
                "$ref": "#/components/schemas/AssetIdsDto"
              }
            }
          },
          "required": true
        },
        "responses": {
          "200": {
            "content": {
              "application/json": {
                "schema": {
                  "items": {
                    "$ref": "#/components/schemas/AssetIdsResponseDto"
                  },
                  "type": "array"
                }
              }
            },
            "description": ""
          }
        },
        "security": [
          {
            "bearer": []
          },
          {
            "cookie": []
          },
          {
            "api_key": []
          }
        ],
        "tags": [
          "Tag"
        ]
      },
      "get": {
        "operationId": "getTagAssets",
        "parameters": [
          {
            "name": "id",
            "required": true,
            "in": "path",
            "schema": {
              "format": "uuid",
              "type": "string"
            }
          }
        ],
        "responses": {
          "200": {
            "content": {
              "application/json": {
                "schema": {
                  "items": {
                    "$ref": "#/components/schemas/AssetResponseDto"
                  },
                  "type": "array"
                }
              }
            },
            "description": ""
          }
        },
        "security": [
          {
            "bearer": []
          },
          {
            "cookie": []
          },
          {
            "api_key": []
          }
        ],
        "tags": [
          "Tag"
        ]
      },
      "put": {
        "operationId": "tagAssets",
        "parameters": [
          {
            "name": "id",
            "required": true,
            "in": "path",
            "schema": {
              "format": "uuid",
              "type": "string"
            }
          }
        ],
        "requestBody": {
          "content": {
            "application/json": {
              "schema": {
                "$ref": "#/components/schemas/AssetIdsDto"
              }
            }
          },
          "required": true
        },
        "responses": {
          "200": {
            "content": {
              "application/json": {
                "schema": {
                  "items": {
                    "$ref": "#/components/schemas/AssetIdsResponseDto"
                  },
                  "type": "array"
                }
              }
            },
            "description": ""
          }
        },
        "security": [
          {
            "bearer": []
          },
          {
            "cookie": []
          },
          {
            "api_key": []
          }
        ],
        "tags": [
          "Tag"
        ]
      }
    },
    "/user": {
      "get": {
        "operationId": "getAllUsers",
        "parameters": [
          {
            "name": "isAll",
            "required": true,
            "in": "query",
            "schema": {
              "type": "boolean"
            }
          }
        ],
        "responses": {
          "200": {
            "content": {
              "application/json": {
                "schema": {
                  "items": {
                    "$ref": "#/components/schemas/UserResponseDto"
                  },
                  "type": "array"
                }
              }
            },
            "description": ""
          }
        },
        "security": [
          {
            "bearer": []
          },
          {
            "cookie": []
          },
          {
            "api_key": []
          }
        ],
        "tags": [
          "User"
        ]
      },
      "post": {
        "operationId": "createUser",
        "parameters": [],
        "requestBody": {
          "content": {
            "application/json": {
              "schema": {
                "$ref": "#/components/schemas/CreateUserDto"
              }
            }
          },
          "required": true
        },
        "responses": {
          "201": {
            "content": {
              "application/json": {
                "schema": {
                  "$ref": "#/components/schemas/UserResponseDto"
                }
              }
            },
            "description": ""
          }
        },
        "security": [
          {
            "bearer": []
          },
          {
            "cookie": []
          },
          {
            "api_key": []
          }
        ],
        "tags": [
          "User"
        ]
      },
      "put": {
        "operationId": "updateUser",
        "parameters": [],
        "requestBody": {
          "content": {
            "application/json": {
              "schema": {
                "$ref": "#/components/schemas/UpdateUserDto"
              }
            }
          },
          "required": true
        },
        "responses": {
          "200": {
            "content": {
              "application/json": {
                "schema": {
                  "$ref": "#/components/schemas/UserResponseDto"
                }
              }
            },
            "description": ""
          }
        },
        "security": [
          {
            "bearer": []
          },
          {
            "cookie": []
          },
          {
            "api_key": []
          }
        ],
        "tags": [
          "User"
        ]
      }
    },
    "/user/count": {
      "get": {
        "operationId": "getUserCount",
        "parameters": [
          {
            "name": "admin",
            "required": false,
            "in": "query",
            "schema": {
              "default": false,
              "type": "boolean"
            }
          }
        ],
        "responses": {
          "200": {
            "content": {
              "application/json": {
                "schema": {
                  "$ref": "#/components/schemas/UserCountResponseDto"
                }
              }
            },
            "description": ""
          }
        },
        "security": [
          {
            "bearer": []
          },
          {
            "cookie": []
          },
          {
            "api_key": []
          }
        ],
        "tags": [
          "User"
        ]
      }
    },
    "/user/info/{id}": {
      "get": {
        "operationId": "getUserById",
        "parameters": [
          {
            "name": "id",
            "required": true,
            "in": "path",
            "schema": {
              "format": "uuid",
              "type": "string"
            }
          }
        ],
        "responses": {
          "200": {
            "content": {
              "application/json": {
                "schema": {
                  "$ref": "#/components/schemas/UserResponseDto"
                }
              }
            },
            "description": ""
          }
        },
        "security": [
          {
            "bearer": []
          },
          {
            "cookie": []
          },
          {
            "api_key": []
          }
        ],
        "tags": [
          "User"
        ]
      }
    },
    "/user/me": {
      "get": {
        "operationId": "getMyUserInfo",
        "parameters": [],
        "responses": {
          "200": {
            "content": {
              "application/json": {
                "schema": {
                  "$ref": "#/components/schemas/UserResponseDto"
                }
              }
            },
            "description": ""
          }
        },
        "security": [
          {
            "bearer": []
          },
          {
            "cookie": []
          },
          {
            "api_key": []
          }
        ],
        "tags": [
          "User"
        ]
      }
    },
    "/user/profile-image": {
      "post": {
        "operationId": "createProfileImage",
        "parameters": [],
        "requestBody": {
          "content": {
            "multipart/form-data": {
              "schema": {
                "$ref": "#/components/schemas/CreateProfileImageDto"
              }
            }
          },
          "description": "A new avatar for the user",
          "required": true
        },
        "responses": {
          "201": {
            "content": {
              "application/json": {
                "schema": {
                  "$ref": "#/components/schemas/CreateProfileImageResponseDto"
                }
              }
            },
            "description": ""
          }
        },
        "security": [
          {
            "bearer": []
          },
          {
            "cookie": []
          },
          {
            "api_key": []
          }
        ],
        "tags": [
          "User"
        ]
      }
    },
    "/user/profile-image/{id}": {
      "get": {
        "operationId": "getProfileImage",
        "parameters": [
          {
            "name": "id",
            "required": true,
            "in": "path",
            "schema": {
              "format": "uuid",
              "type": "string"
            }
          }
        ],
        "responses": {
          "200": {
            "content": {
              "application/json": {
                "schema": {
                  "type": "object"
                }
              }
            },
            "description": ""
          }
        },
        "security": [
          {
            "bearer": []
          },
          {
            "cookie": []
          },
          {
            "api_key": []
          }
        ],
        "tags": [
          "User"
        ]
      }
    },
    "/user/{id}": {
      "delete": {
        "operationId": "deleteUser",
        "parameters": [
          {
            "name": "id",
            "required": true,
            "in": "path",
            "schema": {
              "format": "uuid",
              "type": "string"
            }
          }
        ],
        "responses": {
          "200": {
            "content": {
              "application/json": {
                "schema": {
                  "$ref": "#/components/schemas/UserResponseDto"
                }
              }
            },
            "description": ""
          }
        },
        "security": [
          {
            "bearer": []
          },
          {
            "cookie": []
          },
          {
            "api_key": []
          }
        ],
        "tags": [
          "User"
        ]
      }
    },
    "/user/{id}/restore": {
      "post": {
        "operationId": "restoreUser",
        "parameters": [
          {
            "name": "id",
            "required": true,
            "in": "path",
            "schema": {
              "format": "uuid",
              "type": "string"
            }
          }
        ],
        "responses": {
          "201": {
            "content": {
              "application/json": {
                "schema": {
                  "$ref": "#/components/schemas/UserResponseDto"
                }
              }
            },
            "description": ""
          }
        },
        "security": [
          {
            "bearer": []
          },
          {
            "cookie": []
          },
          {
            "api_key": []
          }
        ],
        "tags": [
          "User"
        ]
      }
    }
  },
  "info": {
    "title": "Immich",
    "description": "Immich API",
    "version": "1.81.1",
    "contact": {}
  },
  "tags": [],
  "servers": [
    {
      "url": "/api"
    }
  ],
  "components": {
    "securitySchemes": {
      "bearer": {
        "scheme": "Bearer",
        "bearerFormat": "JWT",
        "type": "http",
        "in": "header"
      },
      "cookie": {
        "type": "apiKey",
        "in": "cookie",
        "name": "immich_access_token"
      },
      "api_key": {
        "type": "apiKey",
        "in": "header",
        "name": "x-api-key"
      }
    },
    "schemas": {
      "APIKeyCreateDto": {
        "properties": {
          "name": {
            "type": "string"
          }
        },
        "type": "object"
      },
      "APIKeyCreateResponseDto": {
        "properties": {
          "apiKey": {
            "$ref": "#/components/schemas/APIKeyResponseDto"
          },
          "secret": {
            "type": "string"
          }
        },
        "required": [
          "secret",
          "apiKey"
        ],
        "type": "object"
      },
      "APIKeyResponseDto": {
        "properties": {
          "createdAt": {
            "format": "date-time",
            "type": "string"
          },
          "id": {
            "type": "string"
          },
          "name": {
            "type": "string"
          },
          "updatedAt": {
            "format": "date-time",
            "type": "string"
          }
        },
        "required": [
          "id",
          "name",
          "createdAt",
          "updatedAt"
        ],
        "type": "object"
      },
      "APIKeyUpdateDto": {
        "properties": {
          "name": {
            "type": "string"
          }
        },
        "required": [
          "name"
        ],
        "type": "object"
      },
      "AddUsersDto": {
        "properties": {
          "sharedUserIds": {
            "items": {
              "format": "uuid",
              "type": "string"
            },
            "type": "array"
          }
        },
        "required": [
          "sharedUserIds"
        ],
        "type": "object"
      },
      "AdminSignupResponseDto": {
        "properties": {
          "createdAt": {
            "format": "date-time",
            "type": "string"
          },
          "email": {
            "type": "string"
          },
          "firstName": {
            "type": "string"
          },
          "id": {
            "type": "string"
          },
          "lastName": {
            "type": "string"
          }
        },
        "required": [
          "id",
          "email",
          "firstName",
          "lastName",
          "createdAt"
        ],
        "type": "object"
      },
      "AlbumCountResponseDto": {
        "properties": {
          "notShared": {
            "type": "integer"
          },
          "owned": {
            "type": "integer"
          },
          "shared": {
            "type": "integer"
          }
        },
        "required": [
          "owned",
          "shared",
          "notShared"
        ],
        "type": "object"
      },
      "AlbumResponseDto": {
        "properties": {
          "albumName": {
            "type": "string"
          },
          "albumThumbnailAssetId": {
            "nullable": true,
            "type": "string"
          },
          "assetCount": {
            "type": "integer"
          },
          "assets": {
            "items": {
              "$ref": "#/components/schemas/AssetResponseDto"
            },
            "type": "array"
          },
          "createdAt": {
            "format": "date-time",
            "type": "string"
          },
          "description": {
            "type": "string"
          },
          "endDate": {
            "format": "date-time",
            "type": "string"
          },
          "hasSharedLink": {
            "type": "boolean"
          },
          "id": {
            "type": "string"
          },
          "lastModifiedAssetTimestamp": {
            "format": "date-time",
            "type": "string"
          },
          "owner": {
            "$ref": "#/components/schemas/UserResponseDto"
          },
          "ownerId": {
            "type": "string"
          },
          "shared": {
            "type": "boolean"
          },
          "sharedUsers": {
            "items": {
              "$ref": "#/components/schemas/UserResponseDto"
            },
            "type": "array"
          },
          "startDate": {
            "format": "date-time",
            "type": "string"
          },
          "updatedAt": {
            "format": "date-time",
            "type": "string"
          }
        },
        "required": [
          "assetCount",
          "id",
          "ownerId",
          "albumName",
          "description",
          "createdAt",
          "updatedAt",
          "albumThumbnailAssetId",
          "shared",
          "sharedUsers",
          "hasSharedLink",
          "assets",
          "owner"
        ],
        "type": "object"
      },
      "AllJobStatusResponseDto": {
        "properties": {
          "backgroundTask": {
            "$ref": "#/components/schemas/JobStatusDto"
          },
          "clipEncoding": {
            "$ref": "#/components/schemas/JobStatusDto"
          },
          "library": {
            "$ref": "#/components/schemas/JobStatusDto"
          },
          "metadataExtraction": {
            "$ref": "#/components/schemas/JobStatusDto"
          },
          "migration": {
            "$ref": "#/components/schemas/JobStatusDto"
          },
          "objectTagging": {
            "$ref": "#/components/schemas/JobStatusDto"
          },
          "recognizeFaces": {
            "$ref": "#/components/schemas/JobStatusDto"
          },
          "search": {
            "$ref": "#/components/schemas/JobStatusDto"
          },
          "sidecar": {
            "$ref": "#/components/schemas/JobStatusDto"
          },
          "storageTemplateMigration": {
            "$ref": "#/components/schemas/JobStatusDto"
          },
          "thumbnailGeneration": {
            "$ref": "#/components/schemas/JobStatusDto"
          },
          "videoConversion": {
            "$ref": "#/components/schemas/JobStatusDto"
          }
        },
        "required": [
          "thumbnailGeneration",
          "metadataExtraction",
          "videoConversion",
          "objectTagging",
          "clipEncoding",
          "storageTemplateMigration",
          "migration",
          "backgroundTask",
          "search",
          "recognizeFaces",
          "sidecar",
          "library"
        ],
        "type": "object"
      },
      "AssetBulkDeleteDto": {
        "properties": {
          "force": {
            "type": "boolean"
          },
          "ids": {
            "items": {
              "format": "uuid",
              "type": "string"
            },
            "type": "array"
          }
        },
        "required": [
          "ids"
        ],
        "type": "object"
      },
      "AssetBulkUpdateDto": {
        "properties": {
          "ids": {
            "items": {
              "format": "uuid",
              "type": "string"
            },
            "type": "array"
          },
          "isArchived": {
            "type": "boolean"
          },
          "isFavorite": {
            "type": "boolean"
          }
        },
        "required": [
          "ids"
        ],
        "type": "object"
      },
      "AssetBulkUploadCheckDto": {
        "properties": {
          "assets": {
            "items": {
              "$ref": "#/components/schemas/AssetBulkUploadCheckItem"
            },
            "type": "array"
          }
        },
        "required": [
          "assets"
        ],
        "type": "object"
      },
      "AssetBulkUploadCheckItem": {
        "properties": {
          "checksum": {
            "description": "base64 or hex encoded sha1 hash",
            "type": "string"
          },
          "id": {
            "type": "string"
          }
        },
        "required": [
          "id",
          "checksum"
        ],
        "type": "object"
      },
      "AssetBulkUploadCheckResponseDto": {
        "properties": {
          "results": {
            "items": {
              "$ref": "#/components/schemas/AssetBulkUploadCheckResult"
            },
            "type": "array"
          }
        },
        "required": [
          "results"
        ],
        "type": "object"
      },
      "AssetBulkUploadCheckResult": {
        "properties": {
          "action": {
            "enum": [
              "accept",
              "reject"
            ],
            "type": "string"
          },
          "assetId": {
            "type": "string"
          },
          "id": {
            "type": "string"
          },
          "reason": {
            "enum": [
              "duplicate",
              "unsupported-format"
            ],
            "type": "string"
          }
        },
        "required": [
          "id",
          "action"
        ],
        "type": "object"
      },
      "AssetFileUploadResponseDto": {
        "properties": {
          "duplicate": {
            "type": "boolean"
          },
          "id": {
            "type": "string"
          }
        },
        "required": [
          "id",
          "duplicate"
        ],
        "type": "object"
      },
      "AssetIdsDto": {
        "properties": {
          "assetIds": {
            "items": {
              "format": "uuid",
              "type": "string"
            },
            "type": "array"
          }
        },
        "required": [
          "assetIds"
        ],
        "type": "object"
      },
      "AssetIdsResponseDto": {
        "properties": {
          "assetId": {
            "type": "string"
          },
          "error": {
            "enum": [
              "duplicate",
              "no_permission",
              "not_found"
            ],
            "type": "string"
          },
          "success": {
            "type": "boolean"
          }
        },
        "required": [
          "assetId",
          "success"
        ],
        "type": "object"
      },
      "AssetJobName": {
        "enum": [
          "regenerate-thumbnail",
          "refresh-metadata",
          "transcode-video"
        ],
        "type": "string"
      },
      "AssetJobsDto": {
        "properties": {
          "assetIds": {
            "items": {
              "format": "uuid",
              "type": "string"
            },
            "type": "array"
          },
          "name": {
            "$ref": "#/components/schemas/AssetJobName"
          }
        },
        "required": [
          "assetIds",
          "name"
        ],
        "type": "object"
      },
      "AssetResponseDto": {
        "properties": {
          "checksum": {
            "description": "base64 encoded sha1 hash",
            "type": "string"
          },
          "deviceAssetId": {
            "type": "string"
          },
          "deviceId": {
            "type": "string"
          },
          "duration": {
            "type": "string"
          },
          "exifInfo": {
            "$ref": "#/components/schemas/ExifResponseDto"
          },
          "fileCreatedAt": {
            "format": "date-time",
            "type": "string"
          },
          "fileModifiedAt": {
            "format": "date-time",
            "type": "string"
          },
          "hasMetadata": {
            "type": "boolean"
          },
          "id": {
            "type": "string"
          },
          "isArchived": {
            "type": "boolean"
          },
          "isExternal": {
            "type": "boolean"
          },
          "isFavorite": {
            "type": "boolean"
          },
          "isOffline": {
            "type": "boolean"
          },
          "isReadOnly": {
            "type": "boolean"
          },
          "isTrashed": {
            "type": "boolean"
          },
          "libraryId": {
            "type": "string"
          },
          "livePhotoVideoId": {
            "nullable": true,
            "type": "string"
          },
          "localDateTime": {
            "format": "date-time",
            "type": "string"
          },
          "originalFileName": {
            "type": "string"
          },
          "originalPath": {
            "type": "string"
          },
          "owner": {
            "$ref": "#/components/schemas/UserResponseDto"
          },
          "ownerId": {
            "type": "string"
          },
          "people": {
            "items": {
              "$ref": "#/components/schemas/PersonResponseDto"
            },
            "type": "array"
          },
          "resized": {
            "type": "boolean"
          },
          "smartInfo": {
            "$ref": "#/components/schemas/SmartInfoResponseDto"
          },
          "stack": {
            "items": {
              "$ref": "#/components/schemas/AssetResponseDto"
            },
            "type": "array"
          },
          "stackCount": {
            "type": "integer"
          },
          "stackParentId": {
            "nullable": true,
            "type": "string"
          },
          "tags": {
            "items": {
              "$ref": "#/components/schemas/TagResponseDto"
            },
            "type": "array"
          },
          "thumbhash": {
            "nullable": true,
            "type": "string"
          },
          "type": {
            "$ref": "#/components/schemas/AssetTypeEnum"
          },
          "updatedAt": {
            "format": "date-time",
            "type": "string"
          }
        },
        "required": [
          "type",
<<<<<<< HEAD
          "stackCount",
          "id",
=======
>>>>>>> ecb666cd
          "deviceAssetId",
          "deviceId",
          "ownerId",
          "libraryId",
          "originalPath",
          "originalFileName",
          "resized",
          "fileCreatedAt",
          "fileModifiedAt",
          "updatedAt",
          "isFavorite",
          "isArchived",
          "isTrashed",
          "isOffline",
          "isExternal",
          "isReadOnly",
          "checksum",
          "id",
          "thumbhash",
          "localDateTime",
          "duration",
          "hasMetadata"
        ],
        "type": "object"
      },
      "AssetStatsResponseDto": {
        "properties": {
          "images": {
            "type": "integer"
          },
          "total": {
            "type": "integer"
          },
          "videos": {
            "type": "integer"
          }
        },
        "required": [
          "images",
          "videos",
          "total"
        ],
        "type": "object"
      },
      "AssetTypeEnum": {
        "enum": [
          "IMAGE",
          "VIDEO",
          "AUDIO",
          "OTHER"
        ],
        "type": "string"
      },
      "AudioCodec": {
        "enum": [
          "mp3",
          "aac",
          "libopus"
        ],
        "type": "string"
      },
      "AuditDeletesResponseDto": {
        "properties": {
          "ids": {
            "items": {
              "type": "string"
            },
            "type": "array"
          },
          "needsFullSync": {
            "type": "boolean"
          }
        },
        "required": [
          "needsFullSync",
          "ids"
        ],
        "type": "object"
      },
      "AuthDeviceResponseDto": {
        "properties": {
          "createdAt": {
            "type": "string"
          },
          "current": {
            "type": "boolean"
          },
          "deviceOS": {
            "type": "string"
          },
          "deviceType": {
            "type": "string"
          },
          "id": {
            "type": "string"
          },
          "updatedAt": {
            "type": "string"
          }
        },
        "required": [
          "id",
          "createdAt",
          "updatedAt",
          "current",
          "deviceType",
          "deviceOS"
        ],
        "type": "object"
      },
      "BulkIdResponseDto": {
        "properties": {
          "error": {
            "enum": [
              "duplicate",
              "no_permission",
              "not_found",
              "unknown"
            ],
            "type": "string"
          },
          "id": {
            "type": "string"
          },
          "success": {
            "type": "boolean"
          }
        },
        "required": [
          "id",
          "success"
        ],
        "type": "object"
      },
      "BulkIdsDto": {
        "properties": {
          "ids": {
            "items": {
              "format": "uuid",
              "type": "string"
            },
            "type": "array"
          }
        },
        "required": [
          "ids"
        ],
        "type": "object"
      },
      "CLIPConfig": {
        "properties": {
          "enabled": {
            "type": "boolean"
          },
          "mode": {
            "$ref": "#/components/schemas/CLIPMode"
          },
          "modelName": {
            "type": "string"
          },
          "modelType": {
            "$ref": "#/components/schemas/ModelType"
          }
        },
        "required": [
          "enabled",
          "modelName"
        ],
        "type": "object"
      },
      "CLIPMode": {
        "enum": [
          "vision",
          "text"
        ],
        "type": "string"
      },
      "CQMode": {
        "enum": [
          "auto",
          "cqp",
          "icq"
        ],
        "type": "string"
      },
      "ChangePasswordDto": {
        "properties": {
          "newPassword": {
            "example": "password",
            "type": "string"
          },
          "password": {
            "example": "password",
            "type": "string"
          }
        },
        "required": [
          "password",
          "newPassword"
        ],
        "type": "object"
      },
      "CheckDuplicateAssetDto": {
        "properties": {
          "deviceAssetId": {
            "type": "string"
          },
          "deviceId": {
            "type": "string"
          }
        },
        "required": [
          "deviceAssetId",
          "deviceId"
        ],
        "type": "object"
      },
      "CheckDuplicateAssetResponseDto": {
        "properties": {
          "id": {
            "type": "string"
          },
          "isExist": {
            "type": "boolean"
          }
        },
        "required": [
          "isExist"
        ],
        "type": "object"
      },
      "CheckExistingAssetsDto": {
        "properties": {
          "deviceAssetIds": {
            "items": {
              "type": "string"
            },
            "type": "array"
          },
          "deviceId": {
            "type": "string"
          }
        },
        "required": [
          "deviceAssetIds",
          "deviceId"
        ],
        "type": "object"
      },
      "CheckExistingAssetsResponseDto": {
        "properties": {
          "existingIds": {
            "items": {
              "type": "string"
            },
            "type": "array"
          }
        },
        "required": [
          "existingIds"
        ],
        "type": "object"
      },
      "CitiesFile": {
        "enum": [
          "cities15000",
          "cities5000",
          "cities1000",
          "cities500"
        ],
        "type": "string"
      },
      "ClassificationConfig": {
        "properties": {
          "enabled": {
            "type": "boolean"
          },
          "minScore": {
            "type": "integer"
          },
          "modelName": {
            "type": "string"
          },
          "modelType": {
            "$ref": "#/components/schemas/ModelType"
          }
        },
        "required": [
          "minScore",
          "enabled",
          "modelName"
        ],
        "type": "object"
      },
      "Colorspace": {
        "enum": [
          "srgb",
          "p3"
        ],
        "type": "string"
      },
      "CreateAlbumDto": {
        "properties": {
          "albumName": {
            "type": "string"
          },
          "assetIds": {
            "items": {
              "format": "uuid",
              "type": "string"
            },
            "type": "array"
          },
          "description": {
            "type": "string"
          },
          "sharedWithUserIds": {
            "items": {
              "format": "uuid",
              "type": "string"
            },
            "type": "array"
          }
        },
        "required": [
          "albumName"
        ],
        "type": "object"
      },
      "CreateAssetDto": {
        "properties": {
          "assetData": {
            "format": "binary",
            "type": "string"
          },
          "deviceAssetId": {
            "type": "string"
          },
          "deviceId": {
            "type": "string"
          },
          "duration": {
            "type": "string"
          },
          "fileCreatedAt": {
            "format": "date-time",
            "type": "string"
          },
          "fileModifiedAt": {
            "format": "date-time",
            "type": "string"
          },
          "isArchived": {
            "type": "boolean"
          },
          "isExternal": {
            "type": "boolean"
          },
          "isFavorite": {
            "type": "boolean"
          },
          "isOffline": {
            "type": "boolean"
          },
          "isReadOnly": {
            "type": "boolean"
          },
          "isVisible": {
            "type": "boolean"
          },
          "libraryId": {
            "format": "uuid",
            "type": "string"
          },
          "livePhotoData": {
            "format": "binary",
            "type": "string"
          },
          "sidecarData": {
            "format": "binary",
            "type": "string"
          }
        },
        "required": [
          "assetData",
          "deviceAssetId",
          "deviceId",
          "fileCreatedAt",
          "fileModifiedAt",
          "isFavorite"
        ],
        "type": "object"
      },
      "CreateLibraryDto": {
        "properties": {
          "exclusionPatterns": {
            "items": {
              "type": "string"
            },
            "type": "array"
          },
          "importPaths": {
            "items": {
              "type": "string"
            },
            "type": "array"
          },
          "isVisible": {
            "type": "boolean"
          },
          "name": {
            "type": "string"
          },
          "type": {
            "$ref": "#/components/schemas/LibraryType"
          }
        },
        "required": [
          "type"
        ],
        "type": "object"
      },
      "CreateProfileImageDto": {
        "properties": {
          "file": {
            "format": "binary",
            "type": "string"
          }
        },
        "required": [
          "file"
        ],
        "type": "object"
      },
      "CreateProfileImageResponseDto": {
        "properties": {
          "profileImagePath": {
            "type": "string"
          },
          "userId": {
            "type": "string"
          }
        },
        "required": [
          "userId",
          "profileImagePath"
        ],
        "type": "object"
      },
      "CreateTagDto": {
        "properties": {
          "name": {
            "type": "string"
          },
          "type": {
            "$ref": "#/components/schemas/TagTypeEnum"
          }
        },
        "required": [
          "type",
          "name"
        ],
        "type": "object"
      },
      "CreateUserDto": {
        "properties": {
          "email": {
            "type": "string"
          },
          "externalPath": {
            "nullable": true,
            "type": "string"
          },
          "firstName": {
            "type": "string"
          },
          "lastName": {
            "type": "string"
          },
          "memoriesEnabled": {
            "type": "boolean"
          },
          "password": {
            "type": "string"
          },
          "storageLabel": {
            "nullable": true,
            "type": "string"
          }
        },
        "required": [
          "email",
          "password",
          "firstName",
          "lastName"
        ],
        "type": "object"
      },
      "CuratedLocationsResponseDto": {
        "properties": {
          "city": {
            "type": "string"
          },
          "deviceAssetId": {
            "type": "string"
          },
          "deviceId": {
            "type": "string"
          },
          "id": {
            "type": "string"
          },
          "resizePath": {
            "type": "string"
          }
        },
        "required": [
          "id",
          "city",
          "resizePath",
          "deviceAssetId",
          "deviceId"
        ],
        "type": "object"
      },
      "CuratedObjectsResponseDto": {
        "properties": {
          "deviceAssetId": {
            "type": "string"
          },
          "deviceId": {
            "type": "string"
          },
          "id": {
            "type": "string"
          },
          "object": {
            "type": "string"
          },
          "resizePath": {
            "type": "string"
          }
        },
        "required": [
          "id",
          "object",
          "resizePath",
          "deviceAssetId",
          "deviceId"
        ],
        "type": "object"
      },
      "DownloadArchiveInfo": {
        "properties": {
          "assetIds": {
            "items": {
              "type": "string"
            },
            "type": "array"
          },
          "size": {
            "type": "integer"
          }
        },
        "required": [
          "size",
          "assetIds"
        ],
        "type": "object"
      },
      "DownloadInfoDto": {
        "properties": {
          "albumId": {
            "format": "uuid",
            "type": "string"
          },
          "archiveSize": {
            "type": "integer"
          },
          "assetIds": {
            "items": {
              "format": "uuid",
              "type": "string"
            },
            "type": "array"
          },
          "userId": {
            "format": "uuid",
            "type": "string"
          }
        },
        "type": "object"
      },
      "DownloadResponseDto": {
        "properties": {
          "archives": {
            "items": {
              "$ref": "#/components/schemas/DownloadArchiveInfo"
            },
            "type": "array"
          },
          "totalSize": {
            "type": "integer"
          }
        },
        "required": [
          "totalSize",
          "archives"
        ],
        "type": "object"
      },
      "EntityType": {
        "enum": [
          "ASSET",
          "ALBUM"
        ],
        "type": "string"
      },
      "ExifResponseDto": {
        "properties": {
          "city": {
            "default": null,
            "nullable": true,
            "type": "string"
          },
          "country": {
            "default": null,
            "nullable": true,
            "type": "string"
          },
          "dateTimeOriginal": {
            "default": null,
            "format": "date-time",
            "nullable": true,
            "type": "string"
          },
          "description": {
            "default": null,
            "nullable": true,
            "type": "string"
          },
          "exifImageHeight": {
            "default": null,
            "nullable": true,
            "type": "number"
          },
          "exifImageWidth": {
            "default": null,
            "nullable": true,
            "type": "number"
          },
          "exposureTime": {
            "default": null,
            "nullable": true,
            "type": "string"
          },
          "fNumber": {
            "default": null,
            "nullable": true,
            "type": "number"
          },
          "fileSizeInByte": {
            "default": null,
            "format": "int64",
            "nullable": true,
            "type": "integer"
          },
          "focalLength": {
            "default": null,
            "nullable": true,
            "type": "number"
          },
          "iso": {
            "default": null,
            "nullable": true,
            "type": "number"
          },
          "latitude": {
            "default": null,
            "nullable": true,
            "type": "number"
          },
          "lensModel": {
            "default": null,
            "nullable": true,
            "type": "string"
          },
          "longitude": {
            "default": null,
            "nullable": true,
            "type": "number"
          },
          "make": {
            "default": null,
            "nullable": true,
            "type": "string"
          },
          "model": {
            "default": null,
            "nullable": true,
            "type": "string"
          },
          "modifyDate": {
            "default": null,
            "format": "date-time",
            "nullable": true,
            "type": "string"
          },
          "orientation": {
            "default": null,
            "nullable": true,
            "type": "string"
          },
          "projectionType": {
            "default": null,
            "nullable": true,
            "type": "string"
          },
          "state": {
            "default": null,
            "nullable": true,
            "type": "string"
          },
          "timeZone": {
            "default": null,
            "nullable": true,
            "type": "string"
          }
        },
        "type": "object"
      },
      "ImportAssetDto": {
        "properties": {
          "assetPath": {
            "type": "string"
          },
          "deviceAssetId": {
            "type": "string"
          },
          "deviceId": {
            "type": "string"
          },
          "duration": {
            "type": "string"
          },
          "fileCreatedAt": {
            "format": "date-time",
            "type": "string"
          },
          "fileModifiedAt": {
            "format": "date-time",
            "type": "string"
          },
          "isArchived": {
            "type": "boolean"
          },
          "isExternal": {
            "type": "boolean"
          },
          "isFavorite": {
            "type": "boolean"
          },
          "isOffline": {
            "type": "boolean"
          },
          "isReadOnly": {
            "default": true,
            "type": "boolean"
          },
          "isVisible": {
            "type": "boolean"
          },
          "libraryId": {
            "format": "uuid",
            "type": "string"
          },
          "sidecarPath": {
            "type": "string"
          }
        },
        "required": [
          "assetPath",
          "deviceAssetId",
          "deviceId",
          "fileCreatedAt",
          "fileModifiedAt",
          "isFavorite"
        ],
        "type": "object"
      },
      "JobCommand": {
        "enum": [
          "start",
          "pause",
          "resume",
          "empty"
        ],
        "type": "string"
      },
      "JobCommandDto": {
        "properties": {
          "command": {
            "$ref": "#/components/schemas/JobCommand"
          },
          "force": {
            "type": "boolean"
          }
        },
        "required": [
          "command",
          "force"
        ],
        "type": "object"
      },
      "JobCountsDto": {
        "properties": {
          "active": {
            "type": "integer"
          },
          "completed": {
            "type": "integer"
          },
          "delayed": {
            "type": "integer"
          },
          "failed": {
            "type": "integer"
          },
          "paused": {
            "type": "integer"
          },
          "waiting": {
            "type": "integer"
          }
        },
        "required": [
          "active",
          "completed",
          "failed",
          "delayed",
          "waiting",
          "paused"
        ],
        "type": "object"
      },
      "JobName": {
        "enum": [
          "thumbnailGeneration",
          "metadataExtraction",
          "videoConversion",
          "objectTagging",
          "recognizeFaces",
          "clipEncoding",
          "backgroundTask",
          "storageTemplateMigration",
          "migration",
          "search",
          "sidecar",
          "library"
        ],
        "type": "string"
      },
      "JobSettingsDto": {
        "properties": {
          "concurrency": {
            "type": "integer"
          }
        },
        "required": [
          "concurrency"
        ],
        "type": "object"
      },
      "JobStatusDto": {
        "properties": {
          "jobCounts": {
            "$ref": "#/components/schemas/JobCountsDto"
          },
          "queueStatus": {
            "$ref": "#/components/schemas/QueueStatusDto"
          }
        },
        "required": [
          "jobCounts",
          "queueStatus"
        ],
        "type": "object"
      },
      "LibraryResponseDto": {
        "properties": {
          "assetCount": {
            "type": "integer"
          },
          "createdAt": {
            "format": "date-time",
            "type": "string"
          },
          "exclusionPatterns": {
            "items": {
              "type": "string"
            },
            "type": "array"
          },
          "id": {
            "type": "string"
          },
          "importPaths": {
            "items": {
              "type": "string"
            },
            "type": "array"
          },
          "name": {
            "type": "string"
          },
          "ownerId": {
            "type": "string"
          },
          "refreshedAt": {
            "format": "date-time",
            "nullable": true,
            "type": "string"
          },
          "type": {
            "$ref": "#/components/schemas/LibraryType"
          },
          "updatedAt": {
            "format": "date-time",
            "type": "string"
          }
        },
        "required": [
          "type",
          "assetCount",
          "id",
          "ownerId",
          "name",
          "importPaths",
          "exclusionPatterns",
          "createdAt",
          "updatedAt",
          "refreshedAt"
        ],
        "type": "object"
      },
      "LibraryStatsResponseDto": {
        "properties": {
          "photos": {
            "default": 0,
            "type": "integer"
          },
          "total": {
            "default": 0,
            "type": "integer"
          },
          "usage": {
            "default": 0,
            "format": "int64",
            "type": "integer"
          },
          "videos": {
            "default": 0,
            "type": "integer"
          }
        },
        "required": [
          "photos",
          "videos",
          "total",
          "usage"
        ],
        "type": "object"
      },
      "LibraryType": {
        "enum": [
          "UPLOAD",
          "EXTERNAL"
        ],
        "type": "string"
      },
      "LoginCredentialDto": {
        "properties": {
          "email": {
            "example": "testuser@email.com",
            "type": "string"
          },
          "password": {
            "example": "password",
            "type": "string"
          }
        },
        "required": [
          "email",
          "password"
        ],
        "type": "object"
      },
      "LoginResponseDto": {
        "properties": {
          "accessToken": {
            "readOnly": true,
            "type": "string"
          },
          "firstName": {
            "readOnly": true,
            "type": "string"
          },
          "isAdmin": {
            "readOnly": true,
            "type": "boolean"
          },
          "lastName": {
            "readOnly": true,
            "type": "string"
          },
          "profileImagePath": {
            "readOnly": true,
            "type": "string"
          },
          "shouldChangePassword": {
            "readOnly": true,
            "type": "boolean"
          },
          "userEmail": {
            "readOnly": true,
            "type": "string"
          },
          "userId": {
            "readOnly": true,
            "type": "string"
          }
        },
        "required": [
          "accessToken",
          "userId",
          "userEmail",
          "firstName",
          "lastName",
          "profileImagePath",
          "isAdmin",
          "shouldChangePassword"
        ],
        "type": "object"
      },
      "LogoutResponseDto": {
        "properties": {
          "redirectUri": {
            "type": "string"
          },
          "successful": {
            "type": "boolean"
          }
        },
        "required": [
          "successful",
          "redirectUri"
        ],
        "type": "object"
      },
      "MapMarkerResponseDto": {
        "properties": {
          "id": {
            "type": "string"
          },
          "lat": {
            "format": "double",
            "type": "number"
          },
          "lon": {
            "format": "double",
            "type": "number"
          }
        },
        "required": [
          "id",
          "lat",
          "lon"
        ],
        "type": "object"
      },
      "MemoryLaneResponseDto": {
        "properties": {
          "assets": {
            "items": {
              "$ref": "#/components/schemas/AssetResponseDto"
            },
            "type": "array"
          },
          "title": {
            "type": "string"
          }
        },
        "required": [
          "title",
          "assets"
        ],
        "type": "object"
      },
      "MergePersonDto": {
        "properties": {
          "ids": {
            "items": {
              "format": "uuid",
              "type": "string"
            },
            "type": "array"
          }
        },
        "required": [
          "ids"
        ],
        "type": "object"
      },
      "ModelType": {
        "enum": [
          "image-classification",
          "facial-recognition",
          "clip"
        ],
        "type": "string"
      },
      "OAuthAuthorizeResponseDto": {
        "properties": {
          "url": {
            "type": "string"
          }
        },
        "required": [
          "url"
        ],
        "type": "object"
      },
      "OAuthCallbackDto": {
        "properties": {
          "url": {
            "type": "string"
          }
        },
        "required": [
          "url"
        ],
        "type": "object"
      },
      "OAuthConfigDto": {
        "properties": {
          "redirectUri": {
            "type": "string"
          }
        },
        "required": [
          "redirectUri"
        ],
        "type": "object"
      },
      "OAuthConfigResponseDto": {
        "properties": {
          "autoLaunch": {
            "type": "boolean"
          },
          "buttonText": {
            "type": "string"
          },
          "enabled": {
            "type": "boolean"
          },
          "passwordLoginEnabled": {
            "type": "boolean"
          },
          "url": {
            "type": "string"
          }
        },
        "required": [
          "enabled",
          "passwordLoginEnabled"
        ],
        "type": "object"
      },
      "PeopleResponseDto": {
        "properties": {
          "people": {
            "items": {
              "$ref": "#/components/schemas/PersonResponseDto"
            },
            "type": "array"
          },
          "total": {
            "type": "integer"
          },
          "visible": {
            "type": "integer"
          }
        },
        "required": [
          "total",
          "visible",
          "people"
        ],
        "type": "object"
      },
      "PeopleUpdateDto": {
        "properties": {
          "people": {
            "items": {
              "$ref": "#/components/schemas/PeopleUpdateItem"
            },
            "type": "array"
          }
        },
        "required": [
          "people"
        ],
        "type": "object"
      },
      "PeopleUpdateItem": {
        "properties": {
          "birthDate": {
            "description": "Person date of birth.\nNote: the mobile app cannot currently set the birth date to null.",
            "format": "date",
            "nullable": true,
            "type": "string"
          },
          "featureFaceAssetId": {
            "description": "Asset is used to get the feature face thumbnail.",
            "type": "string"
          },
          "id": {
            "description": "Person id.",
            "type": "string"
          },
          "isHidden": {
            "description": "Person visibility",
            "type": "boolean"
          },
          "name": {
            "description": "Person name.",
            "type": "string"
          }
        },
        "required": [
          "id"
        ],
        "type": "object"
      },
      "PersonResponseDto": {
        "properties": {
          "birthDate": {
            "format": "date",
            "nullable": true,
            "type": "string"
          },
          "id": {
            "type": "string"
          },
          "isHidden": {
            "type": "boolean"
          },
          "name": {
            "type": "string"
          },
          "thumbnailPath": {
            "type": "string"
          }
        },
        "required": [
          "birthDate",
          "id",
          "name",
          "thumbnailPath",
          "isHidden"
        ],
        "type": "object"
      },
      "PersonUpdateDto": {
        "properties": {
          "birthDate": {
            "description": "Person date of birth.\nNote: the mobile app cannot currently set the birth date to null.",
            "format": "date",
            "nullable": true,
            "type": "string"
          },
          "featureFaceAssetId": {
            "description": "Asset is used to get the feature face thumbnail.",
            "type": "string"
          },
          "isHidden": {
            "description": "Person visibility",
            "type": "boolean"
          },
          "name": {
            "description": "Person name.",
            "type": "string"
          }
        },
        "type": "object"
      },
      "QueueStatusDto": {
        "properties": {
          "isActive": {
            "type": "boolean"
          },
          "isPaused": {
            "type": "boolean"
          }
        },
        "required": [
          "isActive",
          "isPaused"
        ],
        "type": "object"
      },
      "RecognitionConfig": {
        "properties": {
          "enabled": {
            "type": "boolean"
          },
          "maxDistance": {
            "type": "integer"
          },
          "minFaces": {
            "type": "integer"
          },
          "minScore": {
            "type": "integer"
          },
          "modelName": {
            "type": "string"
          },
          "modelType": {
            "$ref": "#/components/schemas/ModelType"
          }
        },
        "required": [
          "minScore",
          "maxDistance",
          "minFaces",
          "enabled",
          "modelName"
        ],
        "type": "object"
      },
      "ScanLibraryDto": {
        "properties": {
          "refreshAllFiles": {
            "default": false,
            "type": "boolean"
          },
          "refreshModifiedFiles": {
            "type": "boolean"
          }
        },
        "type": "object"
      },
      "SearchAlbumResponseDto": {
        "properties": {
          "count": {
            "type": "integer"
          },
          "facets": {
            "items": {
              "$ref": "#/components/schemas/SearchFacetResponseDto"
            },
            "type": "array"
          },
          "items": {
            "items": {
              "$ref": "#/components/schemas/AlbumResponseDto"
            },
            "type": "array"
          },
          "total": {
            "type": "integer"
          }
        },
        "required": [
          "total",
          "count",
          "items",
          "facets"
        ],
        "type": "object"
      },
      "SearchAssetDto": {
        "properties": {
          "searchTerm": {
            "type": "string"
          }
        },
        "required": [
          "searchTerm"
        ],
        "type": "object"
      },
      "SearchAssetResponseDto": {
        "properties": {
          "count": {
            "type": "integer"
          },
          "facets": {
            "items": {
              "$ref": "#/components/schemas/SearchFacetResponseDto"
            },
            "type": "array"
          },
          "items": {
            "items": {
              "$ref": "#/components/schemas/AssetResponseDto"
            },
            "type": "array"
          },
          "total": {
            "type": "integer"
          }
        },
        "required": [
          "total",
          "count",
          "items",
          "facets"
        ],
        "type": "object"
      },
      "SearchExploreItem": {
        "properties": {
          "data": {
            "$ref": "#/components/schemas/AssetResponseDto"
          },
          "value": {
            "type": "string"
          }
        },
        "required": [
          "value",
          "data"
        ],
        "type": "object"
      },
      "SearchExploreResponseDto": {
        "properties": {
          "fieldName": {
            "type": "string"
          },
          "items": {
            "items": {
              "$ref": "#/components/schemas/SearchExploreItem"
            },
            "type": "array"
          }
        },
        "required": [
          "fieldName",
          "items"
        ],
        "type": "object"
      },
      "SearchFacetCountResponseDto": {
        "properties": {
          "count": {
            "type": "integer"
          },
          "value": {
            "type": "string"
          }
        },
        "required": [
          "count",
          "value"
        ],
        "type": "object"
      },
      "SearchFacetResponseDto": {
        "properties": {
          "counts": {
            "items": {
              "$ref": "#/components/schemas/SearchFacetCountResponseDto"
            },
            "type": "array"
          },
          "fieldName": {
            "type": "string"
          }
        },
        "required": [
          "fieldName",
          "counts"
        ],
        "type": "object"
      },
      "SearchResponseDto": {
        "properties": {
          "albums": {
            "$ref": "#/components/schemas/SearchAlbumResponseDto"
          },
          "assets": {
            "$ref": "#/components/schemas/SearchAssetResponseDto"
          }
        },
        "required": [
          "albums",
          "assets"
        ],
        "type": "object"
      },
      "ServerConfigDto": {
        "properties": {
          "isInitialized": {
            "type": "boolean"
          },
          "loginPageMessage": {
            "type": "string"
          },
          "mapTileUrl": {
            "type": "string"
          },
          "oauthButtonText": {
            "type": "string"
          },
          "trashDays": {
            "type": "integer"
          }
        },
        "required": [
          "trashDays",
          "oauthButtonText",
          "loginPageMessage",
          "mapTileUrl",
          "isInitialized"
        ],
        "type": "object"
      },
      "ServerFeaturesDto": {
        "properties": {
          "clipEncode": {
            "type": "boolean"
          },
          "configFile": {
            "type": "boolean"
          },
          "facialRecognition": {
            "type": "boolean"
          },
          "map": {
            "type": "boolean"
          },
          "oauth": {
            "type": "boolean"
          },
          "oauthAutoLaunch": {
            "type": "boolean"
          },
          "passwordLogin": {
            "type": "boolean"
          },
          "reverseGeocoding": {
            "type": "boolean"
          },
          "search": {
            "type": "boolean"
          },
          "sidecar": {
            "type": "boolean"
          },
          "tagImage": {
            "type": "boolean"
          },
          "trash": {
            "type": "boolean"
          }
        },
        "required": [
          "clipEncode",
          "configFile",
          "facialRecognition",
          "map",
          "trash",
          "reverseGeocoding",
          "oauth",
          "oauthAutoLaunch",
          "passwordLogin",
          "sidecar",
          "search",
          "tagImage"
        ],
        "type": "object"
      },
      "ServerInfoResponseDto": {
        "properties": {
          "diskAvailable": {
            "type": "string"
          },
          "diskAvailableRaw": {
            "format": "int64",
            "type": "integer"
          },
          "diskSize": {
            "type": "string"
          },
          "diskSizeRaw": {
            "format": "int64",
            "type": "integer"
          },
          "diskUsagePercentage": {
            "format": "float",
            "type": "number"
          },
          "diskUse": {
            "type": "string"
          },
          "diskUseRaw": {
            "format": "int64",
            "type": "integer"
          }
        },
        "required": [
          "diskSizeRaw",
          "diskUseRaw",
          "diskAvailableRaw",
          "diskUsagePercentage",
          "diskSize",
          "diskUse",
          "diskAvailable"
        ],
        "type": "object"
      },
      "ServerMediaTypesResponseDto": {
        "properties": {
          "image": {
            "items": {
              "type": "string"
            },
            "type": "array"
          },
          "sidecar": {
            "items": {
              "type": "string"
            },
            "type": "array"
          },
          "video": {
            "items": {
              "type": "string"
            },
            "type": "array"
          }
        },
        "required": [
          "video",
          "image",
          "sidecar"
        ],
        "type": "object"
      },
      "ServerPingResponse": {
        "properties": {
          "res": {
            "example": "pong",
            "readOnly": true,
            "type": "string"
          }
        },
        "required": [
          "res"
        ],
        "type": "object"
      },
      "ServerStatsResponseDto": {
        "properties": {
          "photos": {
            "default": 0,
            "type": "integer"
          },
          "usage": {
            "default": 0,
            "format": "int64",
            "type": "integer"
          },
          "usageByUser": {
            "default": [],
            "example": [
              {
                "photos": 1,
                "videos": 1,
                "diskUsageRaw": 1
              }
            ],
            "items": {
              "$ref": "#/components/schemas/UsageByUserDto"
            },
            "title": "Array of usage for each user",
            "type": "array"
          },
          "videos": {
            "default": 0,
            "type": "integer"
          }
        },
        "required": [
          "photos",
          "videos",
          "usage",
          "usageByUser"
        ],
        "type": "object"
      },
      "ServerVersionResponseDto": {
        "properties": {
          "major": {
            "type": "integer"
          },
          "minor": {
            "type": "integer"
          },
          "patch": {
            "type": "integer"
          }
        },
        "required": [
          "major",
          "minor",
          "patch"
        ],
        "type": "object"
      },
      "SharedLinkCreateDto": {
        "properties": {
          "albumId": {
            "format": "uuid",
            "type": "string"
          },
          "allowDownload": {
            "default": true,
            "type": "boolean"
          },
          "allowUpload": {
            "default": false,
            "type": "boolean"
          },
          "assetIds": {
            "items": {
              "format": "uuid",
              "type": "string"
            },
            "type": "array"
          },
          "description": {
            "type": "string"
          },
          "expiresAt": {
            "default": null,
            "format": "date-time",
            "nullable": true,
            "type": "string"
          },
          "showMetadata": {
            "default": true,
            "type": "boolean"
          },
          "type": {
            "$ref": "#/components/schemas/SharedLinkType"
          }
        },
        "required": [
          "type"
        ],
        "type": "object"
      },
      "SharedLinkEditDto": {
        "properties": {
          "allowDownload": {
            "type": "boolean"
          },
          "allowUpload": {
            "type": "boolean"
          },
          "description": {
            "type": "string"
          },
          "expiresAt": {
            "format": "date-time",
            "nullable": true,
            "type": "string"
          },
          "showMetadata": {
            "type": "boolean"
          }
        },
        "type": "object"
      },
      "SharedLinkResponseDto": {
        "properties": {
          "album": {
            "$ref": "#/components/schemas/AlbumResponseDto"
          },
          "allowDownload": {
            "type": "boolean"
          },
          "allowUpload": {
            "type": "boolean"
          },
          "assets": {
            "items": {
              "$ref": "#/components/schemas/AssetResponseDto"
            },
            "type": "array"
          },
          "createdAt": {
            "format": "date-time",
            "type": "string"
          },
          "description": {
            "nullable": true,
            "type": "string"
          },
          "expiresAt": {
            "format": "date-time",
            "nullable": true,
            "type": "string"
          },
          "id": {
            "type": "string"
          },
          "key": {
            "type": "string"
          },
          "showMetadata": {
            "type": "boolean"
          },
          "type": {
            "$ref": "#/components/schemas/SharedLinkType"
          },
          "userId": {
            "type": "string"
          }
        },
        "required": [
          "type",
          "id",
          "description",
          "userId",
          "key",
          "createdAt",
          "expiresAt",
          "assets",
          "allowUpload",
          "allowDownload",
          "showMetadata"
        ],
        "type": "object"
      },
      "SharedLinkType": {
        "enum": [
          "ALBUM",
          "INDIVIDUAL"
        ],
        "type": "string"
      },
      "SignUpDto": {
        "properties": {
          "email": {
            "example": "testuser@email.com",
            "type": "string"
          },
          "firstName": {
            "example": "Admin",
            "type": "string"
          },
          "lastName": {
            "example": "Doe",
            "type": "string"
          },
          "password": {
            "example": "password",
            "type": "string"
          }
        },
        "required": [
          "email",
          "password",
          "firstName",
          "lastName"
        ],
        "type": "object"
      },
      "SmartInfoResponseDto": {
        "properties": {
          "objects": {
            "items": {
              "type": "string"
            },
            "nullable": true,
            "type": "array"
          },
          "tags": {
            "items": {
              "type": "string"
            },
            "nullable": true,
            "type": "array"
          }
        },
        "type": "object"
      },
      "SystemConfigDto": {
        "properties": {
          "ffmpeg": {
            "$ref": "#/components/schemas/SystemConfigFFmpegDto"
          },
          "job": {
            "$ref": "#/components/schemas/SystemConfigJobDto"
          },
          "machineLearning": {
            "$ref": "#/components/schemas/SystemConfigMachineLearningDto"
          },
          "map": {
            "$ref": "#/components/schemas/SystemConfigMapDto"
          },
          "oauth": {
            "$ref": "#/components/schemas/SystemConfigOAuthDto"
          },
          "passwordLogin": {
            "$ref": "#/components/schemas/SystemConfigPasswordLoginDto"
          },
          "reverseGeocoding": {
            "$ref": "#/components/schemas/SystemConfigReverseGeocodingDto"
          },
          "storageTemplate": {
            "$ref": "#/components/schemas/SystemConfigStorageTemplateDto"
          },
          "thumbnail": {
            "$ref": "#/components/schemas/SystemConfigThumbnailDto"
          },
          "trash": {
            "$ref": "#/components/schemas/SystemConfigTrashDto"
          }
        },
        "required": [
          "ffmpeg",
          "machineLearning",
          "map",
          "oauth",
          "passwordLogin",
          "reverseGeocoding",
          "storageTemplate",
          "job",
          "thumbnail",
          "trash"
        ],
        "type": "object"
      },
      "SystemConfigFFmpegDto": {
        "properties": {
          "accel": {
            "$ref": "#/components/schemas/TranscodeHWAccel"
          },
          "bframes": {
            "type": "integer"
          },
          "cqMode": {
            "$ref": "#/components/schemas/CQMode"
          },
          "crf": {
            "type": "integer"
          },
          "gopSize": {
            "type": "integer"
          },
          "maxBitrate": {
            "type": "string"
          },
          "npl": {
            "type": "integer"
          },
          "preset": {
            "type": "string"
          },
          "refs": {
            "type": "integer"
          },
          "targetAudioCodec": {
            "$ref": "#/components/schemas/AudioCodec"
          },
          "targetResolution": {
            "type": "string"
          },
          "targetVideoCodec": {
            "$ref": "#/components/schemas/VideoCodec"
          },
          "temporalAQ": {
            "type": "boolean"
          },
          "threads": {
            "type": "integer"
          },
          "tonemap": {
            "$ref": "#/components/schemas/ToneMapping"
          },
          "transcode": {
            "$ref": "#/components/schemas/TranscodePolicy"
          },
          "twoPass": {
            "type": "boolean"
          }
        },
        "required": [
          "crf",
          "threads",
          "targetVideoCodec",
          "targetAudioCodec",
          "bframes",
          "refs",
          "gopSize",
          "npl",
          "cqMode",
          "transcode",
          "accel",
          "tonemap",
          "preset",
          "targetResolution",
          "maxBitrate",
          "temporalAQ",
          "twoPass"
        ],
        "type": "object"
      },
      "SystemConfigJobDto": {
        "properties": {
          "backgroundTask": {
            "$ref": "#/components/schemas/JobSettingsDto"
          },
          "clipEncoding": {
            "$ref": "#/components/schemas/JobSettingsDto"
          },
          "library": {
            "$ref": "#/components/schemas/JobSettingsDto"
          },
          "metadataExtraction": {
            "$ref": "#/components/schemas/JobSettingsDto"
          },
          "migration": {
            "$ref": "#/components/schemas/JobSettingsDto"
          },
          "objectTagging": {
            "$ref": "#/components/schemas/JobSettingsDto"
          },
          "recognizeFaces": {
            "$ref": "#/components/schemas/JobSettingsDto"
          },
          "search": {
            "$ref": "#/components/schemas/JobSettingsDto"
          },
          "sidecar": {
            "$ref": "#/components/schemas/JobSettingsDto"
          },
          "storageTemplateMigration": {
            "$ref": "#/components/schemas/JobSettingsDto"
          },
          "thumbnailGeneration": {
            "$ref": "#/components/schemas/JobSettingsDto"
          },
          "videoConversion": {
            "$ref": "#/components/schemas/JobSettingsDto"
          }
        },
        "required": [
          "thumbnailGeneration",
          "metadataExtraction",
          "videoConversion",
          "objectTagging",
          "clipEncoding",
          "storageTemplateMigration",
          "migration",
          "backgroundTask",
          "search",
          "recognizeFaces",
          "sidecar",
          "library"
        ],
        "type": "object"
      },
      "SystemConfigMachineLearningDto": {
        "properties": {
          "classification": {
            "$ref": "#/components/schemas/ClassificationConfig"
          },
          "clip": {
            "$ref": "#/components/schemas/CLIPConfig"
          },
          "enabled": {
            "type": "boolean"
          },
          "facialRecognition": {
            "$ref": "#/components/schemas/RecognitionConfig"
          },
          "url": {
            "type": "string"
          }
        },
        "required": [
          "enabled",
          "url",
          "classification",
          "clip",
          "facialRecognition"
        ],
        "type": "object"
      },
      "SystemConfigMapDto": {
        "properties": {
          "enabled": {
            "type": "boolean"
          },
          "tileUrl": {
            "type": "string"
          }
        },
        "required": [
          "enabled",
          "tileUrl"
        ],
        "type": "object"
      },
      "SystemConfigOAuthDto": {
        "properties": {
          "autoLaunch": {
            "type": "boolean"
          },
          "autoRegister": {
            "type": "boolean"
          },
          "buttonText": {
            "type": "string"
          },
          "clientId": {
            "type": "string"
          },
          "clientSecret": {
            "type": "string"
          },
          "enabled": {
            "type": "boolean"
          },
          "issuerUrl": {
            "type": "string"
          },
          "mobileOverrideEnabled": {
            "type": "boolean"
          },
          "mobileRedirectUri": {
            "type": "string"
          },
          "scope": {
            "type": "string"
          },
          "storageLabelClaim": {
            "type": "string"
          }
        },
        "required": [
          "enabled",
          "issuerUrl",
          "clientId",
          "clientSecret",
          "scope",
          "storageLabelClaim",
          "buttonText",
          "autoRegister",
          "autoLaunch",
          "mobileOverrideEnabled",
          "mobileRedirectUri"
        ],
        "type": "object"
      },
      "SystemConfigPasswordLoginDto": {
        "properties": {
          "enabled": {
            "type": "boolean"
          }
        },
        "required": [
          "enabled"
        ],
        "type": "object"
      },
      "SystemConfigReverseGeocodingDto": {
        "properties": {
          "citiesFileOverride": {
            "$ref": "#/components/schemas/CitiesFile"
          },
          "enabled": {
            "type": "boolean"
          }
        },
        "required": [
          "citiesFileOverride",
          "enabled"
        ],
        "type": "object"
      },
      "SystemConfigStorageTemplateDto": {
        "properties": {
          "template": {
            "type": "string"
          }
        },
        "required": [
          "template"
        ],
        "type": "object"
      },
      "SystemConfigTemplateStorageOptionDto": {
        "properties": {
          "dayOptions": {
            "items": {
              "type": "string"
            },
            "type": "array"
          },
          "hourOptions": {
            "items": {
              "type": "string"
            },
            "type": "array"
          },
          "minuteOptions": {
            "items": {
              "type": "string"
            },
            "type": "array"
          },
          "monthOptions": {
            "items": {
              "type": "string"
            },
            "type": "array"
          },
          "presetOptions": {
            "items": {
              "type": "string"
            },
            "type": "array"
          },
          "secondOptions": {
            "items": {
              "type": "string"
            },
            "type": "array"
          },
          "weekOptions": {
            "items": {
              "type": "string"
            },
            "type": "array"
          },
          "yearOptions": {
            "items": {
              "type": "string"
            },
            "type": "array"
          }
        },
        "required": [
          "yearOptions",
          "monthOptions",
          "weekOptions",
          "dayOptions",
          "hourOptions",
          "minuteOptions",
          "secondOptions",
          "presetOptions"
        ],
        "type": "object"
      },
      "SystemConfigThumbnailDto": {
        "properties": {
          "colorspace": {
            "$ref": "#/components/schemas/Colorspace"
          },
          "jpegSize": {
            "type": "integer"
          },
          "quality": {
            "type": "integer"
          },
          "webpSize": {
            "type": "integer"
          }
        },
        "required": [
          "webpSize",
          "jpegSize",
          "quality",
          "colorspace"
        ],
        "type": "object"
      },
      "SystemConfigTrashDto": {
        "properties": {
          "days": {
            "type": "integer"
          },
          "enabled": {
            "type": "boolean"
          }
        },
        "required": [
          "days",
          "enabled"
        ],
        "type": "object"
      },
      "TagResponseDto": {
        "properties": {
          "id": {
            "type": "string"
          },
          "name": {
            "type": "string"
          },
          "type": {
            "$ref": "#/components/schemas/TagTypeEnum"
          },
          "userId": {
            "type": "string"
          }
        },
        "required": [
          "type",
          "id",
          "name",
          "userId"
        ],
        "type": "object"
      },
      "TagTypeEnum": {
        "enum": [
          "OBJECT",
          "FACE",
          "CUSTOM"
        ],
        "type": "string"
      },
      "ThumbnailFormat": {
        "enum": [
          "JPEG",
          "WEBP"
        ],
        "type": "string"
      },
      "TimeBucketResponseDto": {
        "properties": {
          "count": {
            "type": "integer"
          },
          "timeBucket": {
            "type": "string"
          }
        },
        "required": [
          "timeBucket",
          "count"
        ],
        "type": "object"
      },
      "TimeBucketSize": {
        "enum": [
          "DAY",
          "MONTH"
        ],
        "type": "string"
      },
      "ToneMapping": {
        "enum": [
          "hable",
          "mobius",
          "reinhard",
          "disabled"
        ],
        "type": "string"
      },
      "TranscodeHWAccel": {
        "enum": [
          "nvenc",
          "qsv",
          "vaapi",
          "disabled"
        ],
        "type": "string"
      },
      "TranscodePolicy": {
        "enum": [
          "all",
          "optimal",
          "required",
          "disabled"
        ],
        "type": "string"
      },
      "UpdateAlbumDto": {
        "properties": {
          "albumName": {
            "type": "string"
          },
          "albumThumbnailAssetId": {
            "format": "uuid",
            "type": "string"
          },
          "description": {
            "type": "string"
          }
        },
        "type": "object"
      },
      "UpdateAssetDto": {
        "properties": {
          "description": {
            "type": "string"
          },
          "isArchived": {
            "type": "boolean"
          },
          "isFavorite": {
            "type": "boolean"
          }
        },
        "type": "object"
      },
      "UpdateAssetStackDto": {
        "properties": {
          "stackParentId": {
            "format": "uuid",
            "type": "string"
          },
          "toAdd": {
            "items": {
              "format": "uuid",
              "type": "string"
            },
            "type": "array"
          },
          "toRemove": {
            "items": {
              "format": "uuid",
              "type": "string"
            },
            "type": "array"
          }
        },
        "required": [
          "stackParentId"
        ],
        "type": "object"
      },
      "UpdateLibraryDto": {
        "properties": {
          "exclusionPatterns": {
            "items": {
              "type": "string"
            },
            "type": "array"
          },
          "importPaths": {
            "items": {
              "type": "string"
            },
            "type": "array"
          },
          "isVisible": {
            "type": "boolean"
          },
          "name": {
            "type": "string"
          }
        },
        "type": "object"
      },
      "UpdateStackParentDto": {
        "properties": {
          "newParentId": {
            "format": "uuid",
            "type": "string"
          },
          "oldParentId": {
            "format": "uuid",
            "type": "string"
          }
        },
        "required": [
          "oldParentId",
          "newParentId"
        ],
        "type": "object"
      },
      "UpdateTagDto": {
        "properties": {
          "name": {
            "type": "string"
          }
        },
        "type": "object"
      },
      "UpdateUserDto": {
        "properties": {
          "email": {
            "type": "string"
          },
          "externalPath": {
            "type": "string"
          },
          "firstName": {
            "type": "string"
          },
          "id": {
            "format": "uuid",
            "type": "string"
          },
          "isAdmin": {
            "type": "boolean"
          },
          "lastName": {
            "type": "string"
          },
          "memoriesEnabled": {
            "type": "boolean"
          },
          "password": {
            "type": "string"
          },
          "shouldChangePassword": {
            "type": "boolean"
          },
          "storageLabel": {
            "type": "string"
          }
        },
        "required": [
          "id"
        ],
        "type": "object"
      },
      "UsageByUserDto": {
        "properties": {
          "photos": {
            "type": "integer"
          },
          "usage": {
            "format": "int64",
            "type": "integer"
          },
          "userFirstName": {
            "type": "string"
          },
          "userId": {
            "type": "string"
          },
          "userLastName": {
            "type": "string"
          },
          "videos": {
            "type": "integer"
          }
        },
        "required": [
          "userId",
          "userFirstName",
          "userLastName",
          "photos",
          "videos",
          "usage"
        ],
        "type": "object"
      },
      "UserCountResponseDto": {
        "properties": {
          "userCount": {
            "type": "integer"
          }
        },
        "required": [
          "userCount"
        ],
        "type": "object"
      },
      "UserResponseDto": {
        "properties": {
          "createdAt": {
            "format": "date-time",
            "type": "string"
          },
          "deletedAt": {
            "format": "date-time",
            "nullable": true,
            "type": "string"
          },
          "email": {
            "type": "string"
          },
          "externalPath": {
            "nullable": true,
            "type": "string"
          },
          "firstName": {
            "type": "string"
          },
          "id": {
            "type": "string"
          },
          "isAdmin": {
            "type": "boolean"
          },
          "lastName": {
            "type": "string"
          },
          "memoriesEnabled": {
            "type": "boolean"
          },
          "oauthId": {
            "type": "string"
          },
          "profileImagePath": {
            "type": "string"
          },
          "shouldChangePassword": {
            "type": "boolean"
          },
          "storageLabel": {
            "nullable": true,
            "type": "string"
          },
          "updatedAt": {
            "format": "date-time",
            "type": "string"
          }
        },
        "required": [
          "id",
          "email",
          "firstName",
          "lastName",
          "storageLabel",
          "externalPath",
          "profileImagePath",
          "shouldChangePassword",
          "isAdmin",
          "createdAt",
          "deletedAt",
          "updatedAt",
          "oauthId"
        ],
        "type": "object"
      },
      "ValidateAccessTokenResponseDto": {
        "properties": {
          "authStatus": {
            "type": "boolean"
          }
        },
        "required": [
          "authStatus"
        ],
        "type": "object"
      },
      "VideoCodec": {
        "enum": [
          "h264",
          "hevc",
          "vp9"
        ],
        "type": "string"
      }
    }
  }
}<|MERGE_RESOLUTION|>--- conflicted
+++ resolved
@@ -1709,7 +1709,7 @@
       }
     },
     "/asset/stack/parent": {
-      "post": {
+      "put": {
         "operationId": "updateStackParent",
         "parameters": [],
         "requestBody": {
@@ -5932,11 +5932,7 @@
         },
         "required": [
           "type",
-<<<<<<< HEAD
           "stackCount",
-          "id",
-=======
->>>>>>> ecb666cd
           "deviceAssetId",
           "deviceId",
           "ownerId",
