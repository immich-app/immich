--- conflicted
+++ resolved
@@ -3168,6 +3168,21 @@
           "template"
         ]
       },
+      "SystemConfigRecycleBinDto": {
+        "type": "object",
+        "properties": {
+          "enabled": {
+            "type": "boolean"
+          },
+          "days": {
+            "type": "string"
+          }
+        },
+        "required": [
+          "enabled",
+          "days"
+        ]
+      },
       "SystemConfigDto": {
         "type": "object",
         "properties": {
@@ -3182,13 +3197,17 @@
           },
           "storageTemplate": {
             "$ref": "#/components/schemas/SystemConfigStorageTemplateDto"
+          },
+          "recycleBin": {
+            "$ref": "#/components/schemas/SystemConfigRecycleBinDto"
           }
         },
         "required": [
           "ffmpeg",
           "oauth",
           "passwordLogin",
-          "storageTemplate"
+          "storageTemplate",
+          "recycleBin"
         ]
       },
       "SystemConfigTemplateStorageOptionDto": {
@@ -4870,203 +4889,6 @@
         "required": [
           "command"
         ]
-<<<<<<< HEAD
-      },
-      "SystemConfigFFmpegDto": {
-        "type": "object",
-        "properties": {
-          "crf": {
-            "type": "string"
-          },
-          "preset": {
-            "type": "string"
-          },
-          "targetVideoCodec": {
-            "type": "string"
-          },
-          "targetAudioCodec": {
-            "type": "string"
-          },
-          "targetScaling": {
-            "type": "string"
-          }
-        },
-        "required": [
-          "crf",
-          "preset",
-          "targetVideoCodec",
-          "targetAudioCodec",
-          "targetScaling"
-        ]
-      },
-      "SystemConfigOAuthDto": {
-        "type": "object",
-        "properties": {
-          "enabled": {
-            "type": "boolean"
-          },
-          "issuerUrl": {
-            "type": "string"
-          },
-          "clientId": {
-            "type": "string"
-          },
-          "clientSecret": {
-            "type": "string"
-          },
-          "scope": {
-            "type": "string"
-          },
-          "buttonText": {
-            "type": "string"
-          },
-          "autoRegister": {
-            "type": "boolean"
-          },
-          "autoLaunch": {
-            "type": "boolean"
-          },
-          "mobileOverrideEnabled": {
-            "type": "boolean"
-          },
-          "mobileRedirectUri": {
-            "type": "string"
-          }
-        },
-        "required": [
-          "enabled",
-          "issuerUrl",
-          "clientId",
-          "clientSecret",
-          "scope",
-          "buttonText",
-          "autoRegister",
-          "autoLaunch",
-          "mobileOverrideEnabled",
-          "mobileRedirectUri"
-        ]
-      },
-      "SystemConfigPasswordLoginDto": {
-        "type": "object",
-        "properties": {
-          "enabled": {
-            "type": "boolean"
-          }
-        },
-        "required": [
-          "enabled"
-        ]
-      },
-      "SystemConfigStorageTemplateDto": {
-        "type": "object",
-        "properties": {
-          "template": {
-            "type": "string"
-          }
-        },
-        "required": [
-          "template"
-        ]
-      },
-      "SystemConfigRecycleBinDto": {
-        "type": "object",
-        "properties": {
-          "enabled": {
-            "type": "boolean"
-          },
-          "days": {
-            "type": "string"
-          }
-        },
-        "required": [
-          "enabled",
-          "days"
-        ]
-      },
-      "SystemConfigDto": {
-        "type": "object",
-        "properties": {
-          "ffmpeg": {
-            "$ref": "#/components/schemas/SystemConfigFFmpegDto"
-          },
-          "oauth": {
-            "$ref": "#/components/schemas/SystemConfigOAuthDto"
-          },
-          "passwordLogin": {
-            "$ref": "#/components/schemas/SystemConfigPasswordLoginDto"
-          },
-          "storageTemplate": {
-            "$ref": "#/components/schemas/SystemConfigStorageTemplateDto"
-          },
-          "recycleBin": {
-            "$ref": "#/components/schemas/SystemConfigRecycleBinDto"
-          }
-        },
-        "required": [
-          "ffmpeg",
-          "oauth",
-          "passwordLogin",
-          "storageTemplate",
-          "recycleBin"
-        ]
-      },
-      "SystemConfigTemplateStorageOptionDto": {
-        "type": "object",
-        "properties": {
-          "yearOptions": {
-            "type": "array",
-            "items": {
-              "type": "string"
-            }
-          },
-          "monthOptions": {
-            "type": "array",
-            "items": {
-              "type": "string"
-            }
-          },
-          "dayOptions": {
-            "type": "array",
-            "items": {
-              "type": "string"
-            }
-          },
-          "hourOptions": {
-            "type": "array",
-            "items": {
-              "type": "string"
-            }
-          },
-          "minuteOptions": {
-            "type": "array",
-            "items": {
-              "type": "string"
-            }
-          },
-          "secondOptions": {
-            "type": "array",
-            "items": {
-              "type": "string"
-            }
-          },
-          "presetOptions": {
-            "type": "array",
-            "items": {
-              "type": "string"
-            }
-          }
-        },
-        "required": [
-          "yearOptions",
-          "monthOptions",
-          "dayOptions",
-          "hourOptions",
-          "minuteOptions",
-          "secondOptions",
-          "presetOptions"
-        ]
-=======
->>>>>>> 8eb82836
       }
     }
   }
