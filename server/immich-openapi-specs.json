--- conflicted
+++ resolved
@@ -4336,333 +4336,134 @@
         "name": "x-api-key"
       }
     },
-<<<<<<< HEAD
-    "/album/count-by-user-id": {
-      "get": {
-        "operationId": "getAlbumCountByUserId",
-        "parameters": [],
-        "responses": {
-          "200": {
-            "description": "",
-            "content": {
-              "application/json": {
-                "schema": {
-                  "$ref": "#/components/schemas/AlbumCountResponseDto"
-                }
-              }
-            }
-          }
-        },
-        "tags": [
-          "Album"
-        ],
-        "security": [
-          {
-            "bearer": []
-          },
-          {
-            "cookie": []
-          },
-          {
-            "api_key": []
-          }
-        ]
-      }
-    },
-    "/album/{id}/assets": {
-      "put": {
-        "operationId": "addAssetsToAlbum",
-        "parameters": [
-          {
-            "name": "id",
-            "required": true,
-            "in": "path",
-            "schema": {
-              "format": "uuid",
-              "type": "string"
-            }
-          },
-          {
-            "name": "key",
-            "required": false,
-            "in": "query",
-            "schema": {
-              "type": "string"
-            }
-          }
-        ],
-        "requestBody": {
-          "required": true,
-          "content": {
-            "application/json": {
-              "schema": {
-                "$ref": "#/components/schemas/AddAssetsDto"
-              }
-            }
-          }
-        },
-        "responses": {
-          "200": {
-            "description": "",
-            "content": {
-              "application/json": {
-                "schema": {
-                  "$ref": "#/components/schemas/AddAssetsResponseDto"
-                }
-              }
-            }
-          }
-        },
-        "tags": [
-          "Album"
-        ],
-        "security": [
-          {
-            "bearer": []
-          },
-          {
-            "cookie": []
-          },
-          {
-            "api_key": []
-          }
-        ]
-      },
-      "delete": {
-        "operationId": "removeAssetFromAlbum",
-        "parameters": [
-          {
-            "name": "id",
-            "required": true,
-            "in": "path",
-            "schema": {
-              "format": "uuid",
-              "type": "string"
-            }
-          }
-        ],
-        "requestBody": {
-          "required": true,
-          "content": {
-            "application/json": {
-              "schema": {
-                "$ref": "#/components/schemas/RemoveAssetsDto"
-              }
-            }
-          }
-        },
-        "responses": {
-          "200": {
-            "description": "",
-            "content": {
-              "application/json": {
-                "schema": {
-                  "$ref": "#/components/schemas/AlbumResponseDto"
-                }
-              }
-            }
-          }
-        },
-        "tags": [
-          "Album"
-        ],
-        "security": [
-          {
-            "bearer": []
-          },
-          {
-            "cookie": []
-          },
-          {
-            "api_key": []
-          }
-        ]
-      }
-    },
-    "/album/{id}/download": {
-      "get": {
-        "operationId": "downloadArchive",
-        "parameters": [
-          {
-            "name": "id",
-            "required": true,
-            "in": "path",
-            "schema": {
-              "format": "uuid",
-              "type": "string"
-            }
-          },
-          {
-            "name": "name",
-            "required": false,
-            "in": "query",
-            "schema": {
-              "type": "string"
-            }
-          },
-          {
-            "name": "skip",
-            "required": false,
-            "in": "query",
-            "schema": {
-              "type": "number"
-            }
-          },
-          {
-            "name": "key",
-            "required": false,
-            "in": "query",
-            "schema": {
-              "type": "string"
-            }
-          }
-        ],
-        "responses": {
-          "200": {
-            "content": {
-              "application/zip": {
-                "schema": {
-                  "type": "string",
-                  "format": "binary"
-                }
-              }
-            },
-            "description": ""
-          }
-        },
-        "tags": [
-          "Album"
-        ],
-        "security": [
-          {
-            "bearer": []
-          },
-          {
-            "cookie": []
-          },
-          {
-            "api_key": []
-          }
-        ]
-      }
-    },
-    "/album/create-shared-link": {
-      "post": {
-        "operationId": "createAlbumSharedLink",
-        "parameters": [],
-        "requestBody": {
-          "required": true,
-          "content": {
-            "application/json": {
-              "schema": {
-                "$ref": "#/components/schemas/CreateAlbumShareLinkDto"
-              }
-            }
-          }
-        },
-        "responses": {
-          "201": {
-            "description": "",
-            "content": {
-              "application/json": {
-                "schema": {
-                  "$ref": "#/components/schemas/SharedLinkResponseDto"
-                }
-              }
-            }
-          }
-        },
-        "tags": [
-          "Album"
-        ],
-        "security": [
-          {
-            "bearer": []
-          },
-          {
-            "cookie": []
-          },
-          {
-            "api_key": []
-          }
-        ]
-      }
-    }
-  },
-  "info": {
-    "title": "Immich",
-    "description": "Immich API",
-    "version": "1.60.0",
-    "contact": {}
-  },
-  "tags": [],
-  "servers": [
-    {
-      "url": "/api"
-    }
-  ],
-  "components": {
-    "securitySchemes": {
-      "bearer": {
-        "scheme": "Bearer",
-        "bearerFormat": "JWT",
-        "type": "http",
-        "in": "header"
-      },
-      "cookie": {
-        "type": "apiKey",
-        "in": "cookie",
-        "name": "immich_access_token"
-      },
-      "api_key": {
-        "type": "apiKey",
-        "in": "header",
-        "name": "x-api-key"
-      }
-    },
     "schemas": {
-      "UserResponseDto": {
+      "APIKeyCreateDto": {
+        "type": "object",
+        "properties": {
+          "name": {
+            "type": "string"
+          }
+        }
+      },
+      "APIKeyCreateResponseDto": {
+        "type": "object",
+        "properties": {
+          "secret": {
+            "type": "string"
+          },
+          "apiKey": {
+            "$ref": "#/components/schemas/APIKeyResponseDto"
+          }
+        },
+        "required": [
+          "secret",
+          "apiKey"
+        ]
+      },
+      "APIKeyResponseDto": {
         "type": "object",
         "properties": {
           "id": {
             "type": "string"
           },
-          "email": {
-            "type": "string"
-          },
-          "firstName": {
-            "type": "string"
-          },
-          "lastName": {
-            "type": "string"
-          },
-          "storageLabel": {
-            "type": "string",
-            "nullable": true
-          },
-          "profileImagePath": {
-            "type": "string"
-          },
-          "shouldChangePassword": {
-            "type": "boolean"
-          },
-          "isAdmin": {
-            "type": "boolean"
+          "name": {
+            "type": "string"
           },
           "createdAt": {
             "format": "date-time",
             "type": "string"
           },
-          "deletedAt": {
-            "format": "date-time",
-            "type": "string",
-            "nullable": true
-          },
           "updatedAt": {
             "format": "date-time",
             "type": "string"
-          },
-          "oauthId": {
+          }
+        },
+        "required": [
+          "id",
+          "name",
+          "createdAt",
+          "updatedAt"
+        ]
+      },
+      "APIKeyUpdateDto": {
+        "type": "object",
+        "properties": {
+          "name": {
+            "type": "string"
+          }
+        },
+        "required": [
+          "name"
+        ]
+      },
+      "AddAssetsDto": {
+        "type": "object",
+        "properties": {
+          "assetIds": {
+            "type": "array",
+            "items": {
+              "type": "string",
+              "format": "uuid"
+            }
+          }
+        },
+        "required": [
+          "assetIds"
+        ]
+      },
+      "AddAssetsResponseDto": {
+        "type": "object",
+        "properties": {
+          "successfullyAdded": {
+            "type": "integer"
+          },
+          "alreadyInAlbum": {
+            "type": "array",
+            "items": {
+              "type": "string"
+            }
+          },
+          "album": {
+            "$ref": "#/components/schemas/AlbumResponseDto"
+          }
+        },
+        "required": [
+          "successfullyAdded",
+          "alreadyInAlbum"
+        ]
+      },
+      "AddUsersDto": {
+        "type": "object",
+        "properties": {
+          "sharedUserIds": {
+            "type": "array",
+            "items": {
+              "type": "string",
+              "format": "uuid"
+            }
+          }
+        },
+        "required": [
+          "sharedUserIds"
+        ]
+      },
+      "AdminSignupResponseDto": {
+        "type": "object",
+        "properties": {
+          "id": {
+            "type": "string"
+          },
+          "email": {
+            "type": "string"
+          },
+          "firstName": {
+            "type": "string"
+          },
+          "lastName": {
+            "type": "string"
+          },
+          "createdAt": {
+            "format": "date-time",
             "type": "string"
           }
         },
@@ -4671,200 +4472,324 @@
           "email",
           "firstName",
           "lastName",
-          "storageLabel",
-          "profileImagePath",
-          "shouldChangePassword",
-          "isAdmin",
-          "createdAt",
-          "deletedAt",
-          "updatedAt",
-          "oauthId"
-        ]
-      },
-      "AssetTypeEnum": {
-        "type": "string",
-        "enum": [
-          "IMAGE",
-          "VIDEO",
-          "AUDIO",
-          "OTHER"
-        ]
-      },
-      "ExifResponseDto": {
-        "type": "object",
-        "properties": {
-          "fileSizeInByte": {
-            "type": "integer",
-            "nullable": true,
-            "default": null,
-            "format": "int64"
-          },
-          "make": {
+          "createdAt"
+        ]
+      },
+      "AlbumCountResponseDto": {
+        "type": "object",
+        "properties": {
+          "owned": {
+            "type": "integer"
+          },
+          "shared": {
+            "type": "integer"
+          },
+          "sharing": {
+            "type": "integer"
+          }
+        },
+        "required": [
+          "owned",
+          "shared",
+          "sharing"
+        ]
+      },
+      "AlbumResponseDto": {
+        "type": "object",
+        "properties": {
+          "assetCount": {
+            "type": "integer"
+          },
+          "id": {
+            "type": "string"
+          },
+          "ownerId": {
+            "type": "string"
+          },
+          "albumName": {
+            "type": "string"
+          },
+          "createdAt": {
+            "format": "date-time",
+            "type": "string"
+          },
+          "updatedAt": {
+            "format": "date-time",
+            "type": "string"
+          },
+          "albumThumbnailAssetId": {
             "type": "string",
-            "nullable": true,
-            "default": null
-          },
-          "model": {
-            "type": "string",
-            "nullable": true,
-            "default": null
-          },
-          "exifImageWidth": {
-            "type": "number",
-            "nullable": true,
-            "default": null
-          },
-          "exifImageHeight": {
-            "type": "number",
-            "nullable": true,
-            "default": null
-          },
-          "orientation": {
-            "type": "string",
-            "nullable": true,
-            "default": null
-          },
-          "dateTimeOriginal": {
-            "format": "date-time",
-            "type": "string",
-            "nullable": true,
-            "default": null
-          },
-          "modifyDate": {
-            "format": "date-time",
-            "type": "string",
-            "nullable": true,
-            "default": null
-          },
-          "timeZone": {
-            "type": "string",
-            "nullable": true,
-            "default": null
-          },
-          "lensModel": {
-            "type": "string",
-            "nullable": true,
-            "default": null
-          },
-          "fNumber": {
-            "type": "number",
-            "nullable": true,
-            "default": null
-          },
-          "focalLength": {
-            "type": "number",
-            "nullable": true,
-            "default": null
-          },
-          "iso": {
-            "type": "number",
-            "nullable": true,
-            "default": null
-          },
-          "exposureTime": {
-            "type": "string",
-            "nullable": true,
-            "default": null
-          },
-          "latitude": {
-            "type": "number",
-            "nullable": true,
-            "default": null
-          },
-          "longitude": {
-            "type": "number",
-            "nullable": true,
-            "default": null
-          },
-          "city": {
-            "type": "string",
-            "nullable": true,
-            "default": null
-          },
-          "state": {
-            "type": "string",
-            "nullable": true,
-            "default": null
-          },
-          "country": {
-            "type": "string",
-            "nullable": true,
-            "default": null
-          },
-          "description": {
-            "type": "string",
-            "nullable": true,
-            "default": null
-          }
-        }
-      },
-      "SmartInfoResponseDto": {
-        "type": "object",
-        "properties": {
-          "tags": {
-            "nullable": true,
+            "nullable": true
+          },
+          "shared": {
+            "type": "boolean"
+          },
+          "sharedUsers": {
             "type": "array",
             "items": {
-              "type": "string"
-            }
-          },
-          "objects": {
-            "nullable": true,
+              "$ref": "#/components/schemas/UserResponseDto"
+            }
+          },
+          "assets": {
             "type": "array",
             "items": {
-              "type": "string"
-            }
-          }
-        }
-      },
-      "TagTypeEnum": {
-        "type": "string",
-        "enum": [
-          "OBJECT",
-          "FACE",
-          "CUSTOM"
-        ]
-      },
-      "TagResponseDto": {
-        "type": "object",
-        "properties": {
-          "type": {
-            "$ref": "#/components/schemas/TagTypeEnum"
-          },
+              "$ref": "#/components/schemas/AssetResponseDto"
+            }
+          },
+          "owner": {
+            "$ref": "#/components/schemas/UserResponseDto"
+          }
+        },
+        "required": [
+          "assetCount",
+          "id",
+          "ownerId",
+          "albumName",
+          "createdAt",
+          "updatedAt",
+          "albumThumbnailAssetId",
+          "shared",
+          "sharedUsers",
+          "assets",
+          "owner"
+        ]
+      },
+      "AllJobStatusResponseDto": {
+        "type": "object",
+        "properties": {
+          "thumbnailGeneration": {
+            "$ref": "#/components/schemas/JobStatusDto"
+          },
+          "metadataExtraction": {
+            "$ref": "#/components/schemas/JobStatusDto"
+          },
+          "videoConversion": {
+            "$ref": "#/components/schemas/JobStatusDto"
+          },
+          "objectTagging": {
+            "$ref": "#/components/schemas/JobStatusDto"
+          },
+          "clipEncoding": {
+            "$ref": "#/components/schemas/JobStatusDto"
+          },
+          "storageTemplateMigration": {
+            "$ref": "#/components/schemas/JobStatusDto"
+          },
+          "backgroundTask": {
+            "$ref": "#/components/schemas/JobStatusDto"
+          },
+          "search": {
+            "$ref": "#/components/schemas/JobStatusDto"
+          },
+          "recognizeFaces": {
+            "$ref": "#/components/schemas/JobStatusDto"
+          },
+          "sidecar": {
+            "$ref": "#/components/schemas/JobStatusDto"
+          }
+        },
+        "required": [
+          "thumbnailGeneration",
+          "metadataExtraction",
+          "videoConversion",
+          "objectTagging",
+          "clipEncoding",
+          "storageTemplateMigration",
+          "backgroundTask",
+          "search",
+          "recognizeFaces",
+          "sidecar"
+        ]
+      },
+      "AssetBulkUploadCheckDto": {
+        "type": "object",
+        "properties": {
+          "assets": {
+            "type": "array",
+            "items": {
+              "$ref": "#/components/schemas/AssetBulkUploadCheckItem"
+            }
+          }
+        },
+        "required": [
+          "assets"
+        ]
+      },
+      "AssetBulkUploadCheckItem": {
+        "type": "object",
+        "properties": {
           "id": {
             "type": "string"
           },
-          "name": {
-            "type": "string"
-          },
-          "userId": {
-            "type": "string"
-          }
-        },
-        "required": [
-          "type",
+          "checksum": {
+            "type": "string",
+            "description": "base64 or hex encoded sha1 hash"
+          }
+        },
+        "required": [
           "id",
-          "name",
-          "userId"
-        ]
-      },
-      "PersonResponseDto": {
+          "checksum"
+        ]
+      },
+      "AssetBulkUploadCheckResponseDto": {
+        "type": "object",
+        "properties": {
+          "results": {
+            "type": "array",
+            "items": {
+              "$ref": "#/components/schemas/AssetBulkUploadCheckResult"
+            }
+          }
+        },
+        "required": [
+          "results"
+        ]
+      },
+      "AssetBulkUploadCheckResult": {
         "type": "object",
         "properties": {
           "id": {
             "type": "string"
           },
-          "name": {
-            "type": "string"
-          },
-          "thumbnailPath": {
+          "action": {
+            "type": "string",
+            "enum": [
+              "accept",
+              "reject"
+            ]
+          },
+          "reason": {
+            "type": "string",
+            "enum": [
+              "duplicate",
+              "unsupported-format"
+            ]
+          },
+          "assetId": {
             "type": "string"
           }
         },
         "required": [
           "id",
-          "name",
-          "thumbnailPath"
+          "action"
+        ]
+      },
+      "AssetCountByTimeBucket": {
+        "type": "object",
+        "properties": {
+          "timeBucket": {
+            "type": "string"
+          },
+          "count": {
+            "type": "integer"
+          }
+        },
+        "required": [
+          "timeBucket",
+          "count"
+        ]
+      },
+      "AssetCountByTimeBucketResponseDto": {
+        "type": "object",
+        "properties": {
+          "totalCount": {
+            "type": "integer"
+          },
+          "buckets": {
+            "type": "array",
+            "items": {
+              "$ref": "#/components/schemas/AssetCountByTimeBucket"
+            }
+          }
+        },
+        "required": [
+          "totalCount",
+          "buckets"
+        ]
+      },
+      "AssetCountByUserIdResponseDto": {
+        "type": "object",
+        "properties": {
+          "audio": {
+            "type": "integer",
+            "default": 0
+          },
+          "photos": {
+            "type": "integer",
+            "default": 0
+          },
+          "videos": {
+            "type": "integer",
+            "default": 0
+          },
+          "other": {
+            "type": "integer",
+            "default": 0
+          },
+          "total": {
+            "type": "integer",
+            "default": 0
+          }
+        },
+        "required": [
+          "audio",
+          "photos",
+          "videos",
+          "other",
+          "total"
+        ]
+      },
+      "AssetFileUploadResponseDto": {
+        "type": "object",
+        "properties": {
+          "id": {
+            "type": "string"
+          },
+          "duplicate": {
+            "type": "boolean"
+          }
+        },
+        "required": [
+          "id",
+          "duplicate"
+        ]
+      },
+      "AssetIdsDto": {
+        "type": "object",
+        "properties": {
+          "assetIds": {
+            "type": "array",
+            "items": {
+              "type": "string",
+              "format": "uuid"
+            }
+          }
+        },
+        "required": [
+          "assetIds"
+        ]
+      },
+      "AssetIdsResponseDto": {
+        "type": "object",
+        "properties": {
+          "assetId": {
+            "type": "string"
+          },
+          "success": {
+            "type": "boolean"
+          },
+          "error": {
+            "enum": [
+              "duplicate",
+              "no_permission",
+              "not_found"
+            ],
+            "type": "string"
+          }
+        },
+        "required": [
+          "assetId",
+          "success"
         ]
       },
       "AssetResponseDto": {
@@ -4971,623 +4896,6 @@
           "checksum"
         ]
       },
-      "AlbumResponseDto": {
-        "type": "object",
-        "properties": {
-          "assetCount": {
-            "type": "integer"
-          },
-          "id": {
-            "type": "string"
-          },
-          "ownerId": {
-            "type": "string"
-          },
-          "albumName": {
-            "type": "string"
-          },
-          "createdAt": {
-            "format": "date-time",
-            "type": "string"
-          },
-          "updatedAt": {
-            "format": "date-time",
-            "type": "string"
-          },
-          "albumThumbnailAssetId": {
-            "type": "string",
-            "nullable": true
-          },
-          "shared": {
-            "type": "boolean"
-          },
-          "sharedUsers": {
-            "type": "array",
-            "items": {
-              "$ref": "#/components/schemas/UserResponseDto"
-            }
-          },
-          "assets": {
-            "type": "array",
-            "items": {
-              "$ref": "#/components/schemas/AssetResponseDto"
-            }
-          },
-          "owner": {
-            "$ref": "#/components/schemas/UserResponseDto"
-          }
-        },
-        "required": [
-          "assetCount",
-          "id",
-          "ownerId",
-          "albumName",
-          "createdAt",
-          "updatedAt",
-          "albumThumbnailAssetId",
-          "shared",
-          "sharedUsers",
-          "assets",
-          "owner"
-        ]
-      },
-      "CreateAlbumDto": {
-=======
-    "schemas": {
-      "APIKeyCreateDto": {
->>>>>>> 756f4e59
-        "type": "object",
-        "properties": {
-          "name": {
-            "type": "string"
-          }
-        }
-      },
-      "APIKeyCreateResponseDto": {
-        "type": "object",
-        "properties": {
-          "secret": {
-            "type": "string"
-          },
-          "apiKey": {
-            "$ref": "#/components/schemas/APIKeyResponseDto"
-          }
-        },
-        "required": [
-          "secret",
-          "apiKey"
-        ]
-      },
-      "APIKeyResponseDto": {
-        "type": "object",
-        "properties": {
-          "id": {
-            "type": "string"
-          },
-          "name": {
-            "type": "string"
-          },
-          "createdAt": {
-            "format": "date-time",
-            "type": "string"
-          },
-          "updatedAt": {
-            "format": "date-time",
-            "type": "string"
-          }
-        },
-        "required": [
-          "id",
-          "name",
-          "createdAt",
-          "updatedAt"
-        ]
-      },
-      "APIKeyUpdateDto": {
-        "type": "object",
-        "properties": {
-          "name": {
-            "type": "string"
-          }
-        },
-        "required": [
-          "name"
-        ]
-      },
-      "AddAssetsDto": {
-        "type": "object",
-        "properties": {
-          "assetIds": {
-            "type": "array",
-            "items": {
-              "type": "string",
-              "format": "uuid"
-            }
-          }
-        },
-        "required": [
-          "assetIds"
-        ]
-      },
-      "AddAssetsResponseDto": {
-        "type": "object",
-        "properties": {
-          "successfullyAdded": {
-            "type": "integer"
-          },
-          "alreadyInAlbum": {
-            "type": "array",
-            "items": {
-              "type": "string"
-            }
-          },
-          "album": {
-            "$ref": "#/components/schemas/AlbumResponseDto"
-          }
-        },
-        "required": [
-          "successfullyAdded",
-          "alreadyInAlbum"
-        ]
-      },
-      "AddUsersDto": {
-        "type": "object",
-        "properties": {
-          "sharedUserIds": {
-            "type": "array",
-            "items": {
-              "type": "string",
-              "format": "uuid"
-            }
-          }
-        },
-        "required": [
-          "sharedUserIds"
-        ]
-      },
-      "AdminSignupResponseDto": {
-        "type": "object",
-        "properties": {
-          "id": {
-            "type": "string"
-          },
-          "email": {
-            "type": "string"
-          },
-          "firstName": {
-            "type": "string"
-          },
-          "lastName": {
-            "type": "string"
-          },
-          "createdAt": {
-            "format": "date-time",
-            "type": "string"
-          }
-        },
-        "required": [
-          "id",
-          "email",
-          "firstName",
-          "lastName",
-          "createdAt"
-        ]
-      },
-      "AlbumCountResponseDto": {
-        "type": "object",
-        "properties": {
-          "owned": {
-            "type": "integer"
-          },
-          "shared": {
-            "type": "integer"
-          },
-          "sharing": {
-            "type": "integer"
-          }
-        },
-        "required": [
-          "owned",
-          "shared",
-          "sharing"
-        ]
-      },
-      "AlbumResponseDto": {
-        "type": "object",
-        "properties": {
-          "assetCount": {
-            "type": "integer"
-          },
-          "id": {
-            "type": "string"
-          },
-          "ownerId": {
-            "type": "string"
-          },
-          "albumName": {
-            "type": "string"
-          },
-          "createdAt": {
-            "format": "date-time",
-            "type": "string"
-          },
-          "updatedAt": {
-            "format": "date-time",
-            "type": "string"
-          },
-          "albumThumbnailAssetId": {
-            "type": "string",
-            "nullable": true
-          },
-          "shared": {
-            "type": "boolean"
-          },
-          "sharedUsers": {
-            "type": "array",
-            "items": {
-              "$ref": "#/components/schemas/UserResponseDto"
-            }
-          },
-          "assets": {
-            "type": "array",
-            "items": {
-              "$ref": "#/components/schemas/AssetResponseDto"
-            }
-          },
-          "owner": {
-            "$ref": "#/components/schemas/UserResponseDto"
-          }
-        },
-        "required": [
-          "assetCount",
-          "id",
-          "ownerId",
-          "albumName",
-          "createdAt",
-          "updatedAt",
-          "albumThumbnailAssetId",
-          "shared",
-          "sharedUsers",
-          "assets",
-          "owner"
-        ]
-      },
-      "AllJobStatusResponseDto": {
-        "type": "object",
-        "properties": {
-          "thumbnailGeneration": {
-            "$ref": "#/components/schemas/JobStatusDto"
-          },
-          "metadataExtraction": {
-            "$ref": "#/components/schemas/JobStatusDto"
-          },
-          "videoConversion": {
-            "$ref": "#/components/schemas/JobStatusDto"
-          },
-          "objectTagging": {
-            "$ref": "#/components/schemas/JobStatusDto"
-          },
-          "clipEncoding": {
-            "$ref": "#/components/schemas/JobStatusDto"
-          },
-          "storageTemplateMigration": {
-            "$ref": "#/components/schemas/JobStatusDto"
-          },
-          "backgroundTask": {
-            "$ref": "#/components/schemas/JobStatusDto"
-          },
-          "search": {
-            "$ref": "#/components/schemas/JobStatusDto"
-          },
-          "recognizeFaces": {
-            "$ref": "#/components/schemas/JobStatusDto"
-          },
-          "sidecar": {
-            "$ref": "#/components/schemas/JobStatusDto"
-          }
-        },
-        "required": [
-          "thumbnailGeneration",
-          "metadataExtraction",
-          "videoConversion",
-          "objectTagging",
-          "clipEncoding",
-          "storageTemplateMigration",
-          "backgroundTask",
-          "search",
-          "recognizeFaces",
-          "sidecar"
-        ]
-      },
-      "AssetBulkUploadCheckDto": {
-        "type": "object",
-        "properties": {
-          "assets": {
-            "type": "array",
-            "items": {
-              "$ref": "#/components/schemas/AssetBulkUploadCheckItem"
-            }
-          }
-        },
-        "required": [
-          "assets"
-        ]
-      },
-      "AssetBulkUploadCheckItem": {
-        "type": "object",
-        "properties": {
-          "id": {
-            "type": "string"
-          },
-          "checksum": {
-            "type": "string",
-            "description": "base64 or hex encoded sha1 hash"
-          }
-        },
-        "required": [
-          "id",
-          "checksum"
-        ]
-      },
-      "AssetBulkUploadCheckResponseDto": {
-        "type": "object",
-        "properties": {
-          "results": {
-            "type": "array",
-            "items": {
-              "$ref": "#/components/schemas/AssetBulkUploadCheckResult"
-            }
-          }
-        },
-        "required": [
-          "results"
-        ]
-      },
-      "AssetBulkUploadCheckResult": {
-        "type": "object",
-        "properties": {
-          "id": {
-            "type": "string"
-          },
-          "action": {
-            "type": "string",
-            "enum": [
-              "accept",
-              "reject"
-            ]
-          },
-          "reason": {
-            "type": "string",
-            "enum": [
-              "duplicate",
-              "unsupported-format"
-            ]
-          },
-          "assetId": {
-            "type": "string"
-          }
-        },
-        "required": [
-          "id",
-          "action"
-        ]
-      },
-      "AssetCountByTimeBucket": {
-        "type": "object",
-        "properties": {
-          "timeBucket": {
-            "type": "string"
-          },
-          "count": {
-            "type": "integer"
-          }
-        },
-        "required": [
-          "timeBucket",
-          "count"
-        ]
-      },
-      "AssetCountByTimeBucketResponseDto": {
-        "type": "object",
-        "properties": {
-          "totalCount": {
-            "type": "integer"
-          },
-          "buckets": {
-            "type": "array",
-            "items": {
-              "$ref": "#/components/schemas/AssetCountByTimeBucket"
-            }
-          }
-        },
-        "required": [
-          "totalCount",
-          "buckets"
-        ]
-      },
-      "AssetCountByUserIdResponseDto": {
-        "type": "object",
-        "properties": {
-          "audio": {
-            "type": "integer",
-            "default": 0
-          },
-          "photos": {
-            "type": "integer",
-            "default": 0
-          },
-          "videos": {
-            "type": "integer",
-            "default": 0
-          },
-          "other": {
-            "type": "integer",
-            "default": 0
-          },
-          "total": {
-            "type": "integer",
-            "default": 0
-          }
-        },
-        "required": [
-          "audio",
-          "photos",
-          "videos",
-          "other",
-          "total"
-        ]
-      },
-      "AssetFileUploadResponseDto": {
-        "type": "object",
-        "properties": {
-          "id": {
-            "type": "string"
-          },
-          "duplicate": {
-            "type": "boolean"
-          }
-        },
-        "required": [
-          "id",
-          "duplicate"
-        ]
-      },
-      "AssetIdsDto": {
-        "type": "object",
-        "properties": {
-          "assetIds": {
-            "type": "array",
-            "items": {
-              "type": "string",
-              "format": "uuid"
-            }
-          }
-        },
-        "required": [
-          "assetIds"
-        ]
-      },
-      "AssetIdsResponseDto": {
-        "type": "object",
-        "properties": {
-          "assetId": {
-            "type": "string"
-          },
-          "success": {
-            "type": "boolean"
-          },
-          "error": {
-            "enum": [
-              "duplicate",
-              "no_permission",
-              "not_found"
-            ],
-            "type": "string"
-          }
-        },
-        "required": [
-          "assetId",
-          "success"
-        ]
-      },
-      "AssetResponseDto": {
-        "type": "object",
-        "properties": {
-          "type": {
-            "$ref": "#/components/schemas/AssetTypeEnum"
-          },
-          "id": {
-            "type": "string"
-          },
-          "deviceAssetId": {
-            "type": "string"
-          },
-          "ownerId": {
-            "type": "string"
-          },
-          "deviceId": {
-            "type": "string"
-          },
-          "originalPath": {
-            "type": "string"
-          },
-          "originalFileName": {
-            "type": "string"
-          },
-          "resized": {
-            "type": "boolean"
-          },
-          "fileCreatedAt": {
-            "format": "date-time",
-            "type": "string"
-          },
-          "fileModifiedAt": {
-            "format": "date-time",
-            "type": "string"
-          },
-          "updatedAt": {
-            "format": "date-time",
-            "type": "string"
-          },
-          "isFavorite": {
-            "type": "boolean"
-          },
-          "isArchived": {
-            "type": "boolean"
-          },
-          "mimeType": {
-            "type": "string",
-            "nullable": true
-          },
-          "duration": {
-            "type": "string"
-          },
-          "exifInfo": {
-            "$ref": "#/components/schemas/ExifResponseDto"
-          },
-          "smartInfo": {
-            "$ref": "#/components/schemas/SmartInfoResponseDto"
-          },
-          "livePhotoVideoId": {
-            "type": "string",
-            "nullable": true
-          },
-          "tags": {
-            "type": "array",
-            "items": {
-              "$ref": "#/components/schemas/TagResponseDto"
-            }
-          },
-          "people": {
-            "type": "array",
-            "items": {
-              "$ref": "#/components/schemas/PersonResponseDto"
-            }
-          },
-          "checksum": {
-            "type": "string",
-            "description": "base64 encoded sha1 hash"
-          }
-        },
-        "required": [
-          "type",
-          "id",
-          "deviceAssetId",
-          "ownerId",
-          "deviceId",
-          "originalPath",
-          "originalFileName",
-          "resized",
-          "fileCreatedAt",
-          "fileModifiedAt",
-          "updatedAt",
-          "isFavorite",
-          "isArchived",
-          "mimeType",
-          "duration",
-          "checksum"
-        ]
-      },
       "AssetTypeEnum": {
         "type": "string",
         "enum": [
