{
  "openapi": "3.0.0",
  "paths": {
    "/device-info": {
      "post": {
        "operationId": "createDeviceInfo",
        "description": "@deprecated",
        "parameters": [],
        "requestBody": {
          "required": true,
          "content": {
            "application/json": {
              "schema": {
                "$ref": "#/components/schemas/UpsertDeviceInfoDto"
              }
            }
          }
        },
        "responses": {
          "201": {
            "description": "",
            "content": {
              "application/json": {
                "schema": {
                  "$ref": "#/components/schemas/DeviceInfoResponseDto"
                }
              }
            }
          }
        },
        "tags": [
          "Device Info"
        ],
        "security": [
          {
            "bearer": []
          }
        ]
      },
      "patch": {
        "operationId": "updateDeviceInfo",
        "description": "@deprecated",
        "parameters": [],
        "requestBody": {
          "required": true,
          "content": {
            "application/json": {
              "schema": {
                "$ref": "#/components/schemas/UpsertDeviceInfoDto"
              }
            }
          }
        },
        "responses": {
          "200": {
            "description": "",
            "content": {
              "application/json": {
                "schema": {
                  "$ref": "#/components/schemas/DeviceInfoResponseDto"
                }
              }
            }
          }
        },
        "tags": [
          "Device Info"
        ],
        "security": [
          {
            "bearer": []
          }
        ]
      },
      "put": {
        "operationId": "upsertDeviceInfo",
        "parameters": [],
        "requestBody": {
          "required": true,
          "content": {
            "application/json": {
              "schema": {
                "$ref": "#/components/schemas/UpsertDeviceInfoDto"
              }
            }
          }
        },
        "responses": {
          "200": {
            "description": "",
            "content": {
              "application/json": {
                "schema": {
                  "$ref": "#/components/schemas/DeviceInfoResponseDto"
                }
              }
            }
          }
        },
        "tags": [
          "Device Info"
        ],
        "security": [
          {
            "bearer": []
          }
        ]
      }
    },
    "/tag": {
      "post": {
        "operationId": "create",
        "parameters": [],
        "requestBody": {
          "required": true,
          "content": {
            "application/json": {
              "schema": {
                "$ref": "#/components/schemas/CreateTagDto"
              }
            }
          }
        },
        "responses": {
          "201": {
            "description": "",
            "content": {
              "application/json": {
                "schema": {
                  "$ref": "#/components/schemas/TagResponseDto"
                }
              }
            }
          }
        },
        "tags": [
          "Tag"
        ]
      },
      "get": {
        "operationId": "findAll",
        "parameters": [],
        "responses": {
          "200": {
            "description": "",
            "content": {
              "application/json": {
                "schema": {
                  "type": "array",
                  "items": {
                    "$ref": "#/components/schemas/TagResponseDto"
                  }
                }
              }
            }
          }
        },
        "tags": [
          "Tag"
        ]
      }
    },
    "/tag/{id}": {
      "get": {
<<<<<<< HEAD
        "operationId": "getById",
        "parameters": [
          {
            "name": "id",
            "required": true,
            "in": "path",
            "schema": {
              "type": "string"
=======
        "operationId": "getUserCount",
        "parameters": [
          {
            "name": "admin",
            "required": false,
            "in": "query",
            "schema": {
              "default": false,
              "type": "boolean"
>>>>>>> 5a792cc8
            }
          }
        ],
        "responses": {
          "200": {
            "description": "",
            "content": {
              "application/json": {
                "schema": {
                  "$ref": "#/components/schemas/TagResponseDto"
                }
              }
            }
          }
        },
        "tags": [
          "Tag"
        ]
      },
      "patch": {
        "operationId": "update",
        "parameters": [
          {
            "name": "id",
            "required": true,
            "in": "path",
            "schema": {
              "type": "string"
            }
          }
        ],
        "requestBody": {
          "required": true,
          "content": {
            "application/json": {
              "schema": {
                "$ref": "#/components/schemas/UpdateTagDto"
              }
            }
          }
        },
        "responses": {
          "200": {
            "description": "",
            "content": {
              "application/json": {
                "schema": {
                  "$ref": "#/components/schemas/TagResponseDto"
                }
              }
            }
          }
        },
        "tags": [
          "Tag"
        ]
      },
      "delete": {
        "operationId": "remove",
        "parameters": [
          {
            "name": "id",
            "required": true,
            "in": "path",
            "schema": {
              "type": "string"
            }
          }
        ],
        "responses": {
          "200": {
            "description": ""
          }
        },
        "tags": [
          "Tag"
        ]
      }
    },
    "/server-info": {
      "get": {
        "operationId": "getServerInfo",
        "parameters": [],
        "responses": {
          "200": {
            "description": "",
            "content": {
              "application/json": {
                "schema": {
                  "$ref": "#/components/schemas/ServerInfoResponseDto"
                }
              }
            }
          }
        },
        "tags": [
          "Server Info"
        ]
      }
    },
    "/server-info/ping": {
      "get": {
        "operationId": "pingServer",
        "parameters": [],
        "responses": {
          "200": {
            "description": "",
            "content": {
              "application/json": {
                "schema": {
                  "$ref": "#/components/schemas/ServerPingResponse"
                }
              }
            }
          }
        },
        "tags": [
          "Server Info"
        ]
      }
    },
    "/server-info/version": {
      "get": {
        "operationId": "getServerVersion",
        "parameters": [],
        "responses": {
          "200": {
            "description": "",
            "content": {
              "application/json": {
                "schema": {
                  "$ref": "#/components/schemas/ServerVersionReponseDto"
                }
              }
            }
          }
        },
        "tags": [
          "Server Info"
        ]
      }
    },
    "/server-info/stats": {
      "get": {
        "operationId": "getStats",
        "parameters": [],
        "responses": {
          "200": {
            "description": "",
            "content": {
              "application/json": {
                "schema": {
                  "$ref": "#/components/schemas/ServerStatsResponseDto"
                }
              }
            }
          }
        },
        "tags": [
          "Server Info"
        ]
      }
    },
    "/user": {
      "get": {
        "operationId": "getAllUsers",
        "parameters": [
          {
            "name": "isAll",
            "required": true,
            "in": "query",
            "schema": {
              "type": "boolean"
            }
          }
        ],
        "responses": {
          "200": {
            "description": "",
            "content": {
              "application/json": {
                "schema": {
                  "type": "array",
                  "items": {
                    "$ref": "#/components/schemas/UserResponseDto"
                  }
                }
              }
            }
          }
        },
        "tags": [
          "User"
        ],
        "security": [
          {
            "bearer": []
          }
        ]
      },
      "post": {
        "operationId": "createUser",
        "parameters": [],
        "requestBody": {
          "required": true,
          "content": {
            "application/json": {
              "schema": {
                "$ref": "#/components/schemas/CreateUserDto"
              }
            }
          }
        },
        "responses": {
          "201": {
            "description": "",
            "content": {
              "application/json": {
                "schema": {
                  "$ref": "#/components/schemas/UserResponseDto"
                }
              }
            }
          }
        },
        "tags": [
          "User"
        ],
        "security": [
          {
            "bearer": []
          }
        ]
      },
      "put": {
        "operationId": "updateUser",
        "parameters": [],
        "requestBody": {
          "required": true,
          "content": {
            "application/json": {
              "schema": {
                "$ref": "#/components/schemas/UpdateUserDto"
              }
            }
          }
        },
        "responses": {
          "200": {
            "description": "",
            "content": {
              "application/json": {
                "schema": {
                  "$ref": "#/components/schemas/UserResponseDto"
                }
              }
            }
          }
        },
        "tags": [
          "User"
        ],
        "security": [
          {
            "bearer": []
          }
        ]
      }
    },
    "/user/info/{userId}": {
      "get": {
        "operationId": "getUserById",
        "parameters": [
          {
            "name": "userId",
            "required": true,
            "in": "path",
            "schema": {
              "type": "string"
            }
          }
        ],
        "responses": {
          "200": {
            "description": "",
            "content": {
              "application/json": {
                "schema": {
                  "$ref": "#/components/schemas/UserResponseDto"
                }
              }
            }
          }
        },
        "tags": [
          "User"
        ]
      }
    },
    "/user/me": {
      "get": {
        "operationId": "getMyUserInfo",
        "parameters": [],
        "responses": {
          "200": {
            "description": "",
            "content": {
              "application/json": {
                "schema": {
                  "$ref": "#/components/schemas/UserResponseDto"
                }
              }
            }
          }
        },
        "tags": [
          "User"
        ],
        "security": [
          {
            "bearer": []
          }
        ]
      }
    },
    "/user/count": {
      "get": {
        "operationId": "getUserCount",
        "parameters": [],
        "responses": {
          "200": {
            "description": "",
            "content": {
              "application/json": {
                "schema": {
                  "$ref": "#/components/schemas/UserCountResponseDto"
                }
              }
            }
          }
        },
        "tags": [
          "User"
        ]
      }
    },
    "/user/{userId}": {
      "delete": {
        "operationId": "deleteUser",
        "parameters": [
          {
            "name": "userId",
            "required": true,
            "in": "path",
            "schema": {
              "type": "string"
            }
          }
        ],
        "responses": {
          "200": {
            "description": "",
            "content": {
              "application/json": {
                "schema": {
                  "$ref": "#/components/schemas/UserResponseDto"
                }
              }
            }
          }
        },
        "tags": [
          "User"
        ],
        "security": [
          {
            "bearer": []
          }
        ]
      }
    },
    "/user/{userId}/restore": {
      "post": {
        "operationId": "restoreUser",
        "parameters": [
          {
            "name": "userId",
            "required": true,
            "in": "path",
            "schema": {
              "type": "string"
            }
          }
        ],
        "responses": {
          "201": {
            "description": "",
            "content": {
              "application/json": {
                "schema": {
                  "$ref": "#/components/schemas/UserResponseDto"
                }
              }
            }
          }
        },
        "tags": [
          "User"
        ],
        "security": [
          {
            "bearer": []
          }
        ]
      }
    },
    "/user/profile-image": {
      "post": {
        "operationId": "createProfileImage",
        "parameters": [],
        "requestBody": {
          "required": true,
          "description": "A new avatar for the user",
          "content": {
            "multipart/form-data": {
              "schema": {
                "$ref": "#/components/schemas/CreateProfileImageDto"
              }
            }
          }
        },
        "responses": {
          "201": {
            "description": "",
            "content": {
              "application/json": {
                "schema": {
                  "$ref": "#/components/schemas/CreateProfileImageResponseDto"
                }
              }
            }
          }
        },
        "tags": [
          "User"
        ],
        "security": [
          {
            "bearer": []
          }
        ]
      }
    },
    "/user/profile-image/{userId}": {
      "get": {
        "operationId": "getProfileImage",
        "parameters": [
          {
            "name": "userId",
            "required": true,
            "in": "path",
            "schema": {
              "type": "string"
            }
          }
        ],
        "responses": {
          "200": {
            "description": ""
          }
        },
        "tags": [
          "User"
        ]
      }
    },
    "/asset/upload": {
      "post": {
        "operationId": "uploadFile",
        "parameters": [],
        "requestBody": {
          "required": true,
          "description": "Asset Upload Information",
          "content": {
            "multipart/form-data": {
              "schema": {
                "$ref": "#/components/schemas/AssetFileUploadDto"
              }
            }
          }
        },
        "responses": {
          "201": {
            "description": "",
            "content": {
              "application/json": {
                "schema": {
                  "$ref": "#/components/schemas/AssetFileUploadResponseDto"
                }
              }
            }
          }
        },
        "tags": [
          "Asset"
        ],
        "security": [
          {
            "bearer": []
          }
        ]
      }
    },
    "/asset/download/{assetId}": {
      "get": {
        "operationId": "downloadFile",
        "parameters": [
          {
            "name": "isThumb",
            "required": false,
            "in": "query",
            "schema": {
              "title": "Is serve thumbnail (resize) file",
              "type": "boolean"
            }
          },
          {
            "name": "isWeb",
            "required": false,
            "in": "query",
            "schema": {
              "title": "Is request made from web",
              "type": "boolean"
            }
          },
          {
            "name": "assetId",
            "required": true,
            "in": "path",
            "schema": {
              "type": "string"
            }
          }
        ],
        "responses": {
          "200": {
            "description": "",
            "content": {
              "application/json": {
                "schema": {
                  "type": "object"
                }
              }
            }
          }
        },
        "tags": [
          "Asset"
        ],
        "security": [
          {
            "bearer": []
          }
        ]
      }
    },
    "/asset/download-library": {
      "get": {
        "operationId": "downloadLibrary",
        "parameters": [
          {
            "name": "skip",
            "required": false,
            "in": "query",
            "schema": {
              "type": "number"
            }
          }
        ],
        "responses": {
          "200": {
            "description": "",
            "content": {
              "application/json": {
                "schema": {
                  "type": "object"
                }
              }
            }
          }
        },
        "tags": [
          "Asset"
        ],
        "security": [
          {
            "bearer": []
          }
        ]
      }
    },
    "/asset/file/{assetId}": {
      "get": {
        "operationId": "serveFile",
        "parameters": [
          {
            "name": "isThumb",
            "required": false,
            "in": "query",
            "schema": {
              "title": "Is serve thumbnail (resize) file",
              "type": "boolean"
            }
          },
          {
            "name": "isWeb",
            "required": false,
            "in": "query",
            "schema": {
              "title": "Is request made from web",
              "type": "boolean"
            }
          },
          {
            "name": "assetId",
            "required": true,
            "in": "path",
            "schema": {
              "type": "string"
            }
          }
        ],
        "responses": {
          "200": {
            "description": "",
            "content": {
              "application/json": {
                "schema": {
                  "type": "object"
                }
              }
            }
          }
        },
        "tags": [
          "Asset"
        ],
        "security": [
          {
            "bearer": []
          }
        ]
      }
    },
    "/asset/thumbnail/{assetId}": {
      "get": {
        "operationId": "getAssetThumbnail",
        "parameters": [
          {
            "name": "assetId",
            "required": true,
            "in": "path",
            "schema": {
              "type": "string"
            }
          },
          {
            "name": "format",
            "required": false,
            "in": "query",
            "schema": {
              "$ref": "#/components/schemas/ThumbnailFormat"
            }
          }
        ],
        "responses": {
          "200": {
            "description": "",
            "content": {
              "application/json": {
                "schema": {
                  "type": "object"
                }
              }
            }
          }
        },
        "tags": [
          "Asset"
        ],
        "security": [
          {
            "bearer": []
          }
        ]
      }
    },
    "/asset/curated-objects": {
      "get": {
        "operationId": "getCuratedObjects",
        "parameters": [],
        "responses": {
          "200": {
            "description": "",
            "content": {
              "application/json": {
                "schema": {
                  "type": "array",
                  "items": {
                    "$ref": "#/components/schemas/CuratedObjectsResponseDto"
                  }
                }
              }
            }
          }
        },
        "tags": [
          "Asset"
        ],
        "security": [
          {
            "bearer": []
          }
        ]
      }
    },
    "/asset/curated-locations": {
      "get": {
        "operationId": "getCuratedLocations",
        "parameters": [],
        "responses": {
          "200": {
            "description": "",
            "content": {
              "application/json": {
                "schema": {
                  "type": "array",
                  "items": {
                    "$ref": "#/components/schemas/CuratedLocationsResponseDto"
                  }
                }
              }
            }
          }
        },
        "tags": [
          "Asset"
        ],
        "security": [
          {
            "bearer": []
          }
        ]
      }
    },
    "/asset/search-terms": {
      "get": {
        "operationId": "getAssetSearchTerms",
        "parameters": [],
        "responses": {
          "200": {
            "description": "",
            "content": {
              "application/json": {
                "schema": {
                  "type": "array",
                  "items": {
                    "type": "string"
                  }
                }
              }
            }
          }
        },
        "tags": [
          "Asset"
        ],
        "security": [
          {
            "bearer": []
          }
        ]
      }
    },
    "/asset/search": {
      "post": {
        "operationId": "searchAsset",
        "parameters": [],
        "requestBody": {
          "required": true,
          "content": {
            "application/json": {
              "schema": {
                "$ref": "#/components/schemas/SearchAssetDto"
              }
            }
          }
        },
        "responses": {
          "201": {
            "description": "",
            "content": {
              "application/json": {
                "schema": {
                  "type": "array",
                  "items": {
                    "$ref": "#/components/schemas/AssetResponseDto"
                  }
                }
              }
            }
          }
        },
        "tags": [
          "Asset"
        ],
        "security": [
          {
            "bearer": []
          }
        ]
      }
    },
    "/asset/count-by-time-bucket": {
      "post": {
        "operationId": "getAssetCountByTimeBucket",
        "parameters": [],
        "requestBody": {
          "required": true,
          "content": {
            "application/json": {
              "schema": {
                "$ref": "#/components/schemas/GetAssetCountByTimeBucketDto"
              }
            }
          }
        },
        "responses": {
          "201": {
            "description": "",
            "content": {
              "application/json": {
                "schema": {
                  "$ref": "#/components/schemas/AssetCountByTimeBucketResponseDto"
                }
              }
            }
          }
        },
        "tags": [
          "Asset"
        ],
        "security": [
          {
            "bearer": []
          }
        ]
      }
    },
    "/asset/count-by-user-id": {
      "get": {
        "operationId": "getAssetCountByUserId",
        "parameters": [],
        "responses": {
          "200": {
            "description": "",
            "content": {
              "application/json": {
                "schema": {
                  "$ref": "#/components/schemas/AssetCountByUserIdResponseDto"
                }
              }
            }
          }
        },
        "tags": [
          "Asset"
        ],
        "security": [
          {
            "bearer": []
          }
        ]
      }
    },
    "/asset": {
      "get": {
        "operationId": "getAllAssets",
        "description": "Get all AssetEntity belong to the user",
        "parameters": [
          {
            "name": "if-none-match",
            "in": "header",
            "description": "ETag of data already cached on the client",
            "required": false,
            "schema": {
              "type": "string"
            }
          }
        ],
        "responses": {
          "200": {
            "description": "",
            "content": {
              "application/json": {
                "schema": {
                  "type": "array",
                  "items": {
                    "$ref": "#/components/schemas/AssetResponseDto"
                  }
                }
              }
            }
          }
        },
        "tags": [
          "Asset"
        ],
        "security": [
          {
            "bearer": []
          }
        ]
      },
      "delete": {
        "operationId": "deleteAsset",
        "parameters": [],
        "requestBody": {
          "required": true,
          "content": {
            "application/json": {
              "schema": {
                "$ref": "#/components/schemas/DeleteAssetDto"
              }
            }
          }
        },
        "responses": {
          "200": {
            "description": "",
            "content": {
              "application/json": {
                "schema": {
                  "type": "array",
                  "items": {
                    "$ref": "#/components/schemas/DeleteAssetResponseDto"
                  }
                }
              }
            }
          }
        },
        "tags": [
          "Asset"
        ],
        "security": [
          {
            "bearer": []
          }
        ]
      }
    },
    "/asset/time-bucket": {
      "post": {
        "operationId": "getAssetByTimeBucket",
        "parameters": [],
        "requestBody": {
          "required": true,
          "content": {
            "application/json": {
              "schema": {
                "$ref": "#/components/schemas/GetAssetByTimeBucketDto"
              }
            }
          }
        },
        "responses": {
          "201": {
            "description": "",
            "content": {
              "application/json": {
                "schema": {
                  "type": "array",
                  "items": {
                    "$ref": "#/components/schemas/AssetResponseDto"
                  }
                }
              }
            }
          }
        },
        "tags": [
          "Asset"
        ],
        "security": [
          {
            "bearer": []
          }
        ]
      }
    },
    "/asset/{deviceId}": {
      "get": {
        "operationId": "getUserAssetsByDeviceId",
        "description": "Get all asset of a device that are in the database, ID only.",
        "parameters": [
          {
            "name": "deviceId",
            "required": true,
            "in": "path",
            "schema": {
              "type": "string"
            }
          }
        ],
        "responses": {
          "200": {
            "description": "",
            "content": {
              "application/json": {
                "schema": {
                  "type": "array",
                  "items": {
                    "type": "string"
                  }
                }
              }
            }
          }
        },
        "tags": [
          "Asset"
        ],
        "security": [
          {
            "bearer": []
          }
        ]
      }
    },
    "/asset/assetById/{assetId}": {
      "get": {
        "operationId": "getAssetById",
        "description": "Get a single asset's information",
        "parameters": [
          {
            "name": "assetId",
            "required": true,
            "in": "path",
            "schema": {
              "type": "string"
            }
          }
        ],
        "responses": {
          "200": {
            "description": "",
            "content": {
              "application/json": {
                "schema": {
                  "$ref": "#/components/schemas/AssetResponseDto"
                }
              }
            }
          }
        },
        "tags": [
          "Asset"
        ],
        "security": [
          {
            "bearer": []
          }
        ]
      }
    },
    "/asset/{assetId}": {
      "put": {
        "operationId": "updateAsset",
        "description": "Update an asset",
        "parameters": [
          {
            "name": "assetId",
            "required": true,
            "in": "path",
            "schema": {
              "type": "string"
            }
          }
        ],
        "requestBody": {
          "required": true,
          "content": {
            "application/json": {
              "schema": {
                "$ref": "#/components/schemas/UpdateAssetDto"
              }
            }
          }
        },
        "responses": {
          "200": {
            "description": "",
            "content": {
              "application/json": {
                "schema": {
                  "$ref": "#/components/schemas/AssetResponseDto"
                }
              }
            }
          }
        },
        "tags": [
          "Asset"
        ],
        "security": [
          {
            "bearer": []
          }
        ]
      }
    },
    "/asset/check": {
      "post": {
        "operationId": "checkDuplicateAsset",
        "description": "Check duplicated asset before uploading - for Web upload used",
        "parameters": [],
        "requestBody": {
          "required": true,
          "content": {
            "application/json": {
              "schema": {
                "$ref": "#/components/schemas/CheckDuplicateAssetDto"
              }
            }
          }
        },
        "responses": {
          "200": {
            "description": "",
            "content": {
              "application/json": {
                "schema": {
                  "$ref": "#/components/schemas/CheckDuplicateAssetResponseDto"
                }
              }
            }
          }
        },
        "tags": [
          "Asset"
        ],
        "security": [
          {
            "bearer": []
          }
        ]
      }
    },
    "/asset/exist": {
      "post": {
        "operationId": "checkExistingAssets",
        "description": "Checks if multiple assets exist on the server and returns all existing - used by background backup",
        "parameters": [],
        "requestBody": {
          "required": true,
          "content": {
            "application/json": {
              "schema": {
                "$ref": "#/components/schemas/CheckExistingAssetsDto"
              }
            }
          }
        },
        "responses": {
          "200": {
            "description": "",
            "content": {
              "application/json": {
                "schema": {
                  "$ref": "#/components/schemas/CheckExistingAssetsResponseDto"
                }
              }
            }
          }
        },
        "tags": [
          "Asset"
        ],
        "security": [
          {
            "bearer": []
          }
        ]
      }
    },
    "/album/count-by-user-id": {
      "get": {
        "operationId": "getAlbumCountByUserId",
        "parameters": [],
        "responses": {
          "200": {
            "description": "",
            "content": {
              "application/json": {
                "schema": {
                  "$ref": "#/components/schemas/AlbumCountResponseDto"
                }
              }
            }
          }
        },
        "tags": [
          "Album"
        ],
        "security": [
          {
            "bearer": []
          }
        ]
      }
    },
    "/album": {
      "post": {
        "operationId": "createAlbum",
        "parameters": [],
        "requestBody": {
          "required": true,
          "content": {
            "application/json": {
              "schema": {
                "$ref": "#/components/schemas/CreateAlbumDto"
              }
            }
          }
        },
        "responses": {
          "201": {
            "description": "",
            "content": {
              "application/json": {
                "schema": {
                  "$ref": "#/components/schemas/AlbumResponseDto"
                }
              }
            }
          }
        },
        "tags": [
          "Album"
        ],
        "security": [
          {
            "bearer": []
          }
        ]
      },
      "get": {
        "operationId": "getAllAlbums",
        "parameters": [
          {
            "name": "shared",
            "required": false,
            "in": "query",
            "schema": {
              "type": "boolean"
            }
          },
          {
            "name": "assetId",
            "required": false,
            "in": "query",
            "description": "Only returns albums that contain the asset\nIgnores the shared parameter\nundefined: get all albums",
            "schema": {
              "type": "string"
            }
          }
        ],
        "responses": {
          "200": {
            "description": "",
            "content": {
              "application/json": {
                "schema": {
                  "type": "array",
                  "items": {
                    "$ref": "#/components/schemas/AlbumResponseDto"
                  }
                }
              }
            }
          }
        },
        "tags": [
          "Album"
        ],
        "security": [
          {
            "bearer": []
          }
        ]
      }
    },
    "/album/{albumId}/users": {
      "put": {
        "operationId": "addUsersToAlbum",
        "parameters": [
          {
            "name": "albumId",
            "required": true,
            "in": "path",
            "schema": {
              "type": "string"
            }
          }
        ],
        "requestBody": {
          "required": true,
          "content": {
            "application/json": {
              "schema": {
                "$ref": "#/components/schemas/AddUsersDto"
              }
            }
          }
        },
        "responses": {
          "200": {
            "description": "",
            "content": {
              "application/json": {
                "schema": {
                  "$ref": "#/components/schemas/AlbumResponseDto"
                }
              }
            }
          }
        },
        "tags": [
          "Album"
        ],
        "security": [
          {
            "bearer": []
          }
        ]
      }
    },
    "/album/{albumId}/assets": {
      "put": {
        "operationId": "addAssetsToAlbum",
        "parameters": [
          {
            "name": "albumId",
            "required": true,
            "in": "path",
            "schema": {
              "type": "string"
            }
          }
        ],
        "requestBody": {
          "required": true,
          "content": {
            "application/json": {
              "schema": {
                "$ref": "#/components/schemas/AddAssetsDto"
              }
            }
          }
        },
        "responses": {
          "200": {
            "description": "",
            "content": {
              "application/json": {
                "schema": {
                  "$ref": "#/components/schemas/AddAssetsResponseDto"
                }
              }
            }
          }
        },
        "tags": [
          "Album"
        ],
        "security": [
          {
            "bearer": []
          }
        ]
      },
      "delete": {
        "operationId": "removeAssetFromAlbum",
        "parameters": [
          {
            "name": "albumId",
            "required": true,
            "in": "path",
            "schema": {
              "type": "string"
            }
          }
        ],
        "requestBody": {
          "required": true,
          "content": {
            "application/json": {
              "schema": {
                "$ref": "#/components/schemas/RemoveAssetsDto"
              }
            }
          }
        },
        "responses": {
          "200": {
            "description": "",
            "content": {
              "application/json": {
                "schema": {
                  "$ref": "#/components/schemas/AlbumResponseDto"
                }
              }
            }
          }
        },
        "tags": [
          "Album"
        ],
        "security": [
          {
            "bearer": []
          }
        ]
      }
    },
    "/album/{albumId}": {
      "get": {
        "operationId": "getAlbumInfo",
        "parameters": [
          {
            "name": "albumId",
            "required": true,
            "in": "path",
            "schema": {
              "type": "string"
            }
          }
        ],
        "responses": {
          "200": {
            "description": "",
            "content": {
              "application/json": {
                "schema": {
                  "$ref": "#/components/schemas/AlbumResponseDto"
                }
              }
            }
          }
        },
        "tags": [
          "Album"
        ],
        "security": [
          {
            "bearer": []
          }
        ]
      },
      "delete": {
        "operationId": "deleteAlbum",
        "parameters": [
          {
            "name": "albumId",
            "required": true,
            "in": "path",
            "schema": {
              "type": "string"
            }
          }
        ],
        "responses": {
          "200": {
            "description": ""
          }
        },
        "tags": [
          "Album"
        ],
        "security": [
          {
            "bearer": []
          }
        ]
      },
      "patch": {
        "operationId": "updateAlbumInfo",
        "parameters": [
          {
            "name": "albumId",
            "required": true,
            "in": "path",
            "schema": {
              "type": "string"
            }
          }
        ],
        "requestBody": {
          "required": true,
          "content": {
            "application/json": {
              "schema": {
                "$ref": "#/components/schemas/UpdateAlbumDto"
              }
            }
          }
        },
        "responses": {
          "200": {
            "description": "",
            "content": {
              "application/json": {
                "schema": {
                  "$ref": "#/components/schemas/AlbumResponseDto"
                }
              }
            }
          }
        },
        "tags": [
          "Album"
        ],
        "security": [
          {
            "bearer": []
          }
        ]
      }
    },
    "/album/{albumId}/user/{userId}": {
      "delete": {
        "operationId": "removeUserFromAlbum",
        "parameters": [
          {
            "name": "albumId",
            "required": true,
            "in": "path",
            "schema": {
              "type": "string"
            }
          },
          {
            "name": "userId",
            "required": true,
            "in": "path",
            "schema": {
              "type": "string"
            }
          }
        ],
        "responses": {
          "200": {
            "description": ""
          }
        },
        "tags": [
          "Album"
        ],
        "security": [
          {
            "bearer": []
          }
        ]
      }
    },
    "/album/{albumId}/download": {
      "get": {
        "operationId": "downloadArchive",
        "parameters": [
          {
            "name": "albumId",
            "required": true,
            "in": "path",
            "schema": {
              "type": "string"
            }
          },
          {
            "name": "skip",
            "required": false,
            "in": "query",
            "schema": {
              "type": "number"
            }
          }
        ],
        "responses": {
          "200": {
            "description": "",
            "content": {
              "application/json": {
                "schema": {
                  "type": "object"
                }
              }
            }
          }
        },
        "tags": [
          "Album"
        ],
        "security": [
          {
            "bearer": []
          }
        ]
      }
    },
    "/auth/login": {
      "post": {
        "operationId": "login",
        "parameters": [],
        "requestBody": {
          "required": true,
          "content": {
            "application/json": {
              "schema": {
                "$ref": "#/components/schemas/LoginCredentialDto"
              }
            }
          }
        },
        "responses": {
          "201": {
            "description": "",
            "content": {
              "application/json": {
                "schema": {
                  "$ref": "#/components/schemas/LoginResponseDto"
                }
              }
            }
          }
        },
        "tags": [
          "Authentication"
        ]
      }
    },
    "/auth/admin-sign-up": {
      "post": {
        "operationId": "adminSignUp",
        "parameters": [],
        "requestBody": {
          "required": true,
          "content": {
            "application/json": {
              "schema": {
                "$ref": "#/components/schemas/SignUpDto"
              }
            }
          }
        },
        "responses": {
          "201": {
            "description": "",
            "content": {
              "application/json": {
                "schema": {
                  "$ref": "#/components/schemas/AdminSignupResponseDto"
                }
              }
            }
          },
          "400": {
            "description": "The server already has an admin"
          }
        },
        "tags": [
          "Authentication"
        ]
      }
    },
    "/auth/validateToken": {
      "post": {
        "operationId": "validateAccessToken",
        "parameters": [],
        "responses": {
          "201": {
            "description": "",
            "content": {
              "application/json": {
                "schema": {
                  "$ref": "#/components/schemas/ValidateAccessTokenResponseDto"
                }
              }
            }
          }
        },
        "tags": [
          "Authentication"
        ],
        "security": [
          {
            "bearer": []
          }
        ]
      }
    },
    "/auth/logout": {
      "post": {
        "operationId": "logout",
        "parameters": [],
        "responses": {
          "201": {
            "description": "",
            "content": {
              "application/json": {
                "schema": {
                  "$ref": "#/components/schemas/LogoutResponseDto"
                }
              }
            }
          }
        },
        "tags": [
          "Authentication"
        ]
      }
    },
    "/oauth/config": {
      "post": {
        "operationId": "generateConfig",
        "parameters": [],
        "requestBody": {
          "required": true,
          "content": {
            "application/json": {
              "schema": {
                "$ref": "#/components/schemas/OAuthConfigDto"
              }
            }
          }
        },
        "responses": {
          "201": {
            "description": "",
            "content": {
              "application/json": {
                "schema": {
                  "$ref": "#/components/schemas/OAuthConfigResponseDto"
                }
              }
            }
          }
        },
        "tags": [
          "OAuth"
        ]
      }
    },
    "/oauth/callback": {
      "post": {
        "operationId": "callback",
        "parameters": [],
        "requestBody": {
          "required": true,
          "content": {
            "application/json": {
              "schema": {
                "$ref": "#/components/schemas/OAuthCallbackDto"
              }
            }
          }
        },
        "responses": {
          "201": {
            "description": "",
            "content": {
              "application/json": {
                "schema": {
                  "$ref": "#/components/schemas/LoginResponseDto"
                }
              }
            }
          }
        },
        "tags": [
          "OAuth"
        ]
      }
    },
    "/jobs": {
      "get": {
        "operationId": "getAllJobsStatus",
        "parameters": [],
        "responses": {
          "200": {
            "description": "",
            "content": {
              "application/json": {
                "schema": {
                  "$ref": "#/components/schemas/AllJobStatusResponseDto"
                }
              }
            }
          }
        },
        "tags": [
          "Job"
        ],
        "security": [
          {
            "bearer": []
          }
        ]
      }
    },
    "/jobs/{jobId}": {
      "get": {
        "operationId": "getJobStatus",
        "parameters": [
          {
            "name": "jobId",
            "required": true,
            "in": "path",
            "schema": {
              "$ref": "#/components/schemas/JobId"
            }
          }
        ],
        "responses": {
          "200": {
            "description": "",
            "content": {
              "application/json": {
                "schema": {
                  "$ref": "#/components/schemas/JobStatusResponseDto"
                }
              }
            }
          }
        },
        "tags": [
          "Job"
        ],
        "security": [
          {
            "bearer": []
          }
        ]
      },
      "put": {
        "operationId": "sendJobCommand",
        "parameters": [
          {
            "name": "jobId",
            "required": true,
            "in": "path",
            "schema": {
              "$ref": "#/components/schemas/JobId"
            }
          }
        ],
        "requestBody": {
          "required": true,
          "content": {
            "application/json": {
              "schema": {
                "$ref": "#/components/schemas/JobCommandDto"
              }
            }
          }
        },
        "responses": {
          "200": {
            "description": "",
            "content": {
              "application/json": {
                "schema": {
                  "type": "number"
                }
              }
            }
          }
        },
        "tags": [
          "Job"
        ],
        "security": [
          {
            "bearer": []
          }
        ]
      }
    },
    "/system-config": {
      "get": {
        "operationId": "getConfig",
        "parameters": [],
        "responses": {
          "200": {
            "description": "",
            "content": {
              "application/json": {
                "schema": {
                  "$ref": "#/components/schemas/SystemConfigResponseDto"
                }
              }
            }
          }
        },
        "tags": [
          "System Config"
        ],
        "security": [
          {
            "bearer": []
          }
        ]
      },
      "put": {
        "operationId": "updateConfig",
        "parameters": [],
        "requestBody": {
          "required": true,
          "content": {
            "application/json": {
              "schema": {
                "$ref": "#/components/schemas/UpdateSystemConfigDto"
              }
            }
          }
        },
        "responses": {
          "200": {
            "description": "",
            "content": {
              "application/json": {
                "schema": {
                  "$ref": "#/components/schemas/SystemConfigResponseDto"
                }
              }
            }
          }
        },
        "tags": [
          "System Config"
        ],
        "security": [
          {
            "bearer": []
          }
        ]
      }
    }
  },
  "info": {
    "title": "Immich",
    "description": "Immich API",
    "version": "1.37.0",
    "contact": {}
  },
  "tags": [],
  "servers": [
    {
      "url": "/api"
    }
  ],
  "components": {
    "securitySchemes": {
      "bearer": {
        "scheme": "Bearer",
        "bearerFormat": "JWT",
        "type": "http",
        "name": "JWT",
        "description": "Enter JWT token",
        "in": "header"
      }
    },
    "schemas": {
      "DeviceTypeEnum": {
        "type": "string",
        "enum": [
          "IOS",
          "ANDROID",
          "WEB"
        ]
      },
      "UpsertDeviceInfoDto": {
        "type": "object",
        "properties": {
          "deviceType": {
            "$ref": "#/components/schemas/DeviceTypeEnum"
          },
          "deviceId": {
            "type": "string"
          },
          "isAutoBackup": {
            "type": "boolean"
          }
        },
        "required": [
          "deviceType",
          "deviceId"
        ]
      },
      "DeviceInfoResponseDto": {
        "type": "object",
        "properties": {
          "id": {
            "type": "integer"
          },
          "deviceType": {
            "$ref": "#/components/schemas/DeviceTypeEnum"
          },
          "userId": {
            "type": "string"
          },
          "deviceId": {
            "type": "string"
          },
          "createdAt": {
            "type": "string"
          },
          "isAutoBackup": {
            "type": "boolean"
          }
        },
        "required": [
          "id",
          "deviceType",
          "userId",
          "deviceId",
          "createdAt",
          "isAutoBackup"
        ]
      },
      "TagTypeEnum": {
        "type": "string",
        "enum": [
          "OBJECT",
          "FACE",
          "CUSTOM"
        ]
      },
      "CreateTagDto": {
        "type": "object",
        "properties": {
          "type": {
            "$ref": "#/components/schemas/TagTypeEnum"
          },
          "name": {
            "type": "string"
          }
        },
        "required": [
          "type",
          "name"
        ]
      },
      "TagResponseDto": {
        "type": "object",
        "properties": {
          "type": {
            "$ref": "#/components/schemas/TagTypeEnum"
          },
          "id": {
            "type": "string"
          },
          "name": {
            "type": "string"
          },
          "userId": {
            "type": "string"
          },
          "renameTagId": {
            "type": "string",
            "nullable": true
          }
        },
        "required": [
          "type",
          "id",
          "name",
          "userId"
        ]
      },
      "UpdateTagDto": {
        "type": "object",
        "properties": {
          "name": {
            "type": "string"
          },
          "renameTagId": {
            "type": "string"
          }
        }
      },
      "ServerInfoResponseDto": {
        "type": "object",
        "properties": {
          "diskSizeRaw": {
            "type": "integer",
            "format": "int64"
          },
          "diskUseRaw": {
            "type": "integer",
            "format": "int64"
          },
          "diskAvailableRaw": {
            "type": "integer",
            "format": "int64"
          },
          "diskUsagePercentage": {
            "type": "number",
            "format": "float"
          },
          "diskSize": {
            "type": "string"
          },
          "diskUse": {
            "type": "string"
          },
          "diskAvailable": {
            "type": "string"
          }
        },
        "required": [
          "diskSizeRaw",
          "diskUseRaw",
          "diskAvailableRaw",
          "diskUsagePercentage",
          "diskSize",
          "diskUse",
          "diskAvailable"
        ]
      },
      "ServerPingResponse": {
        "type": "object",
        "properties": {
          "res": {
            "type": "string",
            "readOnly": true,
            "example": "pong"
          }
        },
        "required": [
          "res"
        ]
<<<<<<< HEAD
      },
      "ServerVersionReponseDto": {
        "type": "object",
        "properties": {
          "major": {
            "type": "integer"
          },
          "minor": {
            "type": "integer"
          },
          "patch": {
            "type": "integer"
          },
          "build": {
            "type": "integer"
=======
      }
    },
    "/system-config": {
      "get": {
        "operationId": "getConfig",
        "parameters": [],
        "responses": {
          "200": {
            "description": "",
            "content": {
              "application/json": {
                "schema": {
                  "$ref": "#/components/schemas/SystemConfigDto"
                }
              }
            }
>>>>>>> 5a792cc8
          }
        },
        "required": [
          "major",
          "minor",
          "patch",
          "build"
        ]
      },
<<<<<<< HEAD
      "UsageByUserDto": {
        "type": "object",
        "properties": {
          "userId": {
            "type": "string"
          },
          "videos": {
            "type": "integer"
          },
          "photos": {
            "type": "integer"
          },
          "usageRaw": {
            "type": "integer",
            "format": "int64"
          },
          "usage": {
            "type": "string"
          }
        },
        "required": [
          "userId",
          "videos",
          "photos",
          "usageRaw",
          "usage"
        ]
      },
      "ServerStatsResponseDto": {
        "type": "object",
        "properties": {
          "photos": {
            "type": "integer"
          },
          "videos": {
            "type": "integer"
          },
          "objects": {
            "type": "integer"
          },
          "usageRaw": {
            "type": "integer",
            "format": "int64"
          },
          "usage": {
            "type": "string"
          },
          "usageByUser": {
            "title": "Array of usage for each user",
            "example": [
              {
                "photos": 1,
                "videos": 1,
                "diskUsageRaw": 1
=======
      "put": {
        "operationId": "updateConfig",
        "parameters": [],
        "requestBody": {
          "required": true,
          "content": {
            "application/json": {
              "schema": {
                "$ref": "#/components/schemas/SystemConfigDto"
              }
            }
          }
        },
        "responses": {
          "200": {
            "description": "",
            "content": {
              "application/json": {
                "schema": {
                  "$ref": "#/components/schemas/SystemConfigDto"
                }
              }
            }
          }
        },
        "tags": [
          "System Config"
        ],
        "security": [
          {
            "bearer": []
          }
        ]
      }
    },
    "/system-config/defaults": {
      "get": {
        "operationId": "getDefaults",
        "parameters": [],
        "responses": {
          "200": {
            "description": "",
            "content": {
              "application/json": {
                "schema": {
                  "$ref": "#/components/schemas/SystemConfigDto"
                }
>>>>>>> 5a792cc8
              }
            ],
            "type": "array",
            "items": {
              "$ref": "#/components/schemas/UsageByUserDto"
            }
          }
        },
        "required": [
          "photos",
          "videos",
          "objects",
          "usageRaw",
          "usage",
          "usageByUser"
        ]
      },
      "UserResponseDto": {
        "type": "object",
        "properties": {
          "id": {
            "type": "string"
          },
          "email": {
            "type": "string"
          },
          "firstName": {
            "type": "string"
          },
          "lastName": {
            "type": "string"
          },
          "createdAt": {
            "type": "string"
          },
          "profileImagePath": {
            "type": "string"
          },
          "shouldChangePassword": {
            "type": "boolean"
          },
          "isAdmin": {
            "type": "boolean"
          },
          "deletedAt": {
            "format": "date-time",
            "type": "string"
          }
        },
        "required": [
          "id",
          "email",
          "firstName",
          "lastName",
          "createdAt",
          "profileImagePath",
          "shouldChangePassword",
          "isAdmin"
        ]
      },
      "CreateUserDto": {
        "type": "object",
        "properties": {
          "email": {
            "type": "string",
            "example": "testuser@email.com"
          },
          "password": {
            "type": "string",
            "example": "password"
          },
          "firstName": {
            "type": "string",
            "example": "John"
          },
          "lastName": {
            "type": "string",
            "example": "Doe"
          }
        },
        "required": [
          "email",
          "password",
          "firstName",
          "lastName"
        ]
      },
      "UserCountResponseDto": {
        "type": "object",
        "properties": {
          "userCount": {
            "type": "integer"
          }
        },
        "required": [
          "userCount"
        ]
      },
      "UpdateUserDto": {
        "type": "object",
        "properties": {
          "id": {
            "type": "string"
          },
          "password": {
            "type": "string"
          },
          "firstName": {
            "type": "string"
          },
          "lastName": {
            "type": "string"
          },
          "isAdmin": {
            "type": "boolean"
          },
          "shouldChangePassword": {
            "type": "boolean"
          },
          "profileImagePath": {
            "type": "string"
          }
        },
        "required": [
          "id"
        ]
      },
      "CreateProfileImageDto": {
        "type": "object",
        "properties": {
          "file": {
            "type": "string",
            "format": "binary"
          }
        },
        "required": [
          "file"
        ]
      },
      "CreateProfileImageResponseDto": {
        "type": "object",
        "properties": {
          "userId": {
            "type": "string"
          },
          "profileImagePath": {
            "type": "string"
          }
        },
        "required": [
          "userId",
          "profileImagePath"
        ]
      },
      "AssetFileUploadDto": {
        "type": "object",
        "properties": {
          "assetData": {
            "type": "string",
            "format": "binary"
          }
        },
        "required": [
          "assetData"
        ]
      },
      "AssetFileUploadResponseDto": {
        "type": "object",
        "properties": {
          "id": {
            "type": "string"
          }
        },
        "required": [
          "id"
        ]
      },
      "ThumbnailFormat": {
        "type": "string",
        "enum": [
          "JPEG",
          "WEBP"
        ]
      },
      "CuratedObjectsResponseDto": {
        "type": "object",
        "properties": {
          "id": {
            "type": "string"
          },
          "object": {
            "type": "string"
          },
          "resizePath": {
            "type": "string"
          },
          "deviceAssetId": {
            "type": "string"
          },
          "deviceId": {
            "type": "string"
          }
        },
        "required": [
          "id",
          "object",
          "resizePath",
          "deviceAssetId",
          "deviceId"
        ]
      },
      "CuratedLocationsResponseDto": {
        "type": "object",
        "properties": {
          "id": {
            "type": "string"
          },
          "city": {
            "type": "string"
          },
          "resizePath": {
            "type": "string"
          },
          "deviceAssetId": {
            "type": "string"
          },
          "deviceId": {
            "type": "string"
          }
        },
        "required": [
          "id",
          "city",
          "resizePath",
          "deviceAssetId",
          "deviceId"
        ]
      },
      "SearchAssetDto": {
        "type": "object",
        "properties": {
          "searchTerm": {
            "type": "string"
          }
        },
        "required": [
          "searchTerm"
        ]
      },
      "AssetTypeEnum": {
        "type": "string",
        "enum": [
          "IMAGE",
          "VIDEO",
          "AUDIO",
          "OTHER"
        ]
      },
      "ExifResponseDto": {
        "type": "object",
        "properties": {
          "id": {
            "type": "integer",
            "nullable": true,
            "default": null,
            "format": "int64"
          },
          "fileSizeInByte": {
            "type": "integer",
            "nullable": true,
            "default": null,
            "format": "int64"
          },
          "make": {
            "type": "string",
            "nullable": true,
            "default": null
          },
          "model": {
            "type": "string",
            "nullable": true,
            "default": null
          },
          "imageName": {
            "type": "string",
            "nullable": true,
            "default": null
          },
          "exifImageWidth": {
            "type": "number",
            "nullable": true,
            "default": null
          },
          "exifImageHeight": {
            "type": "number",
            "nullable": true,
            "default": null
          },
          "orientation": {
            "type": "string",
            "nullable": true,
            "default": null
          },
          "dateTimeOriginal": {
            "format": "date-time",
            "type": "string",
            "nullable": true,
            "default": null
          },
          "modifyDate": {
            "format": "date-time",
            "type": "string",
            "nullable": true,
            "default": null
          },
          "lensModel": {
            "type": "string",
            "nullable": true,
            "default": null
          },
          "fNumber": {
            "type": "number",
            "nullable": true,
            "default": null
          },
          "focalLength": {
            "type": "number",
            "nullable": true,
            "default": null
          },
          "iso": {
            "type": "number",
            "nullable": true,
            "default": null
          },
          "exposureTime": {
            "type": "number",
            "nullable": true,
            "default": null
          },
          "latitude": {
            "type": "number",
            "nullable": true,
            "default": null
          },
          "longitude": {
            "type": "number",
            "nullable": true,
            "default": null
          },
          "city": {
            "type": "string",
            "nullable": true,
            "default": null
          },
          "state": {
            "type": "string",
            "nullable": true,
            "default": null
          },
          "country": {
            "type": "string",
            "nullable": true,
            "default": null
          }
        }
      },
      "SmartInfoResponseDto": {
        "type": "object",
        "properties": {
          "id": {
            "type": "string"
          },
          "tags": {
            "nullable": true,
            "type": "array",
            "items": {
              "type": "string"
            }
          },
          "objects": {
            "nullable": true,
            "type": "array",
            "items": {
              "type": "string"
            }
          }
        }
      },
      "AssetResponseDto": {
        "type": "object",
        "properties": {
          "type": {
            "$ref": "#/components/schemas/AssetTypeEnum"
          },
          "id": {
            "type": "string"
          },
          "deviceAssetId": {
            "type": "string"
          },
          "ownerId": {
            "type": "string"
          },
          "deviceId": {
            "type": "string"
          },
          "originalPath": {
            "type": "string"
          },
          "resizePath": {
            "type": "string",
            "nullable": true
          },
          "createdAt": {
            "type": "string"
          },
          "modifiedAt": {
            "type": "string"
          },
          "isFavorite": {
            "type": "boolean"
          },
          "mimeType": {
            "type": "string",
            "nullable": true
          },
          "duration": {
            "type": "string"
          },
          "webpPath": {
            "type": "string",
            "nullable": true
          },
          "encodedVideoPath": {
            "type": "string",
            "nullable": true
          },
          "exifInfo": {
            "$ref": "#/components/schemas/ExifResponseDto"
          },
          "smartInfo": {
            "$ref": "#/components/schemas/SmartInfoResponseDto"
          },
          "livePhotoVideoId": {
            "type": "string",
            "nullable": true
          },
          "tags": {
            "type": "array",
            "items": {
              "$ref": "#/components/schemas/TagResponseDto"
            }
          }
        },
        "required": [
          "type",
          "id",
          "deviceAssetId",
          "ownerId",
          "deviceId",
          "originalPath",
          "resizePath",
          "createdAt",
          "modifiedAt",
          "isFavorite",
          "mimeType",
          "duration",
          "webpPath",
          "tags"
        ]
      },
      "TimeGroupEnum": {
        "type": "string",
        "enum": [
          "day",
          "month"
        ]
      },
      "GetAssetCountByTimeBucketDto": {
        "type": "object",
        "properties": {
          "timeGroup": {
            "$ref": "#/components/schemas/TimeGroupEnum"
          }
        },
        "required": [
          "timeGroup"
        ]
      },
      "AssetCountByTimeBucket": {
        "type": "object",
        "properties": {
          "timeBucket": {
            "type": "string"
          },
          "count": {
            "type": "integer"
          }
        },
        "required": [
          "timeBucket",
          "count"
        ]
      },
      "AssetCountByTimeBucketResponseDto": {
        "type": "object",
        "properties": {
          "totalCount": {
            "type": "integer"
          },
          "buckets": {
            "type": "array",
            "items": {
              "$ref": "#/components/schemas/AssetCountByTimeBucket"
            }
          }
        },
        "required": [
          "totalCount",
          "buckets"
        ]
      },
      "AssetCountByUserIdResponseDto": {
        "type": "object",
        "properties": {
          "audio": {
            "type": "integer",
            "default": 0
          },
          "photos": {
            "type": "integer",
            "default": 0
          },
          "videos": {
            "type": "integer",
            "default": 0
          },
          "other": {
            "type": "integer",
            "default": 0
          },
          "total": {
            "type": "integer",
            "default": 0
          }
        },
        "required": [
          "audio",
          "photos",
          "videos",
          "other",
          "total"
        ]
      },
      "GetAssetByTimeBucketDto": {
        "type": "object",
        "properties": {
          "timeBucket": {
            "title": "Array of date time buckets",
            "example": [
              "2015-06-01T00:00:00.000Z",
              "2016-02-01T00:00:00.000Z",
              "2016-03-01T00:00:00.000Z"
            ],
            "type": "array",
            "items": {
              "type": "string"
            }
          }
        },
        "required": [
          "timeBucket"
        ]
      },
      "UpdateAssetDto": {
        "type": "object",
        "properties": {
          "tagIds": {
            "title": "Array of tag IDs to add to the asset",
            "example": [
              "bf973405-3f2a-48d2-a687-2ed4167164be",
              "dd41870b-5d00-46d2-924e-1d8489a0aa0f",
              "fad77c3f-deef-4e7e-9608-14c1aa4e559a"
            ],
            "type": "array",
            "items": {
              "type": "string"
            }
          },
          "isFavorite": {
            "type": "boolean"
          }
        }
      },
      "DeleteAssetDto": {
        "type": "object",
        "properties": {
          "ids": {
            "title": "Array of asset IDs to delete",
            "example": [
              "bf973405-3f2a-48d2-a687-2ed4167164be",
              "dd41870b-5d00-46d2-924e-1d8489a0aa0f",
              "fad77c3f-deef-4e7e-9608-14c1aa4e559a"
            ],
            "type": "array",
            "items": {
              "type": "string"
            }
          }
        },
        "required": [
          "ids"
        ]
      },
      "DeleteAssetStatus": {
        "type": "string",
        "enum": [
          "SUCCESS",
          "FAILED"
        ]
      },
      "DeleteAssetResponseDto": {
        "type": "object",
        "properties": {
          "status": {
            "$ref": "#/components/schemas/DeleteAssetStatus"
          },
          "id": {
            "type": "string"
          }
        },
        "required": [
          "status",
          "id"
        ]
      },
      "CheckDuplicateAssetDto": {
        "type": "object",
        "properties": {
          "deviceAssetId": {
            "type": "string"
          },
          "deviceId": {
            "type": "string"
          }
        },
        "required": [
          "deviceAssetId",
          "deviceId"
        ]
      },
      "CheckDuplicateAssetResponseDto": {
        "type": "object",
        "properties": {
          "isExist": {
            "type": "boolean"
          },
          "id": {
            "type": "string"
          }
        },
        "required": [
          "isExist"
        ]
      },
      "CheckExistingAssetsDto": {
        "type": "object",
        "properties": {
          "deviceAssetIds": {
            "type": "array",
            "items": {
              "type": "string"
            }
          },
          "deviceId": {
            "type": "string"
          }
        },
        "required": [
          "deviceAssetIds",
          "deviceId"
        ]
      },
      "CheckExistingAssetsResponseDto": {
        "type": "object",
        "properties": {
          "existingIds": {
            "type": "array",
            "items": {
              "type": "string"
            }
          }
        },
        "required": [
          "existingIds"
        ]
      },
      "AlbumCountResponseDto": {
        "type": "object",
        "properties": {
          "owned": {
            "type": "integer"
          },
          "shared": {
            "type": "integer"
          },
          "sharing": {
            "type": "integer"
          }
        },
        "required": [
          "owned",
          "shared",
          "sharing"
        ]
      },
      "CreateAlbumDto": {
        "type": "object",
        "properties": {
          "albumName": {
            "type": "string"
          },
          "sharedWithUserIds": {
            "type": "array",
            "items": {
              "type": "string"
            }
          },
          "assetIds": {
            "type": "array",
            "items": {
              "type": "string"
            }
          }
        },
        "required": [
          "albumName"
        ]
      },
      "AlbumResponseDto": {
        "type": "object",
        "properties": {
          "assetCount": {
            "type": "integer"
          },
          "id": {
            "type": "string"
          },
          "ownerId": {
            "type": "string"
          },
          "albumName": {
            "type": "string"
          },
          "createdAt": {
            "type": "string"
          },
          "albumThumbnailAssetId": {
            "type": "string",
            "nullable": true
          },
          "shared": {
            "type": "boolean"
          },
          "sharedUsers": {
            "type": "array",
            "items": {
              "$ref": "#/components/schemas/UserResponseDto"
            }
          },
          "assets": {
            "type": "array",
            "items": {
              "$ref": "#/components/schemas/AssetResponseDto"
            }
          }
        },
        "required": [
          "assetCount",
          "id",
          "ownerId",
          "albumName",
          "createdAt",
          "albumThumbnailAssetId",
          "shared",
          "sharedUsers",
          "assets"
        ]
      },
      "AddUsersDto": {
        "type": "object",
        "properties": {
          "sharedUserIds": {
            "type": "array",
            "items": {
              "type": "string"
            }
          }
        },
        "required": [
          "sharedUserIds"
        ]
      },
      "AddAssetsDto": {
        "type": "object",
        "properties": {
          "assetIds": {
            "type": "array",
            "items": {
              "type": "string"
            }
          }
        },
        "required": [
          "assetIds"
        ]
      },
      "AddAssetsResponseDto": {
        "type": "object",
        "properties": {
          "successfullyAdded": {
            "type": "integer"
          },
          "alreadyInAlbum": {
            "type": "array",
            "items": {
              "type": "string"
            }
          },
          "album": {
            "$ref": "#/components/schemas/AlbumResponseDto"
          }
        },
        "required": [
          "successfullyAdded",
          "alreadyInAlbum"
        ]
      },
      "RemoveAssetsDto": {
        "type": "object",
        "properties": {
          "assetIds": {
            "type": "array",
            "items": {
              "type": "string"
            }
          }
        },
        "required": [
          "assetIds"
        ]
      },
      "UpdateAlbumDto": {
        "type": "object",
        "properties": {
          "albumName": {
            "type": "string"
          },
          "albumThumbnailAssetId": {
            "type": "string"
          }
        }
      },
      "LoginCredentialDto": {
        "type": "object",
        "properties": {
          "email": {
            "type": "string",
            "example": "testuser@email.com"
          },
          "password": {
            "type": "string",
            "example": "password"
          }
        },
        "required": [
          "email",
          "password"
        ]
      },
      "LoginResponseDto": {
        "type": "object",
        "properties": {
          "accessToken": {
            "type": "string",
            "readOnly": true
          },
          "userId": {
            "type": "string",
            "readOnly": true
          },
          "userEmail": {
            "type": "string",
            "readOnly": true
          },
          "firstName": {
            "type": "string",
            "readOnly": true
          },
          "lastName": {
            "type": "string",
            "readOnly": true
          },
          "profileImagePath": {
            "type": "string",
            "readOnly": true
          },
          "isAdmin": {
            "type": "boolean",
            "readOnly": true
          },
          "shouldChangePassword": {
            "type": "boolean",
            "readOnly": true
          }
        },
        "required": [
          "accessToken",
          "userId",
          "userEmail",
          "firstName",
          "lastName",
          "profileImagePath",
          "isAdmin",
          "shouldChangePassword"
        ]
      },
      "SignUpDto": {
        "type": "object",
        "properties": {
          "email": {
            "type": "string",
            "example": "testuser@email.com"
          },
          "password": {
            "type": "string",
            "example": "password"
          },
          "firstName": {
            "type": "string",
            "example": "Admin"
          },
          "lastName": {
            "type": "string",
            "example": "Doe"
          }
        },
        "required": [
          "email",
          "password",
          "firstName",
          "lastName"
        ]
      },
      "AdminSignupResponseDto": {
        "type": "object",
        "properties": {
          "id": {
            "type": "string"
          },
          "email": {
            "type": "string"
          },
          "firstName": {
            "type": "string"
          },
          "lastName": {
            "type": "string"
          },
          "createdAt": {
            "type": "string"
          }
        },
        "required": [
          "id",
          "email",
          "firstName",
          "lastName",
          "createdAt"
        ]
      },
      "ValidateAccessTokenResponseDto": {
        "type": "object",
        "properties": {
          "authStatus": {
            "type": "boolean"
          }
        },
        "required": [
          "authStatus"
        ]
      },
      "LogoutResponseDto": {
        "type": "object",
        "properties": {
          "successful": {
            "type": "boolean",
            "readOnly": true
          },
          "redirectUri": {
            "type": "string",
            "readOnly": true
          }
        },
        "required": [
          "successful",
          "redirectUri"
        ]
      },
      "OAuthConfigDto": {
        "type": "object",
        "properties": {
          "redirectUri": {
            "type": "string"
          }
        },
        "required": [
          "redirectUri"
        ]
      },
      "OAuthConfigResponseDto": {
        "type": "object",
        "properties": {
          "enabled": {
            "type": "boolean",
            "readOnly": true
          },
          "url": {
            "type": "string",
            "readOnly": true
          },
          "buttonText": {
            "type": "string",
            "readOnly": true
          }
        },
        "required": [
          "enabled"
        ]
      },
      "OAuthCallbackDto": {
        "type": "object",
        "properties": {
          "url": {
            "type": "string"
          }
        },
        "required": [
          "url"
        ]
      },
      "JobCounts": {
        "type": "object",
        "properties": {
          "active": {
            "type": "integer"
          },
          "completed": {
            "type": "integer"
          },
          "failed": {
            "type": "integer"
          },
          "delayed": {
            "type": "integer"
          },
          "waiting": {
            "type": "integer"
          }
        },
        "required": [
          "active",
          "completed",
          "failed",
          "delayed",
          "waiting"
        ]
      },
      "AllJobStatusResponseDto": {
        "type": "object",
        "properties": {
          "thumbnailGenerationQueueCount": {
            "$ref": "#/components/schemas/JobCounts"
          },
          "metadataExtractionQueueCount": {
            "$ref": "#/components/schemas/JobCounts"
          },
          "videoConversionQueueCount": {
            "$ref": "#/components/schemas/JobCounts"
          },
          "machineLearningQueueCount": {
            "$ref": "#/components/schemas/JobCounts"
          },
          "isThumbnailGenerationActive": {
            "type": "boolean"
          },
          "isMetadataExtractionActive": {
            "type": "boolean"
          },
          "isVideoConversionActive": {
            "type": "boolean"
          },
          "isMachineLearningActive": {
            "type": "boolean"
          }
        },
        "required": [
          "thumbnailGenerationQueueCount",
          "metadataExtractionQueueCount",
          "videoConversionQueueCount",
          "machineLearningQueueCount",
          "isThumbnailGenerationActive",
          "isMetadataExtractionActive",
          "isVideoConversionActive",
          "isMachineLearningActive"
        ]
      },
      "JobId": {
        "type": "string",
        "enum": [
          "thumbnail-generation",
          "metadata-extraction",
          "video-conversion",
          "machine-learning"
        ]
      },
      "JobStatusResponseDto": {
        "type": "object",
        "properties": {
          "isActive": {
            "type": "boolean"
          },
          "queueCount": {
            "type": "object"
          }
        },
        "required": [
          "isActive",
          "queueCount"
        ]
      },
      "JobCommand": {
        "type": "string",
        "enum": [
          "start",
          "stop"
        ]
      },
      "JobCommandDto": {
        "type": "object",
        "properties": {
          "command": {
            "$ref": "#/components/schemas/JobCommand"
          }
        },
        "required": [
          "command"
        ]
      },
      "SystemConfigFFmpegDto": {
        "type": "object",
        "properties": {
          "crf": {
            "type": "string"
          },
          "preset": {
            "type": "string"
          },
          "targetVideoCodec": {
            "type": "string"
          },
          "targetAudioCodec": {
            "type": "string"
          },
          "targetScaling": {
            "type": "string"
          }
        },
        "required": [
          "crf",
          "preset",
          "targetVideoCodec",
          "targetAudioCodec",
          "targetScaling"
        ]
      },
      "SystemConfigOAuthDto": {
        "type": "object",
        "properties": {
          "enabled": {
            "type": "boolean"
          },
          "issuerUrl": {
            "type": "string"
          },
          "clientId": {
            "type": "string"
          },
          "clientSecret": {
            "type": "string"
          },
          "scope": {
            "type": "string"
          },
          "buttonText": {
            "type": "string"
          },
          "autoRegister": {
            "type": "boolean"
          }
        },
        "required": [
          "enabled",
          "issuerUrl",
          "clientId",
          "clientSecret",
          "scope",
          "buttonText",
          "autoRegister"
        ]
      },
      "SystemConfigDto": {
        "type": "object",
        "properties": {
          "ffmpeg": {
            "$ref": "#/components/schemas/SystemConfigFFmpegDto"
          },
          "oauth": {
            "$ref": "#/components/schemas/SystemConfigOAuthDto"
          }
        },
        "required": [
          "ffmpeg",
          "oauth"
        ]
      }
    }
  }
}<|MERGE_RESOLUTION|>--- conflicted
+++ resolved
@@ -162,7 +162,6 @@
     },
     "/tag/{id}": {
       "get": {
-<<<<<<< HEAD
         "operationId": "getById",
         "parameters": [
           {
@@ -171,17 +170,6 @@
             "in": "path",
             "schema": {
               "type": "string"
-=======
-        "operationId": "getUserCount",
-        "parameters": [
-          {
-            "name": "admin",
-            "required": false,
-            "in": "query",
-            "schema": {
-              "default": false,
-              "type": "boolean"
->>>>>>> 5a792cc8
             }
           }
         ],
@@ -510,7 +498,17 @@
     "/user/count": {
       "get": {
         "operationId": "getUserCount",
-        "parameters": [],
+        "parameters": [
+          {
+            "name": "admin",
+            "required": false,
+            "in": "query",
+            "schema": {
+              "default": false,
+              "type": "boolean"
+            }
+          }
+        ],
         "responses": {
           "200": {
             "description": "",
@@ -2089,7 +2087,7 @@
             "content": {
               "application/json": {
                 "schema": {
-                  "$ref": "#/components/schemas/SystemConfigResponseDto"
+                  "$ref": "#/components/schemas/SystemConfigDto"
                 }
               }
             }
@@ -2112,18 +2110,44 @@
           "content": {
             "application/json": {
               "schema": {
-                "$ref": "#/components/schemas/UpdateSystemConfigDto"
-              }
-            }
-          }
-        },
-        "responses": {
-          "200": {
-            "description": "",
-            "content": {
-              "application/json": {
-                "schema": {
-                  "$ref": "#/components/schemas/SystemConfigResponseDto"
+                "$ref": "#/components/schemas/SystemConfigDto"
+              }
+            }
+          }
+        },
+        "responses": {
+          "200": {
+            "description": "",
+            "content": {
+              "application/json": {
+                "schema": {
+                  "$ref": "#/components/schemas/SystemConfigDto"
+                }
+              }
+            }
+          }
+        },
+        "tags": [
+          "System Config"
+        ],
+        "security": [
+          {
+            "bearer": []
+          }
+        ]
+      }
+    },
+    "/system-config/defaults": {
+      "get": {
+        "operationId": "getDefaults",
+        "parameters": [],
+        "responses": {
+          "200": {
+            "description": "",
+            "content": {
+              "application/json": {
+                "schema": {
+                  "$ref": "#/components/schemas/SystemConfigDto"
                 }
               }
             }
@@ -2143,7 +2167,7 @@
   "info": {
     "title": "Immich",
     "description": "Immich API",
-    "version": "1.37.0",
+    "version": "1.38.0",
     "contact": {}
   },
   "tags": [],
@@ -2333,7 +2357,6 @@
         "required": [
           "res"
         ]
-<<<<<<< HEAD
       },
       "ServerVersionReponseDto": {
         "type": "object",
@@ -2349,24 +2372,6 @@
           },
           "build": {
             "type": "integer"
-=======
-      }
-    },
-    "/system-config": {
-      "get": {
-        "operationId": "getConfig",
-        "parameters": [],
-        "responses": {
-          "200": {
-            "description": "",
-            "content": {
-              "application/json": {
-                "schema": {
-                  "$ref": "#/components/schemas/SystemConfigDto"
-                }
-              }
-            }
->>>>>>> 5a792cc8
           }
         },
         "required": [
@@ -2376,7 +2381,6 @@
           "build"
         ]
       },
-<<<<<<< HEAD
       "UsageByUserDto": {
         "type": "object",
         "properties": {
@@ -2431,55 +2435,6 @@
                 "photos": 1,
                 "videos": 1,
                 "diskUsageRaw": 1
-=======
-      "put": {
-        "operationId": "updateConfig",
-        "parameters": [],
-        "requestBody": {
-          "required": true,
-          "content": {
-            "application/json": {
-              "schema": {
-                "$ref": "#/components/schemas/SystemConfigDto"
-              }
-            }
-          }
-        },
-        "responses": {
-          "200": {
-            "description": "",
-            "content": {
-              "application/json": {
-                "schema": {
-                  "$ref": "#/components/schemas/SystemConfigDto"
-                }
-              }
-            }
-          }
-        },
-        "tags": [
-          "System Config"
-        ],
-        "security": [
-          {
-            "bearer": []
-          }
-        ]
-      }
-    },
-    "/system-config/defaults": {
-      "get": {
-        "operationId": "getDefaults",
-        "parameters": [],
-        "responses": {
-          "200": {
-            "description": "",
-            "content": {
-              "application/json": {
-                "schema": {
-                  "$ref": "#/components/schemas/SystemConfigDto"
-                }
->>>>>>> 5a792cc8
               }
             ],
             "type": "array",
