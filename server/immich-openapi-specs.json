--- conflicted
+++ resolved
@@ -2477,7 +2477,6 @@
         ]
       }
     },
-<<<<<<< HEAD
     "/library": {
       "get": {
         "operationId": "getAllForUser",
@@ -2514,21 +2513,12 @@
       },
       "post": {
         "operationId": "createLibrary",
-=======
-    "/oauth/authorize": {
-      "post": {
-        "operationId": "authorizeOAuth",
->>>>>>> a26ed3d1
         "parameters": [],
         "requestBody": {
           "content": {
             "application/json": {
               "schema": {
-<<<<<<< HEAD
                 "$ref": "#/components/schemas/CreateLibraryDto"
-=======
-                "$ref": "#/components/schemas/OAuthConfigDto"
->>>>>>> a26ed3d1
               }
             }
           },
@@ -2539,18 +2529,13 @@
             "content": {
               "application/json": {
                 "schema": {
-<<<<<<< HEAD
                   "$ref": "#/components/schemas/LibraryResponseDto"
-=======
-                  "$ref": "#/components/schemas/OAuthAuthorizeResponseDto"
->>>>>>> a26ed3d1
-                }
-              }
-            },
-            "description": ""
-          }
-        },
-<<<<<<< HEAD
+                }
+              }
+            },
+            "description": ""
+          }
+        },
         "security": [
           {
             "bearer": []
@@ -2811,10 +2796,37 @@
         ],
         "tags": [
           "Library"
-=======
+        ]
+      }
+    },
+    "/oauth/authorize": {
+      "post": {
+        "operationId": "authorizeOAuth",
+        "parameters": [],
+        "requestBody": {
+          "content": {
+            "application/json": {
+              "schema": {
+                "$ref": "#/components/schemas/OAuthConfigDto"
+              }
+            }
+          },
+          "required": true
+        },
+        "responses": {
+          "201": {
+            "content": {
+              "application/json": {
+                "schema": {
+                  "$ref": "#/components/schemas/OAuthAuthorizeResponseDto"
+                }
+              }
+            },
+            "description": ""
+          }
+        },
         "tags": [
           "OAuth"
->>>>>>> a26ed3d1
         ]
       }
     },
