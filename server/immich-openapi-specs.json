--- conflicted
+++ resolved
@@ -5806,11 +5806,8 @@
           "updatedAt",
           "isFavorite",
           "isArchived",
-<<<<<<< HEAD
           "isTrashed",
-=======
           "localDateTime",
->>>>>>> 192e9505
           "isOffline",
           "isExternal",
           "isReadOnly",
