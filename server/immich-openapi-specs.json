--- conflicted
+++ resolved
@@ -6904,22 +6904,6 @@
         ],
         "type": "object"
       },
-<<<<<<< HEAD
-      "ScanLibraryDto": {
-        "properties": {
-          "emptyTrash": {
-            "default": false,
-            "type": "boolean"
-          },
-          "refreshAllFiles": {
-            "default": false,
-            "type": "boolean"
-          },
-          "refreshModifiedFiles": {
-            "type": "boolean"
-          }
-        },
-=======
       "RecognitionConfig": {
         "properties": {
           "enabled": {
@@ -6944,7 +6928,22 @@
           "enabled",
           "modelName"
         ],
->>>>>>> 343d89c0
+        "type": "object"
+      },
+      "ScanLibraryDto": {
+        "properties": {
+          "emptyTrash": {
+            "default": false,
+            "type": "boolean"
+          },
+          "refreshAllFiles": {
+            "default": false,
+            "type": "boolean"
+          },
+          "refreshModifiedFiles": {
+            "type": "boolean"
+          }
+        },
         "type": "object"
       },
       "SearchAlbumResponseDto": {
