--- conflicted
+++ resolved
@@ -5588,11 +5588,8 @@
           "id",
           "deviceAssetId",
           "deviceId",
-<<<<<<< HEAD
+          "ownerId",
           "libraryId",
-=======
-          "ownerId",
->>>>>>> 608543da
           "originalPath",
           "originalFileName",
           "resized",
