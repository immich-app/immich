{
  "openapi": "3.0.0",
  "paths": {
    "/album": {
      "get": {
        "operationId": "getAllAlbums",
        "parameters": [
          {
            "name": "shared",
            "required": false,
            "in": "query",
            "schema": {
              "type": "boolean"
            }
          },
          {
            "name": "assetId",
            "required": false,
            "in": "query",
            "description": "Only returns albums that contain the asset\nIgnores the shared parameter\nundefined: get all albums",
            "schema": {
              "format": "uuid",
              "type": "string"
            }
          }
        ],
        "responses": {
          "200": {
            "content": {
              "application/json": {
                "schema": {
                  "items": {
                    "$ref": "#/components/schemas/AlbumResponseDto"
                  },
                  "type": "array"
                }
              }
            },
            "description": ""
          }
        },
        "security": [
          {
            "bearer": []
          },
          {
            "cookie": []
          },
          {
            "api_key": []
          }
        ],
        "tags": [
          "Album"
        ]
      },
      "post": {
        "operationId": "createAlbum",
        "parameters": [],
        "requestBody": {
          "content": {
            "application/json": {
              "schema": {
                "$ref": "#/components/schemas/CreateAlbumDto"
              }
            }
          },
          "required": true
        },
        "responses": {
          "201": {
            "content": {
              "application/json": {
                "schema": {
                  "$ref": "#/components/schemas/AlbumResponseDto"
                }
              }
            },
            "description": ""
          }
        },
        "security": [
          {
            "bearer": []
          },
          {
            "cookie": []
          },
          {
            "api_key": []
          }
        ],
        "tags": [
          "Album"
        ]
      }
    },
    "/album/count": {
      "get": {
        "operationId": "getAlbumCount",
        "parameters": [],
        "responses": {
          "200": {
            "content": {
              "application/json": {
                "schema": {
                  "$ref": "#/components/schemas/AlbumCountResponseDto"
                }
              }
            },
            "description": ""
          }
        },
        "security": [
          {
            "bearer": []
          },
          {
            "cookie": []
          },
          {
            "api_key": []
          }
        ],
        "tags": [
          "Album"
        ]
      }
    },
    "/album/{id}": {
      "delete": {
        "operationId": "deleteAlbum",
        "parameters": [
          {
            "name": "id",
            "required": true,
            "in": "path",
            "schema": {
              "format": "uuid",
              "type": "string"
            }
          }
        ],
        "responses": {
          "200": {
            "description": ""
          }
        },
        "security": [
          {
            "bearer": []
          },
          {
            "cookie": []
          },
          {
            "api_key": []
          }
        ],
        "tags": [
          "Album"
        ]
      },
      "get": {
        "operationId": "getAlbumInfo",
        "parameters": [
          {
            "name": "id",
            "required": true,
            "in": "path",
            "schema": {
              "format": "uuid",
              "type": "string"
            }
          },
          {
            "name": "withoutAssets",
            "required": false,
            "in": "query",
            "schema": {
              "type": "boolean"
            }
          },
          {
            "name": "key",
            "required": false,
            "in": "query",
            "schema": {
              "type": "string"
            }
          }
        ],
        "responses": {
          "200": {
            "content": {
              "application/json": {
                "schema": {
                  "$ref": "#/components/schemas/AlbumResponseDto"
                }
              }
            },
            "description": ""
          }
        },
        "security": [
          {
            "bearer": []
          },
          {
            "cookie": []
          },
          {
            "api_key": []
          }
        ],
        "tags": [
          "Album"
        ]
      },
      "patch": {
        "operationId": "updateAlbumInfo",
        "parameters": [
          {
            "name": "id",
            "required": true,
            "in": "path",
            "schema": {
              "format": "uuid",
              "type": "string"
            }
          }
        ],
        "requestBody": {
          "content": {
            "application/json": {
              "schema": {
                "$ref": "#/components/schemas/UpdateAlbumDto"
              }
            }
          },
          "required": true
        },
        "responses": {
          "200": {
            "content": {
              "application/json": {
                "schema": {
                  "$ref": "#/components/schemas/AlbumResponseDto"
                }
              }
            },
            "description": ""
          }
        },
        "security": [
          {
            "bearer": []
          },
          {
            "cookie": []
          },
          {
            "api_key": []
          }
        ],
        "tags": [
          "Album"
        ]
      }
    },
    "/album/{id}/assets": {
      "delete": {
        "operationId": "removeAssetFromAlbum",
        "parameters": [
          {
            "name": "id",
            "required": true,
            "in": "path",
            "schema": {
              "format": "uuid",
              "type": "string"
            }
          }
        ],
        "requestBody": {
          "content": {
            "application/json": {
              "schema": {
                "$ref": "#/components/schemas/BulkIdsDto"
              }
            }
          },
          "required": true
        },
        "responses": {
          "200": {
            "content": {
              "application/json": {
                "schema": {
                  "items": {
                    "$ref": "#/components/schemas/BulkIdResponseDto"
                  },
                  "type": "array"
                }
              }
            },
            "description": ""
          }
        },
        "security": [
          {
            "bearer": []
          },
          {
            "cookie": []
          },
          {
            "api_key": []
          }
        ],
        "tags": [
          "Album"
        ]
      },
      "put": {
        "operationId": "addAssetsToAlbum",
        "parameters": [
          {
            "name": "id",
            "required": true,
            "in": "path",
            "schema": {
              "format": "uuid",
              "type": "string"
            }
          },
          {
            "name": "key",
            "required": false,
            "in": "query",
            "schema": {
              "type": "string"
            }
          }
        ],
        "requestBody": {
          "content": {
            "application/json": {
              "schema": {
                "$ref": "#/components/schemas/BulkIdsDto"
              }
            }
          },
          "required": true
        },
        "responses": {
          "200": {
            "content": {
              "application/json": {
                "schema": {
                  "items": {
                    "$ref": "#/components/schemas/BulkIdResponseDto"
                  },
                  "type": "array"
                }
              }
            },
            "description": ""
          }
        },
        "security": [
          {
            "bearer": []
          },
          {
            "cookie": []
          },
          {
            "api_key": []
          }
        ],
        "tags": [
          "Album"
        ]
      }
    },
    "/album/{id}/user/{userId}": {
      "delete": {
        "operationId": "removeUserFromAlbum",
        "parameters": [
          {
            "name": "id",
            "required": true,
            "in": "path",
            "schema": {
              "format": "uuid",
              "type": "string"
            }
          },
          {
            "name": "userId",
            "required": true,
            "in": "path",
            "schema": {
              "type": "string"
            }
          }
        ],
        "responses": {
          "200": {
            "description": ""
          }
        },
        "security": [
          {
            "bearer": []
          },
          {
            "cookie": []
          },
          {
            "api_key": []
          }
        ],
        "tags": [
          "Album"
        ]
      }
    },
    "/album/{id}/users": {
      "put": {
        "operationId": "addUsersToAlbum",
        "parameters": [
          {
            "name": "id",
            "required": true,
            "in": "path",
            "schema": {
              "format": "uuid",
              "type": "string"
            }
          }
        ],
        "requestBody": {
          "content": {
            "application/json": {
              "schema": {
                "$ref": "#/components/schemas/AddUsersDto"
              }
            }
          },
          "required": true
        },
        "responses": {
          "200": {
            "content": {
              "application/json": {
                "schema": {
                  "$ref": "#/components/schemas/AlbumResponseDto"
                }
              }
            },
            "description": ""
          }
        },
        "security": [
          {
            "bearer": []
          },
          {
            "cookie": []
          },
          {
            "api_key": []
          }
        ],
        "tags": [
          "Album"
        ]
      }
    },
    "/api-key": {
      "get": {
        "operationId": "getKeys",
        "parameters": [],
        "responses": {
          "200": {
            "content": {
              "application/json": {
                "schema": {
                  "items": {
                    "$ref": "#/components/schemas/APIKeyResponseDto"
                  },
                  "type": "array"
                }
              }
            },
            "description": ""
          }
        },
        "security": [
          {
            "bearer": []
          },
          {
            "cookie": []
          },
          {
            "api_key": []
          }
        ],
        "tags": [
          "API Key"
        ]
      },
      "post": {
        "operationId": "createKey",
        "parameters": [],
        "requestBody": {
          "content": {
            "application/json": {
              "schema": {
                "$ref": "#/components/schemas/APIKeyCreateDto"
              }
            }
          },
          "required": true
        },
        "responses": {
          "201": {
            "content": {
              "application/json": {
                "schema": {
                  "$ref": "#/components/schemas/APIKeyCreateResponseDto"
                }
              }
            },
            "description": ""
          }
        },
        "security": [
          {
            "bearer": []
          },
          {
            "cookie": []
          },
          {
            "api_key": []
          }
        ],
        "tags": [
          "API Key"
        ]
      }
    },
    "/api-key/{id}": {
      "delete": {
        "operationId": "deleteKey",
        "parameters": [
          {
            "name": "id",
            "required": true,
            "in": "path",
            "schema": {
              "format": "uuid",
              "type": "string"
            }
          }
        ],
        "responses": {
          "200": {
            "description": ""
          }
        },
        "security": [
          {
            "bearer": []
          },
          {
            "cookie": []
          },
          {
            "api_key": []
          }
        ],
        "tags": [
          "API Key"
        ]
      },
      "get": {
        "operationId": "getKey",
        "parameters": [
          {
            "name": "id",
            "required": true,
            "in": "path",
            "schema": {
              "format": "uuid",
              "type": "string"
            }
          }
        ],
        "responses": {
          "200": {
            "content": {
              "application/json": {
                "schema": {
                  "$ref": "#/components/schemas/APIKeyResponseDto"
                }
              }
            },
            "description": ""
          }
        },
        "security": [
          {
            "bearer": []
          },
          {
            "cookie": []
          },
          {
            "api_key": []
          }
        ],
        "tags": [
          "API Key"
        ]
      },
      "put": {
        "operationId": "updateKey",
        "parameters": [
          {
            "name": "id",
            "required": true,
            "in": "path",
            "schema": {
              "format": "uuid",
              "type": "string"
            }
          }
        ],
        "requestBody": {
          "content": {
            "application/json": {
              "schema": {
                "$ref": "#/components/schemas/APIKeyUpdateDto"
              }
            }
          },
          "required": true
        },
        "responses": {
          "200": {
            "content": {
              "application/json": {
                "schema": {
                  "$ref": "#/components/schemas/APIKeyResponseDto"
                }
              }
            },
            "description": ""
          }
        },
        "security": [
          {
            "bearer": []
          },
          {
            "cookie": []
          },
          {
            "api_key": []
          }
        ],
        "tags": [
          "API Key"
        ]
      }
    },
    "/asset": {
      "delete": {
        "operationId": "deleteAssets",
        "parameters": [],
        "requestBody": {
          "content": {
            "application/json": {
              "schema": {
                "$ref": "#/components/schemas/AssetBulkDeleteDto"
              }
            }
          },
          "required": true
        },
        "responses": {
          "204": {
            "description": ""
          }
        },
        "security": [
          {
            "bearer": []
          },
          {
            "cookie": []
          },
          {
            "api_key": []
          }
        ],
        "tags": [
          "Asset"
        ]
      },
      "get": {
        "description": "Get all AssetEntity belong to the user",
        "operationId": "getAllAssets",
        "parameters": [
          {
            "name": "userId",
            "required": false,
            "in": "query",
            "schema": {
              "format": "uuid",
              "type": "string"
            }
          },
          {
            "name": "isFavorite",
            "required": false,
            "in": "query",
            "schema": {
              "type": "boolean"
            }
          },
          {
            "name": "isArchived",
            "required": false,
            "in": "query",
            "schema": {
              "type": "boolean"
            }
          },
          {
            "name": "skip",
            "required": false,
            "in": "query",
            "schema": {
              "type": "number"
            }
          },
          {
            "name": "updatedAfter",
            "required": false,
            "in": "query",
            "schema": {
              "format": "date-time",
              "type": "string"
            }
          },
          {
            "name": "if-none-match",
            "in": "header",
            "description": "ETag of data already cached on the client",
            "required": false,
            "schema": {
              "type": "string"
            }
          }
        ],
        "responses": {
          "200": {
            "content": {
              "application/json": {
                "schema": {
                  "items": {
                    "$ref": "#/components/schemas/AssetResponseDto"
                  },
                  "type": "array"
                }
              }
            },
            "description": ""
          }
        },
        "security": [
          {
            "bearer": []
          },
          {
            "cookie": []
          },
          {
            "api_key": []
          }
        ],
        "tags": [
          "Asset"
        ]
      },
      "put": {
        "operationId": "updateAssets",
        "parameters": [],
        "requestBody": {
          "content": {
            "application/json": {
              "schema": {
                "$ref": "#/components/schemas/AssetBulkUpdateDto"
              }
            }
          },
          "required": true
        },
        "responses": {
          "204": {
            "description": ""
          }
        },
        "security": [
          {
            "bearer": []
          },
          {
            "cookie": []
          },
          {
            "api_key": []
          }
        ],
        "tags": [
          "Asset"
        ]
      }
    },
    "/asset/assetById/{id}": {
      "get": {
        "description": "Get a single asset's information",
        "operationId": "getAssetById",
        "parameters": [
          {
            "name": "id",
            "required": true,
            "in": "path",
            "schema": {
              "format": "uuid",
              "type": "string"
            }
          },
          {
            "name": "key",
            "required": false,
            "in": "query",
            "schema": {
              "type": "string"
            }
          }
        ],
        "responses": {
          "200": {
            "content": {
              "application/json": {
                "schema": {
                  "$ref": "#/components/schemas/AssetResponseDto"
                }
              }
            },
            "description": ""
          }
        },
        "security": [
          {
            "bearer": []
          },
          {
            "cookie": []
          },
          {
            "api_key": []
          }
        ],
        "tags": [
          "Asset"
        ]
      }
    },
    "/asset/bulk-upload-check": {
      "post": {
        "description": "Checks if assets exist by checksums",
        "operationId": "bulkUploadCheck",
        "parameters": [],
        "requestBody": {
          "content": {
            "application/json": {
              "schema": {
                "$ref": "#/components/schemas/AssetBulkUploadCheckDto"
              }
            }
          },
          "required": true
        },
        "responses": {
          "200": {
            "content": {
              "application/json": {
                "schema": {
                  "$ref": "#/components/schemas/AssetBulkUploadCheckResponseDto"
                }
              }
            },
            "description": ""
          }
        },
        "security": [
          {
            "bearer": []
          },
          {
            "cookie": []
          },
          {
            "api_key": []
          }
        ],
        "tags": [
          "Asset"
        ]
      }
    },
    "/asset/check": {
      "post": {
        "description": "Check duplicated asset before uploading - for Web upload used",
        "operationId": "checkDuplicateAsset",
        "parameters": [
          {
            "name": "key",
            "required": false,
            "in": "query",
            "schema": {
              "type": "string"
            }
          }
        ],
        "requestBody": {
          "content": {
            "application/json": {
              "schema": {
                "$ref": "#/components/schemas/CheckDuplicateAssetDto"
              }
            }
          },
          "required": true
        },
        "responses": {
          "200": {
            "content": {
              "application/json": {
                "schema": {
                  "$ref": "#/components/schemas/CheckDuplicateAssetResponseDto"
                }
              }
            },
            "description": ""
          }
        },
        "security": [
          {
            "bearer": []
          },
          {
            "cookie": []
          },
          {
            "api_key": []
          }
        ],
        "tags": [
          "Asset"
        ]
      }
    },
    "/asset/curated-locations": {
      "get": {
        "operationId": "getCuratedLocations",
        "parameters": [],
        "responses": {
          "200": {
            "content": {
              "application/json": {
                "schema": {
                  "items": {
                    "$ref": "#/components/schemas/CuratedLocationsResponseDto"
                  },
                  "type": "array"
                }
              }
            },
            "description": ""
          }
        },
        "security": [
          {
            "bearer": []
          },
          {
            "cookie": []
          },
          {
            "api_key": []
          }
        ],
        "tags": [
          "Asset"
        ]
      }
    },
    "/asset/curated-objects": {
      "get": {
        "operationId": "getCuratedObjects",
        "parameters": [],
        "responses": {
          "200": {
            "content": {
              "application/json": {
                "schema": {
                  "items": {
                    "$ref": "#/components/schemas/CuratedObjectsResponseDto"
                  },
                  "type": "array"
                }
              }
            },
            "description": ""
          }
        },
        "security": [
          {
            "bearer": []
          },
          {
            "cookie": []
          },
          {
            "api_key": []
          }
        ],
        "tags": [
          "Asset"
        ]
      }
    },
    "/asset/download/archive": {
      "post": {
        "operationId": "downloadArchive",
        "parameters": [
          {
            "name": "key",
            "required": false,
            "in": "query",
            "schema": {
              "type": "string"
            }
          }
        ],
        "requestBody": {
          "content": {
            "application/json": {
              "schema": {
                "$ref": "#/components/schemas/AssetIdsDto"
              }
            }
          },
          "required": true
        },
        "responses": {
          "200": {
            "content": {
              "application/octet-stream": {
                "schema": {
                  "format": "binary",
                  "type": "string"
                }
              }
            },
            "description": ""
          }
        },
        "security": [
          {
            "bearer": []
          },
          {
            "cookie": []
          },
          {
            "api_key": []
          }
        ],
        "tags": [
          "Asset"
        ]
      }
    },
    "/asset/download/info": {
      "post": {
        "operationId": "getDownloadInfo",
        "parameters": [
          {
            "name": "key",
            "required": false,
            "in": "query",
            "schema": {
              "type": "string"
            }
          }
        ],
        "requestBody": {
          "content": {
            "application/json": {
              "schema": {
                "$ref": "#/components/schemas/DownloadInfoDto"
              }
            }
          },
          "required": true
        },
        "responses": {
          "201": {
            "content": {
              "application/json": {
                "schema": {
                  "$ref": "#/components/schemas/DownloadResponseDto"
                }
              }
            },
            "description": ""
          }
        },
        "security": [
          {
            "bearer": []
          },
          {
            "cookie": []
          },
          {
            "api_key": []
          }
        ],
        "tags": [
          "Asset"
        ]
      }
    },
    "/asset/download/{id}": {
      "post": {
        "operationId": "downloadFile",
        "parameters": [
          {
            "name": "id",
            "required": true,
            "in": "path",
            "schema": {
              "format": "uuid",
              "type": "string"
            }
          },
          {
            "name": "key",
            "required": false,
            "in": "query",
            "schema": {
              "type": "string"
            }
          }
        ],
        "responses": {
          "200": {
            "content": {
              "application/octet-stream": {
                "schema": {
                  "format": "binary",
                  "type": "string"
                }
              }
            },
            "description": ""
          }
        },
        "security": [
          {
            "bearer": []
          },
          {
            "cookie": []
          },
          {
            "api_key": []
          }
        ],
        "tags": [
          "Asset"
        ]
      }
    },
    "/asset/exist": {
      "post": {
        "description": "Checks if multiple assets exist on the server and returns all existing - used by background backup",
        "operationId": "checkExistingAssets",
        "parameters": [],
        "requestBody": {
          "content": {
            "application/json": {
              "schema": {
                "$ref": "#/components/schemas/CheckExistingAssetsDto"
              }
            }
          },
          "required": true
        },
        "responses": {
          "200": {
            "content": {
              "application/json": {
                "schema": {
                  "$ref": "#/components/schemas/CheckExistingAssetsResponseDto"
                }
              }
            },
            "description": ""
          }
        },
        "security": [
          {
            "bearer": []
          },
          {
            "cookie": []
          },
          {
            "api_key": []
          }
        ],
        "tags": [
          "Asset"
        ]
      }
    },
    "/asset/file/{id}": {
      "get": {
        "operationId": "serveFile",
        "parameters": [
          {
            "name": "isThumb",
            "required": false,
            "in": "query",
            "schema": {
              "title": "Is serve thumbnail (resize) file",
              "type": "boolean"
            }
          },
          {
            "name": "isWeb",
            "required": false,
            "in": "query",
            "schema": {
              "title": "Is request made from web",
              "type": "boolean"
            }
          },
          {
            "name": "id",
            "required": true,
            "in": "path",
            "schema": {
              "format": "uuid",
              "type": "string"
            }
          },
          {
            "name": "key",
            "required": false,
            "in": "query",
            "schema": {
              "type": "string"
            }
          }
        ],
        "responses": {
          "200": {
            "content": {
              "application/octet-stream": {
                "schema": {
                  "format": "binary",
                  "type": "string"
                }
              }
            },
            "description": ""
          }
        },
        "security": [
          {
            "bearer": []
          },
          {
            "cookie": []
          },
          {
            "api_key": []
          }
        ],
        "tags": [
          "Asset"
        ]
      }
    },
    "/asset/import": {
      "post": {
        "operationId": "importFile",
        "parameters": [],
        "requestBody": {
          "content": {
            "application/json": {
              "schema": {
                "$ref": "#/components/schemas/ImportAssetDto"
              }
            }
          },
          "required": true
        },
        "responses": {
          "201": {
            "content": {
              "application/json": {
                "schema": {
                  "$ref": "#/components/schemas/AssetFileUploadResponseDto"
                }
              }
            },
            "description": ""
          }
        },
        "security": [
          {
            "bearer": []
          },
          {
            "cookie": []
          },
          {
            "api_key": []
          }
        ],
        "tags": [
          "Asset"
        ]
      }
    },
    "/asset/jobs": {
      "post": {
        "operationId": "runAssetJobs",
        "parameters": [],
        "requestBody": {
          "content": {
            "application/json": {
              "schema": {
                "$ref": "#/components/schemas/AssetJobsDto"
              }
            }
          },
          "required": true
        },
        "responses": {
          "204": {
            "description": ""
          }
        },
        "security": [
          {
            "bearer": []
          },
          {
            "cookie": []
          },
          {
            "api_key": []
          }
        ],
        "tags": [
          "Asset"
        ]
      }
    },
    "/asset/map-marker": {
      "get": {
        "operationId": "getMapMarkers",
        "parameters": [
          {
            "name": "isFavorite",
            "required": false,
            "in": "query",
            "schema": {
              "type": "boolean"
            }
          },
          {
            "name": "fileCreatedAfter",
            "required": false,
            "in": "query",
            "schema": {
              "format": "date-time",
              "type": "string"
            }
          },
          {
            "name": "fileCreatedBefore",
            "required": false,
            "in": "query",
            "schema": {
              "format": "date-time",
              "type": "string"
            }
          }
        ],
        "responses": {
          "200": {
            "content": {
              "application/json": {
                "schema": {
                  "items": {
                    "$ref": "#/components/schemas/MapMarkerResponseDto"
                  },
                  "type": "array"
                }
              }
            },
            "description": ""
          }
        },
        "security": [
          {
            "bearer": []
          },
          {
            "cookie": []
          },
          {
            "api_key": []
          }
        ],
        "tags": [
          "Asset"
        ]
      }
    },
    "/asset/memory-lane": {
      "get": {
        "operationId": "getMemoryLane",
        "parameters": [
          {
            "name": "timestamp",
            "required": true,
            "in": "query",
            "description": "Get pictures for +24 hours from this time going back x years",
            "schema": {
              "format": "date-time",
              "type": "string"
            }
          }
        ],
        "responses": {
          "200": {
            "content": {
              "application/json": {
                "schema": {
                  "items": {
                    "$ref": "#/components/schemas/MemoryLaneResponseDto"
                  },
                  "type": "array"
                }
              }
            },
            "description": ""
          }
        },
        "security": [
          {
            "bearer": []
          },
          {
            "cookie": []
          },
          {
            "api_key": []
          }
        ],
        "tags": [
          "Asset"
        ]
      }
    },
    "/asset/restore": {
      "post": {
        "operationId": "restoreAssets",
        "parameters": [],
        "requestBody": {
          "content": {
            "application/json": {
              "schema": {
                "$ref": "#/components/schemas/BulkIdsDto"
              }
            }
          },
          "required": true
        },
        "responses": {
          "204": {
            "description": ""
          }
        },
        "security": [
          {
            "bearer": []
          },
          {
            "cookie": []
          },
          {
            "api_key": []
          }
        ],
        "tags": [
          "Asset"
        ]
      }
    },
    "/asset/search": {
      "post": {
        "operationId": "searchAsset",
        "parameters": [],
        "requestBody": {
          "content": {
            "application/json": {
              "schema": {
                "$ref": "#/components/schemas/SearchAssetDto"
              }
            }
          },
          "required": true
        },
        "responses": {
          "200": {
            "content": {
              "application/json": {
                "schema": {
                  "items": {
                    "$ref": "#/components/schemas/AssetResponseDto"
                  },
                  "type": "array"
                }
              }
            },
            "description": ""
          }
        },
        "security": [
          {
            "bearer": []
          },
          {
            "cookie": []
          },
          {
            "api_key": []
          }
        ],
        "tags": [
          "Asset"
        ]
      }
    },
    "/asset/search-terms": {
      "get": {
        "operationId": "getAssetSearchTerms",
        "parameters": [],
        "responses": {
          "200": {
            "content": {
              "application/json": {
                "schema": {
                  "items": {
                    "type": "string"
                  },
                  "type": "array"
                }
              }
            },
            "description": ""
          }
        },
        "security": [
          {
            "bearer": []
          },
          {
            "cookie": []
          },
          {
            "api_key": []
          }
        ],
        "tags": [
          "Asset"
        ]
      }
    },
    "/asset/statistics": {
      "get": {
        "operationId": "getAssetStats",
        "parameters": [
          {
            "name": "isArchived",
            "required": false,
            "in": "query",
            "schema": {
              "type": "boolean"
            }
          },
          {
            "name": "isFavorite",
            "required": false,
            "in": "query",
            "schema": {
              "type": "boolean"
            }
          },
          {
            "name": "isTrashed",
            "required": false,
            "in": "query",
            "schema": {
              "type": "boolean"
            }
          }
        ],
        "responses": {
          "200": {
            "content": {
              "application/json": {
                "schema": {
                  "$ref": "#/components/schemas/AssetStatsResponseDto"
                }
              }
            },
            "description": ""
          }
        },
        "security": [
          {
            "bearer": []
          },
          {
            "cookie": []
          },
          {
            "api_key": []
          }
        ],
        "tags": [
          "Asset"
        ]
      }
    },
    "/asset/thumbnail/{id}": {
      "get": {
        "operationId": "getAssetThumbnail",
        "parameters": [
          {
            "name": "id",
            "required": true,
            "in": "path",
            "schema": {
              "format": "uuid",
              "type": "string"
            }
          },
          {
            "name": "format",
            "required": false,
            "in": "query",
            "schema": {
              "$ref": "#/components/schemas/ThumbnailFormat"
            }
          },
          {
            "name": "key",
            "required": false,
            "in": "query",
            "schema": {
              "type": "string"
            }
          }
        ],
        "responses": {
          "200": {
            "content": {
              "image/jpeg": {
                "schema": {
                  "format": "binary",
                  "type": "string"
                }
              },
              "image/webp": {
                "schema": {
                  "format": "binary",
                  "type": "string"
                }
              }
            },
            "description": ""
          }
        },
        "security": [
          {
            "bearer": []
          },
          {
            "cookie": []
          },
          {
            "api_key": []
          }
        ],
        "tags": [
          "Asset"
        ]
      }
    },
    "/asset/time-bucket": {
      "get": {
        "operationId": "getByTimeBucket",
        "parameters": [
          {
            "name": "size",
            "required": true,
            "in": "query",
            "schema": {
              "$ref": "#/components/schemas/TimeBucketSize"
            }
          },
          {
            "name": "userId",
            "required": false,
            "in": "query",
            "schema": {
              "format": "uuid",
              "type": "string"
            }
          },
          {
            "name": "albumId",
            "required": false,
            "in": "query",
            "schema": {
              "format": "uuid",
              "type": "string"
            }
          },
          {
            "name": "personId",
            "required": false,
            "in": "query",
            "schema": {
              "format": "uuid",
              "type": "string"
            }
          },
          {
            "name": "isArchived",
            "required": false,
            "in": "query",
            "schema": {
              "type": "boolean"
            }
          },
          {
            "name": "isFavorite",
            "required": false,
            "in": "query",
            "schema": {
              "type": "boolean"
            }
          },
          {
            "name": "isTrashed",
            "required": false,
            "in": "query",
            "schema": {
              "type": "boolean"
            }
          },
          {
            "name": "timeBucket",
            "required": true,
            "in": "query",
            "schema": {
              "type": "string"
            }
          },
          {
            "name": "key",
            "required": false,
            "in": "query",
            "schema": {
              "type": "string"
            }
          }
        ],
        "responses": {
          "200": {
            "content": {
              "application/json": {
                "schema": {
                  "items": {
                    "$ref": "#/components/schemas/AssetResponseDto"
                  },
                  "type": "array"
                }
              }
            },
            "description": ""
          }
        },
        "security": [
          {
            "bearer": []
          },
          {
            "cookie": []
          },
          {
            "api_key": []
          },
          {
            "bearer": []
          },
          {
            "cookie": []
          },
          {
            "api_key": []
          }
        ],
        "tags": [
          "Asset"
        ]
      }
    },
    "/asset/time-buckets": {
      "get": {
        "operationId": "getTimeBuckets",
        "parameters": [
          {
            "name": "size",
            "required": true,
            "in": "query",
            "schema": {
              "$ref": "#/components/schemas/TimeBucketSize"
            }
          },
          {
            "name": "userId",
            "required": false,
            "in": "query",
            "schema": {
              "format": "uuid",
              "type": "string"
            }
          },
          {
            "name": "albumId",
            "required": false,
            "in": "query",
            "schema": {
              "format": "uuid",
              "type": "string"
            }
          },
          {
            "name": "personId",
            "required": false,
            "in": "query",
            "schema": {
              "format": "uuid",
              "type": "string"
            }
          },
          {
            "name": "isArchived",
            "required": false,
            "in": "query",
            "schema": {
              "type": "boolean"
            }
          },
          {
            "name": "isFavorite",
            "required": false,
            "in": "query",
            "schema": {
              "type": "boolean"
            }
          },
          {
            "name": "isTrashed",
            "required": false,
            "in": "query",
            "schema": {
              "type": "boolean"
            }
          },
          {
            "name": "key",
            "required": false,
            "in": "query",
            "schema": {
              "type": "string"
            }
          }
        ],
        "responses": {
          "200": {
            "content": {
              "application/json": {
                "schema": {
                  "items": {
                    "$ref": "#/components/schemas/TimeBucketResponseDto"
                  },
                  "type": "array"
                }
              }
            },
            "description": ""
          }
        },
        "security": [
          {
            "bearer": []
          },
          {
            "cookie": []
          },
          {
            "api_key": []
          },
          {
            "bearer": []
          },
          {
            "cookie": []
          },
          {
            "api_key": []
          }
        ],
        "tags": [
          "Asset"
        ]
      }
    },
    "/asset/trash/empty": {
      "post": {
        "operationId": "emptyTrash",
        "parameters": [],
        "responses": {
          "204": {
            "description": ""
          }
        },
        "security": [
          {
            "bearer": []
          },
          {
            "cookie": []
          },
          {
            "api_key": []
          }
        ],
        "tags": [
          "Asset"
        ]
      }
    },
    "/asset/trash/restore": {
      "post": {
        "operationId": "restoreTrash",
        "parameters": [],
        "responses": {
          "204": {
            "description": ""
          }
        },
        "security": [
          {
            "bearer": []
          },
          {
            "cookie": []
          },
          {
            "api_key": []
          }
        ],
        "tags": [
          "Asset"
        ]
      }
    },
    "/asset/upload": {
      "post": {
        "operationId": "uploadFile",
        "parameters": [
          {
            "name": "key",
            "required": false,
            "in": "query",
            "schema": {
              "type": "string"
            }
          }
        ],
        "requestBody": {
          "content": {
            "multipart/form-data": {
              "schema": {
                "$ref": "#/components/schemas/CreateAssetDto"
              }
            }
          },
          "description": "Asset Upload Information",
          "required": true
        },
        "responses": {
          "201": {
            "content": {
              "application/json": {
                "schema": {
                  "$ref": "#/components/schemas/AssetFileUploadResponseDto"
                }
              }
            },
            "description": ""
          }
        },
        "security": [
          {
            "bearer": []
          },
          {
            "cookie": []
          },
          {
            "api_key": []
          }
        ],
        "tags": [
          "Asset"
        ]
      }
    },
    "/asset/{deviceId}": {
      "get": {
        "description": "Get all asset of a device that are in the database, ID only.",
        "operationId": "getUserAssetsByDeviceId",
        "parameters": [
          {
            "name": "deviceId",
            "required": true,
            "in": "path",
            "schema": {
              "format": "uuid",
              "type": "string"
            }
          }
        ],
        "responses": {
          "200": {
            "content": {
              "application/json": {
                "schema": {
                  "items": {
                    "type": "string"
                  },
                  "type": "array"
                }
              }
            },
            "description": ""
          }
        },
        "security": [
          {
            "bearer": []
          },
          {
            "cookie": []
          },
          {
            "api_key": []
          }
        ],
        "tags": [
          "Asset"
        ]
      }
    },
    "/asset/{id}": {
      "put": {
        "operationId": "updateAsset",
        "parameters": [
          {
            "name": "id",
            "required": true,
            "in": "path",
            "schema": {
              "format": "uuid",
              "type": "string"
            }
          }
        ],
        "requestBody": {
          "content": {
            "application/json": {
              "schema": {
                "$ref": "#/components/schemas/UpdateAssetDto"
              }
            }
          },
          "required": true
        },
        "responses": {
          "200": {
            "content": {
              "application/json": {
                "schema": {
                  "$ref": "#/components/schemas/AssetResponseDto"
                }
              }
            },
            "description": ""
          }
        },
        "security": [
          {
            "bearer": []
          },
          {
            "cookie": []
          },
          {
            "api_key": []
          }
        ],
        "tags": [
          "Asset"
        ]
      }
    },
    "/audit/deletes": {
      "get": {
        "operationId": "getAuditDeletes",
        "parameters": [
          {
            "name": "entityType",
            "required": true,
            "in": "query",
            "schema": {
              "$ref": "#/components/schemas/EntityType"
            }
          },
          {
            "name": "userId",
            "required": false,
            "in": "query",
            "schema": {
              "format": "uuid",
              "type": "string"
            }
          },
          {
            "name": "after",
            "required": true,
            "in": "query",
            "schema": {
              "format": "date-time",
              "type": "string"
            }
          }
        ],
        "responses": {
          "200": {
            "content": {
              "application/json": {
                "schema": {
                  "$ref": "#/components/schemas/AuditDeletesResponseDto"
                }
              }
            },
            "description": ""
          }
        },
        "security": [
          {
            "bearer": []
          },
          {
            "cookie": []
          },
          {
            "api_key": []
          }
        ],
        "tags": [
          "Audit"
        ]
      }
    },
    "/auth/admin-sign-up": {
      "post": {
        "operationId": "adminSignUp",
        "parameters": [],
        "requestBody": {
          "content": {
            "application/json": {
              "schema": {
                "$ref": "#/components/schemas/SignUpDto"
              }
            }
          },
          "required": true
        },
        "responses": {
          "201": {
            "content": {
              "application/json": {
                "schema": {
                  "$ref": "#/components/schemas/AdminSignupResponseDto"
                }
              }
            },
            "description": ""
          },
          "400": {
            "description": "The server already has an admin"
          }
        },
        "tags": [
          "Authentication"
        ]
      }
    },
    "/auth/change-password": {
      "post": {
        "operationId": "changePassword",
        "parameters": [],
        "requestBody": {
          "content": {
            "application/json": {
              "schema": {
                "$ref": "#/components/schemas/ChangePasswordDto"
              }
            }
          },
          "required": true
        },
        "responses": {
          "200": {
            "content": {
              "application/json": {
                "schema": {
                  "$ref": "#/components/schemas/UserResponseDto"
                }
              }
            },
            "description": ""
          }
        },
        "security": [
          {
            "bearer": []
          },
          {
            "cookie": []
          },
          {
            "api_key": []
          }
        ],
        "tags": [
          "Authentication"
        ]
      }
    },
    "/auth/devices": {
      "delete": {
        "operationId": "logoutAuthDevices",
        "parameters": [],
        "responses": {
          "204": {
            "description": ""
          }
        },
        "security": [
          {
            "bearer": []
          },
          {
            "cookie": []
          },
          {
            "api_key": []
          }
        ],
        "tags": [
          "Authentication"
        ]
      },
      "get": {
        "operationId": "getAuthDevices",
        "parameters": [],
        "responses": {
          "200": {
            "content": {
              "application/json": {
                "schema": {
                  "items": {
                    "$ref": "#/components/schemas/AuthDeviceResponseDto"
                  },
                  "type": "array"
                }
              }
            },
            "description": ""
          }
        },
        "security": [
          {
            "bearer": []
          },
          {
            "cookie": []
          },
          {
            "api_key": []
          }
        ],
        "tags": [
          "Authentication"
        ]
      }
    },
    "/auth/devices/{id}": {
      "delete": {
        "operationId": "logoutAuthDevice",
        "parameters": [
          {
            "name": "id",
            "required": true,
            "in": "path",
            "schema": {
              "format": "uuid",
              "type": "string"
            }
          }
        ],
        "responses": {
          "204": {
            "description": ""
          }
        },
        "security": [
          {
            "bearer": []
          },
          {
            "cookie": []
          },
          {
            "api_key": []
          }
        ],
        "tags": [
          "Authentication"
        ]
      }
    },
    "/auth/login": {
      "post": {
        "operationId": "login",
        "parameters": [],
        "requestBody": {
          "content": {
            "application/json": {
              "schema": {
                "$ref": "#/components/schemas/LoginCredentialDto"
              }
            }
          },
          "required": true
        },
        "responses": {
          "201": {
            "content": {
              "application/json": {
                "schema": {
                  "$ref": "#/components/schemas/LoginResponseDto"
                }
              }
            },
            "description": ""
          }
        },
        "tags": [
          "Authentication"
        ]
      }
    },
    "/auth/logout": {
      "post": {
        "operationId": "logout",
        "parameters": [],
        "responses": {
          "200": {
            "content": {
              "application/json": {
                "schema": {
                  "$ref": "#/components/schemas/LogoutResponseDto"
                }
              }
            },
            "description": ""
          }
        },
        "security": [
          {
            "bearer": []
          },
          {
            "cookie": []
          },
          {
            "api_key": []
          }
        ],
        "tags": [
          "Authentication"
        ]
      }
    },
    "/auth/validateToken": {
      "post": {
        "operationId": "validateAccessToken",
        "parameters": [],
        "responses": {
          "200": {
            "content": {
              "application/json": {
                "schema": {
                  "$ref": "#/components/schemas/ValidateAccessTokenResponseDto"
                }
              }
            },
            "description": ""
          }
        },
        "security": [
          {
            "bearer": []
          },
          {
            "cookie": []
          },
          {
            "api_key": []
          }
        ],
        "tags": [
          "Authentication"
        ]
      }
    },
    "/jobs": {
      "get": {
        "operationId": "getAllJobsStatus",
        "parameters": [],
        "responses": {
          "200": {
            "content": {
              "application/json": {
                "schema": {
                  "$ref": "#/components/schemas/AllJobStatusResponseDto"
                }
              }
            },
            "description": ""
          }
        },
        "security": [
          {
            "bearer": []
          },
          {
            "cookie": []
          },
          {
            "api_key": []
          }
        ],
        "tags": [
          "Job"
        ]
      }
    },
    "/jobs/{id}": {
      "put": {
        "operationId": "sendJobCommand",
        "parameters": [
          {
            "name": "id",
            "required": true,
            "in": "path",
            "schema": {
              "$ref": "#/components/schemas/JobName"
            }
          }
        ],
        "requestBody": {
          "content": {
            "application/json": {
              "schema": {
                "$ref": "#/components/schemas/JobCommandDto"
              }
            }
          },
          "required": true
        },
        "responses": {
          "200": {
            "content": {
              "application/json": {
                "schema": {
                  "$ref": "#/components/schemas/JobStatusDto"
                }
              }
            },
            "description": ""
          }
        },
        "security": [
          {
            "bearer": []
          },
          {
            "cookie": []
          },
          {
            "api_key": []
          }
        ],
        "tags": [
          "Job"
        ]
      }
    },
    "/library": {
      "get": {
        "operationId": "getAllForUser",
        "parameters": [],
        "responses": {
          "200": {
            "content": {
              "application/json": {
                "schema": {
                  "items": {
                    "$ref": "#/components/schemas/LibraryResponseDto"
                  },
                  "type": "array"
                }
              }
            },
            "description": ""
          }
        },
        "security": [
          {
            "bearer": []
          },
          {
            "cookie": []
          },
          {
            "api_key": []
          }
        ],
        "tags": [
          "Library"
        ]
      },
      "post": {
        "operationId": "createLibrary",
        "parameters": [],
        "requestBody": {
          "content": {
            "application/json": {
              "schema": {
                "$ref": "#/components/schemas/CreateLibraryDto"
              }
            }
          },
          "required": true
        },
        "responses": {
          "201": {
            "content": {
              "application/json": {
                "schema": {
                  "$ref": "#/components/schemas/LibraryResponseDto"
                }
              }
            },
            "description": ""
          }
        },
        "security": [
          {
            "bearer": []
          },
          {
            "cookie": []
          },
          {
            "api_key": []
          }
        ],
        "tags": [
          "Library"
        ]
      }
    },
    "/library/{id}": {
      "delete": {
        "operationId": "deleteLibrary",
        "parameters": [
          {
            "name": "id",
            "required": true,
            "in": "path",
            "schema": {
              "format": "uuid",
              "type": "string"
            }
          }
        ],
        "responses": {
          "200": {
            "description": ""
          }
        },
        "security": [
          {
            "bearer": []
          },
          {
            "cookie": []
          },
          {
            "api_key": []
          }
        ],
        "tags": [
          "Library"
        ]
      },
      "get": {
        "operationId": "getLibraryInfo",
        "parameters": [
          {
            "name": "id",
            "required": true,
            "in": "path",
            "schema": {
              "format": "uuid",
              "type": "string"
            }
          }
        ],
        "responses": {
          "200": {
            "content": {
              "application/json": {
                "schema": {
                  "$ref": "#/components/schemas/LibraryResponseDto"
                }
              }
            },
            "description": ""
          }
        },
        "security": [
          {
            "bearer": []
          },
          {
            "cookie": []
          },
          {
            "api_key": []
          }
        ],
        "tags": [
          "Library"
        ]
      },
      "put": {
        "operationId": "updateLibrary",
        "parameters": [
          {
            "name": "id",
            "required": true,
            "in": "path",
            "schema": {
              "format": "uuid",
              "type": "string"
            }
          }
        ],
        "requestBody": {
          "content": {
            "application/json": {
              "schema": {
                "$ref": "#/components/schemas/UpdateLibraryDto"
              }
            }
          },
          "required": true
        },
        "responses": {
          "200": {
            "content": {
              "application/json": {
                "schema": {
                  "$ref": "#/components/schemas/LibraryResponseDto"
                }
              }
            },
            "description": ""
          }
        },
        "security": [
          {
            "bearer": []
          },
          {
            "cookie": []
          },
          {
            "api_key": []
          }
        ],
        "tags": [
          "Library"
        ]
      }
    },
    "/library/{id}/removeOffline": {
      "post": {
        "operationId": "removeOfflineFiles",
        "parameters": [
          {
            "name": "id",
            "required": true,
            "in": "path",
            "schema": {
              "format": "uuid",
              "type": "string"
            }
          }
        ],
        "responses": {
          "201": {
            "description": ""
          }
        },
        "security": [
          {
            "bearer": []
          },
          {
            "cookie": []
          },
          {
            "api_key": []
          }
        ],
        "tags": [
          "Library"
        ]
      }
    },
    "/library/{id}/scan": {
      "post": {
        "operationId": "scanLibrary",
        "parameters": [
          {
            "name": "id",
            "required": true,
            "in": "path",
            "schema": {
              "format": "uuid",
              "type": "string"
            }
          }
        ],
        "requestBody": {
          "content": {
            "application/json": {
              "schema": {
                "$ref": "#/components/schemas/ScanLibraryDto"
              }
            }
          },
          "required": true
        },
        "responses": {
          "201": {
            "description": ""
          }
        },
        "security": [
          {
            "bearer": []
          },
          {
            "cookie": []
          },
          {
            "api_key": []
          }
        ],
        "tags": [
          "Library"
        ]
      }
    },
    "/library/{id}/statistics": {
      "get": {
        "operationId": "getLibraryStatistics",
        "parameters": [
          {
            "name": "id",
            "required": true,
            "in": "path",
            "schema": {
              "format": "uuid",
              "type": "string"
            }
          }
        ],
        "responses": {
          "200": {
            "content": {
              "application/json": {
                "schema": {
                  "$ref": "#/components/schemas/LibraryStatsResponseDto"
                }
              }
            },
            "description": ""
          }
        },
        "security": [
          {
            "bearer": []
          },
          {
            "cookie": []
          },
          {
            "api_key": []
          }
        ],
        "tags": [
          "Library"
        ]
      }
    },
    "/oauth/authorize": {
      "post": {
        "operationId": "authorizeOAuth",
        "parameters": [],
        "requestBody": {
          "content": {
            "application/json": {
              "schema": {
                "$ref": "#/components/schemas/OAuthConfigDto"
              }
            }
          },
          "required": true
        },
        "responses": {
          "201": {
            "content": {
              "application/json": {
                "schema": {
                  "$ref": "#/components/schemas/OAuthAuthorizeResponseDto"
                }
              }
            },
            "description": ""
          }
        },
        "tags": [
          "OAuth"
        ]
      }
    },
    "/oauth/callback": {
      "post": {
        "operationId": "callback",
        "parameters": [],
        "requestBody": {
          "content": {
            "application/json": {
              "schema": {
                "$ref": "#/components/schemas/OAuthCallbackDto"
              }
            }
          },
          "required": true
        },
        "responses": {
          "201": {
            "content": {
              "application/json": {
                "schema": {
                  "$ref": "#/components/schemas/LoginResponseDto"
                }
              }
            },
            "description": ""
          }
        },
        "tags": [
          "OAuth"
        ]
      }
    },
    "/oauth/config": {
      "post": {
        "deprecated": true,
        "description": "@deprecated use feature flags and /oauth/authorize",
        "operationId": "generateConfig",
        "parameters": [],
        "requestBody": {
          "content": {
            "application/json": {
              "schema": {
                "$ref": "#/components/schemas/OAuthConfigDto"
              }
            }
          },
          "required": true
        },
        "responses": {
          "201": {
            "content": {
              "application/json": {
                "schema": {
                  "$ref": "#/components/schemas/OAuthConfigResponseDto"
                }
              }
            },
            "description": ""
          }
        },
        "tags": [
          "OAuth"
        ]
      }
    },
    "/oauth/link": {
      "post": {
        "operationId": "link",
        "parameters": [],
        "requestBody": {
          "content": {
            "application/json": {
              "schema": {
                "$ref": "#/components/schemas/OAuthCallbackDto"
              }
            }
          },
          "required": true
        },
        "responses": {
          "201": {
            "content": {
              "application/json": {
                "schema": {
                  "$ref": "#/components/schemas/UserResponseDto"
                }
              }
            },
            "description": ""
          }
        },
        "security": [
          {
            "bearer": []
          },
          {
            "cookie": []
          },
          {
            "api_key": []
          }
        ],
        "tags": [
          "OAuth"
        ]
      }
    },
    "/oauth/mobile-redirect": {
      "get": {
        "operationId": "mobileRedirect",
        "parameters": [],
        "responses": {
          "200": {
            "description": ""
          }
        },
        "tags": [
          "OAuth"
        ]
      }
    },
    "/oauth/unlink": {
      "post": {
        "operationId": "unlink",
        "parameters": [],
        "responses": {
          "201": {
            "content": {
              "application/json": {
                "schema": {
                  "$ref": "#/components/schemas/UserResponseDto"
                }
              }
            },
            "description": ""
          }
        },
        "security": [
          {
            "bearer": []
          },
          {
            "cookie": []
          },
          {
            "api_key": []
          }
        ],
        "tags": [
          "OAuth"
        ]
      }
    },
    "/partner": {
      "get": {
        "operationId": "getPartners",
        "parameters": [
          {
            "name": "direction",
            "required": true,
            "in": "query",
            "schema": {
              "enum": [
                "shared-by",
                "shared-with"
              ],
              "type": "string"
            }
          }
        ],
        "responses": {
          "200": {
            "content": {
              "application/json": {
                "schema": {
                  "items": {
                    "$ref": "#/components/schemas/UserResponseDto"
                  },
                  "type": "array"
                }
              }
            },
            "description": ""
          }
        },
        "security": [
          {
            "bearer": []
          },
          {
            "cookie": []
          },
          {
            "api_key": []
          }
        ],
        "tags": [
          "Partner"
        ]
      }
    },
    "/partner/{id}": {
      "delete": {
        "operationId": "removePartner",
        "parameters": [
          {
            "name": "id",
            "required": true,
            "in": "path",
            "schema": {
              "format": "uuid",
              "type": "string"
            }
          }
        ],
        "responses": {
          "200": {
            "description": ""
          }
        },
        "security": [
          {
            "bearer": []
          },
          {
            "cookie": []
          },
          {
            "api_key": []
          }
        ],
        "tags": [
          "Partner"
        ]
      },
      "post": {
        "operationId": "createPartner",
        "parameters": [
          {
            "name": "id",
            "required": true,
            "in": "path",
            "schema": {
              "format": "uuid",
              "type": "string"
            }
          }
        ],
        "responses": {
          "201": {
            "content": {
              "application/json": {
                "schema": {
                  "$ref": "#/components/schemas/UserResponseDto"
                }
              }
            },
            "description": ""
          }
        },
        "security": [
          {
            "bearer": []
          },
          {
            "cookie": []
          },
          {
            "api_key": []
          }
        ],
        "tags": [
          "Partner"
        ]
      }
    },
    "/person": {
      "get": {
        "operationId": "getAllPeople",
        "parameters": [
          {
            "name": "withHidden",
            "required": false,
            "in": "query",
            "schema": {
              "default": false,
              "type": "boolean"
            }
          }
        ],
        "responses": {
          "200": {
            "content": {
              "application/json": {
                "schema": {
                  "$ref": "#/components/schemas/PeopleResponseDto"
                }
              }
            },
            "description": ""
          }
        },
        "security": [
          {
            "bearer": []
          },
          {
            "cookie": []
          },
          {
            "api_key": []
          }
        ],
        "tags": [
          "Person"
        ]
      },
      "put": {
        "operationId": "updatePeople",
        "parameters": [],
        "requestBody": {
          "content": {
            "application/json": {
              "schema": {
                "$ref": "#/components/schemas/PeopleUpdateDto"
              }
            }
          },
          "required": true
        },
        "responses": {
          "200": {
            "content": {
              "application/json": {
                "schema": {
                  "items": {
                    "$ref": "#/components/schemas/BulkIdResponseDto"
                  },
                  "type": "array"
                }
              }
            },
            "description": ""
          }
        },
        "security": [
          {
            "bearer": []
          },
          {
            "cookie": []
          },
          {
            "api_key": []
          }
        ],
        "tags": [
          "Person"
        ]
      }
    },
    "/person/{id}": {
      "get": {
        "operationId": "getPerson",
        "parameters": [
          {
            "name": "id",
            "required": true,
            "in": "path",
            "schema": {
              "format": "uuid",
              "type": "string"
            }
          }
        ],
        "responses": {
          "200": {
            "content": {
              "application/json": {
                "schema": {
                  "$ref": "#/components/schemas/PersonResponseDto"
                }
              }
            },
            "description": ""
          }
        },
        "security": [
          {
            "bearer": []
          },
          {
            "cookie": []
          },
          {
            "api_key": []
          }
        ],
        "tags": [
          "Person"
        ]
      },
      "put": {
        "operationId": "updatePerson",
        "parameters": [
          {
            "name": "id",
            "required": true,
            "in": "path",
            "schema": {
              "format": "uuid",
              "type": "string"
            }
          }
        ],
        "requestBody": {
          "content": {
            "application/json": {
              "schema": {
                "$ref": "#/components/schemas/PersonUpdateDto"
              }
            }
          },
          "required": true
        },
        "responses": {
          "200": {
            "content": {
              "application/json": {
                "schema": {
                  "$ref": "#/components/schemas/PersonResponseDto"
                }
              }
            },
            "description": ""
          }
        },
        "security": [
          {
            "bearer": []
          },
          {
            "cookie": []
          },
          {
            "api_key": []
          }
        ],
        "tags": [
          "Person"
        ]
      }
    },
    "/person/{id}/assets": {
      "get": {
        "operationId": "getPersonAssets",
        "parameters": [
          {
            "name": "id",
            "required": true,
            "in": "path",
            "schema": {
              "format": "uuid",
              "type": "string"
            }
          }
        ],
        "responses": {
          "200": {
            "content": {
              "application/json": {
                "schema": {
                  "items": {
                    "$ref": "#/components/schemas/AssetResponseDto"
                  },
                  "type": "array"
                }
              }
            },
            "description": ""
          }
        },
        "security": [
          {
            "bearer": []
          },
          {
            "cookie": []
          },
          {
            "api_key": []
          }
        ],
        "tags": [
          "Person"
        ]
      }
    },
    "/person/{id}/merge": {
      "post": {
        "operationId": "mergePerson",
        "parameters": [
          {
            "name": "id",
            "required": true,
            "in": "path",
            "schema": {
              "format": "uuid",
              "type": "string"
            }
          }
        ],
        "requestBody": {
          "content": {
            "application/json": {
              "schema": {
                "$ref": "#/components/schemas/MergePersonDto"
              }
            }
          },
          "required": true
        },
        "responses": {
          "201": {
            "content": {
              "application/json": {
                "schema": {
                  "items": {
                    "$ref": "#/components/schemas/BulkIdResponseDto"
                  },
                  "type": "array"
                }
              }
            },
            "description": ""
          }
        },
        "security": [
          {
            "bearer": []
          },
          {
            "cookie": []
          },
          {
            "api_key": []
          }
        ],
        "tags": [
          "Person"
        ]
      }
    },
    "/person/{id}/thumbnail": {
      "get": {
        "operationId": "getPersonThumbnail",
        "parameters": [
          {
            "name": "id",
            "required": true,
            "in": "path",
            "schema": {
              "format": "uuid",
              "type": "string"
            }
          }
        ],
        "responses": {
          "200": {
            "content": {
              "image/jpeg": {
                "schema": {
                  "format": "binary",
                  "type": "string"
                }
              }
            },
            "description": ""
          }
        },
        "security": [
          {
            "bearer": []
          },
          {
            "cookie": []
          },
          {
            "api_key": []
          }
        ],
        "tags": [
          "Person"
        ]
      }
    },
    "/search": {
      "get": {
        "operationId": "search",
        "parameters": [
          {
            "name": "q",
            "required": false,
            "in": "query",
            "schema": {
              "type": "string"
            }
          },
          {
            "name": "query",
            "required": false,
            "in": "query",
            "schema": {
              "type": "string"
            }
          },
          {
            "name": "clip",
            "required": false,
            "in": "query",
            "schema": {
              "type": "boolean"
            }
          },
          {
            "name": "type",
            "required": false,
            "in": "query",
            "schema": {
              "enum": [
                "IMAGE",
                "VIDEO",
                "AUDIO",
                "OTHER"
              ],
              "type": "string"
            }
          },
          {
            "name": "isFavorite",
            "required": false,
            "in": "query",
            "schema": {
              "type": "boolean"
            }
          },
          {
            "name": "isArchived",
            "required": false,
            "in": "query",
            "schema": {
              "type": "boolean"
            }
          },
          {
            "name": "exifInfo.city",
            "required": false,
            "in": "query",
            "schema": {
              "type": "string"
            }
          },
          {
            "name": "exifInfo.state",
            "required": false,
            "in": "query",
            "schema": {
              "type": "string"
            }
          },
          {
            "name": "exifInfo.country",
            "required": false,
            "in": "query",
            "schema": {
              "type": "string"
            }
          },
          {
            "name": "exifInfo.make",
            "required": false,
            "in": "query",
            "schema": {
              "type": "string"
            }
          },
          {
            "name": "exifInfo.model",
            "required": false,
            "in": "query",
            "schema": {
              "type": "string"
            }
          },
          {
            "name": "exifInfo.projectionType",
            "required": false,
            "in": "query",
            "schema": {
              "type": "string"
            }
          },
          {
            "name": "smartInfo.objects",
            "required": false,
            "in": "query",
            "schema": {
              "type": "array",
              "items": {
                "type": "string"
              }
            }
          },
          {
            "name": "smartInfo.tags",
            "required": false,
            "in": "query",
            "schema": {
              "type": "array",
              "items": {
                "type": "string"
              }
            }
          },
          {
            "name": "recent",
            "required": false,
            "in": "query",
            "schema": {
              "type": "boolean"
            }
          },
          {
            "name": "motion",
            "required": false,
            "in": "query",
            "schema": {
              "type": "boolean"
            }
          }
        ],
        "responses": {
          "200": {
            "content": {
              "application/json": {
                "schema": {
                  "$ref": "#/components/schemas/SearchResponseDto"
                }
              }
            },
            "description": ""
          }
        },
        "security": [
          {
            "bearer": []
          },
          {
            "cookie": []
          },
          {
            "api_key": []
          }
        ],
        "tags": [
          "Search"
        ]
      }
    },
    "/search/explore": {
      "get": {
        "operationId": "getExploreData",
        "parameters": [],
        "responses": {
          "200": {
            "content": {
              "application/json": {
                "schema": {
                  "items": {
                    "$ref": "#/components/schemas/SearchExploreResponseDto"
                  },
                  "type": "array"
                }
              }
            },
            "description": ""
          }
        },
        "security": [
          {
            "bearer": []
          },
          {
            "cookie": []
          },
          {
            "api_key": []
          }
        ],
        "tags": [
          "Search"
        ]
      }
    },
    "/server-info": {
      "get": {
        "operationId": "getServerInfo",
        "parameters": [],
        "responses": {
          "200": {
            "content": {
              "application/json": {
                "schema": {
                  "$ref": "#/components/schemas/ServerInfoResponseDto"
                }
              }
            },
            "description": ""
          }
        },
        "security": [
          {
            "bearer": []
          },
          {
            "cookie": []
          },
          {
            "api_key": []
          }
        ],
        "tags": [
          "Server Info"
        ]
      }
    },
    "/server-info/config": {
      "get": {
        "operationId": "getServerConfig",
        "parameters": [],
        "responses": {
          "200": {
            "content": {
              "application/json": {
                "schema": {
                  "$ref": "#/components/schemas/ServerConfigDto"
                }
              }
            },
            "description": ""
          }
        },
        "tags": [
          "Server Info"
        ]
      }
    },
    "/server-info/features": {
      "get": {
        "operationId": "getServerFeatures",
        "parameters": [],
        "responses": {
          "200": {
            "content": {
              "application/json": {
                "schema": {
                  "$ref": "#/components/schemas/ServerFeaturesDto"
                }
              }
            },
            "description": ""
          }
        },
        "tags": [
          "Server Info"
        ]
      }
    },
    "/server-info/media-types": {
      "get": {
        "operationId": "getSupportedMediaTypes",
        "parameters": [],
        "responses": {
          "200": {
            "content": {
              "application/json": {
                "schema": {
                  "$ref": "#/components/schemas/ServerMediaTypesResponseDto"
                }
              }
            },
            "description": ""
          }
        },
        "tags": [
          "Server Info"
        ]
      }
    },
    "/server-info/ping": {
      "get": {
        "operationId": "pingServer",
        "parameters": [],
        "responses": {
          "200": {
            "content": {
              "application/json": {
                "schema": {
                  "$ref": "#/components/schemas/ServerPingResponse"
                }
              }
            },
            "description": ""
          }
        },
        "tags": [
          "Server Info"
        ]
      }
    },
    "/server-info/stats": {
      "get": {
        "operationId": "getStats",
        "parameters": [],
        "responses": {
          "200": {
            "content": {
              "application/json": {
                "schema": {
                  "$ref": "#/components/schemas/ServerStatsResponseDto"
                }
              }
            },
            "description": ""
          }
        },
        "security": [
          {
            "bearer": []
          },
          {
            "cookie": []
          },
          {
            "api_key": []
          }
        ],
        "tags": [
          "Server Info"
        ]
      }
    },
    "/server-info/version": {
      "get": {
        "operationId": "getServerVersion",
        "parameters": [],
        "responses": {
          "200": {
            "content": {
              "application/json": {
                "schema": {
                  "$ref": "#/components/schemas/ServerVersionResponseDto"
                }
              }
            },
            "description": ""
          }
        },
        "tags": [
          "Server Info"
        ]
      }
    },
    "/shared-link": {
      "get": {
        "operationId": "getAllSharedLinks",
        "parameters": [],
        "responses": {
          "200": {
            "content": {
              "application/json": {
                "schema": {
                  "items": {
                    "$ref": "#/components/schemas/SharedLinkResponseDto"
                  },
                  "type": "array"
                }
              }
            },
            "description": ""
          }
        },
        "security": [
          {
            "bearer": []
          },
          {
            "cookie": []
          },
          {
            "api_key": []
          }
        ],
        "tags": [
          "Shared Link"
        ]
      },
      "post": {
        "operationId": "createSharedLink",
        "parameters": [],
        "requestBody": {
          "content": {
            "application/json": {
              "schema": {
                "$ref": "#/components/schemas/SharedLinkCreateDto"
              }
            }
          },
          "required": true
        },
        "responses": {
          "201": {
            "content": {
              "application/json": {
                "schema": {
                  "$ref": "#/components/schemas/SharedLinkResponseDto"
                }
              }
            },
            "description": ""
          }
        },
        "security": [
          {
            "bearer": []
          },
          {
            "cookie": []
          },
          {
            "api_key": []
          }
        ],
        "tags": [
          "Shared Link"
        ]
      }
    },
    "/shared-link/me": {
      "get": {
        "operationId": "getMySharedLink",
        "parameters": [
          {
            "name": "key",
            "required": false,
            "in": "query",
            "schema": {
              "type": "string"
            }
          }
        ],
        "responses": {
          "200": {
            "content": {
              "application/json": {
                "schema": {
                  "$ref": "#/components/schemas/SharedLinkResponseDto"
                }
              }
            },
            "description": ""
          }
        },
        "security": [
          {
            "bearer": []
          },
          {
            "cookie": []
          },
          {
            "api_key": []
          }
        ],
        "tags": [
          "Shared Link"
        ]
      }
    },
    "/shared-link/{id}": {
      "delete": {
        "operationId": "removeSharedLink",
        "parameters": [
          {
            "name": "id",
            "required": true,
            "in": "path",
            "schema": {
              "format": "uuid",
              "type": "string"
            }
          }
        ],
        "responses": {
          "200": {
            "description": ""
          }
        },
        "security": [
          {
            "bearer": []
          },
          {
            "cookie": []
          },
          {
            "api_key": []
          }
        ],
        "tags": [
          "Shared Link"
        ]
      },
      "get": {
        "operationId": "getSharedLinkById",
        "parameters": [
          {
            "name": "id",
            "required": true,
            "in": "path",
            "schema": {
              "format": "uuid",
              "type": "string"
            }
          }
        ],
        "responses": {
          "200": {
            "content": {
              "application/json": {
                "schema": {
                  "$ref": "#/components/schemas/SharedLinkResponseDto"
                }
              }
            },
            "description": ""
          }
        },
        "security": [
          {
            "bearer": []
          },
          {
            "cookie": []
          },
          {
            "api_key": []
          }
        ],
        "tags": [
          "Shared Link"
        ]
      },
      "patch": {
        "operationId": "updateSharedLink",
        "parameters": [
          {
            "name": "id",
            "required": true,
            "in": "path",
            "schema": {
              "format": "uuid",
              "type": "string"
            }
          }
        ],
        "requestBody": {
          "content": {
            "application/json": {
              "schema": {
                "$ref": "#/components/schemas/SharedLinkEditDto"
              }
            }
          },
          "required": true
        },
        "responses": {
          "200": {
            "content": {
              "application/json": {
                "schema": {
                  "$ref": "#/components/schemas/SharedLinkResponseDto"
                }
              }
            },
            "description": ""
          }
        },
        "security": [
          {
            "bearer": []
          },
          {
            "cookie": []
          },
          {
            "api_key": []
          }
        ],
        "tags": [
          "Shared Link"
        ]
      }
    },
    "/shared-link/{id}/assets": {
      "delete": {
        "operationId": "removeSharedLinkAssets",
        "parameters": [
          {
            "name": "id",
            "required": true,
            "in": "path",
            "schema": {
              "format": "uuid",
              "type": "string"
            }
          },
          {
            "name": "key",
            "required": false,
            "in": "query",
            "schema": {
              "type": "string"
            }
          }
        ],
        "requestBody": {
          "content": {
            "application/json": {
              "schema": {
                "$ref": "#/components/schemas/AssetIdsDto"
              }
            }
          },
          "required": true
        },
        "responses": {
          "200": {
            "content": {
              "application/json": {
                "schema": {
                  "items": {
                    "$ref": "#/components/schemas/AssetIdsResponseDto"
                  },
                  "type": "array"
                }
              }
            },
            "description": ""
          }
        },
        "security": [
          {
            "bearer": []
          },
          {
            "cookie": []
          },
          {
            "api_key": []
          }
        ],
        "tags": [
          "Shared Link"
        ]
      },
      "put": {
        "operationId": "addSharedLinkAssets",
        "parameters": [
          {
            "name": "id",
            "required": true,
            "in": "path",
            "schema": {
              "format": "uuid",
              "type": "string"
            }
          },
          {
            "name": "key",
            "required": false,
            "in": "query",
            "schema": {
              "type": "string"
            }
          }
        ],
        "requestBody": {
          "content": {
            "application/json": {
              "schema": {
                "$ref": "#/components/schemas/AssetIdsDto"
              }
            }
          },
          "required": true
        },
        "responses": {
          "200": {
            "content": {
              "application/json": {
                "schema": {
                  "items": {
                    "$ref": "#/components/schemas/AssetIdsResponseDto"
                  },
                  "type": "array"
                }
              }
            },
            "description": ""
          }
        },
        "security": [
          {
            "bearer": []
          },
          {
            "cookie": []
          },
          {
            "api_key": []
          }
        ],
        "tags": [
          "Shared Link"
        ]
      }
    },
    "/system-config": {
      "get": {
        "operationId": "getConfig",
        "parameters": [],
        "responses": {
          "200": {
            "content": {
              "application/json": {
                "schema": {
                  "$ref": "#/components/schemas/SystemConfigDto"
                }
              }
            },
            "description": ""
          }
        },
        "security": [
          {
            "bearer": []
          },
          {
            "cookie": []
          },
          {
            "api_key": []
          }
        ],
        "tags": [
          "System Config"
        ]
      },
      "put": {
        "operationId": "updateConfig",
        "parameters": [],
        "requestBody": {
          "content": {
            "application/json": {
              "schema": {
                "$ref": "#/components/schemas/SystemConfigDto"
              }
            }
          },
          "required": true
        },
        "responses": {
          "200": {
            "content": {
              "application/json": {
                "schema": {
                  "$ref": "#/components/schemas/SystemConfigDto"
                }
              }
            },
            "description": ""
          }
        },
        "security": [
          {
            "bearer": []
          },
          {
            "cookie": []
          },
          {
            "api_key": []
          }
        ],
        "tags": [
          "System Config"
        ]
      }
    },
    "/system-config/defaults": {
      "get": {
        "operationId": "getDefaults",
        "parameters": [],
        "responses": {
          "200": {
            "content": {
              "application/json": {
                "schema": {
                  "$ref": "#/components/schemas/SystemConfigDto"
                }
              }
            },
            "description": ""
          }
        },
        "security": [
          {
            "bearer": []
          },
          {
            "cookie": []
          },
          {
            "api_key": []
          }
        ],
        "tags": [
          "System Config"
        ]
      }
    },
    "/system-config/storage-template-options": {
      "get": {
        "operationId": "getStorageTemplateOptions",
        "parameters": [],
        "responses": {
          "200": {
            "content": {
              "application/json": {
                "schema": {
                  "$ref": "#/components/schemas/SystemConfigTemplateStorageOptionDto"
                }
              }
            },
            "description": ""
          }
        },
        "security": [
          {
            "bearer": []
          },
          {
            "cookie": []
          },
          {
            "api_key": []
          }
        ],
        "tags": [
          "System Config"
        ]
      }
    },
    "/tag": {
      "get": {
        "operationId": "getAllTags",
        "parameters": [],
        "responses": {
          "200": {
            "content": {
              "application/json": {
                "schema": {
                  "items": {
                    "$ref": "#/components/schemas/TagResponseDto"
                  },
                  "type": "array"
                }
              }
            },
            "description": ""
          }
        },
        "security": [
          {
            "bearer": []
          },
          {
            "cookie": []
          },
          {
            "api_key": []
          }
        ],
        "tags": [
          "Tag"
        ]
      },
      "post": {
        "operationId": "createTag",
        "parameters": [],
        "requestBody": {
          "content": {
            "application/json": {
              "schema": {
                "$ref": "#/components/schemas/CreateTagDto"
              }
            }
          },
          "required": true
        },
        "responses": {
          "201": {
            "content": {
              "application/json": {
                "schema": {
                  "$ref": "#/components/schemas/TagResponseDto"
                }
              }
            },
            "description": ""
          }
        },
        "security": [
          {
            "bearer": []
          },
          {
            "cookie": []
          },
          {
            "api_key": []
          }
        ],
        "tags": [
          "Tag"
        ]
      }
    },
    "/tag/{id}": {
      "delete": {
        "operationId": "deleteTag",
        "parameters": [
          {
            "name": "id",
            "required": true,
            "in": "path",
            "schema": {
              "format": "uuid",
              "type": "string"
            }
          }
        ],
        "responses": {
          "200": {
            "description": ""
          }
        },
        "security": [
          {
            "bearer": []
          },
          {
            "cookie": []
          },
          {
            "api_key": []
          }
        ],
        "tags": [
          "Tag"
        ]
      },
      "get": {
        "operationId": "getTagById",
        "parameters": [
          {
            "name": "id",
            "required": true,
            "in": "path",
            "schema": {
              "format": "uuid",
              "type": "string"
            }
          }
        ],
        "responses": {
          "200": {
            "content": {
              "application/json": {
                "schema": {
                  "$ref": "#/components/schemas/TagResponseDto"
                }
              }
            },
            "description": ""
          }
        },
        "security": [
          {
            "bearer": []
          },
          {
            "cookie": []
          },
          {
            "api_key": []
          }
        ],
        "tags": [
          "Tag"
        ]
      },
      "patch": {
        "operationId": "updateTag",
        "parameters": [
          {
            "name": "id",
            "required": true,
            "in": "path",
            "schema": {
              "format": "uuid",
              "type": "string"
            }
          }
        ],
        "requestBody": {
          "content": {
            "application/json": {
              "schema": {
                "$ref": "#/components/schemas/UpdateTagDto"
              }
            }
          },
          "required": true
        },
        "responses": {
          "200": {
            "content": {
              "application/json": {
                "schema": {
                  "$ref": "#/components/schemas/TagResponseDto"
                }
              }
            },
            "description": ""
          }
        },
        "security": [
          {
            "bearer": []
          },
          {
            "cookie": []
          },
          {
            "api_key": []
          }
        ],
        "tags": [
          "Tag"
        ]
      }
    },
    "/tag/{id}/assets": {
      "delete": {
        "operationId": "untagAssets",
        "parameters": [
          {
            "name": "id",
            "required": true,
            "in": "path",
            "schema": {
              "format": "uuid",
              "type": "string"
            }
          }
        ],
        "requestBody": {
          "content": {
            "application/json": {
              "schema": {
                "$ref": "#/components/schemas/AssetIdsDto"
              }
            }
          },
          "required": true
        },
        "responses": {
          "200": {
            "content": {
              "application/json": {
                "schema": {
                  "items": {
                    "$ref": "#/components/schemas/AssetIdsResponseDto"
                  },
                  "type": "array"
                }
              }
            },
            "description": ""
          }
        },
        "security": [
          {
            "bearer": []
          },
          {
            "cookie": []
          },
          {
            "api_key": []
          }
        ],
        "tags": [
          "Tag"
        ]
      },
      "get": {
        "operationId": "getTagAssets",
        "parameters": [
          {
            "name": "id",
            "required": true,
            "in": "path",
            "schema": {
              "format": "uuid",
              "type": "string"
            }
          }
        ],
        "responses": {
          "200": {
            "content": {
              "application/json": {
                "schema": {
                  "items": {
                    "$ref": "#/components/schemas/AssetResponseDto"
                  },
                  "type": "array"
                }
              }
            },
            "description": ""
          }
        },
        "security": [
          {
            "bearer": []
          },
          {
            "cookie": []
          },
          {
            "api_key": []
          }
        ],
        "tags": [
          "Tag"
        ]
      },
      "put": {
        "operationId": "tagAssets",
        "parameters": [
          {
            "name": "id",
            "required": true,
            "in": "path",
            "schema": {
              "format": "uuid",
              "type": "string"
            }
          }
        ],
        "requestBody": {
          "content": {
            "application/json": {
              "schema": {
                "$ref": "#/components/schemas/AssetIdsDto"
              }
            }
          },
          "required": true
        },
        "responses": {
          "200": {
            "content": {
              "application/json": {
                "schema": {
                  "items": {
                    "$ref": "#/components/schemas/AssetIdsResponseDto"
                  },
                  "type": "array"
                }
              }
            },
            "description": ""
          }
        },
        "security": [
          {
            "bearer": []
          },
          {
            "cookie": []
          },
          {
            "api_key": []
          }
        ],
        "tags": [
          "Tag"
        ]
      }
    },
    "/user": {
      "get": {
        "operationId": "getAllUsers",
        "parameters": [
          {
            "name": "isAll",
            "required": true,
            "in": "query",
            "schema": {
              "type": "boolean"
            }
          }
        ],
        "responses": {
          "200": {
            "content": {
              "application/json": {
                "schema": {
                  "items": {
                    "$ref": "#/components/schemas/UserResponseDto"
                  },
                  "type": "array"
                }
              }
            },
            "description": ""
          }
        },
        "security": [
          {
            "bearer": []
          },
          {
            "cookie": []
          },
          {
            "api_key": []
          }
        ],
        "tags": [
          "User"
        ]
      },
      "post": {
        "operationId": "createUser",
        "parameters": [],
        "requestBody": {
          "content": {
            "application/json": {
              "schema": {
                "$ref": "#/components/schemas/CreateUserDto"
              }
            }
          },
          "required": true
        },
        "responses": {
          "201": {
            "content": {
              "application/json": {
                "schema": {
                  "$ref": "#/components/schemas/UserResponseDto"
                }
              }
            },
            "description": ""
          }
        },
        "security": [
          {
            "bearer": []
          },
          {
            "cookie": []
          },
          {
            "api_key": []
          }
        ],
        "tags": [
          "User"
        ]
      },
      "put": {
        "operationId": "updateUser",
        "parameters": [],
        "requestBody": {
          "content": {
            "application/json": {
              "schema": {
                "$ref": "#/components/schemas/UpdateUserDto"
              }
            }
          },
          "required": true
        },
        "responses": {
          "200": {
            "content": {
              "application/json": {
                "schema": {
                  "$ref": "#/components/schemas/UserResponseDto"
                }
              }
            },
            "description": ""
          }
        },
        "security": [
          {
            "bearer": []
          },
          {
            "cookie": []
          },
          {
            "api_key": []
          }
        ],
        "tags": [
          "User"
        ]
      }
    },
    "/user/count": {
      "get": {
        "operationId": "getUserCount",
        "parameters": [
          {
            "name": "admin",
            "required": false,
            "in": "query",
            "schema": {
              "default": false,
              "type": "boolean"
            }
          }
        ],
        "responses": {
          "200": {
            "content": {
              "application/json": {
                "schema": {
                  "$ref": "#/components/schemas/UserCountResponseDto"
                }
              }
            },
            "description": ""
          }
        },
        "tags": [
          "User"
        ]
      }
    },
    "/user/info/{id}": {
      "get": {
        "operationId": "getUserById",
        "parameters": [
          {
            "name": "id",
            "required": true,
            "in": "path",
            "schema": {
              "format": "uuid",
              "type": "string"
            }
          }
        ],
        "responses": {
          "200": {
            "content": {
              "application/json": {
                "schema": {
                  "$ref": "#/components/schemas/UserResponseDto"
                }
              }
            },
            "description": ""
          }
        },
        "security": [
          {
            "bearer": []
          },
          {
            "cookie": []
          },
          {
            "api_key": []
          }
        ],
        "tags": [
          "User"
        ]
      }
    },
    "/user/me": {
      "get": {
        "operationId": "getMyUserInfo",
        "parameters": [],
        "responses": {
          "200": {
            "content": {
              "application/json": {
                "schema": {
                  "$ref": "#/components/schemas/UserResponseDto"
                }
              }
            },
            "description": ""
          }
        },
        "security": [
          {
            "bearer": []
          },
          {
            "cookie": []
          },
          {
            "api_key": []
          }
        ],
        "tags": [
          "User"
        ]
      }
    },
    "/user/profile-image": {
      "post": {
        "operationId": "createProfileImage",
        "parameters": [],
        "requestBody": {
          "content": {
            "multipart/form-data": {
              "schema": {
                "$ref": "#/components/schemas/CreateProfileImageDto"
              }
            }
          },
          "description": "A new avatar for the user",
          "required": true
        },
        "responses": {
          "201": {
            "content": {
              "application/json": {
                "schema": {
                  "$ref": "#/components/schemas/CreateProfileImageResponseDto"
                }
              }
            },
            "description": ""
          }
        },
        "security": [
          {
            "bearer": []
          },
          {
            "cookie": []
          },
          {
            "api_key": []
          }
        ],
        "tags": [
          "User"
        ]
      }
    },
    "/user/profile-image/{id}": {
      "get": {
        "operationId": "getProfileImage",
        "parameters": [
          {
            "name": "id",
            "required": true,
            "in": "path",
            "schema": {
              "format": "uuid",
              "type": "string"
            }
          }
        ],
        "responses": {
          "200": {
            "content": {
              "application/json": {
                "schema": {
                  "type": "object"
                }
              }
            },
            "description": ""
          }
        },
        "security": [
          {
            "bearer": []
          },
          {
            "cookie": []
          },
          {
            "api_key": []
          }
        ],
        "tags": [
          "User"
        ]
      }
    },
    "/user/{id}": {
      "delete": {
        "operationId": "deleteUser",
        "parameters": [
          {
            "name": "id",
            "required": true,
            "in": "path",
            "schema": {
              "format": "uuid",
              "type": "string"
            }
          }
        ],
        "responses": {
          "200": {
            "content": {
              "application/json": {
                "schema": {
                  "$ref": "#/components/schemas/UserResponseDto"
                }
              }
            },
            "description": ""
          }
        },
        "security": [
          {
            "bearer": []
          },
          {
            "cookie": []
          },
          {
            "api_key": []
          }
        ],
        "tags": [
          "User"
        ]
      }
    },
    "/user/{id}/restore": {
      "post": {
        "operationId": "restoreUser",
        "parameters": [
          {
            "name": "id",
            "required": true,
            "in": "path",
            "schema": {
              "format": "uuid",
              "type": "string"
            }
          }
        ],
        "responses": {
          "201": {
            "content": {
              "application/json": {
                "schema": {
                  "$ref": "#/components/schemas/UserResponseDto"
                }
              }
            },
            "description": ""
          }
        },
        "security": [
          {
            "bearer": []
          },
          {
            "cookie": []
          },
          {
            "api_key": []
          }
        ],
        "tags": [
          "User"
        ]
      }
    }
  },
  "info": {
    "title": "Immich",
    "description": "Immich API",
    "version": "1.78.1",
    "contact": {}
  },
  "tags": [],
  "servers": [
    {
      "url": "/api"
    }
  ],
  "components": {
    "securitySchemes": {
      "bearer": {
        "scheme": "Bearer",
        "bearerFormat": "JWT",
        "type": "http",
        "in": "header"
      },
      "cookie": {
        "type": "apiKey",
        "in": "cookie",
        "name": "immich_access_token"
      },
      "api_key": {
        "type": "apiKey",
        "in": "header",
        "name": "x-api-key"
      }
    },
    "schemas": {
      "APIKeyCreateDto": {
        "properties": {
          "name": {
            "type": "string"
          }
        },
        "type": "object"
      },
      "APIKeyCreateResponseDto": {
        "properties": {
          "apiKey": {
            "$ref": "#/components/schemas/APIKeyResponseDto"
          },
          "secret": {
            "type": "string"
          }
        },
        "required": [
          "secret",
          "apiKey"
        ],
        "type": "object"
      },
      "APIKeyResponseDto": {
        "properties": {
          "createdAt": {
            "format": "date-time",
            "type": "string"
          },
          "id": {
            "type": "string"
          },
          "name": {
            "type": "string"
          },
          "updatedAt": {
            "format": "date-time",
            "type": "string"
          }
        },
        "required": [
          "id",
          "name",
          "createdAt",
          "updatedAt"
        ],
        "type": "object"
      },
      "APIKeyUpdateDto": {
        "properties": {
          "name": {
            "type": "string"
          }
        },
        "required": [
          "name"
        ],
        "type": "object"
      },
      "AddUsersDto": {
        "properties": {
          "sharedUserIds": {
            "items": {
              "format": "uuid",
              "type": "string"
            },
            "type": "array"
          }
        },
        "required": [
          "sharedUserIds"
        ],
        "type": "object"
      },
      "AdminSignupResponseDto": {
        "properties": {
          "createdAt": {
            "format": "date-time",
            "type": "string"
          },
          "email": {
            "type": "string"
          },
          "firstName": {
            "type": "string"
          },
          "id": {
            "type": "string"
          },
          "lastName": {
            "type": "string"
          }
        },
        "required": [
          "id",
          "email",
          "firstName",
          "lastName",
          "createdAt"
        ],
        "type": "object"
      },
      "AlbumCountResponseDto": {
        "properties": {
          "notShared": {
            "type": "integer"
          },
          "owned": {
            "type": "integer"
          },
          "shared": {
            "type": "integer"
          }
        },
        "required": [
          "owned",
          "shared",
          "notShared"
        ],
        "type": "object"
      },
      "AlbumResponseDto": {
        "properties": {
          "albumName": {
            "type": "string"
          },
          "albumThumbnailAssetId": {
            "nullable": true,
            "type": "string"
          },
          "assetCount": {
            "type": "integer"
          },
          "assets": {
            "items": {
              "$ref": "#/components/schemas/AssetResponseDto"
            },
            "type": "array"
          },
          "createdAt": {
            "format": "date-time",
            "type": "string"
          },
          "description": {
            "type": "string"
          },
          "endDate": {
            "format": "date-time",
            "type": "string"
          },
          "hasSharedLink": {
            "type": "boolean"
          },
          "id": {
            "type": "string"
          },
          "lastModifiedAssetTimestamp": {
            "format": "date-time",
            "type": "string"
          },
          "owner": {
            "$ref": "#/components/schemas/UserResponseDto"
          },
          "ownerId": {
            "type": "string"
          },
          "shared": {
            "type": "boolean"
          },
          "sharedUsers": {
            "items": {
              "$ref": "#/components/schemas/UserResponseDto"
            },
            "type": "array"
          },
          "startDate": {
            "format": "date-time",
            "type": "string"
          },
          "updatedAt": {
            "format": "date-time",
            "type": "string"
          }
        },
        "required": [
          "assetCount",
          "id",
          "ownerId",
          "albumName",
          "description",
          "createdAt",
          "updatedAt",
          "albumThumbnailAssetId",
          "shared",
          "sharedUsers",
          "hasSharedLink",
          "assets",
          "owner"
        ],
        "type": "object"
      },
      "AllJobStatusResponseDto": {
        "properties": {
          "backgroundTask": {
            "$ref": "#/components/schemas/JobStatusDto"
          },
          "clipEncoding": {
            "$ref": "#/components/schemas/JobStatusDto"
          },
          "library": {
            "$ref": "#/components/schemas/JobStatusDto"
          },
          "metadataExtraction": {
            "$ref": "#/components/schemas/JobStatusDto"
          },
          "objectTagging": {
            "$ref": "#/components/schemas/JobStatusDto"
          },
          "recognizeFaces": {
            "$ref": "#/components/schemas/JobStatusDto"
          },
          "search": {
            "$ref": "#/components/schemas/JobStatusDto"
          },
          "sidecar": {
            "$ref": "#/components/schemas/JobStatusDto"
          },
          "storageTemplateMigration": {
            "$ref": "#/components/schemas/JobStatusDto"
          },
          "thumbnailGeneration": {
            "$ref": "#/components/schemas/JobStatusDto"
          },
          "videoConversion": {
            "$ref": "#/components/schemas/JobStatusDto"
          }
        },
        "required": [
          "thumbnailGeneration",
          "metadataExtraction",
          "videoConversion",
          "objectTagging",
          "clipEncoding",
          "storageTemplateMigration",
          "backgroundTask",
          "search",
          "recognizeFaces",
          "sidecar",
          "library"
        ],
        "type": "object"
      },
      "AssetBulkDeleteDto": {
        "properties": {
          "force": {
            "type": "boolean"
          },
          "ids": {
            "items": {
              "format": "uuid",
              "type": "string"
            },
            "type": "array"
          }
        },
        "required": [
          "ids"
        ],
        "type": "object"
      },
      "AssetBulkUpdateDto": {
        "properties": {
          "ids": {
            "items": {
              "format": "uuid",
              "type": "string"
            },
            "type": "array"
          },
          "isArchived": {
            "type": "boolean"
          },
          "isFavorite": {
            "type": "boolean"
          }
        },
        "required": [
          "ids"
        ],
        "type": "object"
      },
      "AssetBulkUploadCheckDto": {
        "properties": {
          "assets": {
            "items": {
              "$ref": "#/components/schemas/AssetBulkUploadCheckItem"
            },
            "type": "array"
          }
        },
        "required": [
          "assets"
        ],
        "type": "object"
      },
      "AssetBulkUploadCheckItem": {
        "properties": {
          "checksum": {
            "description": "base64 or hex encoded sha1 hash",
            "type": "string"
          },
          "id": {
            "type": "string"
          }
        },
        "required": [
          "id",
          "checksum"
        ],
        "type": "object"
      },
      "AssetBulkUploadCheckResponseDto": {
        "properties": {
          "results": {
            "items": {
              "$ref": "#/components/schemas/AssetBulkUploadCheckResult"
            },
            "type": "array"
          }
        },
        "required": [
          "results"
        ],
        "type": "object"
      },
      "AssetBulkUploadCheckResult": {
        "properties": {
          "action": {
            "enum": [
              "accept",
              "reject"
            ],
            "type": "string"
          },
          "assetId": {
            "type": "string"
          },
          "id": {
            "type": "string"
          },
          "reason": {
            "enum": [
              "duplicate",
              "unsupported-format"
            ],
            "type": "string"
          }
        },
        "required": [
          "id",
          "action"
        ],
        "type": "object"
      },
      "AssetFileUploadResponseDto": {
        "properties": {
          "duplicate": {
            "type": "boolean"
          },
          "id": {
            "type": "string"
          }
        },
        "required": [
          "id",
          "duplicate"
        ],
        "type": "object"
      },
      "AssetIdsDto": {
        "properties": {
          "assetIds": {
            "items": {
              "format": "uuid",
              "type": "string"
            },
            "type": "array"
          }
        },
        "required": [
          "assetIds"
        ],
        "type": "object"
      },
      "AssetIdsResponseDto": {
        "properties": {
          "assetId": {
            "type": "string"
          },
          "error": {
            "enum": [
              "duplicate",
              "no_permission",
              "not_found"
            ],
            "type": "string"
          },
          "success": {
            "type": "boolean"
          }
        },
        "required": [
          "assetId",
          "success"
        ],
        "type": "object"
      },
      "AssetJobName": {
        "enum": [
          "regenerate-thumbnail",
          "refresh-metadata",
          "transcode-video"
        ],
        "type": "string"
      },
      "AssetJobsDto": {
        "properties": {
          "assetIds": {
            "items": {
              "format": "uuid",
              "type": "string"
            },
            "type": "array"
          },
          "name": {
            "$ref": "#/components/schemas/AssetJobName"
          }
        },
        "required": [
          "assetIds",
          "name"
        ],
        "type": "object"
      },
      "AssetResponseDto": {
        "properties": {
          "checksum": {
            "description": "base64 encoded sha1 hash",
            "type": "string"
          },
          "deviceAssetId": {
            "type": "string"
          },
          "deviceId": {
            "type": "string"
          },
          "duration": {
            "type": "string"
          },
          "exifInfo": {
            "$ref": "#/components/schemas/ExifResponseDto"
          },
          "fileCreatedAt": {
            "format": "date-time",
            "type": "string"
          },
          "fileModifiedAt": {
            "format": "date-time",
            "type": "string"
          },
          "id": {
            "type": "string"
          },
          "isArchived": {
            "type": "boolean"
          },
          "isExternal": {
            "type": "boolean"
          },
          "isFavorite": {
            "type": "boolean"
          },
<<<<<<< HEAD
          "isTrashed": {
            "type": "boolean"
          },
=======
          "isOffline": {
            "type": "boolean"
          },
          "isReadOnly": {
            "type": "boolean"
          },
          "libraryId": {
            "type": "string"
          },
>>>>>>> acdc6641
          "livePhotoVideoId": {
            "nullable": true,
            "type": "string"
          },
          "originalFileName": {
            "type": "string"
          },
          "originalPath": {
            "type": "string"
          },
          "owner": {
            "$ref": "#/components/schemas/UserResponseDto"
          },
          "ownerId": {
            "type": "string"
          },
          "people": {
            "items": {
              "$ref": "#/components/schemas/PersonResponseDto"
            },
            "type": "array"
          },
          "resized": {
            "type": "boolean"
          },
          "smartInfo": {
            "$ref": "#/components/schemas/SmartInfoResponseDto"
          },
          "tags": {
            "items": {
              "$ref": "#/components/schemas/TagResponseDto"
            },
            "type": "array"
          },
          "thumbhash": {
            "description": "base64 encoded thumbhash",
            "nullable": true,
            "type": "string"
          },
          "type": {
            "$ref": "#/components/schemas/AssetTypeEnum"
          },
          "updatedAt": {
            "format": "date-time",
            "type": "string"
          }
        },
        "required": [
          "type",
          "id",
          "deviceAssetId",
          "deviceId",
          "ownerId",
          "libraryId",
          "originalPath",
          "originalFileName",
          "resized",
          "thumbhash",
          "fileCreatedAt",
          "fileModifiedAt",
          "updatedAt",
          "isFavorite",
          "isArchived",
<<<<<<< HEAD
          "isTrashed",
=======
          "isOffline",
          "isExternal",
          "isReadOnly",
>>>>>>> acdc6641
          "duration",
          "checksum"
        ],
        "type": "object"
      },
      "AssetStatsResponseDto": {
        "properties": {
          "images": {
            "type": "integer"
          },
          "total": {
            "type": "integer"
          },
          "videos": {
            "type": "integer"
          }
        },
        "required": [
          "images",
          "videos",
          "total"
        ],
        "type": "object"
      },
      "AssetTypeEnum": {
        "enum": [
          "IMAGE",
          "VIDEO",
          "AUDIO",
          "OTHER"
        ],
        "type": "string"
      },
      "AudioCodec": {
        "enum": [
          "mp3",
          "aac",
          "libopus"
        ],
        "type": "string"
      },
      "AuditDeletesResponseDto": {
        "properties": {
          "ids": {
            "items": {
              "type": "string"
            },
            "type": "array"
          },
          "needsFullSync": {
            "type": "boolean"
          }
        },
        "required": [
          "needsFullSync",
          "ids"
        ],
        "type": "object"
      },
      "AuthDeviceResponseDto": {
        "properties": {
          "createdAt": {
            "type": "string"
          },
          "current": {
            "type": "boolean"
          },
          "deviceOS": {
            "type": "string"
          },
          "deviceType": {
            "type": "string"
          },
          "id": {
            "type": "string"
          },
          "updatedAt": {
            "type": "string"
          }
        },
        "required": [
          "id",
          "createdAt",
          "updatedAt",
          "current",
          "deviceType",
          "deviceOS"
        ],
        "type": "object"
      },
      "BulkIdResponseDto": {
        "properties": {
          "error": {
            "enum": [
              "duplicate",
              "no_permission",
              "not_found",
              "unknown"
            ],
            "type": "string"
          },
          "id": {
            "type": "string"
          },
          "success": {
            "type": "boolean"
          }
        },
        "required": [
          "id",
          "success"
        ],
        "type": "object"
      },
      "BulkIdsDto": {
        "properties": {
          "ids": {
            "items": {
              "format": "uuid",
              "type": "string"
            },
            "type": "array"
          }
        },
        "required": [
          "ids"
        ],
        "type": "object"
      },
      "CLIPConfig": {
        "properties": {
          "enabled": {
            "type": "boolean"
          },
          "mode": {
            "$ref": "#/components/schemas/CLIPMode"
          },
          "modelName": {
            "type": "string"
          },
          "modelType": {
            "$ref": "#/components/schemas/ModelType"
          }
        },
        "required": [
          "enabled",
          "modelName"
        ],
        "type": "object"
      },
      "CLIPMode": {
        "enum": [
          "vision",
          "text"
        ],
        "type": "string"
      },
      "CQMode": {
        "enum": [
          "auto",
          "cqp",
          "icq"
        ],
        "type": "string"
      },
      "ChangePasswordDto": {
        "properties": {
          "newPassword": {
            "example": "password",
            "type": "string"
          },
          "password": {
            "example": "password",
            "type": "string"
          }
        },
        "required": [
          "password",
          "newPassword"
        ],
        "type": "object"
      },
      "CheckDuplicateAssetDto": {
        "properties": {
          "deviceAssetId": {
            "type": "string"
          },
          "deviceId": {
            "type": "string"
          }
        },
        "required": [
          "deviceAssetId",
          "deviceId"
        ],
        "type": "object"
      },
      "CheckDuplicateAssetResponseDto": {
        "properties": {
          "id": {
            "type": "string"
          },
          "isExist": {
            "type": "boolean"
          }
        },
        "required": [
          "isExist"
        ],
        "type": "object"
      },
      "CheckExistingAssetsDto": {
        "properties": {
          "deviceAssetIds": {
            "items": {
              "type": "string"
            },
            "type": "array"
          },
          "deviceId": {
            "type": "string"
          }
        },
        "required": [
          "deviceAssetIds",
          "deviceId"
        ],
        "type": "object"
      },
      "CheckExistingAssetsResponseDto": {
        "properties": {
          "existingIds": {
            "items": {
              "type": "string"
            },
            "type": "array"
          }
        },
        "required": [
          "existingIds"
        ],
        "type": "object"
      },
      "ClassificationConfig": {
        "properties": {
          "enabled": {
            "type": "boolean"
          },
          "minScore": {
            "type": "integer"
          },
          "modelName": {
            "type": "string"
          },
          "modelType": {
            "$ref": "#/components/schemas/ModelType"
          }
        },
        "required": [
          "minScore",
          "enabled",
          "modelName"
        ],
        "type": "object"
      },
      "Colorspace": {
        "enum": [
          "srgb",
          "p3"
        ],
        "type": "string"
      },
      "CreateAlbumDto": {
        "properties": {
          "albumName": {
            "type": "string"
          },
          "assetIds": {
            "items": {
              "format": "uuid",
              "type": "string"
            },
            "type": "array"
          },
          "description": {
            "type": "string"
          },
          "sharedWithUserIds": {
            "items": {
              "format": "uuid",
              "type": "string"
            },
            "type": "array"
          }
        },
        "required": [
          "albumName"
        ],
        "type": "object"
      },
      "CreateAssetDto": {
        "properties": {
          "assetData": {
            "format": "binary",
            "type": "string"
          },
          "deviceAssetId": {
            "type": "string"
          },
          "deviceId": {
            "type": "string"
          },
          "duration": {
            "type": "string"
          },
          "fileCreatedAt": {
            "format": "date-time",
            "type": "string"
          },
          "fileModifiedAt": {
            "format": "date-time",
            "type": "string"
          },
          "isArchived": {
            "type": "boolean"
          },
          "isExternal": {
            "type": "boolean"
          },
          "isFavorite": {
            "type": "boolean"
          },
          "isOffline": {
            "type": "boolean"
          },
          "isReadOnly": {
            "type": "boolean"
          },
          "isVisible": {
            "type": "boolean"
          },
          "libraryId": {
            "format": "uuid",
            "type": "string"
          },
          "livePhotoData": {
            "format": "binary",
            "type": "string"
          },
          "sidecarData": {
            "format": "binary",
            "type": "string"
          }
        },
        "required": [
          "assetData",
          "deviceAssetId",
          "deviceId",
          "fileCreatedAt",
          "fileModifiedAt",
          "isFavorite"
        ],
        "type": "object"
      },
      "CreateLibraryDto": {
        "properties": {
          "exclusionPatterns": {
            "items": {
              "type": "string"
            },
            "type": "array"
          },
          "importPaths": {
            "items": {
              "type": "string"
            },
            "type": "array"
          },
          "isVisible": {
            "type": "boolean"
          },
          "name": {
            "type": "string"
          },
          "type": {
            "$ref": "#/components/schemas/LibraryType"
          }
        },
        "required": [
          "type"
        ],
        "type": "object"
      },
      "CreateProfileImageDto": {
        "properties": {
          "file": {
            "format": "binary",
            "type": "string"
          }
        },
        "required": [
          "file"
        ],
        "type": "object"
      },
      "CreateProfileImageResponseDto": {
        "properties": {
          "profileImagePath": {
            "type": "string"
          },
          "userId": {
            "type": "string"
          }
        },
        "required": [
          "userId",
          "profileImagePath"
        ],
        "type": "object"
      },
      "CreateTagDto": {
        "properties": {
          "name": {
            "type": "string"
          },
          "type": {
            "$ref": "#/components/schemas/TagTypeEnum"
          }
        },
        "required": [
          "type",
          "name"
        ],
        "type": "object"
      },
      "CreateUserDto": {
        "properties": {
          "email": {
            "type": "string"
          },
          "externalPath": {
            "nullable": true,
            "type": "string"
          },
          "firstName": {
            "type": "string"
          },
          "lastName": {
            "type": "string"
          },
          "memoriesEnabled": {
            "type": "boolean"
          },
          "password": {
            "type": "string"
          },
          "storageLabel": {
            "nullable": true,
            "type": "string"
          }
        },
        "required": [
          "email",
          "password",
          "firstName",
          "lastName"
        ],
        "type": "object"
      },
      "CuratedLocationsResponseDto": {
        "properties": {
          "city": {
            "type": "string"
          },
          "deviceAssetId": {
            "type": "string"
          },
          "deviceId": {
            "type": "string"
          },
          "id": {
            "type": "string"
          },
          "resizePath": {
            "type": "string"
          }
        },
        "required": [
          "id",
          "city",
          "resizePath",
          "deviceAssetId",
          "deviceId"
        ],
        "type": "object"
      },
      "CuratedObjectsResponseDto": {
        "properties": {
          "deviceAssetId": {
            "type": "string"
          },
          "deviceId": {
            "type": "string"
          },
          "id": {
            "type": "string"
          },
          "object": {
            "type": "string"
          },
          "resizePath": {
            "type": "string"
          }
        },
        "required": [
          "id",
          "object",
          "resizePath",
          "deviceAssetId",
          "deviceId"
        ],
        "type": "object"
      },
      "DownloadArchiveInfo": {
        "properties": {
          "assetIds": {
            "items": {
              "type": "string"
            },
            "type": "array"
          },
          "size": {
            "type": "integer"
          }
        },
        "required": [
          "size",
          "assetIds"
        ],
        "type": "object"
      },
      "DownloadInfoDto": {
        "properties": {
          "albumId": {
            "format": "uuid",
            "type": "string"
          },
          "archiveSize": {
            "type": "integer"
          },
          "assetIds": {
            "items": {
              "format": "uuid",
              "type": "string"
            },
            "type": "array"
          },
          "userId": {
            "format": "uuid",
            "type": "string"
          }
        },
        "type": "object"
      },
      "DownloadResponseDto": {
        "properties": {
          "archives": {
            "items": {
              "$ref": "#/components/schemas/DownloadArchiveInfo"
            },
            "type": "array"
          },
          "totalSize": {
            "type": "integer"
          }
        },
        "required": [
          "totalSize",
          "archives"
        ],
        "type": "object"
      },
      "EntityType": {
        "enum": [
          "ASSET",
          "ALBUM"
        ],
        "type": "string"
      },
      "ExifResponseDto": {
        "properties": {
          "city": {
            "default": null,
            "nullable": true,
            "type": "string"
          },
          "country": {
            "default": null,
            "nullable": true,
            "type": "string"
          },
          "dateTimeOriginal": {
            "default": null,
            "format": "date-time",
            "nullable": true,
            "type": "string"
          },
          "description": {
            "default": null,
            "nullable": true,
            "type": "string"
          },
          "exifImageHeight": {
            "default": null,
            "nullable": true,
            "type": "number"
          },
          "exifImageWidth": {
            "default": null,
            "nullable": true,
            "type": "number"
          },
          "exposureTime": {
            "default": null,
            "nullable": true,
            "type": "string"
          },
          "fNumber": {
            "default": null,
            "nullable": true,
            "type": "number"
          },
          "fileSizeInByte": {
            "default": null,
            "format": "int64",
            "nullable": true,
            "type": "integer"
          },
          "focalLength": {
            "default": null,
            "nullable": true,
            "type": "number"
          },
          "iso": {
            "default": null,
            "nullable": true,
            "type": "number"
          },
          "latitude": {
            "default": null,
            "nullable": true,
            "type": "number"
          },
          "lensModel": {
            "default": null,
            "nullable": true,
            "type": "string"
          },
          "longitude": {
            "default": null,
            "nullable": true,
            "type": "number"
          },
          "make": {
            "default": null,
            "nullable": true,
            "type": "string"
          },
          "model": {
            "default": null,
            "nullable": true,
            "type": "string"
          },
          "modifyDate": {
            "default": null,
            "format": "date-time",
            "nullable": true,
            "type": "string"
          },
          "orientation": {
            "default": null,
            "nullable": true,
            "type": "string"
          },
          "projectionType": {
            "default": null,
            "nullable": true,
            "type": "string"
          },
          "state": {
            "default": null,
            "nullable": true,
            "type": "string"
          },
          "timeZone": {
            "default": null,
            "nullable": true,
            "type": "string"
          }
        },
        "type": "object"
      },
      "ImportAssetDto": {
        "properties": {
          "assetPath": {
            "type": "string"
          },
          "deviceAssetId": {
            "type": "string"
          },
          "deviceId": {
            "type": "string"
          },
          "duration": {
            "type": "string"
          },
          "fileCreatedAt": {
            "format": "date-time",
            "type": "string"
          },
          "fileModifiedAt": {
            "format": "date-time",
            "type": "string"
          },
          "isArchived": {
            "type": "boolean"
          },
          "isExternal": {
            "type": "boolean"
          },
          "isFavorite": {
            "type": "boolean"
          },
          "isOffline": {
            "type": "boolean"
          },
          "isReadOnly": {
            "default": true,
            "type": "boolean"
          },
          "isVisible": {
            "type": "boolean"
          },
          "libraryId": {
            "format": "uuid",
            "type": "string"
          },
          "sidecarPath": {
            "type": "string"
          }
        },
        "required": [
          "assetPath",
          "deviceAssetId",
          "deviceId",
          "fileCreatedAt",
          "fileModifiedAt",
          "isFavorite"
        ],
        "type": "object"
      },
      "JobCommand": {
        "enum": [
          "start",
          "pause",
          "resume",
          "empty"
        ],
        "type": "string"
      },
      "JobCommandDto": {
        "properties": {
          "command": {
            "$ref": "#/components/schemas/JobCommand"
          },
          "force": {
            "type": "boolean"
          }
        },
        "required": [
          "command",
          "force"
        ],
        "type": "object"
      },
      "JobCountsDto": {
        "properties": {
          "active": {
            "type": "integer"
          },
          "completed": {
            "type": "integer"
          },
          "delayed": {
            "type": "integer"
          },
          "failed": {
            "type": "integer"
          },
          "paused": {
            "type": "integer"
          },
          "waiting": {
            "type": "integer"
          }
        },
        "required": [
          "active",
          "completed",
          "failed",
          "delayed",
          "waiting",
          "paused"
        ],
        "type": "object"
      },
      "JobName": {
        "enum": [
          "thumbnailGeneration",
          "metadataExtraction",
          "videoConversion",
          "objectTagging",
          "recognizeFaces",
          "clipEncoding",
          "backgroundTask",
          "storageTemplateMigration",
          "search",
          "sidecar",
          "library"
        ],
        "type": "string"
      },
      "JobSettingsDto": {
        "properties": {
          "concurrency": {
            "type": "integer"
          }
        },
        "required": [
          "concurrency"
        ],
        "type": "object"
      },
      "JobStatusDto": {
        "properties": {
          "jobCounts": {
            "$ref": "#/components/schemas/JobCountsDto"
          },
          "queueStatus": {
            "$ref": "#/components/schemas/QueueStatusDto"
          }
        },
        "required": [
          "jobCounts",
          "queueStatus"
        ],
        "type": "object"
      },
      "LibraryResponseDto": {
        "properties": {
          "assetCount": {
            "type": "integer"
          },
          "createdAt": {
            "format": "date-time",
            "type": "string"
          },
          "exclusionPatterns": {
            "items": {
              "type": "string"
            },
            "type": "array"
          },
          "id": {
            "type": "string"
          },
          "importPaths": {
            "items": {
              "type": "string"
            },
            "type": "array"
          },
          "name": {
            "type": "string"
          },
          "ownerId": {
            "type": "string"
          },
          "refreshedAt": {
            "format": "date-time",
            "nullable": true,
            "type": "string"
          },
          "type": {
            "$ref": "#/components/schemas/LibraryType"
          },
          "updatedAt": {
            "format": "date-time",
            "type": "string"
          }
        },
        "required": [
          "type",
          "assetCount",
          "id",
          "ownerId",
          "name",
          "importPaths",
          "exclusionPatterns",
          "createdAt",
          "updatedAt",
          "refreshedAt"
        ],
        "type": "object"
      },
      "LibraryStatsResponseDto": {
        "properties": {
          "photos": {
            "default": 0,
            "type": "integer"
          },
          "total": {
            "default": 0,
            "type": "integer"
          },
          "usage": {
            "default": 0,
            "format": "int64",
            "type": "integer"
          },
          "videos": {
            "default": 0,
            "type": "integer"
          }
        },
        "required": [
          "photos",
          "videos",
          "total",
          "usage"
        ],
        "type": "object"
      },
      "LibraryType": {
        "enum": [
          "UPLOAD",
          "EXTERNAL"
        ],
        "type": "string"
      },
      "LoginCredentialDto": {
        "properties": {
          "email": {
            "example": "testuser@email.com",
            "type": "string"
          },
          "password": {
            "example": "password",
            "type": "string"
          }
        },
        "required": [
          "email",
          "password"
        ],
        "type": "object"
      },
      "LoginResponseDto": {
        "properties": {
          "accessToken": {
            "readOnly": true,
            "type": "string"
          },
          "firstName": {
            "readOnly": true,
            "type": "string"
          },
          "isAdmin": {
            "readOnly": true,
            "type": "boolean"
          },
          "lastName": {
            "readOnly": true,
            "type": "string"
          },
          "profileImagePath": {
            "readOnly": true,
            "type": "string"
          },
          "shouldChangePassword": {
            "readOnly": true,
            "type": "boolean"
          },
          "userEmail": {
            "readOnly": true,
            "type": "string"
          },
          "userId": {
            "readOnly": true,
            "type": "string"
          }
        },
        "required": [
          "accessToken",
          "userId",
          "userEmail",
          "firstName",
          "lastName",
          "profileImagePath",
          "isAdmin",
          "shouldChangePassword"
        ],
        "type": "object"
      },
      "LogoutResponseDto": {
        "properties": {
          "redirectUri": {
            "type": "string"
          },
          "successful": {
            "type": "boolean"
          }
        },
        "required": [
          "successful",
          "redirectUri"
        ],
        "type": "object"
      },
      "MapMarkerResponseDto": {
        "properties": {
          "id": {
            "type": "string"
          },
          "lat": {
            "format": "double",
            "type": "number"
          },
          "lon": {
            "format": "double",
            "type": "number"
          }
        },
        "required": [
          "id",
          "lat",
          "lon"
        ],
        "type": "object"
      },
      "MemoryLaneResponseDto": {
        "properties": {
          "assets": {
            "items": {
              "$ref": "#/components/schemas/AssetResponseDto"
            },
            "type": "array"
          },
          "title": {
            "type": "string"
          }
        },
        "required": [
          "title",
          "assets"
        ],
        "type": "object"
      },
      "MergePersonDto": {
        "properties": {
          "ids": {
            "items": {
              "format": "uuid",
              "type": "string"
            },
            "type": "array"
          }
        },
        "required": [
          "ids"
        ],
        "type": "object"
      },
      "ModelType": {
        "enum": [
          "image-classification",
          "facial-recognition",
          "clip"
        ],
        "type": "string"
      },
      "OAuthAuthorizeResponseDto": {
        "properties": {
          "url": {
            "type": "string"
          }
        },
        "required": [
          "url"
        ],
        "type": "object"
      },
      "OAuthCallbackDto": {
        "properties": {
          "url": {
            "type": "string"
          }
        },
        "required": [
          "url"
        ],
        "type": "object"
      },
      "OAuthConfigDto": {
        "properties": {
          "redirectUri": {
            "type": "string"
          }
        },
        "required": [
          "redirectUri"
        ],
        "type": "object"
      },
      "OAuthConfigResponseDto": {
        "properties": {
          "autoLaunch": {
            "type": "boolean"
          },
          "buttonText": {
            "type": "string"
          },
          "enabled": {
            "type": "boolean"
          },
          "passwordLoginEnabled": {
            "type": "boolean"
          },
          "url": {
            "type": "string"
          }
        },
        "required": [
          "enabled",
          "passwordLoginEnabled"
        ],
        "type": "object"
      },
      "PeopleResponseDto": {
        "properties": {
          "people": {
            "items": {
              "$ref": "#/components/schemas/PersonResponseDto"
            },
            "type": "array"
          },
          "total": {
            "type": "integer"
          },
          "visible": {
            "type": "integer"
          }
        },
        "required": [
          "total",
          "visible",
          "people"
        ],
        "type": "object"
      },
      "PeopleUpdateDto": {
        "properties": {
          "people": {
            "items": {
              "$ref": "#/components/schemas/PeopleUpdateItem"
            },
            "type": "array"
          }
        },
        "required": [
          "people"
        ],
        "type": "object"
      },
      "PeopleUpdateItem": {
        "properties": {
          "birthDate": {
            "description": "Person date of birth.\nNote: the mobile app cannot currently set the birth date to null.",
            "format": "date",
            "nullable": true,
            "type": "string"
          },
          "featureFaceAssetId": {
            "description": "Asset is used to get the feature face thumbnail.",
            "type": "string"
          },
          "id": {
            "description": "Person id.",
            "type": "string"
          },
          "isHidden": {
            "description": "Person visibility",
            "type": "boolean"
          },
          "name": {
            "description": "Person name.",
            "type": "string"
          }
        },
        "required": [
          "id"
        ],
        "type": "object"
      },
      "PersonResponseDto": {
        "properties": {
          "birthDate": {
            "format": "date",
            "nullable": true,
            "type": "string"
          },
          "id": {
            "type": "string"
          },
          "isHidden": {
            "type": "boolean"
          },
          "name": {
            "type": "string"
          },
          "thumbnailPath": {
            "type": "string"
          }
        },
        "required": [
          "birthDate",
          "id",
          "name",
          "thumbnailPath",
          "isHidden"
        ],
        "type": "object"
      },
      "PersonUpdateDto": {
        "properties": {
          "birthDate": {
            "description": "Person date of birth.\nNote: the mobile app cannot currently set the birth date to null.",
            "format": "date",
            "nullable": true,
            "type": "string"
          },
          "featureFaceAssetId": {
            "description": "Asset is used to get the feature face thumbnail.",
            "type": "string"
          },
          "isHidden": {
            "description": "Person visibility",
            "type": "boolean"
          },
          "name": {
            "description": "Person name.",
            "type": "string"
          }
        },
        "type": "object"
      },
      "QueueStatusDto": {
        "properties": {
          "isActive": {
            "type": "boolean"
          },
          "isPaused": {
            "type": "boolean"
          }
        },
        "required": [
          "isActive",
          "isPaused"
        ],
        "type": "object"
      },
      "RecognitionConfig": {
        "properties": {
          "enabled": {
            "type": "boolean"
          },
          "maxDistance": {
            "type": "integer"
          },
          "minFaces": {
            "type": "integer"
          },
          "minScore": {
            "type": "integer"
          },
          "modelName": {
            "type": "string"
          },
          "modelType": {
            "$ref": "#/components/schemas/ModelType"
          }
        },
        "required": [
          "minScore",
          "maxDistance",
          "minFaces",
          "enabled",
          "modelName"
        ],
        "type": "object"
      },
      "ScanLibraryDto": {
        "properties": {
          "refreshAllFiles": {
            "default": false,
            "type": "boolean"
          },
          "refreshModifiedFiles": {
            "type": "boolean"
          }
        },
        "type": "object"
      },
      "SearchAlbumResponseDto": {
        "properties": {
          "count": {
            "type": "integer"
          },
          "facets": {
            "items": {
              "$ref": "#/components/schemas/SearchFacetResponseDto"
            },
            "type": "array"
          },
          "items": {
            "items": {
              "$ref": "#/components/schemas/AlbumResponseDto"
            },
            "type": "array"
          },
          "total": {
            "type": "integer"
          }
        },
        "required": [
          "total",
          "count",
          "items",
          "facets"
        ],
        "type": "object"
      },
      "SearchAssetDto": {
        "properties": {
          "searchTerm": {
            "type": "string"
          }
        },
        "required": [
          "searchTerm"
        ],
        "type": "object"
      },
      "SearchAssetResponseDto": {
        "properties": {
          "count": {
            "type": "integer"
          },
          "facets": {
            "items": {
              "$ref": "#/components/schemas/SearchFacetResponseDto"
            },
            "type": "array"
          },
          "items": {
            "items": {
              "$ref": "#/components/schemas/AssetResponseDto"
            },
            "type": "array"
          },
          "total": {
            "type": "integer"
          }
        },
        "required": [
          "total",
          "count",
          "items",
          "facets"
        ],
        "type": "object"
      },
      "SearchExploreItem": {
        "properties": {
          "data": {
            "$ref": "#/components/schemas/AssetResponseDto"
          },
          "value": {
            "type": "string"
          }
        },
        "required": [
          "value",
          "data"
        ],
        "type": "object"
      },
      "SearchExploreResponseDto": {
        "properties": {
          "fieldName": {
            "type": "string"
          },
          "items": {
            "items": {
              "$ref": "#/components/schemas/SearchExploreItem"
            },
            "type": "array"
          }
        },
        "required": [
          "fieldName",
          "items"
        ],
        "type": "object"
      },
      "SearchFacetCountResponseDto": {
        "properties": {
          "count": {
            "type": "integer"
          },
          "value": {
            "type": "string"
          }
        },
        "required": [
          "count",
          "value"
        ],
        "type": "object"
      },
      "SearchFacetResponseDto": {
        "properties": {
          "counts": {
            "items": {
              "$ref": "#/components/schemas/SearchFacetCountResponseDto"
            },
            "type": "array"
          },
          "fieldName": {
            "type": "string"
          }
        },
        "required": [
          "fieldName",
          "counts"
        ],
        "type": "object"
      },
      "SearchResponseDto": {
        "properties": {
          "albums": {
            "$ref": "#/components/schemas/SearchAlbumResponseDto"
          },
          "assets": {
            "$ref": "#/components/schemas/SearchAssetResponseDto"
          }
        },
        "required": [
          "albums",
          "assets"
        ],
        "type": "object"
      },
      "ServerConfigDto": {
        "properties": {
          "loginPageMessage": {
            "type": "string"
          },
          "mapTileUrl": {
            "type": "string"
          },
          "oauthButtonText": {
            "type": "string"
          },
          "trashDays": {
            "type": "integer"
          }
        },
        "required": [
          "trashDays",
          "oauthButtonText",
          "loginPageMessage",
          "mapTileUrl"
        ],
        "type": "object"
      },
      "ServerFeaturesDto": {
        "properties": {
          "clipEncode": {
            "type": "boolean"
          },
          "configFile": {
            "type": "boolean"
          },
          "facialRecognition": {
            "type": "boolean"
          },
          "map": {
            "type": "boolean"
          },
          "oauth": {
            "type": "boolean"
          },
          "oauthAutoLaunch": {
            "type": "boolean"
          },
          "passwordLogin": {
            "type": "boolean"
          },
          "search": {
            "type": "boolean"
          },
          "sidecar": {
            "type": "boolean"
          },
          "tagImage": {
            "type": "boolean"
          },
          "trash": {
            "type": "boolean"
          }
        },
        "required": [
          "clipEncode",
          "configFile",
          "facialRecognition",
          "map",
          "trash",
          "oauth",
          "oauthAutoLaunch",
          "passwordLogin",
          "sidecar",
          "search",
          "tagImage"
        ],
        "type": "object"
      },
      "ServerInfoResponseDto": {
        "properties": {
          "diskAvailable": {
            "type": "string"
          },
          "diskAvailableRaw": {
            "format": "int64",
            "type": "integer"
          },
          "diskSize": {
            "type": "string"
          },
          "diskSizeRaw": {
            "format": "int64",
            "type": "integer"
          },
          "diskUsagePercentage": {
            "format": "float",
            "type": "number"
          },
          "diskUse": {
            "type": "string"
          },
          "diskUseRaw": {
            "format": "int64",
            "type": "integer"
          }
        },
        "required": [
          "diskSizeRaw",
          "diskUseRaw",
          "diskAvailableRaw",
          "diskUsagePercentage",
          "diskSize",
          "diskUse",
          "diskAvailable"
        ],
        "type": "object"
      },
      "ServerMediaTypesResponseDto": {
        "properties": {
          "image": {
            "items": {
              "type": "string"
            },
            "type": "array"
          },
          "sidecar": {
            "items": {
              "type": "string"
            },
            "type": "array"
          },
          "video": {
            "items": {
              "type": "string"
            },
            "type": "array"
          }
        },
        "required": [
          "video",
          "image",
          "sidecar"
        ],
        "type": "object"
      },
      "ServerPingResponse": {
        "properties": {
          "res": {
            "example": "pong",
            "readOnly": true,
            "type": "string"
          }
        },
        "required": [
          "res"
        ],
        "type": "object"
      },
      "ServerStatsResponseDto": {
        "properties": {
          "photos": {
            "default": 0,
            "type": "integer"
          },
          "usage": {
            "default": 0,
            "format": "int64",
            "type": "integer"
          },
          "usageByUser": {
            "default": [],
            "example": [
              {
                "photos": 1,
                "videos": 1,
                "diskUsageRaw": 1
              }
            ],
            "items": {
              "$ref": "#/components/schemas/UsageByUserDto"
            },
            "title": "Array of usage for each user",
            "type": "array"
          },
          "videos": {
            "default": 0,
            "type": "integer"
          }
        },
        "required": [
          "photos",
          "videos",
          "usage",
          "usageByUser"
        ],
        "type": "object"
      },
      "ServerVersionResponseDto": {
        "properties": {
          "major": {
            "type": "integer"
          },
          "minor": {
            "type": "integer"
          },
          "patch": {
            "type": "integer"
          }
        },
        "required": [
          "major",
          "minor",
          "patch"
        ],
        "type": "object"
      },
      "SharedLinkCreateDto": {
        "properties": {
          "albumId": {
            "format": "uuid",
            "type": "string"
          },
          "allowDownload": {
            "default": true,
            "type": "boolean"
          },
          "allowUpload": {
            "default": false,
            "type": "boolean"
          },
          "assetIds": {
            "items": {
              "format": "uuid",
              "type": "string"
            },
            "type": "array"
          },
          "description": {
            "type": "string"
          },
          "expiresAt": {
            "default": null,
            "format": "date-time",
            "nullable": true,
            "type": "string"
          },
          "showExif": {
            "default": true,
            "type": "boolean"
          },
          "type": {
            "$ref": "#/components/schemas/SharedLinkType"
          }
        },
        "required": [
          "type"
        ],
        "type": "object"
      },
      "SharedLinkEditDto": {
        "properties": {
          "allowDownload": {
            "type": "boolean"
          },
          "allowUpload": {
            "type": "boolean"
          },
          "description": {
            "type": "string"
          },
          "expiresAt": {
            "format": "date-time",
            "nullable": true,
            "type": "string"
          },
          "showExif": {
            "type": "boolean"
          }
        },
        "type": "object"
      },
      "SharedLinkResponseDto": {
        "properties": {
          "album": {
            "$ref": "#/components/schemas/AlbumResponseDto"
          },
          "allowDownload": {
            "type": "boolean"
          },
          "allowUpload": {
            "type": "boolean"
          },
          "assets": {
            "items": {
              "$ref": "#/components/schemas/AssetResponseDto"
            },
            "type": "array"
          },
          "createdAt": {
            "format": "date-time",
            "type": "string"
          },
          "description": {
            "nullable": true,
            "type": "string"
          },
          "expiresAt": {
            "format": "date-time",
            "nullable": true,
            "type": "string"
          },
          "id": {
            "type": "string"
          },
          "key": {
            "type": "string"
          },
          "showExif": {
            "type": "boolean"
          },
          "type": {
            "$ref": "#/components/schemas/SharedLinkType"
          },
          "userId": {
            "type": "string"
          }
        },
        "required": [
          "type",
          "id",
          "description",
          "userId",
          "key",
          "createdAt",
          "expiresAt",
          "assets",
          "allowUpload",
          "allowDownload",
          "showExif"
        ],
        "type": "object"
      },
      "SharedLinkType": {
        "enum": [
          "ALBUM",
          "INDIVIDUAL"
        ],
        "type": "string"
      },
      "SignUpDto": {
        "properties": {
          "email": {
            "example": "testuser@email.com",
            "type": "string"
          },
          "firstName": {
            "example": "Admin",
            "type": "string"
          },
          "lastName": {
            "example": "Doe",
            "type": "string"
          },
          "password": {
            "example": "password",
            "type": "string"
          }
        },
        "required": [
          "email",
          "password",
          "firstName",
          "lastName"
        ],
        "type": "object"
      },
      "SmartInfoResponseDto": {
        "properties": {
          "objects": {
            "items": {
              "type": "string"
            },
            "nullable": true,
            "type": "array"
          },
          "tags": {
            "items": {
              "type": "string"
            },
            "nullable": true,
            "type": "array"
          }
        },
        "type": "object"
      },
      "SystemConfigDto": {
        "properties": {
          "ffmpeg": {
            "$ref": "#/components/schemas/SystemConfigFFmpegDto"
          },
          "job": {
            "$ref": "#/components/schemas/SystemConfigJobDto"
          },
          "machineLearning": {
            "$ref": "#/components/schemas/SystemConfigMachineLearningDto"
          },
          "map": {
            "$ref": "#/components/schemas/SystemConfigMapDto"
          },
          "oauth": {
            "$ref": "#/components/schemas/SystemConfigOAuthDto"
          },
          "passwordLogin": {
            "$ref": "#/components/schemas/SystemConfigPasswordLoginDto"
          },
          "storageTemplate": {
            "$ref": "#/components/schemas/SystemConfigStorageTemplateDto"
          },
          "thumbnail": {
            "$ref": "#/components/schemas/SystemConfigThumbnailDto"
          },
          "trash": {
            "$ref": "#/components/schemas/SystemConfigTrashDto"
          }
        },
        "required": [
          "ffmpeg",
          "machineLearning",
          "map",
          "oauth",
          "passwordLogin",
          "storageTemplate",
          "job",
          "thumbnail",
          "trash"
        ],
        "type": "object"
      },
      "SystemConfigFFmpegDto": {
        "properties": {
          "accel": {
            "$ref": "#/components/schemas/TranscodeHWAccel"
          },
          "bframes": {
            "type": "integer"
          },
          "cqMode": {
            "$ref": "#/components/schemas/CQMode"
          },
          "crf": {
            "type": "integer"
          },
          "gopSize": {
            "type": "integer"
          },
          "maxBitrate": {
            "type": "string"
          },
          "npl": {
            "type": "integer"
          },
          "preset": {
            "type": "string"
          },
          "refs": {
            "type": "integer"
          },
          "targetAudioCodec": {
            "$ref": "#/components/schemas/AudioCodec"
          },
          "targetResolution": {
            "type": "string"
          },
          "targetVideoCodec": {
            "$ref": "#/components/schemas/VideoCodec"
          },
          "temporalAQ": {
            "type": "boolean"
          },
          "threads": {
            "type": "integer"
          },
          "tonemap": {
            "$ref": "#/components/schemas/ToneMapping"
          },
          "transcode": {
            "$ref": "#/components/schemas/TranscodePolicy"
          },
          "twoPass": {
            "type": "boolean"
          }
        },
        "required": [
          "crf",
          "threads",
          "targetVideoCodec",
          "targetAudioCodec",
          "bframes",
          "refs",
          "gopSize",
          "npl",
          "cqMode",
          "transcode",
          "accel",
          "tonemap",
          "preset",
          "targetResolution",
          "maxBitrate",
          "temporalAQ",
          "twoPass"
        ],
        "type": "object"
      },
      "SystemConfigJobDto": {
        "properties": {
          "backgroundTask": {
            "$ref": "#/components/schemas/JobSettingsDto"
          },
          "clipEncoding": {
            "$ref": "#/components/schemas/JobSettingsDto"
          },
          "library": {
            "$ref": "#/components/schemas/JobSettingsDto"
          },
          "metadataExtraction": {
            "$ref": "#/components/schemas/JobSettingsDto"
          },
          "objectTagging": {
            "$ref": "#/components/schemas/JobSettingsDto"
          },
          "recognizeFaces": {
            "$ref": "#/components/schemas/JobSettingsDto"
          },
          "search": {
            "$ref": "#/components/schemas/JobSettingsDto"
          },
          "sidecar": {
            "$ref": "#/components/schemas/JobSettingsDto"
          },
          "storageTemplateMigration": {
            "$ref": "#/components/schemas/JobSettingsDto"
          },
          "thumbnailGeneration": {
            "$ref": "#/components/schemas/JobSettingsDto"
          },
          "videoConversion": {
            "$ref": "#/components/schemas/JobSettingsDto"
          }
        },
        "required": [
          "thumbnailGeneration",
          "metadataExtraction",
          "videoConversion",
          "objectTagging",
          "clipEncoding",
          "storageTemplateMigration",
          "backgroundTask",
          "search",
          "recognizeFaces",
          "sidecar",
          "library"
        ],
        "type": "object"
      },
      "SystemConfigMachineLearningDto": {
        "properties": {
          "classification": {
            "$ref": "#/components/schemas/ClassificationConfig"
          },
          "clip": {
            "$ref": "#/components/schemas/CLIPConfig"
          },
          "enabled": {
            "type": "boolean"
          },
          "facialRecognition": {
            "$ref": "#/components/schemas/RecognitionConfig"
          },
          "url": {
            "type": "string"
          }
        },
        "required": [
          "enabled",
          "url",
          "classification",
          "clip",
          "facialRecognition"
        ],
        "type": "object"
      },
      "SystemConfigMapDto": {
        "properties": {
          "enabled": {
            "type": "boolean"
          },
          "tileUrl": {
            "type": "string"
          }
        },
        "required": [
          "enabled",
          "tileUrl"
        ],
        "type": "object"
      },
      "SystemConfigOAuthDto": {
        "properties": {
          "autoLaunch": {
            "type": "boolean"
          },
          "autoRegister": {
            "type": "boolean"
          },
          "buttonText": {
            "type": "string"
          },
          "clientId": {
            "type": "string"
          },
          "clientSecret": {
            "type": "string"
          },
          "enabled": {
            "type": "boolean"
          },
          "issuerUrl": {
            "type": "string"
          },
          "mobileOverrideEnabled": {
            "type": "boolean"
          },
          "mobileRedirectUri": {
            "type": "string"
          },
          "scope": {
            "type": "string"
          },
          "storageLabelClaim": {
            "type": "string"
          }
        },
        "required": [
          "enabled",
          "issuerUrl",
          "clientId",
          "clientSecret",
          "scope",
          "storageLabelClaim",
          "buttonText",
          "autoRegister",
          "autoLaunch",
          "mobileOverrideEnabled",
          "mobileRedirectUri"
        ],
        "type": "object"
      },
      "SystemConfigPasswordLoginDto": {
        "properties": {
          "enabled": {
            "type": "boolean"
          }
        },
        "required": [
          "enabled"
        ],
        "type": "object"
      },
      "SystemConfigStorageTemplateDto": {
        "properties": {
          "template": {
            "type": "string"
          }
        },
        "required": [
          "template"
        ],
        "type": "object"
      },
      "SystemConfigTemplateStorageOptionDto": {
        "properties": {
          "dayOptions": {
            "items": {
              "type": "string"
            },
            "type": "array"
          },
          "hourOptions": {
            "items": {
              "type": "string"
            },
            "type": "array"
          },
          "minuteOptions": {
            "items": {
              "type": "string"
            },
            "type": "array"
          },
          "monthOptions": {
            "items": {
              "type": "string"
            },
            "type": "array"
          },
          "presetOptions": {
            "items": {
              "type": "string"
            },
            "type": "array"
          },
          "secondOptions": {
            "items": {
              "type": "string"
            },
            "type": "array"
          },
          "yearOptions": {
            "items": {
              "type": "string"
            },
            "type": "array"
          }
        },
        "required": [
          "yearOptions",
          "monthOptions",
          "dayOptions",
          "hourOptions",
          "minuteOptions",
          "secondOptions",
          "presetOptions"
        ],
        "type": "object"
      },
      "SystemConfigThumbnailDto": {
        "properties": {
          "colorspace": {
            "$ref": "#/components/schemas/Colorspace"
          },
          "jpegSize": {
            "type": "integer"
          },
          "quality": {
            "type": "integer"
          },
          "webpSize": {
            "type": "integer"
          }
        },
        "required": [
          "webpSize",
          "jpegSize",
          "quality",
          "colorspace"
        ],
        "type": "object"
      },
      "SystemConfigTrashDto": {
        "properties": {
          "days": {
            "type": "integer"
          },
          "enabled": {
            "type": "boolean"
          }
        },
        "required": [
          "days",
          "enabled"
        ],
        "type": "object"
      },
      "TagResponseDto": {
        "properties": {
          "id": {
            "type": "string"
          },
          "name": {
            "type": "string"
          },
          "type": {
            "$ref": "#/components/schemas/TagTypeEnum"
          },
          "userId": {
            "type": "string"
          }
        },
        "required": [
          "type",
          "id",
          "name",
          "userId"
        ],
        "type": "object"
      },
      "TagTypeEnum": {
        "enum": [
          "OBJECT",
          "FACE",
          "CUSTOM"
        ],
        "type": "string"
      },
      "ThumbnailFormat": {
        "enum": [
          "JPEG",
          "WEBP"
        ],
        "type": "string"
      },
      "TimeBucketResponseDto": {
        "properties": {
          "count": {
            "type": "integer"
          },
          "timeBucket": {
            "type": "string"
          }
        },
        "required": [
          "timeBucket",
          "count"
        ],
        "type": "object"
      },
      "TimeBucketSize": {
        "enum": [
          "DAY",
          "MONTH"
        ],
        "type": "string"
      },
      "ToneMapping": {
        "enum": [
          "hable",
          "mobius",
          "reinhard",
          "disabled"
        ],
        "type": "string"
      },
      "TranscodeHWAccel": {
        "enum": [
          "nvenc",
          "qsv",
          "vaapi",
          "disabled"
        ],
        "type": "string"
      },
      "TranscodePolicy": {
        "enum": [
          "all",
          "optimal",
          "required",
          "disabled"
        ],
        "type": "string"
      },
      "UpdateAlbumDto": {
        "properties": {
          "albumName": {
            "type": "string"
          },
          "albumThumbnailAssetId": {
            "format": "uuid",
            "type": "string"
          },
          "description": {
            "type": "string"
          }
        },
        "type": "object"
      },
      "UpdateAssetDto": {
        "properties": {
          "description": {
            "type": "string"
          },
          "isArchived": {
            "type": "boolean"
          },
          "isFavorite": {
            "type": "boolean"
          }
        },
        "type": "object"
      },
      "UpdateLibraryDto": {
        "properties": {
          "exclusionPatterns": {
            "items": {
              "type": "string"
            },
            "type": "array"
          },
          "importPaths": {
            "items": {
              "type": "string"
            },
            "type": "array"
          },
          "isVisible": {
            "type": "boolean"
          },
          "name": {
            "type": "string"
          }
        },
        "type": "object"
      },
      "UpdateTagDto": {
        "properties": {
          "name": {
            "type": "string"
          }
        },
        "type": "object"
      },
      "UpdateUserDto": {
        "properties": {
          "email": {
            "type": "string"
          },
          "externalPath": {
            "type": "string"
          },
          "firstName": {
            "type": "string"
          },
          "id": {
            "format": "uuid",
            "type": "string"
          },
          "isAdmin": {
            "type": "boolean"
          },
          "lastName": {
            "type": "string"
          },
          "memoriesEnabled": {
            "type": "boolean"
          },
          "password": {
            "type": "string"
          },
          "shouldChangePassword": {
            "type": "boolean"
          },
          "storageLabel": {
            "type": "string"
          }
        },
        "required": [
          "id"
        ],
        "type": "object"
      },
      "UsageByUserDto": {
        "properties": {
          "photos": {
            "type": "integer"
          },
          "usage": {
            "format": "int64",
            "type": "integer"
          },
          "userFirstName": {
            "type": "string"
          },
          "userId": {
            "type": "string"
          },
          "userLastName": {
            "type": "string"
          },
          "videos": {
            "type": "integer"
          }
        },
        "required": [
          "userId",
          "userFirstName",
          "userLastName",
          "photos",
          "videos",
          "usage"
        ],
        "type": "object"
      },
      "UserCountResponseDto": {
        "properties": {
          "userCount": {
            "type": "integer"
          }
        },
        "required": [
          "userCount"
        ],
        "type": "object"
      },
      "UserResponseDto": {
        "properties": {
          "createdAt": {
            "format": "date-time",
            "type": "string"
          },
          "deletedAt": {
            "format": "date-time",
            "nullable": true,
            "type": "string"
          },
          "email": {
            "type": "string"
          },
          "externalPath": {
            "nullable": true,
            "type": "string"
          },
          "firstName": {
            "type": "string"
          },
          "id": {
            "type": "string"
          },
          "isAdmin": {
            "type": "boolean"
          },
          "lastName": {
            "type": "string"
          },
          "memoriesEnabled": {
            "type": "boolean"
          },
          "oauthId": {
            "type": "string"
          },
          "profileImagePath": {
            "type": "string"
          },
          "shouldChangePassword": {
            "type": "boolean"
          },
          "storageLabel": {
            "nullable": true,
            "type": "string"
          },
          "updatedAt": {
            "format": "date-time",
            "type": "string"
          }
        },
        "required": [
          "id",
          "email",
          "firstName",
          "lastName",
          "storageLabel",
          "externalPath",
          "profileImagePath",
          "shouldChangePassword",
          "isAdmin",
          "createdAt",
          "deletedAt",
          "updatedAt",
          "oauthId"
        ],
        "type": "object"
      },
      "ValidateAccessTokenResponseDto": {
        "properties": {
          "authStatus": {
            "type": "boolean"
          }
        },
        "required": [
          "authStatus"
        ],
        "type": "object"
      },
      "VideoCodec": {
        "enum": [
          "h264",
          "hevc",
          "vp9"
        ],
        "type": "string"
      }
    }
  }
}<|MERGE_RESOLUTION|>--- conflicted
+++ resolved
@@ -681,20 +681,30 @@
     },
     "/asset": {
       "delete": {
-        "operationId": "deleteAssets",
+        "operationId": "deleteAsset",
         "parameters": [],
         "requestBody": {
           "content": {
             "application/json": {
               "schema": {
-                "$ref": "#/components/schemas/AssetBulkDeleteDto"
+                "$ref": "#/components/schemas/DeleteAssetDto"
               }
             }
           },
           "required": true
         },
         "responses": {
-          "204": {
+          "200": {
+            "content": {
+              "application/json": {
+                "schema": {
+                  "items": {
+                    "$ref": "#/components/schemas/DeleteAssetResponseDto"
+                  },
+                  "type": "array"
+                }
+              }
+            },
             "description": ""
           }
         },
@@ -1500,41 +1510,6 @@
         ]
       }
     },
-    "/asset/restore": {
-      "post": {
-        "operationId": "restoreAssets",
-        "parameters": [],
-        "requestBody": {
-          "content": {
-            "application/json": {
-              "schema": {
-                "$ref": "#/components/schemas/BulkIdsDto"
-              }
-            }
-          },
-          "required": true
-        },
-        "responses": {
-          "204": {
-            "description": ""
-          }
-        },
-        "security": [
-          {
-            "bearer": []
-          },
-          {
-            "cookie": []
-          },
-          {
-            "api_key": []
-          }
-        ],
-        "tags": [
-          "Asset"
-        ]
-      }
-    },
     "/asset/search": {
       "post": {
         "operationId": "searchAsset",
@@ -1634,14 +1609,6 @@
             "schema": {
               "type": "boolean"
             }
-          },
-          {
-            "name": "isTrashed",
-            "required": false,
-            "in": "query",
-            "schema": {
-              "type": "boolean"
-            }
           }
         ],
         "responses": {
@@ -1793,14 +1760,6 @@
             }
           },
           {
-            "name": "isTrashed",
-            "required": false,
-            "in": "query",
-            "schema": {
-              "type": "boolean"
-            }
-          },
-          {
             "name": "timeBucket",
             "required": true,
             "in": "query",
@@ -1913,14 +1872,6 @@
             }
           },
           {
-            "name": "isTrashed",
-            "required": false,
-            "in": "query",
-            "schema": {
-              "type": "boolean"
-            }
-          },
-          {
             "name": "key",
             "required": false,
             "in": "query",
@@ -1954,56 +1905,6 @@
           {
             "api_key": []
           },
-          {
-            "bearer": []
-          },
-          {
-            "cookie": []
-          },
-          {
-            "api_key": []
-          }
-        ],
-        "tags": [
-          "Asset"
-        ]
-      }
-    },
-    "/asset/trash/empty": {
-      "post": {
-        "operationId": "emptyTrash",
-        "parameters": [],
-        "responses": {
-          "204": {
-            "description": ""
-          }
-        },
-        "security": [
-          {
-            "bearer": []
-          },
-          {
-            "cookie": []
-          },
-          {
-            "api_key": []
-          }
-        ],
-        "tags": [
-          "Asset"
-        ]
-      }
-    },
-    "/asset/trash/restore": {
-      "post": {
-        "operationId": "restoreTrash",
-        "parameters": [],
-        "responses": {
-          "204": {
-            "description": ""
-          }
-        },
-        "security": [
           {
             "bearer": []
           },
@@ -5435,24 +5336,6 @@
         ],
         "type": "object"
       },
-      "AssetBulkDeleteDto": {
-        "properties": {
-          "force": {
-            "type": "boolean"
-          },
-          "ids": {
-            "items": {
-              "format": "uuid",
-              "type": "string"
-            },
-            "type": "array"
-          }
-        },
-        "required": [
-          "ids"
-        ],
-        "type": "object"
-      },
       "AssetBulkUpdateDto": {
         "properties": {
           "ids": {
@@ -5665,11 +5548,6 @@
           "isFavorite": {
             "type": "boolean"
           },
-<<<<<<< HEAD
-          "isTrashed": {
-            "type": "boolean"
-          },
-=======
           "isOffline": {
             "type": "boolean"
           },
@@ -5679,7 +5557,6 @@
           "libraryId": {
             "type": "string"
           },
->>>>>>> acdc6641
           "livePhotoVideoId": {
             "nullable": true,
             "type": "string"
@@ -5743,13 +5620,9 @@
           "updatedAt",
           "isFavorite",
           "isArchived",
-<<<<<<< HEAD
-          "isTrashed",
-=======
           "isOffline",
           "isExternal",
           "isReadOnly",
->>>>>>> acdc6641
           "duration",
           "checksum"
         ],
@@ -6272,6 +6145,48 @@
           "deviceId"
         ],
         "type": "object"
+      },
+      "DeleteAssetDto": {
+        "properties": {
+          "ids": {
+            "example": [
+              "bf973405-3f2a-48d2-a687-2ed4167164be",
+              "dd41870b-5d00-46d2-924e-1d8489a0aa0f",
+              "fad77c3f-deef-4e7e-9608-14c1aa4e559a"
+            ],
+            "items": {
+              "type": "string"
+            },
+            "title": "Array of asset IDs to delete",
+            "type": "array"
+          }
+        },
+        "required": [
+          "ids"
+        ],
+        "type": "object"
+      },
+      "DeleteAssetResponseDto": {
+        "properties": {
+          "id": {
+            "type": "string"
+          },
+          "status": {
+            "$ref": "#/components/schemas/DeleteAssetStatus"
+          }
+        },
+        "required": [
+          "status",
+          "id"
+        ],
+        "type": "object"
+      },
+      "DeleteAssetStatus": {
+        "enum": [
+          "SUCCESS",
+          "FAILED"
+        ],
+        "type": "string"
       },
       "DownloadArchiveInfo": {
         "properties": {
@@ -7233,13 +7148,9 @@
           },
           "oauthButtonText": {
             "type": "string"
-          },
-          "trashDays": {
-            "type": "integer"
-          }
-        },
-        "required": [
-          "trashDays",
+          }
+        },
+        "required": [
           "oauthButtonText",
           "loginPageMessage",
           "mapTileUrl"
@@ -7276,9 +7187,6 @@
             "type": "boolean"
           },
           "tagImage": {
-            "type": "boolean"
-          },
-          "trash": {
             "type": "boolean"
           }
         },
@@ -7287,7 +7195,6 @@
           "configFile",
           "facialRecognition",
           "map",
-          "trash",
           "oauth",
           "oauthAutoLaunch",
           "passwordLogin",
@@ -7639,9 +7546,6 @@
           },
           "thumbnail": {
             "$ref": "#/components/schemas/SystemConfigThumbnailDto"
-          },
-          "trash": {
-            "$ref": "#/components/schemas/SystemConfigTrashDto"
           }
         },
         "required": [
@@ -7652,8 +7556,7 @@
           "passwordLogin",
           "storageTemplate",
           "job",
-          "thumbnail",
-          "trash"
+          "thumbnail"
         ],
         "type": "object"
       },
@@ -7977,21 +7880,6 @@
         ],
         "type": "object"
       },
-      "SystemConfigTrashDto": {
-        "properties": {
-          "days": {
-            "type": "integer"
-          },
-          "enabled": {
-            "type": "boolean"
-          }
-        },
-        "required": [
-          "days",
-          "enabled"
-        ],
-        "type": "object"
-      },
       "TagResponseDto": {
         "properties": {
           "id": {
