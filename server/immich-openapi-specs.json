{
  "openapi": "3.0.0",
  "paths": {
    "/album": {
      "get": {
        "operationId": "getAllAlbums",
        "parameters": [
          {
            "name": "shared",
            "required": false,
            "in": "query",
            "schema": {
              "type": "boolean"
            }
          },
          {
            "name": "assetId",
            "required": false,
            "in": "query",
            "description": "Only returns albums that contain the asset\nIgnores the shared parameter\nundefined: get all albums",
            "schema": {
              "format": "uuid",
              "type": "string"
            }
          }
        ],
        "responses": {
          "200": {
            "content": {
              "application/json": {
                "schema": {
                  "items": {
                    "$ref": "#/components/schemas/AlbumResponseDto"
                  },
                  "type": "array"
                }
              }
            },
            "description": ""
          }
        },
        "security": [
          {
            "bearer": []
          },
          {
            "cookie": []
          },
          {
            "api_key": []
          }
        ],
        "tags": [
          "Album"
        ]
      },
      "post": {
        "operationId": "createAlbum",
        "parameters": [],
        "requestBody": {
          "content": {
            "application/json": {
              "schema": {
                "$ref": "#/components/schemas/CreateAlbumDto"
              }
            }
          },
          "required": true
        },
        "responses": {
          "201": {
            "content": {
              "application/json": {
                "schema": {
                  "$ref": "#/components/schemas/AlbumResponseDto"
                }
              }
            },
            "description": ""
          }
        },
        "security": [
          {
            "bearer": []
          },
          {
            "cookie": []
          },
          {
            "api_key": []
          }
        ],
        "tags": [
          "Album"
        ]
      }
    },
    "/album/count": {
      "get": {
        "operationId": "getAlbumCount",
        "parameters": [],
        "responses": {
          "200": {
            "content": {
              "application/json": {
                "schema": {
                  "$ref": "#/components/schemas/AlbumCountResponseDto"
                }
              }
            },
            "description": ""
          }
        },
        "security": [
          {
            "bearer": []
          },
          {
            "cookie": []
          },
          {
            "api_key": []
          }
        ],
        "tags": [
          "Album"
        ]
      }
    },
    "/album/{id}": {
      "delete": {
        "operationId": "deleteAlbum",
        "parameters": [
          {
            "name": "id",
            "required": true,
            "in": "path",
            "schema": {
              "format": "uuid",
              "type": "string"
            }
          }
        ],
        "responses": {
          "200": {
            "description": ""
          }
        },
        "security": [
          {
            "bearer": []
          },
          {
            "cookie": []
          },
          {
            "api_key": []
          }
        ],
        "tags": [
          "Album"
        ]
      },
      "get": {
        "operationId": "getAlbumInfo",
        "parameters": [
          {
            "name": "id",
            "required": true,
            "in": "path",
            "schema": {
              "format": "uuid",
              "type": "string"
            }
          },
          {
            "name": "withoutAssets",
            "required": false,
            "in": "query",
            "schema": {
              "type": "boolean"
            }
          },
          {
            "name": "key",
            "required": false,
            "in": "query",
            "schema": {
              "type": "string"
            }
          }
        ],
        "responses": {
          "200": {
            "content": {
              "application/json": {
                "schema": {
                  "$ref": "#/components/schemas/AlbumResponseDto"
                }
              }
            },
            "description": ""
          }
        },
        "security": [
          {
            "bearer": []
          },
          {
            "cookie": []
          },
          {
            "api_key": []
          }
        ],
        "tags": [
          "Album"
        ]
      },
      "patch": {
        "operationId": "updateAlbumInfo",
        "parameters": [
          {
            "name": "id",
            "required": true,
            "in": "path",
            "schema": {
              "format": "uuid",
              "type": "string"
            }
          }
        ],
        "requestBody": {
          "content": {
            "application/json": {
              "schema": {
                "$ref": "#/components/schemas/UpdateAlbumDto"
              }
            }
          },
          "required": true
        },
        "responses": {
          "200": {
            "content": {
              "application/json": {
                "schema": {
                  "$ref": "#/components/schemas/AlbumResponseDto"
                }
              }
            },
            "description": ""
          }
        },
        "security": [
          {
            "bearer": []
          },
          {
            "cookie": []
          },
          {
            "api_key": []
          }
        ],
        "tags": [
          "Album"
        ]
      }
    },
    "/album/{id}/assets": {
      "delete": {
        "operationId": "removeAssetFromAlbum",
        "parameters": [
          {
            "name": "id",
            "required": true,
            "in": "path",
            "schema": {
              "format": "uuid",
              "type": "string"
            }
          }
        ],
        "requestBody": {
          "content": {
            "application/json": {
              "schema": {
                "$ref": "#/components/schemas/BulkIdsDto"
              }
            }
          },
          "required": true
        },
        "responses": {
          "200": {
            "content": {
              "application/json": {
                "schema": {
                  "items": {
                    "$ref": "#/components/schemas/BulkIdResponseDto"
                  },
                  "type": "array"
                }
              }
            },
            "description": ""
          }
        },
        "security": [
          {
            "bearer": []
          },
          {
            "cookie": []
          },
          {
            "api_key": []
          }
        ],
        "tags": [
          "Album"
        ]
      },
      "put": {
        "operationId": "addAssetsToAlbum",
        "parameters": [
          {
            "name": "id",
            "required": true,
            "in": "path",
            "schema": {
              "format": "uuid",
              "type": "string"
            }
          },
          {
            "name": "key",
            "required": false,
            "in": "query",
            "schema": {
              "type": "string"
            }
          }
        ],
        "requestBody": {
          "content": {
            "application/json": {
              "schema": {
                "$ref": "#/components/schemas/BulkIdsDto"
              }
            }
          },
          "required": true
        },
        "responses": {
          "200": {
            "content": {
              "application/json": {
                "schema": {
                  "items": {
                    "$ref": "#/components/schemas/BulkIdResponseDto"
                  },
                  "type": "array"
                }
              }
            },
            "description": ""
          }
        },
        "security": [
          {
            "bearer": []
          },
          {
            "cookie": []
          },
          {
            "api_key": []
          }
        ],
        "tags": [
          "Album"
        ]
      }
    },
    "/album/{id}/user/{userId}": {
      "delete": {
        "operationId": "removeUserFromAlbum",
        "parameters": [
          {
            "name": "id",
            "required": true,
            "in": "path",
            "schema": {
              "format": "uuid",
              "type": "string"
            }
          },
          {
            "name": "userId",
            "required": true,
            "in": "path",
            "schema": {
              "type": "string"
            }
          }
        ],
        "responses": {
          "200": {
            "description": ""
          }
        },
        "security": [
          {
            "bearer": []
          },
          {
            "cookie": []
          },
          {
            "api_key": []
          }
        ],
        "tags": [
          "Album"
        ]
      }
    },
    "/album/{id}/users": {
      "put": {
        "operationId": "addUsersToAlbum",
        "parameters": [
          {
            "name": "id",
            "required": true,
            "in": "path",
            "schema": {
              "format": "uuid",
              "type": "string"
            }
          }
        ],
        "requestBody": {
          "content": {
            "application/json": {
              "schema": {
                "$ref": "#/components/schemas/AddUsersDto"
              }
            }
          },
          "required": true
        },
        "responses": {
          "200": {
            "content": {
              "application/json": {
                "schema": {
                  "$ref": "#/components/schemas/AlbumResponseDto"
                }
              }
            },
            "description": ""
          }
        },
        "security": [
          {
            "bearer": []
          },
          {
            "cookie": []
          },
          {
            "api_key": []
          }
        ],
        "tags": [
          "Album"
        ]
      }
    },
    "/api-key": {
      "get": {
        "operationId": "getKeys",
        "parameters": [],
        "responses": {
          "200": {
            "content": {
              "application/json": {
                "schema": {
                  "items": {
                    "$ref": "#/components/schemas/APIKeyResponseDto"
                  },
                  "type": "array"
                }
              }
            },
            "description": ""
          }
        },
        "security": [
          {
            "bearer": []
          },
          {
            "cookie": []
          },
          {
            "api_key": []
          }
        ],
        "tags": [
          "API Key"
        ]
      },
      "post": {
        "operationId": "createKey",
        "parameters": [],
        "requestBody": {
          "content": {
            "application/json": {
              "schema": {
                "$ref": "#/components/schemas/APIKeyCreateDto"
              }
            }
          },
          "required": true
        },
        "responses": {
          "201": {
            "content": {
              "application/json": {
                "schema": {
                  "$ref": "#/components/schemas/APIKeyCreateResponseDto"
                }
              }
            },
            "description": ""
          }
        },
        "security": [
          {
            "bearer": []
          },
          {
            "cookie": []
          },
          {
            "api_key": []
          }
        ],
        "tags": [
          "API Key"
        ]
      }
    },
    "/api-key/{id}": {
      "delete": {
        "operationId": "deleteKey",
        "parameters": [
          {
            "name": "id",
            "required": true,
            "in": "path",
            "schema": {
              "format": "uuid",
              "type": "string"
            }
          }
        ],
        "responses": {
          "200": {
            "description": ""
          }
        },
        "security": [
          {
            "bearer": []
          },
          {
            "cookie": []
          },
          {
            "api_key": []
          }
        ],
        "tags": [
          "API Key"
        ]
      },
      "get": {
        "operationId": "getKey",
        "parameters": [
          {
            "name": "id",
            "required": true,
            "in": "path",
            "schema": {
              "format": "uuid",
              "type": "string"
            }
          }
        ],
        "responses": {
          "200": {
            "content": {
              "application/json": {
                "schema": {
                  "$ref": "#/components/schemas/APIKeyResponseDto"
                }
              }
            },
            "description": ""
          }
        },
        "security": [
          {
            "bearer": []
          },
          {
            "cookie": []
          },
          {
            "api_key": []
          }
        ],
        "tags": [
          "API Key"
        ]
      },
      "put": {
        "operationId": "updateKey",
        "parameters": [
          {
            "name": "id",
            "required": true,
            "in": "path",
            "schema": {
              "format": "uuid",
              "type": "string"
            }
          }
        ],
        "requestBody": {
          "content": {
            "application/json": {
              "schema": {
                "$ref": "#/components/schemas/APIKeyUpdateDto"
              }
            }
          },
          "required": true
        },
        "responses": {
          "200": {
            "content": {
              "application/json": {
                "schema": {
                  "$ref": "#/components/schemas/APIKeyResponseDto"
                }
              }
            },
            "description": ""
          }
        },
        "security": [
          {
            "bearer": []
          },
          {
            "cookie": []
          },
          {
            "api_key": []
          }
        ],
        "tags": [
          "API Key"
        ]
      }
    },
    "/asset": {
      "delete": {
        "operationId": "deleteAssets",
        "parameters": [],
        "requestBody": {
          "content": {
            "application/json": {
              "schema": {
                "$ref": "#/components/schemas/AssetBulkDeleteDto"
              }
            }
          },
          "required": true
        },
        "responses": {
          "204": {
            "description": ""
          }
        },
        "security": [
          {
            "bearer": []
          },
          {
            "cookie": []
          },
          {
            "api_key": []
          }
        ],
        "tags": [
          "Asset"
        ]
      },
      "get": {
        "description": "Get all AssetEntity belong to the user",
        "operationId": "getAllAssets",
        "parameters": [
          {
            "name": "userId",
            "required": false,
            "in": "query",
            "schema": {
              "format": "uuid",
              "type": "string"
            }
          },
          {
            "name": "isFavorite",
            "required": false,
            "in": "query",
            "schema": {
              "type": "boolean"
            }
          },
          {
            "name": "isArchived",
            "required": false,
            "in": "query",
            "schema": {
              "type": "boolean"
            }
          },
          {
            "name": "skip",
            "required": false,
            "in": "query",
            "schema": {
              "type": "number"
            }
          },
          {
            "name": "updatedAfter",
            "required": false,
            "in": "query",
            "schema": {
              "format": "date-time",
              "type": "string"
            }
          },
          {
            "name": "if-none-match",
            "in": "header",
            "description": "ETag of data already cached on the client",
            "required": false,
            "schema": {
              "type": "string"
            }
          }
        ],
        "responses": {
          "200": {
            "content": {
              "application/json": {
                "schema": {
                  "items": {
                    "$ref": "#/components/schemas/AssetResponseDto"
                  },
                  "type": "array"
                }
              }
            },
            "description": ""
          }
        },
        "security": [
          {
            "bearer": []
          },
          {
            "cookie": []
          },
          {
            "api_key": []
          }
        ],
        "tags": [
          "Asset"
        ]
      },
      "put": {
        "operationId": "updateAssets",
        "parameters": [],
        "requestBody": {
          "content": {
            "application/json": {
              "schema": {
                "$ref": "#/components/schemas/AssetBulkUpdateDto"
              }
            }
          },
          "required": true
        },
        "responses": {
          "204": {
            "description": ""
          }
        },
        "security": [
          {
            "bearer": []
          },
          {
            "cookie": []
          },
          {
            "api_key": []
          }
        ],
        "tags": [
          "Asset"
        ]
      }
    },
    "/asset/assetById/{id}": {
      "get": {
        "description": "Get a single asset's information",
        "operationId": "getAssetById",
        "parameters": [
          {
            "name": "id",
            "required": true,
            "in": "path",
            "schema": {
              "format": "uuid",
              "type": "string"
            }
          },
          {
            "name": "key",
            "required": false,
            "in": "query",
            "schema": {
              "type": "string"
            }
          }
        ],
        "responses": {
          "200": {
            "content": {
              "application/json": {
                "schema": {
                  "$ref": "#/components/schemas/AssetResponseDto"
                }
              }
            },
            "description": ""
          }
        },
        "security": [
          {
            "bearer": []
          },
          {
            "cookie": []
          },
          {
            "api_key": []
          }
        ],
        "tags": [
          "Asset"
        ]
      }
    },
    "/asset/bulk-upload-check": {
      "post": {
        "description": "Checks if assets exist by checksums",
        "operationId": "bulkUploadCheck",
        "parameters": [],
        "requestBody": {
          "content": {
            "application/json": {
              "schema": {
                "$ref": "#/components/schemas/AssetBulkUploadCheckDto"
              }
            }
          },
          "required": true
        },
        "responses": {
          "200": {
            "content": {
              "application/json": {
                "schema": {
                  "$ref": "#/components/schemas/AssetBulkUploadCheckResponseDto"
                }
              }
            },
            "description": ""
          }
        },
        "security": [
          {
            "bearer": []
          },
          {
            "cookie": []
          },
          {
            "api_key": []
          }
        ],
        "tags": [
          "Asset"
        ]
      }
    },
    "/asset/check": {
      "post": {
        "description": "Check duplicated asset before uploading - for Web upload used",
        "operationId": "checkDuplicateAsset",
        "parameters": [
          {
            "name": "key",
            "required": false,
            "in": "query",
            "schema": {
              "type": "string"
            }
          }
        ],
        "requestBody": {
          "content": {
            "application/json": {
              "schema": {
                "$ref": "#/components/schemas/CheckDuplicateAssetDto"
              }
            }
          },
          "required": true
        },
        "responses": {
          "200": {
            "content": {
              "application/json": {
                "schema": {
                  "$ref": "#/components/schemas/CheckDuplicateAssetResponseDto"
                }
              }
            },
            "description": ""
          }
        },
        "security": [
          {
            "bearer": []
          },
          {
            "cookie": []
          },
          {
            "api_key": []
          }
        ],
        "tags": [
          "Asset"
        ]
      }
    },
    "/asset/curated-locations": {
      "get": {
        "operationId": "getCuratedLocations",
        "parameters": [],
        "responses": {
          "200": {
            "content": {
              "application/json": {
                "schema": {
                  "items": {
                    "$ref": "#/components/schemas/CuratedLocationsResponseDto"
                  },
                  "type": "array"
                }
              }
            },
            "description": ""
          }
        },
        "security": [
          {
            "bearer": []
          },
          {
            "cookie": []
          },
          {
            "api_key": []
          }
        ],
        "tags": [
          "Asset"
        ]
      }
    },
    "/asset/curated-objects": {
      "get": {
        "operationId": "getCuratedObjects",
        "parameters": [],
        "responses": {
          "200": {
            "content": {
              "application/json": {
                "schema": {
                  "items": {
                    "$ref": "#/components/schemas/CuratedObjectsResponseDto"
                  },
                  "type": "array"
                }
              }
            },
            "description": ""
          }
        },
        "security": [
          {
            "bearer": []
          },
          {
            "cookie": []
          },
          {
            "api_key": []
          }
        ],
        "tags": [
          "Asset"
        ]
      }
    },
    "/asset/download/archive": {
      "post": {
        "operationId": "downloadArchive",
        "parameters": [
          {
            "name": "key",
            "required": false,
            "in": "query",
            "schema": {
              "type": "string"
            }
          }
        ],
        "requestBody": {
          "content": {
            "application/json": {
              "schema": {
                "$ref": "#/components/schemas/AssetIdsDto"
              }
            }
          },
          "required": true
        },
        "responses": {
          "200": {
            "content": {
              "application/octet-stream": {
                "schema": {
                  "format": "binary",
                  "type": "string"
                }
              }
            },
            "description": ""
          }
        },
        "security": [
          {
            "bearer": []
          },
          {
            "cookie": []
          },
          {
            "api_key": []
          }
        ],
        "tags": [
          "Asset"
        ]
      }
    },
    "/asset/download/info": {
      "post": {
        "operationId": "getDownloadInfo",
        "parameters": [
          {
            "name": "key",
            "required": false,
            "in": "query",
            "schema": {
              "type": "string"
            }
          }
        ],
        "requestBody": {
          "content": {
            "application/json": {
              "schema": {
                "$ref": "#/components/schemas/DownloadInfoDto"
              }
            }
          },
          "required": true
        },
        "responses": {
          "201": {
            "content": {
              "application/json": {
                "schema": {
                  "$ref": "#/components/schemas/DownloadResponseDto"
                }
              }
            },
            "description": ""
          }
        },
        "security": [
          {
            "bearer": []
          },
          {
            "cookie": []
          },
          {
            "api_key": []
          }
        ],
        "tags": [
          "Asset"
        ]
      }
    },
    "/asset/download/{id}": {
      "post": {
        "operationId": "downloadFile",
        "parameters": [
          {
            "name": "id",
            "required": true,
            "in": "path",
            "schema": {
              "format": "uuid",
              "type": "string"
            }
          },
          {
            "name": "key",
            "required": false,
            "in": "query",
            "schema": {
              "type": "string"
            }
          }
        ],
        "responses": {
          "200": {
            "content": {
              "application/octet-stream": {
                "schema": {
                  "format": "binary",
                  "type": "string"
                }
              }
            },
            "description": ""
          }
        },
        "security": [
          {
            "bearer": []
          },
          {
            "cookie": []
          },
          {
            "api_key": []
          }
        ],
        "tags": [
          "Asset"
        ]
      }
    },
    "/asset/exist": {
      "post": {
        "description": "Checks if multiple assets exist on the server and returns all existing - used by background backup",
        "operationId": "checkExistingAssets",
        "parameters": [],
        "requestBody": {
          "content": {
            "application/json": {
              "schema": {
                "$ref": "#/components/schemas/CheckExistingAssetsDto"
              }
            }
          },
          "required": true
        },
        "responses": {
          "200": {
            "content": {
              "application/json": {
                "schema": {
                  "$ref": "#/components/schemas/CheckExistingAssetsResponseDto"
                }
              }
            },
            "description": ""
          }
        },
        "security": [
          {
            "bearer": []
          },
          {
            "cookie": []
          },
          {
            "api_key": []
          }
        ],
        "tags": [
          "Asset"
        ]
      }
    },
    "/asset/file/{id}": {
      "get": {
        "operationId": "serveFile",
        "parameters": [
          {
            "name": "isThumb",
            "required": false,
            "in": "query",
            "schema": {
              "title": "Is serve thumbnail (resize) file",
              "type": "boolean"
            }
          },
          {
            "name": "isWeb",
            "required": false,
            "in": "query",
            "schema": {
              "title": "Is request made from web",
              "type": "boolean"
            }
          },
          {
            "name": "id",
            "required": true,
            "in": "path",
            "schema": {
              "format": "uuid",
              "type": "string"
            }
          },
          {
            "name": "key",
            "required": false,
            "in": "query",
            "schema": {
              "type": "string"
            }
          }
        ],
        "responses": {
          "200": {
            "content": {
              "application/octet-stream": {
                "schema": {
                  "format": "binary",
                  "type": "string"
                }
              }
            },
            "description": ""
          }
        },
        "security": [
          {
            "bearer": []
          },
          {
            "cookie": []
          },
          {
            "api_key": []
          }
        ],
        "tags": [
          "Asset"
        ]
      }
    },
    "/asset/import": {
      "post": {
        "operationId": "importFile",
        "parameters": [],
        "requestBody": {
          "content": {
            "application/json": {
              "schema": {
                "$ref": "#/components/schemas/ImportAssetDto"
              }
            }
          },
          "required": true
        },
        "responses": {
          "201": {
            "content": {
              "application/json": {
                "schema": {
                  "$ref": "#/components/schemas/AssetFileUploadResponseDto"
                }
              }
            },
            "description": ""
          }
        },
        "security": [
          {
            "bearer": []
          },
          {
            "cookie": []
          },
          {
            "api_key": []
          }
        ],
        "tags": [
          "Asset"
        ]
      }
    },
    "/asset/jobs": {
      "post": {
        "operationId": "runAssetJobs",
        "parameters": [],
        "requestBody": {
          "content": {
            "application/json": {
              "schema": {
                "$ref": "#/components/schemas/AssetJobsDto"
              }
            }
          },
          "required": true
        },
        "responses": {
          "204": {
            "description": ""
          }
        },
        "security": [
          {
            "bearer": []
          },
          {
            "cookie": []
          },
          {
            "api_key": []
          }
        ],
        "tags": [
          "Asset"
        ]
      }
    },
    "/asset/map-marker": {
      "get": {
        "operationId": "getMapMarkers",
        "parameters": [
          {
            "name": "isArchived",
            "required": false,
            "in": "query",
            "schema": {
              "type": "boolean"
            }
          },
          {
            "name": "isFavorite",
            "required": false,
            "in": "query",
            "schema": {
              "type": "boolean"
            }
          },
          {
            "name": "fileCreatedAfter",
            "required": false,
            "in": "query",
            "schema": {
              "format": "date-time",
              "type": "string"
            }
          },
          {
            "name": "fileCreatedBefore",
            "required": false,
            "in": "query",
            "schema": {
              "format": "date-time",
              "type": "string"
            }
          }
        ],
        "responses": {
          "200": {
            "content": {
              "application/json": {
                "schema": {
                  "items": {
                    "$ref": "#/components/schemas/MapMarkerResponseDto"
                  },
                  "type": "array"
                }
              }
            },
            "description": ""
          }
        },
        "security": [
          {
            "bearer": []
          },
          {
            "cookie": []
          },
          {
            "api_key": []
          }
        ],
        "tags": [
          "Asset"
        ]
      }
    },
    "/asset/memory-lane": {
      "get": {
        "operationId": "getMemoryLane",
        "parameters": [
          {
            "name": "day",
            "required": true,
            "in": "query",
            "schema": {
              "type": "integer"
            }
          },
          {
            "name": "month",
            "required": true,
            "in": "query",
            "schema": {
              "type": "integer"
            }
          }
        ],
        "responses": {
          "200": {
            "content": {
              "application/json": {
                "schema": {
                  "items": {
                    "$ref": "#/components/schemas/MemoryLaneResponseDto"
                  },
                  "type": "array"
                }
              }
            },
            "description": ""
          }
        },
        "security": [
          {
            "bearer": []
          },
          {
            "cookie": []
          },
          {
            "api_key": []
          }
        ],
        "tags": [
          "Asset"
        ]
      }
    },
    "/asset/random": {
      "get": {
        "operationId": "getRandom",
        "parameters": [
          {
            "name": "count",
            "required": false,
            "in": "query",
            "schema": {
              "type": "number"
            }
          }
        ],
        "responses": {
          "200": {
            "content": {
              "application/json": {
                "schema": {
                  "items": {
                    "$ref": "#/components/schemas/AssetResponseDto"
                  },
                  "type": "array"
                }
              }
            },
            "description": ""
          }
        },
        "security": [
          {
            "bearer": []
          },
          {
            "cookie": []
          },
          {
            "api_key": []
          }
        ],
        "tags": [
          "Asset"
        ]
      }
    },
    "/asset/restore": {
      "post": {
        "operationId": "restoreAssets",
        "parameters": [],
        "requestBody": {
          "content": {
            "application/json": {
              "schema": {
                "$ref": "#/components/schemas/BulkIdsDto"
              }
            }
          },
          "required": true
        },
        "responses": {
          "204": {
            "description": ""
          }
        },
        "security": [
          {
            "bearer": []
          },
          {
            "cookie": []
          },
          {
            "api_key": []
          }
        ],
        "tags": [
          "Asset"
        ]
      }
    },
    "/asset/search": {
      "post": {
        "operationId": "searchAsset",
        "parameters": [],
        "requestBody": {
          "content": {
            "application/json": {
              "schema": {
                "$ref": "#/components/schemas/SearchAssetDto"
              }
            }
          },
          "required": true
        },
        "responses": {
          "200": {
            "content": {
              "application/json": {
                "schema": {
                  "items": {
                    "$ref": "#/components/schemas/AssetResponseDto"
                  },
                  "type": "array"
                }
              }
            },
            "description": ""
          }
        },
        "security": [
          {
            "bearer": []
          },
          {
            "cookie": []
          },
          {
            "api_key": []
          }
        ],
        "tags": [
          "Asset"
        ]
      }
    },
    "/asset/search-terms": {
      "get": {
        "operationId": "getAssetSearchTerms",
        "parameters": [],
        "responses": {
          "200": {
            "content": {
              "application/json": {
                "schema": {
                  "items": {
                    "type": "string"
                  },
                  "type": "array"
                }
              }
            },
            "description": ""
          }
        },
        "security": [
          {
            "bearer": []
          },
          {
            "cookie": []
          },
          {
            "api_key": []
          }
        ],
        "tags": [
          "Asset"
        ]
      }
    },
    "/asset/statistics": {
      "get": {
        "operationId": "getAssetStats",
        "parameters": [
          {
            "name": "isArchived",
            "required": false,
            "in": "query",
            "schema": {
              "type": "boolean"
            }
          },
          {
            "name": "isFavorite",
            "required": false,
            "in": "query",
            "schema": {
              "type": "boolean"
            }
          },
          {
            "name": "isTrashed",
            "required": false,
            "in": "query",
            "schema": {
              "type": "boolean"
            }
          }
        ],
        "responses": {
          "200": {
            "content": {
              "application/json": {
                "schema": {
                  "$ref": "#/components/schemas/AssetStatsResponseDto"
                }
              }
            },
            "description": ""
          }
        },
        "security": [
          {
            "bearer": []
          },
          {
            "cookie": []
          },
          {
            "api_key": []
          }
        ],
        "tags": [
          "Asset"
        ]
      }
    },
    "/asset/thumbnail/{id}": {
      "get": {
        "operationId": "getAssetThumbnail",
        "parameters": [
          {
            "name": "id",
            "required": true,
            "in": "path",
            "schema": {
              "format": "uuid",
              "type": "string"
            }
          },
          {
            "name": "format",
            "required": false,
            "in": "query",
            "schema": {
              "$ref": "#/components/schemas/ThumbnailFormat"
            }
          },
          {
            "name": "key",
            "required": false,
            "in": "query",
            "schema": {
              "type": "string"
            }
          }
        ],
        "responses": {
          "200": {
            "content": {
              "image/jpeg": {
                "schema": {
                  "format": "binary",
                  "type": "string"
                }
              },
              "image/webp": {
                "schema": {
                  "format": "binary",
                  "type": "string"
                }
              }
            },
            "description": ""
          }
        },
        "security": [
          {
            "bearer": []
          },
          {
            "cookie": []
          },
          {
            "api_key": []
          }
        ],
        "tags": [
          "Asset"
        ]
      }
    },
    "/asset/time-bucket": {
      "get": {
        "operationId": "getByTimeBucket",
        "parameters": [
          {
            "name": "size",
            "required": true,
            "in": "query",
            "schema": {
              "$ref": "#/components/schemas/TimeBucketSize"
            }
          },
          {
            "name": "userId",
            "required": false,
            "in": "query",
            "schema": {
              "format": "uuid",
              "type": "string"
            }
          },
          {
            "name": "albumId",
            "required": false,
            "in": "query",
            "schema": {
              "format": "uuid",
              "type": "string"
            }
          },
          {
            "name": "personId",
            "required": false,
            "in": "query",
            "schema": {
              "format": "uuid",
              "type": "string"
            }
          },
          {
            "name": "isArchived",
            "required": false,
            "in": "query",
            "schema": {
              "type": "boolean"
            }
          },
          {
            "name": "isFavorite",
            "required": false,
            "in": "query",
            "schema": {
              "type": "boolean"
            }
          },
          {
            "name": "isTrashed",
            "required": false,
            "in": "query",
            "schema": {
              "type": "boolean"
            }
          },
          {
            "name": "timeBucket",
            "required": true,
            "in": "query",
            "schema": {
              "type": "string"
            }
          },
          {
            "name": "key",
            "required": false,
            "in": "query",
            "schema": {
              "type": "string"
            }
          }
        ],
        "responses": {
          "200": {
            "content": {
              "application/json": {
                "schema": {
                  "items": {
                    "$ref": "#/components/schemas/AssetResponseDto"
                  },
                  "type": "array"
                }
              }
            },
            "description": ""
          }
        },
        "security": [
          {
            "bearer": []
          },
          {
            "cookie": []
          },
          {
            "api_key": []
          },
          {
            "bearer": []
          },
          {
            "cookie": []
          },
          {
            "api_key": []
          }
        ],
        "tags": [
          "Asset"
        ]
      }
    },
    "/asset/time-buckets": {
      "get": {
        "operationId": "getTimeBuckets",
        "parameters": [
          {
            "name": "size",
            "required": true,
            "in": "query",
            "schema": {
              "$ref": "#/components/schemas/TimeBucketSize"
            }
          },
          {
            "name": "userId",
            "required": false,
            "in": "query",
            "schema": {
              "format": "uuid",
              "type": "string"
            }
          },
          {
            "name": "albumId",
            "required": false,
            "in": "query",
            "schema": {
              "format": "uuid",
              "type": "string"
            }
          },
          {
            "name": "personId",
            "required": false,
            "in": "query",
            "schema": {
              "format": "uuid",
              "type": "string"
            }
          },
          {
            "name": "isArchived",
            "required": false,
            "in": "query",
            "schema": {
              "type": "boolean"
            }
          },
          {
            "name": "isFavorite",
            "required": false,
            "in": "query",
            "schema": {
              "type": "boolean"
            }
          },
          {
            "name": "isTrashed",
            "required": false,
            "in": "query",
            "schema": {
              "type": "boolean"
            }
          },
          {
            "name": "key",
            "required": false,
            "in": "query",
            "schema": {
              "type": "string"
            }
          }
        ],
        "responses": {
          "200": {
            "content": {
              "application/json": {
                "schema": {
                  "items": {
                    "$ref": "#/components/schemas/TimeBucketResponseDto"
                  },
                  "type": "array"
                }
              }
            },
            "description": ""
          }
        },
        "security": [
          {
            "bearer": []
          },
          {
            "cookie": []
          },
          {
            "api_key": []
          },
          {
            "bearer": []
          },
          {
            "cookie": []
          },
          {
            "api_key": []
          }
        ],
        "tags": [
          "Asset"
        ]
      }
    },
    "/asset/trash/empty": {
      "post": {
        "operationId": "emptyTrash",
        "parameters": [],
        "responses": {
          "204": {
            "description": ""
          }
        },
        "security": [
          {
            "bearer": []
          },
          {
            "cookie": []
          },
          {
            "api_key": []
          }
        ],
        "tags": [
          "Asset"
        ]
      }
    },
    "/asset/trash/restore": {
      "post": {
        "operationId": "restoreTrash",
        "parameters": [],
        "responses": {
          "204": {
            "description": ""
          }
        },
        "security": [
          {
            "bearer": []
          },
          {
            "cookie": []
          },
          {
            "api_key": []
          }
        ],
        "tags": [
          "Asset"
        ]
      }
    },
    "/asset/upload": {
      "post": {
        "operationId": "uploadFile",
        "parameters": [
          {
            "name": "key",
            "required": false,
            "in": "query",
            "schema": {
              "type": "string"
            }
          }
        ],
        "requestBody": {
          "content": {
            "multipart/form-data": {
              "schema": {
                "$ref": "#/components/schemas/CreateAssetDto"
              }
            }
          },
          "description": "Asset Upload Information",
          "required": true
        },
        "responses": {
          "201": {
            "content": {
              "application/json": {
                "schema": {
                  "$ref": "#/components/schemas/AssetFileUploadResponseDto"
                }
              }
            },
            "description": ""
          }
        },
        "security": [
          {
            "bearer": []
          },
          {
            "cookie": []
          },
          {
            "api_key": []
          }
        ],
        "tags": [
          "Asset"
        ]
      }
    },
    "/asset/{deviceId}": {
      "get": {
        "description": "Get all asset of a device that are in the database, ID only.",
        "operationId": "getUserAssetsByDeviceId",
        "parameters": [
          {
            "name": "deviceId",
            "required": true,
            "in": "path",
            "schema": {
              "format": "uuid",
              "type": "string"
            }
          }
        ],
        "responses": {
          "200": {
            "content": {
              "application/json": {
                "schema": {
                  "items": {
                    "type": "string"
                  },
                  "type": "array"
                }
              }
            },
            "description": ""
          }
        },
        "security": [
          {
            "bearer": []
          },
          {
            "cookie": []
          },
          {
            "api_key": []
          }
        ],
        "tags": [
          "Asset"
        ]
      }
    },
    "/asset/{id}": {
      "put": {
        "operationId": "updateAsset",
        "parameters": [
          {
            "name": "id",
            "required": true,
            "in": "path",
            "schema": {
              "format": "uuid",
              "type": "string"
            }
          }
        ],
        "requestBody": {
          "content": {
            "application/json": {
              "schema": {
                "$ref": "#/components/schemas/UpdateAssetDto"
              }
            }
          },
          "required": true
        },
        "responses": {
          "200": {
            "content": {
              "application/json": {
                "schema": {
                  "$ref": "#/components/schemas/AssetResponseDto"
                }
              }
            },
            "description": ""
          }
        },
        "security": [
          {
            "bearer": []
          },
          {
            "cookie": []
          },
          {
            "api_key": []
          }
        ],
        "tags": [
          "Asset"
        ]
      }
    },
    "/audit/deletes": {
      "get": {
        "operationId": "getAuditDeletes",
        "parameters": [
          {
            "name": "entityType",
            "required": true,
            "in": "query",
            "schema": {
              "$ref": "#/components/schemas/EntityType"
            }
          },
          {
            "name": "userId",
            "required": false,
            "in": "query",
            "schema": {
              "format": "uuid",
              "type": "string"
            }
          },
          {
            "name": "after",
            "required": true,
            "in": "query",
            "schema": {
              "format": "date-time",
              "type": "string"
            }
          }
        ],
        "responses": {
          "200": {
            "content": {
              "application/json": {
                "schema": {
                  "$ref": "#/components/schemas/AuditDeletesResponseDto"
                }
              }
            },
            "description": ""
          }
        },
        "security": [
          {
            "bearer": []
          },
          {
            "cookie": []
          },
          {
            "api_key": []
          }
        ],
        "tags": [
          "Audit"
        ]
      }
    },
    "/audit/file-report": {
      "get": {
        "operationId": "getAuditFiles",
        "parameters": [],
        "responses": {
          "200": {
            "content": {
              "application/json": {
                "schema": {
                  "$ref": "#/components/schemas/FileReportDto"
                }
              }
            },
            "description": ""
          }
        },
        "security": [
          {
            "bearer": []
          },
          {
            "cookie": []
          },
          {
            "api_key": []
          }
        ],
        "tags": [
          "Audit"
        ]
      }
    },
    "/audit/file-report/checksum": {
      "post": {
        "operationId": "getFileChecksums",
        "parameters": [],
        "requestBody": {
          "content": {
            "application/json": {
              "schema": {
                "$ref": "#/components/schemas/FileChecksumDto"
              }
            }
          },
          "required": true
        },
        "responses": {
          "201": {
            "content": {
              "application/json": {
                "schema": {
                  "items": {
                    "$ref": "#/components/schemas/FileChecksumResponseDto"
                  },
                  "type": "array"
                }
              }
            },
            "description": ""
          }
        },
        "security": [
          {
            "bearer": []
          },
          {
            "cookie": []
          },
          {
            "api_key": []
          }
        ],
        "tags": [
          "Audit"
        ]
      }
    },
    "/audit/file-report/fix": {
      "post": {
        "operationId": "fixAuditFiles",
        "parameters": [],
        "requestBody": {
          "content": {
            "application/json": {
              "schema": {
                "$ref": "#/components/schemas/FileReportFixDto"
              }
            }
          },
          "required": true
        },
        "responses": {
          "201": {
            "description": ""
          }
        },
        "security": [
          {
            "bearer": []
          },
          {
            "cookie": []
          },
          {
            "api_key": []
          }
        ],
        "tags": [
          "Audit"
        ]
      }
    },
    "/auth/admin-sign-up": {
      "post": {
        "operationId": "adminSignUp",
        "parameters": [],
        "requestBody": {
          "content": {
            "application/json": {
              "schema": {
                "$ref": "#/components/schemas/SignUpDto"
              }
            }
          },
          "required": true
        },
        "responses": {
          "201": {
            "content": {
              "application/json": {
                "schema": {
                  "$ref": "#/components/schemas/AdminSignupResponseDto"
                }
              }
            },
            "description": ""
          },
          "400": {
            "description": "The server already has an admin"
          }
        },
        "tags": [
          "Authentication"
        ]
      }
    },
    "/auth/change-password": {
      "post": {
        "operationId": "changePassword",
        "parameters": [],
        "requestBody": {
          "content": {
            "application/json": {
              "schema": {
                "$ref": "#/components/schemas/ChangePasswordDto"
              }
            }
          },
          "required": true
        },
        "responses": {
          "200": {
            "content": {
              "application/json": {
                "schema": {
                  "$ref": "#/components/schemas/UserResponseDto"
                }
              }
            },
            "description": ""
          }
        },
        "security": [
          {
            "bearer": []
          },
          {
            "cookie": []
          },
          {
            "api_key": []
          }
        ],
        "tags": [
          "Authentication"
        ]
      }
    },
    "/auth/devices": {
      "delete": {
        "operationId": "logoutAuthDevices",
        "parameters": [],
        "responses": {
          "204": {
            "description": ""
          }
        },
        "security": [
          {
            "bearer": []
          },
          {
            "cookie": []
          },
          {
            "api_key": []
          }
        ],
        "tags": [
          "Authentication"
        ]
      },
      "get": {
        "operationId": "getAuthDevices",
        "parameters": [],
        "responses": {
          "200": {
            "content": {
              "application/json": {
                "schema": {
                  "items": {
                    "$ref": "#/components/schemas/AuthDeviceResponseDto"
                  },
                  "type": "array"
                }
              }
            },
            "description": ""
          }
        },
        "security": [
          {
            "bearer": []
          },
          {
            "cookie": []
          },
          {
            "api_key": []
          }
        ],
        "tags": [
          "Authentication"
        ]
      }
    },
    "/auth/devices/{id}": {
      "delete": {
        "operationId": "logoutAuthDevice",
        "parameters": [
          {
            "name": "id",
            "required": true,
            "in": "path",
            "schema": {
              "format": "uuid",
              "type": "string"
            }
          }
        ],
        "responses": {
          "204": {
            "description": ""
          }
        },
        "security": [
          {
            "bearer": []
          },
          {
            "cookie": []
          },
          {
            "api_key": []
          }
        ],
        "tags": [
          "Authentication"
        ]
      }
    },
    "/auth/login": {
      "post": {
        "operationId": "login",
        "parameters": [],
        "requestBody": {
          "content": {
            "application/json": {
              "schema": {
                "$ref": "#/components/schemas/LoginCredentialDto"
              }
            }
          },
          "required": true
        },
        "responses": {
          "201": {
            "content": {
              "application/json": {
                "schema": {
                  "$ref": "#/components/schemas/LoginResponseDto"
                }
              }
            },
            "description": ""
          }
        },
        "tags": [
          "Authentication"
        ]
      }
    },
    "/auth/logout": {
      "post": {
        "operationId": "logout",
        "parameters": [],
        "responses": {
          "200": {
            "content": {
              "application/json": {
                "schema": {
                  "$ref": "#/components/schemas/LogoutResponseDto"
                }
              }
            },
            "description": ""
          }
        },
        "security": [
          {
            "bearer": []
          },
          {
            "cookie": []
          },
          {
            "api_key": []
          }
        ],
        "tags": [
          "Authentication"
        ]
      }
    },
    "/auth/validateToken": {
      "post": {
        "operationId": "validateAccessToken",
        "parameters": [],
        "responses": {
          "200": {
            "content": {
              "application/json": {
                "schema": {
                  "$ref": "#/components/schemas/ValidateAccessTokenResponseDto"
                }
              }
            },
            "description": ""
          }
        },
        "security": [
          {
            "bearer": []
          },
          {
            "cookie": []
          },
          {
            "api_key": []
          }
        ],
        "tags": [
          "Authentication"
        ]
      }
    },
    "/jobs": {
      "get": {
        "operationId": "getAllJobsStatus",
        "parameters": [],
        "responses": {
          "200": {
            "content": {
              "application/json": {
                "schema": {
                  "$ref": "#/components/schemas/AllJobStatusResponseDto"
                }
              }
            },
            "description": ""
          }
        },
        "security": [
          {
            "bearer": []
          },
          {
            "cookie": []
          },
          {
            "api_key": []
          }
        ],
        "tags": [
          "Job"
        ]
      }
    },
    "/jobs/{id}": {
      "put": {
        "operationId": "sendJobCommand",
        "parameters": [
          {
            "name": "id",
            "required": true,
            "in": "path",
            "schema": {
              "$ref": "#/components/schemas/JobName"
            }
          }
        ],
        "requestBody": {
          "content": {
            "application/json": {
              "schema": {
                "$ref": "#/components/schemas/JobCommandDto"
              }
            }
          },
          "required": true
        },
        "responses": {
          "200": {
            "content": {
              "application/json": {
                "schema": {
                  "$ref": "#/components/schemas/JobStatusDto"
                }
              }
            },
            "description": ""
          }
        },
        "security": [
          {
            "bearer": []
          },
          {
            "cookie": []
          },
          {
            "api_key": []
          }
        ],
        "tags": [
          "Job"
        ]
      }
    },
    "/library": {
      "get": {
        "operationId": "getAllForUser",
        "parameters": [],
        "responses": {
          "200": {
            "content": {
              "application/json": {
                "schema": {
                  "items": {
                    "$ref": "#/components/schemas/LibraryResponseDto"
                  },
                  "type": "array"
                }
              }
            },
            "description": ""
          }
        },
        "security": [
          {
            "bearer": []
          },
          {
            "cookie": []
          },
          {
            "api_key": []
          }
        ],
        "tags": [
          "Library"
        ]
      },
      "post": {
        "operationId": "createLibrary",
        "parameters": [],
        "requestBody": {
          "content": {
            "application/json": {
              "schema": {
                "$ref": "#/components/schemas/CreateLibraryDto"
              }
            }
          },
          "required": true
        },
        "responses": {
          "201": {
            "content": {
              "application/json": {
                "schema": {
                  "$ref": "#/components/schemas/LibraryResponseDto"
                }
              }
            },
            "description": ""
          }
        },
        "security": [
          {
            "bearer": []
          },
          {
            "cookie": []
          },
          {
            "api_key": []
          }
        ],
        "tags": [
          "Library"
        ]
      }
    },
    "/library/{id}": {
      "delete": {
        "operationId": "deleteLibrary",
        "parameters": [
          {
            "name": "id",
            "required": true,
            "in": "path",
            "schema": {
              "format": "uuid",
              "type": "string"
            }
          }
        ],
        "responses": {
          "200": {
            "description": ""
          }
        },
        "security": [
          {
            "bearer": []
          },
          {
            "cookie": []
          },
          {
            "api_key": []
          }
        ],
        "tags": [
          "Library"
        ]
      },
      "get": {
        "operationId": "getLibraryInfo",
        "parameters": [
          {
            "name": "id",
            "required": true,
            "in": "path",
            "schema": {
              "format": "uuid",
              "type": "string"
            }
          }
        ],
        "responses": {
          "200": {
            "content": {
              "application/json": {
                "schema": {
                  "$ref": "#/components/schemas/LibraryResponseDto"
                }
              }
            },
            "description": ""
          }
        },
        "security": [
          {
            "bearer": []
          },
          {
            "cookie": []
          },
          {
            "api_key": []
          }
        ],
        "tags": [
          "Library"
        ]
      },
      "put": {
        "operationId": "updateLibrary",
        "parameters": [
          {
            "name": "id",
            "required": true,
            "in": "path",
            "schema": {
              "format": "uuid",
              "type": "string"
            }
          }
        ],
        "requestBody": {
          "content": {
            "application/json": {
              "schema": {
                "$ref": "#/components/schemas/UpdateLibraryDto"
              }
            }
          },
          "required": true
        },
        "responses": {
          "200": {
            "content": {
              "application/json": {
                "schema": {
                  "$ref": "#/components/schemas/LibraryResponseDto"
                }
              }
            },
            "description": ""
          }
        },
        "security": [
          {
            "bearer": []
          },
          {
            "cookie": []
          },
          {
            "api_key": []
          }
        ],
        "tags": [
          "Library"
        ]
      }
    },
    "/library/{id}/removeOffline": {
      "post": {
        "operationId": "removeOfflineFiles",
        "parameters": [
          {
            "name": "id",
            "required": true,
            "in": "path",
            "schema": {
              "format": "uuid",
              "type": "string"
            }
          }
        ],
        "responses": {
          "201": {
            "description": ""
          }
        },
        "security": [
          {
            "bearer": []
          },
          {
            "cookie": []
          },
          {
            "api_key": []
          }
        ],
        "tags": [
          "Library"
        ]
      }
    },
    "/library/{id}/scan": {
      "post": {
        "operationId": "scanLibrary",
        "parameters": [
          {
            "name": "id",
            "required": true,
            "in": "path",
            "schema": {
              "format": "uuid",
              "type": "string"
            }
          }
        ],
        "requestBody": {
          "content": {
            "application/json": {
              "schema": {
                "$ref": "#/components/schemas/ScanLibraryDto"
              }
            }
          },
          "required": true
        },
        "responses": {
          "201": {
            "description": ""
          }
        },
        "security": [
          {
            "bearer": []
          },
          {
            "cookie": []
          },
          {
            "api_key": []
          }
        ],
        "tags": [
          "Library"
        ]
      }
    },
    "/library/{id}/statistics": {
      "get": {
        "operationId": "getLibraryStatistics",
        "parameters": [
          {
            "name": "id",
            "required": true,
            "in": "path",
            "schema": {
              "format": "uuid",
              "type": "string"
            }
          }
        ],
        "responses": {
          "200": {
            "content": {
              "application/json": {
                "schema": {
                  "$ref": "#/components/schemas/LibraryStatsResponseDto"
                }
              }
            },
            "description": ""
          }
        },
        "security": [
          {
            "bearer": []
          },
          {
            "cookie": []
          },
          {
            "api_key": []
          }
        ],
        "tags": [
          "Library"
        ]
      }
    },
    "/oauth/authorize": {
      "post": {
        "operationId": "authorizeOAuth",
        "parameters": [],
        "requestBody": {
          "content": {
            "application/json": {
              "schema": {
                "$ref": "#/components/schemas/OAuthConfigDto"
              }
            }
          },
          "required": true
        },
        "responses": {
          "201": {
            "content": {
              "application/json": {
                "schema": {
                  "$ref": "#/components/schemas/OAuthAuthorizeResponseDto"
                }
              }
            },
            "description": ""
          }
        },
        "tags": [
          "OAuth"
        ]
      }
    },
    "/oauth/callback": {
      "post": {
        "operationId": "callback",
        "parameters": [],
        "requestBody": {
          "content": {
            "application/json": {
              "schema": {
                "$ref": "#/components/schemas/OAuthCallbackDto"
              }
            }
          },
          "required": true
        },
        "responses": {
          "201": {
            "content": {
              "application/json": {
                "schema": {
                  "$ref": "#/components/schemas/LoginResponseDto"
                }
              }
            },
            "description": ""
          }
        },
        "tags": [
          "OAuth"
        ]
      }
    },
    "/oauth/config": {
      "post": {
        "deprecated": true,
        "description": "@deprecated use feature flags and /oauth/authorize",
        "operationId": "generateConfig",
        "parameters": [],
        "requestBody": {
          "content": {
            "application/json": {
              "schema": {
                "$ref": "#/components/schemas/OAuthConfigDto"
              }
            }
          },
          "required": true
        },
        "responses": {
          "201": {
            "content": {
              "application/json": {
                "schema": {
                  "$ref": "#/components/schemas/OAuthConfigResponseDto"
                }
              }
            },
            "description": ""
          }
        },
        "tags": [
          "OAuth"
        ]
      }
    },
    "/oauth/link": {
      "post": {
        "operationId": "link",
        "parameters": [],
        "requestBody": {
          "content": {
            "application/json": {
              "schema": {
                "$ref": "#/components/schemas/OAuthCallbackDto"
              }
            }
          },
          "required": true
        },
        "responses": {
          "201": {
            "content": {
              "application/json": {
                "schema": {
                  "$ref": "#/components/schemas/UserResponseDto"
                }
              }
            },
            "description": ""
          }
        },
        "security": [
          {
            "bearer": []
          },
          {
            "cookie": []
          },
          {
            "api_key": []
          }
        ],
        "tags": [
          "OAuth"
        ]
      }
    },
    "/oauth/mobile-redirect": {
      "get": {
        "operationId": "mobileRedirect",
        "parameters": [],
        "responses": {
          "200": {
            "description": ""
          }
        },
        "tags": [
          "OAuth"
        ]
      }
    },
    "/oauth/unlink": {
      "post": {
        "operationId": "unlink",
        "parameters": [],
        "responses": {
          "201": {
            "content": {
              "application/json": {
                "schema": {
                  "$ref": "#/components/schemas/UserResponseDto"
                }
              }
            },
            "description": ""
          }
        },
        "security": [
          {
            "bearer": []
          },
          {
            "cookie": []
          },
          {
            "api_key": []
          }
        ],
        "tags": [
          "OAuth"
        ]
      }
    },
    "/partner": {
      "get": {
        "operationId": "getPartners",
        "parameters": [
          {
            "name": "direction",
            "required": true,
            "in": "query",
            "schema": {
              "enum": [
                "shared-by",
                "shared-with"
              ],
              "type": "string"
            }
          }
        ],
        "responses": {
          "200": {
            "content": {
              "application/json": {
                "schema": {
                  "items": {
                    "$ref": "#/components/schemas/UserResponseDto"
                  },
                  "type": "array"
                }
              }
            },
            "description": ""
          }
        },
        "security": [
          {
            "bearer": []
          },
          {
            "cookie": []
          },
          {
            "api_key": []
          }
        ],
        "tags": [
          "Partner"
        ]
      }
    },
    "/partner/{id}": {
      "delete": {
        "operationId": "removePartner",
        "parameters": [
          {
            "name": "id",
            "required": true,
            "in": "path",
            "schema": {
              "format": "uuid",
              "type": "string"
            }
          }
        ],
        "responses": {
          "200": {
            "description": ""
          }
        },
        "security": [
          {
            "bearer": []
          },
          {
            "cookie": []
          },
          {
            "api_key": []
          }
        ],
        "tags": [
          "Partner"
        ]
      },
      "post": {
        "operationId": "createPartner",
        "parameters": [
          {
            "name": "id",
            "required": true,
            "in": "path",
            "schema": {
              "format": "uuid",
              "type": "string"
            }
          }
        ],
        "responses": {
          "201": {
            "content": {
              "application/json": {
                "schema": {
                  "$ref": "#/components/schemas/UserResponseDto"
                }
              }
            },
            "description": ""
          }
        },
        "security": [
          {
            "bearer": []
          },
          {
            "cookie": []
          },
          {
            "api_key": []
          }
        ],
        "tags": [
          "Partner"
        ]
      }
    },
    "/person": {
      "get": {
        "operationId": "getAllPeople",
        "parameters": [
          {
            "name": "withHidden",
            "required": false,
            "in": "query",
            "schema": {
              "default": false,
              "type": "boolean"
            }
          }
        ],
        "responses": {
          "200": {
            "content": {
              "application/json": {
                "schema": {
                  "$ref": "#/components/schemas/PeopleResponseDto"
                }
              }
            },
            "description": ""
          }
        },
        "security": [
          {
            "bearer": []
          },
          {
            "cookie": []
          },
          {
            "api_key": []
          }
        ],
        "tags": [
          "Person"
        ]
      },
      "put": {
        "operationId": "updatePeople",
        "parameters": [],
        "requestBody": {
          "content": {
            "application/json": {
              "schema": {
                "$ref": "#/components/schemas/PeopleUpdateDto"
              }
            }
          },
          "required": true
        },
        "responses": {
          "200": {
            "content": {
              "application/json": {
                "schema": {
                  "items": {
                    "$ref": "#/components/schemas/BulkIdResponseDto"
                  },
                  "type": "array"
                }
              }
            },
            "description": ""
          }
        },
        "security": [
          {
            "bearer": []
          },
          {
            "cookie": []
          },
          {
            "api_key": []
          }
        ],
        "tags": [
          "Person"
        ]
      }
    },
    "/person/{id}": {
      "get": {
        "operationId": "getPerson",
        "parameters": [
          {
            "name": "id",
            "required": true,
            "in": "path",
            "schema": {
              "format": "uuid",
              "type": "string"
            }
          }
        ],
        "responses": {
          "200": {
            "content": {
              "application/json": {
                "schema": {
                  "$ref": "#/components/schemas/PersonResponseDto"
                }
              }
            },
            "description": ""
          }
        },
        "security": [
          {
            "bearer": []
          },
          {
            "cookie": []
          },
          {
            "api_key": []
          }
        ],
        "tags": [
          "Person"
        ]
      },
      "put": {
        "operationId": "updatePerson",
        "parameters": [
          {
            "name": "id",
            "required": true,
            "in": "path",
            "schema": {
              "format": "uuid",
              "type": "string"
            }
          }
        ],
        "requestBody": {
          "content": {
            "application/json": {
              "schema": {
                "$ref": "#/components/schemas/PersonUpdateDto"
              }
            }
          },
          "required": true
        },
        "responses": {
          "200": {
            "content": {
              "application/json": {
                "schema": {
                  "$ref": "#/components/schemas/PersonResponseDto"
                }
              }
            },
            "description": ""
          }
        },
        "security": [
          {
            "bearer": []
          },
          {
            "cookie": []
          },
          {
            "api_key": []
          }
        ],
        "tags": [
          "Person"
        ]
      }
    },
    "/person/{id}/assets": {
      "get": {
        "operationId": "getPersonAssets",
        "parameters": [
          {
            "name": "id",
            "required": true,
            "in": "path",
            "schema": {
              "format": "uuid",
              "type": "string"
            }
          }
        ],
        "responses": {
          "200": {
            "content": {
              "application/json": {
                "schema": {
                  "items": {
                    "$ref": "#/components/schemas/AssetResponseDto"
                  },
                  "type": "array"
                }
              }
            },
            "description": ""
          }
        },
        "security": [
          {
            "bearer": []
          },
          {
            "cookie": []
          },
          {
            "api_key": []
          }
        ],
        "tags": [
          "Person"
        ]
      }
    },
    "/person/{id}/merge": {
      "post": {
        "operationId": "mergePerson",
        "parameters": [
          {
            "name": "id",
            "required": true,
            "in": "path",
            "schema": {
              "format": "uuid",
              "type": "string"
            }
          }
        ],
        "requestBody": {
          "content": {
            "application/json": {
              "schema": {
                "$ref": "#/components/schemas/MergePersonDto"
              }
            }
          },
          "required": true
        },
        "responses": {
          "201": {
            "content": {
              "application/json": {
                "schema": {
                  "items": {
                    "$ref": "#/components/schemas/BulkIdResponseDto"
                  },
                  "type": "array"
                }
              }
            },
            "description": ""
          }
        },
        "security": [
          {
            "bearer": []
          },
          {
            "cookie": []
          },
          {
            "api_key": []
          }
        ],
        "tags": [
          "Person"
        ]
      }
    },
    "/person/{id}/thumbnail": {
      "get": {
        "operationId": "getPersonThumbnail",
        "parameters": [
          {
            "name": "id",
            "required": true,
            "in": "path",
            "schema": {
              "format": "uuid",
              "type": "string"
            }
          }
        ],
        "responses": {
          "200": {
            "content": {
              "image/jpeg": {
                "schema": {
                  "format": "binary",
                  "type": "string"
                }
              }
            },
            "description": ""
          }
        },
        "security": [
          {
            "bearer": []
          },
          {
            "cookie": []
          },
          {
            "api_key": []
          }
        ],
        "tags": [
          "Person"
        ]
      }
    },
    "/search": {
      "get": {
        "operationId": "search",
        "parameters": [
          {
            "name": "q",
            "required": false,
            "in": "query",
            "schema": {
              "type": "string"
            }
          },
          {
            "name": "query",
            "required": false,
            "in": "query",
            "schema": {
              "type": "string"
            }
          },
          {
            "name": "clip",
            "required": false,
            "in": "query",
            "schema": {
              "type": "boolean"
            }
          },
          {
            "name": "type",
            "required": false,
            "in": "query",
            "schema": {
              "enum": [
                "IMAGE",
                "VIDEO",
                "AUDIO",
                "OTHER"
              ],
              "type": "string"
            }
          },
          {
            "name": "isFavorite",
            "required": false,
            "in": "query",
            "schema": {
              "type": "boolean"
            }
          },
          {
            "name": "isArchived",
            "required": false,
            "in": "query",
            "schema": {
              "type": "boolean"
            }
          },
          {
            "name": "exifInfo.city",
            "required": false,
            "in": "query",
            "schema": {
              "type": "string"
            }
          },
          {
            "name": "exifInfo.state",
            "required": false,
            "in": "query",
            "schema": {
              "type": "string"
            }
          },
          {
            "name": "exifInfo.country",
            "required": false,
            "in": "query",
            "schema": {
              "type": "string"
            }
          },
          {
            "name": "exifInfo.make",
            "required": false,
            "in": "query",
            "schema": {
              "type": "string"
            }
          },
          {
            "name": "exifInfo.model",
            "required": false,
            "in": "query",
            "schema": {
              "type": "string"
            }
          },
          {
            "name": "exifInfo.projectionType",
            "required": false,
            "in": "query",
            "schema": {
              "type": "string"
            }
          },
          {
            "name": "smartInfo.objects",
            "required": false,
            "in": "query",
            "schema": {
              "type": "array",
              "items": {
                "type": "string"
              }
            }
          },
          {
            "name": "smartInfo.tags",
            "required": false,
            "in": "query",
            "schema": {
              "type": "array",
              "items": {
                "type": "string"
              }
            }
          },
          {
            "name": "recent",
            "required": false,
            "in": "query",
            "schema": {
              "type": "boolean"
            }
          },
          {
            "name": "motion",
            "required": false,
            "in": "query",
            "schema": {
              "type": "boolean"
            }
          }
        ],
        "responses": {
          "200": {
            "content": {
              "application/json": {
                "schema": {
                  "$ref": "#/components/schemas/SearchResponseDto"
                }
              }
            },
            "description": ""
          }
        },
        "security": [
          {
            "bearer": []
          },
          {
            "cookie": []
          },
          {
            "api_key": []
          }
        ],
        "tags": [
          "Search"
        ]
      }
    },
    "/search/explore": {
      "get": {
        "operationId": "getExploreData",
        "parameters": [],
        "responses": {
          "200": {
            "content": {
              "application/json": {
                "schema": {
                  "items": {
                    "$ref": "#/components/schemas/SearchExploreResponseDto"
                  },
                  "type": "array"
                }
              }
            },
            "description": ""
          }
        },
        "security": [
          {
            "bearer": []
          },
          {
            "cookie": []
          },
          {
            "api_key": []
          }
        ],
        "tags": [
          "Search"
        ]
      }
    },
    "/search/person": {
      "get": {
        "operationId": "searchPerson",
        "parameters": [
          {
            "name": "name",
            "required": true,
            "in": "query",
            "schema": {
              "type": "string"
            }
          }
        ],
        "responses": {
          "200": {
            "content": {
              "application/json": {
                "schema": {
                  "items": {
                    "$ref": "#/components/schemas/PersonResponseDto"
                  },
                  "type": "array"
                }
              }
            },
            "description": ""
          }
        },
        "security": [
          {
            "bearer": []
          },
          {
            "cookie": []
          },
          {
            "api_key": []
          }
        ],
        "tags": [
          "Search"
        ]
      }
    },
    "/server-info": {
      "get": {
        "operationId": "getServerInfo",
        "parameters": [],
        "responses": {
          "200": {
            "content": {
              "application/json": {
                "schema": {
                  "$ref": "#/components/schemas/ServerInfoResponseDto"
                }
              }
            },
            "description": ""
          }
        },
        "security": [
          {
            "bearer": []
          },
          {
            "cookie": []
          },
          {
            "api_key": []
          }
        ],
        "tags": [
          "Server Info"
        ]
      }
    },
    "/server-info/config": {
      "get": {
        "operationId": "getServerConfig",
        "parameters": [],
        "responses": {
          "200": {
            "content": {
              "application/json": {
                "schema": {
                  "$ref": "#/components/schemas/ServerConfigDto"
                }
              }
            },
            "description": ""
          }
        },
        "tags": [
          "Server Info"
        ]
      }
    },
    "/server-info/features": {
      "get": {
        "operationId": "getServerFeatures",
        "parameters": [],
        "responses": {
          "200": {
            "content": {
              "application/json": {
                "schema": {
                  "$ref": "#/components/schemas/ServerFeaturesDto"
                }
              }
            },
            "description": ""
          }
        },
        "tags": [
          "Server Info"
        ]
      }
    },
    "/server-info/media-types": {
      "get": {
        "operationId": "getSupportedMediaTypes",
        "parameters": [],
        "responses": {
          "200": {
            "content": {
              "application/json": {
                "schema": {
                  "$ref": "#/components/schemas/ServerMediaTypesResponseDto"
                }
              }
            },
            "description": ""
          }
        },
        "tags": [
          "Server Info"
        ]
      }
    },
    "/server-info/ping": {
      "get": {
        "operationId": "pingServer",
        "parameters": [],
        "responses": {
          "200": {
            "content": {
              "application/json": {
                "schema": {
                  "$ref": "#/components/schemas/ServerPingResponse"
                }
              }
            },
            "description": ""
          }
        },
        "tags": [
          "Server Info"
        ]
      }
    },
    "/server-info/stats": {
      "get": {
        "operationId": "getStats",
        "parameters": [],
        "responses": {
          "200": {
            "content": {
              "application/json": {
                "schema": {
                  "$ref": "#/components/schemas/ServerStatsResponseDto"
                }
              }
            },
            "description": ""
          }
        },
        "security": [
          {
            "bearer": []
          },
          {
            "cookie": []
          },
          {
            "api_key": []
          }
        ],
        "tags": [
          "Server Info"
        ]
      }
    },
    "/server-info/version": {
      "get": {
        "operationId": "getServerVersion",
        "parameters": [],
        "responses": {
          "200": {
            "content": {
              "application/json": {
                "schema": {
                  "$ref": "#/components/schemas/ServerVersionResponseDto"
                }
              }
            },
            "description": ""
          }
        },
        "tags": [
          "Server Info"
        ]
      }
    },
    "/shared-link": {
      "get": {
        "operationId": "getAllSharedLinks",
        "parameters": [],
        "responses": {
          "200": {
            "content": {
              "application/json": {
                "schema": {
                  "items": {
                    "$ref": "#/components/schemas/SharedLinkResponseDto"
                  },
                  "type": "array"
                }
              }
            },
            "description": ""
          }
        },
        "security": [
          {
            "bearer": []
          },
          {
            "cookie": []
          },
          {
            "api_key": []
          }
        ],
        "tags": [
          "Shared Link"
        ]
      },
      "post": {
        "operationId": "createSharedLink",
        "parameters": [],
        "requestBody": {
          "content": {
            "application/json": {
              "schema": {
                "$ref": "#/components/schemas/SharedLinkCreateDto"
              }
            }
          },
          "required": true
        },
        "responses": {
          "201": {
            "content": {
              "application/json": {
                "schema": {
                  "$ref": "#/components/schemas/SharedLinkResponseDto"
                }
              }
            },
            "description": ""
          }
        },
        "security": [
          {
            "bearer": []
          },
          {
            "cookie": []
          },
          {
            "api_key": []
          }
        ],
        "tags": [
          "Shared Link"
        ]
      }
    },
    "/shared-link/me": {
      "get": {
        "operationId": "getMySharedLink",
        "parameters": [
          {
            "name": "key",
            "required": false,
            "in": "query",
            "schema": {
              "type": "string"
            }
          }
        ],
        "responses": {
          "200": {
            "content": {
              "application/json": {
                "schema": {
                  "$ref": "#/components/schemas/SharedLinkResponseDto"
                }
              }
            },
            "description": ""
          }
        },
        "security": [
          {
            "bearer": []
          },
          {
            "cookie": []
          },
          {
            "api_key": []
          }
        ],
        "tags": [
          "Shared Link"
        ]
      }
    },
    "/shared-link/{id}": {
      "delete": {
        "operationId": "removeSharedLink",
        "parameters": [
          {
            "name": "id",
            "required": true,
            "in": "path",
            "schema": {
              "format": "uuid",
              "type": "string"
            }
          }
        ],
        "responses": {
          "200": {
            "description": ""
          }
        },
        "security": [
          {
            "bearer": []
          },
          {
            "cookie": []
          },
          {
            "api_key": []
          }
        ],
        "tags": [
          "Shared Link"
        ]
      },
      "get": {
        "operationId": "getSharedLinkById",
        "parameters": [
          {
            "name": "id",
            "required": true,
            "in": "path",
            "schema": {
              "format": "uuid",
              "type": "string"
            }
          }
        ],
        "responses": {
          "200": {
            "content": {
              "application/json": {
                "schema": {
                  "$ref": "#/components/schemas/SharedLinkResponseDto"
                }
              }
            },
            "description": ""
          }
        },
        "security": [
          {
            "bearer": []
          },
          {
            "cookie": []
          },
          {
            "api_key": []
          }
        ],
        "tags": [
          "Shared Link"
        ]
      },
      "patch": {
        "operationId": "updateSharedLink",
        "parameters": [
          {
            "name": "id",
            "required": true,
            "in": "path",
            "schema": {
              "format": "uuid",
              "type": "string"
            }
          }
        ],
        "requestBody": {
          "content": {
            "application/json": {
              "schema": {
                "$ref": "#/components/schemas/SharedLinkEditDto"
              }
            }
          },
          "required": true
        },
        "responses": {
          "200": {
            "content": {
              "application/json": {
                "schema": {
                  "$ref": "#/components/schemas/SharedLinkResponseDto"
                }
              }
            },
            "description": ""
          }
        },
        "security": [
          {
            "bearer": []
          },
          {
            "cookie": []
          },
          {
            "api_key": []
          }
        ],
        "tags": [
          "Shared Link"
        ]
      }
    },
    "/shared-link/{id}/assets": {
      "delete": {
        "operationId": "removeSharedLinkAssets",
        "parameters": [
          {
            "name": "id",
            "required": true,
            "in": "path",
            "schema": {
              "format": "uuid",
              "type": "string"
            }
          },
          {
            "name": "key",
            "required": false,
            "in": "query",
            "schema": {
              "type": "string"
            }
          }
        ],
        "requestBody": {
          "content": {
            "application/json": {
              "schema": {
                "$ref": "#/components/schemas/AssetIdsDto"
              }
            }
          },
          "required": true
        },
        "responses": {
          "200": {
            "content": {
              "application/json": {
                "schema": {
                  "items": {
                    "$ref": "#/components/schemas/AssetIdsResponseDto"
                  },
                  "type": "array"
                }
              }
            },
            "description": ""
          }
        },
        "security": [
          {
            "bearer": []
          },
          {
            "cookie": []
          },
          {
            "api_key": []
          }
        ],
        "tags": [
          "Shared Link"
        ]
      },
      "put": {
        "operationId": "addSharedLinkAssets",
        "parameters": [
          {
            "name": "id",
            "required": true,
            "in": "path",
            "schema": {
              "format": "uuid",
              "type": "string"
            }
          },
          {
            "name": "key",
            "required": false,
            "in": "query",
            "schema": {
              "type": "string"
            }
          }
        ],
        "requestBody": {
          "content": {
            "application/json": {
              "schema": {
                "$ref": "#/components/schemas/AssetIdsDto"
              }
            }
          },
          "required": true
        },
        "responses": {
          "200": {
            "content": {
              "application/json": {
                "schema": {
                  "items": {
                    "$ref": "#/components/schemas/AssetIdsResponseDto"
                  },
                  "type": "array"
                }
              }
            },
            "description": ""
          }
        },
        "security": [
          {
            "bearer": []
          },
          {
            "cookie": []
          },
          {
            "api_key": []
          }
        ],
        "tags": [
          "Shared Link"
        ]
      }
    },
    "/system-config": {
      "get": {
        "operationId": "getConfig",
        "parameters": [],
        "responses": {
          "200": {
            "content": {
              "application/json": {
                "schema": {
                  "$ref": "#/components/schemas/SystemConfigDto"
                }
              }
            },
            "description": ""
          }
        },
        "security": [
          {
            "bearer": []
          },
          {
            "cookie": []
          },
          {
            "api_key": []
          }
        ],
        "tags": [
          "System Config"
        ]
      },
      "put": {
        "operationId": "updateConfig",
        "parameters": [],
        "requestBody": {
          "content": {
            "application/json": {
              "schema": {
                "$ref": "#/components/schemas/SystemConfigDto"
              }
            }
          },
          "required": true
        },
        "responses": {
          "200": {
            "content": {
              "application/json": {
                "schema": {
                  "$ref": "#/components/schemas/SystemConfigDto"
                }
              }
            },
            "description": ""
          }
        },
        "security": [
          {
            "bearer": []
          },
          {
            "cookie": []
          },
          {
            "api_key": []
          }
        ],
        "tags": [
          "System Config"
        ]
      }
    },
    "/system-config/defaults": {
      "get": {
        "operationId": "getDefaults",
        "parameters": [],
        "responses": {
          "200": {
            "content": {
              "application/json": {
                "schema": {
                  "$ref": "#/components/schemas/SystemConfigDto"
                }
              }
            },
            "description": ""
          }
        },
        "security": [
          {
            "bearer": []
          },
          {
            "cookie": []
          },
          {
            "api_key": []
          }
        ],
        "tags": [
          "System Config"
        ]
      }
    },
    "/system-config/storage-template-options": {
      "get": {
        "operationId": "getStorageTemplateOptions",
        "parameters": [],
        "responses": {
          "200": {
            "content": {
              "application/json": {
                "schema": {
                  "$ref": "#/components/schemas/SystemConfigTemplateStorageOptionDto"
                }
              }
            },
            "description": ""
          }
        },
        "security": [
          {
            "bearer": []
          },
          {
            "cookie": []
          },
          {
            "api_key": []
          }
        ],
        "tags": [
          "System Config"
        ]
      }
    },
    "/tag": {
      "get": {
        "operationId": "getAllTags",
        "parameters": [],
        "responses": {
          "200": {
            "content": {
              "application/json": {
                "schema": {
                  "items": {
                    "$ref": "#/components/schemas/TagResponseDto"
                  },
                  "type": "array"
                }
              }
            },
            "description": ""
          }
        },
        "security": [
          {
            "bearer": []
          },
          {
            "cookie": []
          },
          {
            "api_key": []
          }
        ],
        "tags": [
          "Tag"
        ]
      },
      "post": {
        "operationId": "createTag",
        "parameters": [],
        "requestBody": {
          "content": {
            "application/json": {
              "schema": {
                "$ref": "#/components/schemas/CreateTagDto"
              }
            }
          },
          "required": true
        },
        "responses": {
          "201": {
            "content": {
              "application/json": {
                "schema": {
                  "$ref": "#/components/schemas/TagResponseDto"
                }
              }
            },
            "description": ""
          }
        },
        "security": [
          {
            "bearer": []
          },
          {
            "cookie": []
          },
          {
            "api_key": []
          }
        ],
        "tags": [
          "Tag"
        ]
      }
    },
    "/tag/{id}": {
      "delete": {
        "operationId": "deleteTag",
        "parameters": [
          {
            "name": "id",
            "required": true,
            "in": "path",
            "schema": {
              "format": "uuid",
              "type": "string"
            }
          }
        ],
        "responses": {
          "200": {
            "description": ""
          }
        },
        "security": [
          {
            "bearer": []
          },
          {
            "cookie": []
          },
          {
            "api_key": []
          }
        ],
        "tags": [
          "Tag"
        ]
      },
      "get": {
        "operationId": "getTagById",
        "parameters": [
          {
            "name": "id",
            "required": true,
            "in": "path",
            "schema": {
              "format": "uuid",
              "type": "string"
            }
          }
        ],
        "responses": {
          "200": {
            "content": {
              "application/json": {
                "schema": {
                  "$ref": "#/components/schemas/TagResponseDto"
                }
              }
            },
            "description": ""
          }
        },
        "security": [
          {
            "bearer": []
          },
          {
            "cookie": []
          },
          {
            "api_key": []
          }
        ],
        "tags": [
          "Tag"
        ]
      },
      "patch": {
        "operationId": "updateTag",
        "parameters": [
          {
            "name": "id",
            "required": true,
            "in": "path",
            "schema": {
              "format": "uuid",
              "type": "string"
            }
          }
        ],
        "requestBody": {
          "content": {
            "application/json": {
              "schema": {
                "$ref": "#/components/schemas/UpdateTagDto"
              }
            }
          },
          "required": true
        },
        "responses": {
          "200": {
            "content": {
              "application/json": {
                "schema": {
                  "$ref": "#/components/schemas/TagResponseDto"
                }
              }
            },
            "description": ""
          }
        },
        "security": [
          {
            "bearer": []
          },
          {
            "cookie": []
          },
          {
            "api_key": []
          }
        ],
        "tags": [
          "Tag"
        ]
      }
    },
    "/tag/{id}/assets": {
      "delete": {
        "operationId": "untagAssets",
        "parameters": [
          {
            "name": "id",
            "required": true,
            "in": "path",
            "schema": {
              "format": "uuid",
              "type": "string"
            }
          }
        ],
        "requestBody": {
          "content": {
            "application/json": {
              "schema": {
                "$ref": "#/components/schemas/AssetIdsDto"
              }
            }
          },
          "required": true
        },
        "responses": {
          "200": {
            "content": {
              "application/json": {
                "schema": {
                  "items": {
                    "$ref": "#/components/schemas/AssetIdsResponseDto"
                  },
                  "type": "array"
                }
              }
            },
            "description": ""
          }
        },
        "security": [
          {
            "bearer": []
          },
          {
            "cookie": []
          },
          {
            "api_key": []
          }
        ],
        "tags": [
          "Tag"
        ]
      },
      "get": {
        "operationId": "getTagAssets",
        "parameters": [
          {
            "name": "id",
            "required": true,
            "in": "path",
            "schema": {
              "format": "uuid",
              "type": "string"
            }
          }
        ],
        "responses": {
          "200": {
            "content": {
              "application/json": {
                "schema": {
                  "items": {
                    "$ref": "#/components/schemas/AssetResponseDto"
                  },
                  "type": "array"
                }
              }
            },
            "description": ""
          }
        },
        "security": [
          {
            "bearer": []
          },
          {
            "cookie": []
          },
          {
            "api_key": []
          }
        ],
        "tags": [
          "Tag"
        ]
      },
      "put": {
        "operationId": "tagAssets",
        "parameters": [
          {
            "name": "id",
            "required": true,
            "in": "path",
            "schema": {
              "format": "uuid",
              "type": "string"
            }
          }
        ],
        "requestBody": {
          "content": {
            "application/json": {
              "schema": {
                "$ref": "#/components/schemas/AssetIdsDto"
              }
            }
          },
          "required": true
        },
        "responses": {
          "200": {
            "content": {
              "application/json": {
                "schema": {
                  "items": {
                    "$ref": "#/components/schemas/AssetIdsResponseDto"
                  },
                  "type": "array"
                }
              }
            },
            "description": ""
          }
        },
        "security": [
          {
            "bearer": []
          },
          {
            "cookie": []
          },
          {
            "api_key": []
          }
        ],
        "tags": [
          "Tag"
        ]
      }
    },
    "/user": {
      "get": {
        "operationId": "getAllUsers",
        "parameters": [
          {
            "name": "isAll",
            "required": true,
            "in": "query",
            "schema": {
              "type": "boolean"
            }
          }
        ],
        "responses": {
          "200": {
            "content": {
              "application/json": {
                "schema": {
                  "items": {
                    "$ref": "#/components/schemas/UserResponseDto"
                  },
                  "type": "array"
                }
              }
            },
            "description": ""
          }
        },
        "security": [
          {
            "bearer": []
          },
          {
            "cookie": []
          },
          {
            "api_key": []
          }
        ],
        "tags": [
          "User"
        ]
      },
      "post": {
        "operationId": "createUser",
        "parameters": [],
        "requestBody": {
          "content": {
            "application/json": {
              "schema": {
                "$ref": "#/components/schemas/CreateUserDto"
              }
            }
          },
          "required": true
        },
        "responses": {
          "201": {
            "content": {
              "application/json": {
                "schema": {
                  "$ref": "#/components/schemas/UserResponseDto"
                }
              }
            },
            "description": ""
          }
        },
        "security": [
          {
            "bearer": []
          },
          {
            "cookie": []
          },
          {
            "api_key": []
          }
        ],
        "tags": [
          "User"
        ]
      },
      "put": {
        "operationId": "updateUser",
        "parameters": [],
        "requestBody": {
          "content": {
            "application/json": {
              "schema": {
                "$ref": "#/components/schemas/UpdateUserDto"
              }
            }
          },
          "required": true
        },
        "responses": {
          "200": {
            "content": {
              "application/json": {
                "schema": {
                  "$ref": "#/components/schemas/UserResponseDto"
                }
              }
            },
            "description": ""
          }
        },
        "security": [
          {
            "bearer": []
          },
          {
            "cookie": []
          },
          {
            "api_key": []
          }
        ],
        "tags": [
          "User"
        ]
      }
    },
    "/user/count": {
      "get": {
        "operationId": "getUserCount",
        "parameters": [
          {
            "name": "admin",
            "required": false,
            "in": "query",
            "schema": {
              "default": false,
              "type": "boolean"
            }
          }
        ],
        "responses": {
          "200": {
            "content": {
              "application/json": {
                "schema": {
                  "$ref": "#/components/schemas/UserCountResponseDto"
                }
              }
            },
            "description": ""
          }
        },
        "security": [
          {
            "bearer": []
          },
          {
            "cookie": []
          },
          {
            "api_key": []
          }
        ],
        "tags": [
          "User"
        ]
      }
    },
    "/user/info/{id}": {
      "get": {
        "operationId": "getUserById",
        "parameters": [
          {
            "name": "id",
            "required": true,
            "in": "path",
            "schema": {
              "format": "uuid",
              "type": "string"
            }
          }
        ],
        "responses": {
          "200": {
            "content": {
              "application/json": {
                "schema": {
                  "$ref": "#/components/schemas/UserResponseDto"
                }
              }
            },
            "description": ""
          }
        },
        "security": [
          {
            "bearer": []
          },
          {
            "cookie": []
          },
          {
            "api_key": []
          }
        ],
        "tags": [
          "User"
        ]
      }
    },
    "/user/me": {
      "get": {
        "operationId": "getMyUserInfo",
        "parameters": [],
        "responses": {
          "200": {
            "content": {
              "application/json": {
                "schema": {
                  "$ref": "#/components/schemas/UserResponseDto"
                }
              }
            },
            "description": ""
          }
        },
        "security": [
          {
            "bearer": []
          },
          {
            "cookie": []
          },
          {
            "api_key": []
          }
        ],
        "tags": [
          "User"
        ]
      }
    },
    "/user/profile-image": {
      "post": {
        "operationId": "createProfileImage",
        "parameters": [],
        "requestBody": {
          "content": {
            "multipart/form-data": {
              "schema": {
                "$ref": "#/components/schemas/CreateProfileImageDto"
              }
            }
          },
          "description": "A new avatar for the user",
          "required": true
        },
        "responses": {
          "201": {
            "content": {
              "application/json": {
                "schema": {
                  "$ref": "#/components/schemas/CreateProfileImageResponseDto"
                }
              }
            },
            "description": ""
          }
        },
        "security": [
          {
            "bearer": []
          },
          {
            "cookie": []
          },
          {
            "api_key": []
          }
        ],
        "tags": [
          "User"
        ]
      }
    },
    "/user/profile-image/{id}": {
      "get": {
        "operationId": "getProfileImage",
        "parameters": [
          {
            "name": "id",
            "required": true,
            "in": "path",
            "schema": {
              "format": "uuid",
              "type": "string"
            }
          }
        ],
        "responses": {
          "200": {
            "content": {
              "application/json": {
                "schema": {
                  "type": "object"
                }
              }
            },
            "description": ""
          }
        },
        "security": [
          {
            "bearer": []
          },
          {
            "cookie": []
          },
          {
            "api_key": []
          }
        ],
        "tags": [
          "User"
        ]
      }
    },
    "/user/{id}": {
      "delete": {
        "operationId": "deleteUser",
        "parameters": [
          {
            "name": "id",
            "required": true,
            "in": "path",
            "schema": {
              "format": "uuid",
              "type": "string"
            }
          }
        ],
        "responses": {
          "200": {
            "content": {
              "application/json": {
                "schema": {
                  "$ref": "#/components/schemas/UserResponseDto"
                }
              }
            },
            "description": ""
          }
        },
        "security": [
          {
            "bearer": []
          },
          {
            "cookie": []
          },
          {
            "api_key": []
          }
        ],
        "tags": [
          "User"
        ]
      }
    },
    "/user/{id}/restore": {
      "post": {
        "operationId": "restoreUser",
        "parameters": [
          {
            "name": "id",
            "required": true,
            "in": "path",
            "schema": {
              "format": "uuid",
              "type": "string"
            }
          }
        ],
        "responses": {
          "201": {
            "content": {
              "application/json": {
                "schema": {
                  "$ref": "#/components/schemas/UserResponseDto"
                }
              }
            },
            "description": ""
          }
        },
        "security": [
          {
            "bearer": []
          },
          {
            "cookie": []
          },
          {
            "api_key": []
          }
        ],
        "tags": [
          "User"
        ]
      }
    }
  },
  "info": {
    "title": "Immich",
    "description": "Immich API",
    "version": "1.82.0",
    "contact": {}
  },
  "tags": [],
  "servers": [
    {
      "url": "/api"
    }
  ],
  "components": {
    "securitySchemes": {
      "bearer": {
        "scheme": "Bearer",
        "bearerFormat": "JWT",
        "type": "http",
        "in": "header"
      },
      "cookie": {
        "type": "apiKey",
        "in": "cookie",
        "name": "immich_access_token"
      },
      "api_key": {
        "type": "apiKey",
        "in": "header",
        "name": "x-api-key"
      }
    },
    "schemas": {
      "APIKeyCreateDto": {
        "properties": {
          "name": {
            "type": "string"
          }
        },
        "type": "object"
      },
      "APIKeyCreateResponseDto": {
        "properties": {
          "apiKey": {
            "$ref": "#/components/schemas/APIKeyResponseDto"
          },
          "secret": {
            "type": "string"
          }
        },
        "required": [
          "secret",
          "apiKey"
        ],
        "type": "object"
      },
      "APIKeyResponseDto": {
        "properties": {
          "createdAt": {
            "format": "date-time",
            "type": "string"
          },
          "id": {
            "type": "string"
          },
          "name": {
            "type": "string"
          },
          "updatedAt": {
            "format": "date-time",
            "type": "string"
          }
        },
        "required": [
          "id",
          "name",
          "createdAt",
          "updatedAt"
        ],
        "type": "object"
      },
      "APIKeyUpdateDto": {
        "properties": {
          "name": {
            "type": "string"
          }
        },
        "required": [
          "name"
        ],
        "type": "object"
      },
      "AddUsersDto": {
        "properties": {
          "sharedUserIds": {
            "items": {
              "format": "uuid",
              "type": "string"
            },
            "type": "array"
          }
        },
        "required": [
          "sharedUserIds"
        ],
        "type": "object"
      },
      "AdminSignupResponseDto": {
        "properties": {
          "createdAt": {
            "format": "date-time",
            "type": "string"
          },
          "email": {
            "type": "string"
          },
          "firstName": {
            "type": "string"
          },
          "id": {
            "type": "string"
          },
          "lastName": {
            "type": "string"
          }
        },
        "required": [
          "id",
          "email",
          "firstName",
          "lastName",
          "createdAt"
        ],
        "type": "object"
      },
      "AlbumCountResponseDto": {
        "properties": {
          "notShared": {
            "type": "integer"
          },
          "owned": {
            "type": "integer"
          },
          "shared": {
            "type": "integer"
          }
        },
        "required": [
          "owned",
          "shared",
          "notShared"
        ],
        "type": "object"
      },
      "AlbumResponseDto": {
        "properties": {
          "albumName": {
            "type": "string"
          },
          "albumThumbnailAssetId": {
            "nullable": true,
            "type": "string"
          },
          "assetCount": {
            "type": "integer"
          },
          "assets": {
            "items": {
              "$ref": "#/components/schemas/AssetResponseDto"
            },
            "type": "array"
          },
          "createdAt": {
            "format": "date-time",
            "type": "string"
          },
          "description": {
            "type": "string"
          },
          "endDate": {
            "format": "date-time",
            "type": "string"
          },
          "hasSharedLink": {
            "type": "boolean"
          },
          "id": {
            "type": "string"
          },
          "lastModifiedAssetTimestamp": {
            "format": "date-time",
            "type": "string"
          },
          "owner": {
            "$ref": "#/components/schemas/UserResponseDto"
          },
          "ownerId": {
            "type": "string"
          },
          "shared": {
            "type": "boolean"
          },
          "sharedUsers": {
            "items": {
              "$ref": "#/components/schemas/UserResponseDto"
            },
            "type": "array"
          },
          "startDate": {
            "format": "date-time",
            "type": "string"
          },
          "updatedAt": {
            "format": "date-time",
            "type": "string"
          }
        },
        "required": [
          "assetCount",
          "id",
          "ownerId",
          "albumName",
          "description",
          "createdAt",
          "updatedAt",
          "albumThumbnailAssetId",
          "shared",
          "sharedUsers",
          "hasSharedLink",
          "assets",
          "owner"
        ],
        "type": "object"
      },
      "AllJobStatusResponseDto": {
        "properties": {
          "backgroundTask": {
            "$ref": "#/components/schemas/JobStatusDto"
          },
          "clipEncoding": {
            "$ref": "#/components/schemas/JobStatusDto"
          },
          "library": {
            "$ref": "#/components/schemas/JobStatusDto"
          },
          "metadataExtraction": {
            "$ref": "#/components/schemas/JobStatusDto"
          },
          "migration": {
            "$ref": "#/components/schemas/JobStatusDto"
          },
          "objectTagging": {
            "$ref": "#/components/schemas/JobStatusDto"
          },
          "recognizeFaces": {
            "$ref": "#/components/schemas/JobStatusDto"
          },
          "search": {
            "$ref": "#/components/schemas/JobStatusDto"
          },
          "sidecar": {
            "$ref": "#/components/schemas/JobStatusDto"
          },
          "storageTemplateMigration": {
            "$ref": "#/components/schemas/JobStatusDto"
          },
          "thumbnailGeneration": {
            "$ref": "#/components/schemas/JobStatusDto"
          },
          "videoConversion": {
            "$ref": "#/components/schemas/JobStatusDto"
          }
        },
        "required": [
          "thumbnailGeneration",
          "metadataExtraction",
          "videoConversion",
          "objectTagging",
          "clipEncoding",
          "storageTemplateMigration",
          "migration",
          "backgroundTask",
          "search",
          "recognizeFaces",
          "sidecar",
          "library"
        ],
        "type": "object"
      },
      "AssetBulkDeleteDto": {
        "properties": {
          "force": {
            "type": "boolean"
          },
          "ids": {
            "items": {
              "format": "uuid",
              "type": "string"
            },
            "type": "array"
          }
        },
        "required": [
          "ids"
        ],
        "type": "object"
      },
      "AssetBulkUpdateDto": {
        "properties": {
          "ids": {
            "items": {
              "format": "uuid",
              "type": "string"
            },
            "type": "array"
          },
          "isArchived": {
            "type": "boolean"
          },
          "isFavorite": {
            "type": "boolean"
          }
        },
        "required": [
          "ids"
        ],
        "type": "object"
      },
      "AssetBulkUploadCheckDto": {
        "properties": {
          "assets": {
            "items": {
              "$ref": "#/components/schemas/AssetBulkUploadCheckItem"
            },
            "type": "array"
          }
        },
        "required": [
          "assets"
        ],
        "type": "object"
      },
      "AssetBulkUploadCheckItem": {
        "properties": {
          "checksum": {
            "description": "base64 or hex encoded sha1 hash",
            "type": "string"
          },
          "id": {
            "type": "string"
          }
        },
        "required": [
          "id",
          "checksum"
        ],
        "type": "object"
      },
      "AssetBulkUploadCheckResponseDto": {
        "properties": {
          "results": {
            "items": {
              "$ref": "#/components/schemas/AssetBulkUploadCheckResult"
            },
            "type": "array"
          }
        },
        "required": [
          "results"
        ],
        "type": "object"
      },
      "AssetBulkUploadCheckResult": {
        "properties": {
          "action": {
            "enum": [
              "accept",
              "reject"
            ],
            "type": "string"
          },
          "assetId": {
            "type": "string"
          },
          "id": {
            "type": "string"
          },
          "reason": {
            "enum": [
              "duplicate",
              "unsupported-format"
            ],
            "type": "string"
          }
        },
        "required": [
          "id",
          "action"
        ],
        "type": "object"
      },
      "AssetFileUploadResponseDto": {
        "properties": {
          "duplicate": {
            "type": "boolean"
          },
          "id": {
            "type": "string"
          }
        },
        "required": [
          "id",
          "duplicate"
        ],
        "type": "object"
      },
      "AssetIdsDto": {
        "properties": {
          "assetIds": {
            "items": {
              "format": "uuid",
              "type": "string"
            },
            "type": "array"
          }
        },
        "required": [
          "assetIds"
        ],
        "type": "object"
      },
      "AssetIdsResponseDto": {
        "properties": {
          "assetId": {
            "type": "string"
          },
          "error": {
            "enum": [
              "duplicate",
              "no_permission",
              "not_found"
            ],
            "type": "string"
          },
          "success": {
            "type": "boolean"
          }
        },
        "required": [
          "assetId",
          "success"
        ],
        "type": "object"
      },
      "AssetJobName": {
        "enum": [
          "regenerate-thumbnail",
          "refresh-metadata",
          "transcode-video"
        ],
        "type": "string"
      },
      "AssetJobsDto": {
        "properties": {
          "assetIds": {
            "items": {
              "format": "uuid",
              "type": "string"
            },
            "type": "array"
          },
          "name": {
            "$ref": "#/components/schemas/AssetJobName"
          }
        },
        "required": [
          "assetIds",
          "name"
        ],
        "type": "object"
      },
      "AssetResponseDto": {
        "properties": {
          "checksum": {
            "description": "base64 encoded sha1 hash",
            "type": "string"
          },
          "deviceAssetId": {
            "type": "string"
          },
          "deviceId": {
            "type": "string"
          },
          "duration": {
            "type": "string"
          },
          "exifInfo": {
            "$ref": "#/components/schemas/ExifResponseDto"
          },
          "fileCreatedAt": {
            "format": "date-time",
            "type": "string"
          },
          "fileModifiedAt": {
            "format": "date-time",
            "type": "string"
          },
          "hasMetadata": {
            "type": "boolean"
          },
          "id": {
            "type": "string"
          },
          "isArchived": {
            "type": "boolean"
          },
          "isExternal": {
            "type": "boolean"
          },
          "isFavorite": {
            "type": "boolean"
          },
          "isOffline": {
            "type": "boolean"
          },
          "isReadOnly": {
            "type": "boolean"
          },
          "isTrashed": {
            "type": "boolean"
          },
          "libraryId": {
            "type": "string"
          },
          "livePhotoVideoId": {
            "nullable": true,
            "type": "string"
          },
          "localDateTime": {
            "format": "date-time",
            "type": "string"
          },
          "originalFileName": {
            "type": "string"
          },
          "originalPath": {
            "type": "string"
          },
          "owner": {
            "$ref": "#/components/schemas/UserResponseDto"
          },
          "ownerId": {
            "type": "string"
          },
          "people": {
            "items": {
              "$ref": "#/components/schemas/PeopleAssetResponseDto"
            },
            "type": "array"
          },
          "resized": {
            "type": "boolean"
          },
          "smartInfo": {
            "$ref": "#/components/schemas/SmartInfoResponseDto"
          },
          "tags": {
            "items": {
              "$ref": "#/components/schemas/TagResponseDto"
            },
            "type": "array"
          },
          "thumbhash": {
            "nullable": true,
            "type": "string"
          },
          "type": {
            "$ref": "#/components/schemas/AssetTypeEnum"
          },
          "updatedAt": {
            "format": "date-time",
            "type": "string"
          }
        },
        "required": [
          "type",
          "deviceAssetId",
          "deviceId",
          "ownerId",
          "libraryId",
          "originalPath",
          "originalFileName",
          "resized",
          "fileCreatedAt",
          "fileModifiedAt",
          "updatedAt",
          "isFavorite",
          "isArchived",
          "isTrashed",
          "isOffline",
          "isExternal",
          "isReadOnly",
          "checksum",
          "id",
          "thumbhash",
          "localDateTime",
          "duration",
          "hasMetadata"
        ],
        "type": "object"
      },
      "AssetStatsResponseDto": {
        "properties": {
          "images": {
            "type": "integer"
          },
          "total": {
            "type": "integer"
          },
          "videos": {
            "type": "integer"
          }
        },
        "required": [
          "images",
          "videos",
          "total"
        ],
        "type": "object"
      },
      "AssetTypeEnum": {
        "enum": [
          "IMAGE",
          "VIDEO",
          "AUDIO",
          "OTHER"
        ],
        "type": "string"
      },
      "AudioCodec": {
        "enum": [
          "mp3",
          "aac",
          "libopus"
        ],
        "type": "string"
      },
      "AuditDeletesResponseDto": {
        "properties": {
          "ids": {
            "items": {
              "type": "string"
            },
            "type": "array"
          },
          "needsFullSync": {
            "type": "boolean"
          }
        },
        "required": [
          "needsFullSync",
          "ids"
        ],
        "type": "object"
      },
      "AuthDeviceResponseDto": {
        "properties": {
          "createdAt": {
            "type": "string"
          },
          "current": {
            "type": "boolean"
          },
          "deviceOS": {
            "type": "string"
          },
          "deviceType": {
            "type": "string"
          },
          "id": {
            "type": "string"
          },
          "updatedAt": {
            "type": "string"
          }
        },
        "required": [
          "id",
          "createdAt",
          "updatedAt",
          "current",
          "deviceType",
          "deviceOS"
        ],
        "type": "object"
      },
      "BulkIdResponseDto": {
        "properties": {
          "error": {
            "enum": [
              "duplicate",
              "no_permission",
              "not_found",
              "unknown"
            ],
            "type": "string"
          },
          "id": {
            "type": "string"
          },
          "success": {
            "type": "boolean"
          }
        },
        "required": [
          "id",
          "success"
        ],
        "type": "object"
      },
      "BulkIdsDto": {
        "properties": {
          "ids": {
            "items": {
              "format": "uuid",
              "type": "string"
            },
            "type": "array"
          }
        },
        "required": [
          "ids"
        ],
        "type": "object"
      },
      "CLIPConfig": {
        "properties": {
          "enabled": {
            "type": "boolean"
          },
          "mode": {
            "$ref": "#/components/schemas/CLIPMode"
          },
          "modelName": {
            "type": "string"
          },
          "modelType": {
            "$ref": "#/components/schemas/ModelType"
          }
        },
        "required": [
          "enabled",
          "modelName"
        ],
        "type": "object"
      },
      "CLIPMode": {
        "enum": [
          "vision",
          "text"
        ],
        "type": "string"
      },
      "CQMode": {
        "enum": [
          "auto",
          "cqp",
          "icq"
        ],
        "type": "string"
      },
      "ChangePasswordDto": {
        "properties": {
          "newPassword": {
            "example": "password",
            "type": "string"
          },
          "password": {
            "example": "password",
            "type": "string"
          }
        },
        "required": [
          "password",
          "newPassword"
        ],
        "type": "object"
      },
      "CheckDuplicateAssetDto": {
        "properties": {
          "deviceAssetId": {
            "type": "string"
          },
          "deviceId": {
            "type": "string"
          }
        },
        "required": [
          "deviceAssetId",
          "deviceId"
        ],
        "type": "object"
      },
      "CheckDuplicateAssetResponseDto": {
        "properties": {
          "id": {
            "type": "string"
          },
          "isExist": {
            "type": "boolean"
          }
        },
        "required": [
          "isExist"
        ],
        "type": "object"
      },
      "CheckExistingAssetsDto": {
        "properties": {
          "deviceAssetIds": {
            "items": {
              "type": "string"
            },
            "type": "array"
          },
          "deviceId": {
            "type": "string"
          }
        },
        "required": [
          "deviceAssetIds",
          "deviceId"
        ],
        "type": "object"
      },
      "CheckExistingAssetsResponseDto": {
        "properties": {
          "existingIds": {
            "items": {
              "type": "string"
            },
            "type": "array"
          }
        },
        "required": [
          "existingIds"
        ],
        "type": "object"
      },
      "CitiesFile": {
        "enum": [
          "cities15000",
          "cities5000",
          "cities1000",
          "cities500"
        ],
        "type": "string"
      },
      "ClassificationConfig": {
        "properties": {
          "enabled": {
            "type": "boolean"
          },
          "minScore": {
            "type": "integer"
          },
          "modelName": {
            "type": "string"
          },
          "modelType": {
            "$ref": "#/components/schemas/ModelType"
          }
        },
        "required": [
          "minScore",
          "enabled",
          "modelName"
        ],
        "type": "object"
      },
      "Colorspace": {
        "enum": [
          "srgb",
          "p3"
        ],
        "type": "string"
      },
      "CreateAlbumDto": {
        "properties": {
          "albumName": {
            "type": "string"
          },
          "assetIds": {
            "items": {
              "format": "uuid",
              "type": "string"
            },
            "type": "array"
          },
          "description": {
            "type": "string"
          },
          "sharedWithUserIds": {
            "items": {
              "format": "uuid",
              "type": "string"
            },
            "type": "array"
          }
        },
        "required": [
          "albumName"
        ],
        "type": "object"
      },
      "CreateAssetDto": {
        "properties": {
          "assetData": {
            "format": "binary",
            "type": "string"
          },
          "deviceAssetId": {
            "type": "string"
          },
          "deviceId": {
            "type": "string"
          },
          "duration": {
            "type": "string"
          },
          "fileCreatedAt": {
            "format": "date-time",
            "type": "string"
          },
          "fileModifiedAt": {
            "format": "date-time",
            "type": "string"
          },
          "isArchived": {
            "type": "boolean"
          },
          "isExternal": {
            "type": "boolean"
          },
          "isFavorite": {
            "type": "boolean"
          },
          "isOffline": {
            "type": "boolean"
          },
          "isReadOnly": {
            "type": "boolean"
          },
          "isVisible": {
            "type": "boolean"
          },
          "libraryId": {
            "format": "uuid",
            "type": "string"
          },
          "livePhotoData": {
            "format": "binary",
            "type": "string"
          },
          "sidecarData": {
            "format": "binary",
            "type": "string"
          }
        },
        "required": [
          "assetData",
          "deviceAssetId",
          "deviceId",
          "fileCreatedAt",
          "fileModifiedAt",
          "isFavorite"
        ],
        "type": "object"
      },
      "CreateLibraryDto": {
        "properties": {
          "exclusionPatterns": {
            "items": {
              "type": "string"
            },
            "type": "array"
          },
          "importPaths": {
            "items": {
              "type": "string"
            },
            "type": "array"
          },
          "isVisible": {
            "type": "boolean"
          },
          "name": {
            "type": "string"
          },
          "type": {
            "$ref": "#/components/schemas/LibraryType"
          }
        },
        "required": [
          "type"
        ],
        "type": "object"
      },
      "CreateProfileImageDto": {
        "properties": {
          "file": {
            "format": "binary",
            "type": "string"
          }
        },
        "required": [
          "file"
        ],
        "type": "object"
      },
      "CreateProfileImageResponseDto": {
        "properties": {
          "profileImagePath": {
            "type": "string"
          },
          "userId": {
            "type": "string"
          }
        },
        "required": [
          "userId",
          "profileImagePath"
        ],
        "type": "object"
      },
      "CreateTagDto": {
        "properties": {
          "name": {
            "type": "string"
          },
          "type": {
            "$ref": "#/components/schemas/TagTypeEnum"
          }
        },
        "required": [
          "type",
          "name"
        ],
        "type": "object"
      },
      "CreateUserDto": {
        "properties": {
          "email": {
            "type": "string"
          },
          "externalPath": {
            "nullable": true,
            "type": "string"
          },
          "firstName": {
            "type": "string"
          },
          "lastName": {
            "type": "string"
          },
          "memoriesEnabled": {
            "type": "boolean"
          },
          "password": {
            "type": "string"
          },
          "storageLabel": {
            "nullable": true,
            "type": "string"
          }
        },
        "required": [
          "email",
          "password",
          "firstName",
          "lastName"
        ],
        "type": "object"
      },
      "CuratedLocationsResponseDto": {
        "properties": {
          "city": {
            "type": "string"
          },
          "deviceAssetId": {
            "type": "string"
          },
          "deviceId": {
            "type": "string"
          },
          "id": {
            "type": "string"
          },
          "resizePath": {
            "type": "string"
          }
        },
        "required": [
          "id",
          "city",
          "resizePath",
          "deviceAssetId",
          "deviceId"
        ],
        "type": "object"
      },
      "CuratedObjectsResponseDto": {
        "properties": {
          "deviceAssetId": {
            "type": "string"
          },
          "deviceId": {
            "type": "string"
          },
          "id": {
            "type": "string"
          },
          "object": {
            "type": "string"
          },
          "resizePath": {
            "type": "string"
          }
        },
        "required": [
          "id",
          "object",
          "resizePath",
          "deviceAssetId",
          "deviceId"
        ],
        "type": "object"
      },
      "DownloadArchiveInfo": {
        "properties": {
          "assetIds": {
            "items": {
              "type": "string"
            },
            "type": "array"
          },
          "size": {
            "type": "integer"
          }
        },
        "required": [
          "size",
          "assetIds"
        ],
        "type": "object"
      },
      "DownloadInfoDto": {
        "properties": {
          "albumId": {
            "format": "uuid",
            "type": "string"
          },
          "archiveSize": {
            "type": "integer"
          },
          "assetIds": {
            "items": {
              "format": "uuid",
              "type": "string"
            },
            "type": "array"
          },
          "userId": {
            "format": "uuid",
            "type": "string"
          }
        },
        "type": "object"
      },
      "DownloadResponseDto": {
        "properties": {
          "archives": {
            "items": {
              "$ref": "#/components/schemas/DownloadArchiveInfo"
            },
            "type": "array"
          },
          "totalSize": {
            "type": "integer"
          }
        },
        "required": [
          "totalSize",
          "archives"
        ],
        "type": "object"
      },
      "EntityType": {
        "enum": [
          "ASSET",
          "ALBUM"
        ],
        "type": "string"
      },
      "ExifResponseDto": {
        "properties": {
          "city": {
            "default": null,
            "nullable": true,
            "type": "string"
          },
          "country": {
            "default": null,
            "nullable": true,
            "type": "string"
          },
          "dateTimeOriginal": {
            "default": null,
            "format": "date-time",
            "nullable": true,
            "type": "string"
          },
          "description": {
            "default": null,
            "nullable": true,
            "type": "string"
          },
          "exifImageHeight": {
            "default": null,
            "nullable": true,
            "type": "number"
          },
          "exifImageWidth": {
            "default": null,
            "nullable": true,
            "type": "number"
          },
          "exposureTime": {
            "default": null,
            "nullable": true,
            "type": "string"
          },
          "fNumber": {
            "default": null,
            "nullable": true,
            "type": "number"
          },
          "fileSizeInByte": {
            "default": null,
            "format": "int64",
            "nullable": true,
            "type": "integer"
          },
          "focalLength": {
            "default": null,
            "nullable": true,
            "type": "number"
          },
          "iso": {
            "default": null,
            "nullable": true,
            "type": "number"
          },
          "latitude": {
            "default": null,
            "nullable": true,
            "type": "number"
          },
          "lensModel": {
            "default": null,
            "nullable": true,
            "type": "string"
          },
          "longitude": {
            "default": null,
            "nullable": true,
            "type": "number"
          },
          "make": {
            "default": null,
            "nullable": true,
            "type": "string"
          },
          "model": {
            "default": null,
            "nullable": true,
            "type": "string"
          },
          "modifyDate": {
            "default": null,
            "format": "date-time",
            "nullable": true,
            "type": "string"
          },
          "orientation": {
            "default": null,
            "nullable": true,
            "type": "string"
          },
          "projectionType": {
            "default": null,
            "nullable": true,
            "type": "string"
          },
          "state": {
            "default": null,
            "nullable": true,
            "type": "string"
          },
          "timeZone": {
            "default": null,
            "nullable": true,
            "type": "string"
          }
        },
        "type": "object"
      },
      "FileChecksumDto": {
        "properties": {
          "filenames": {
            "items": {
              "type": "string"
            },
            "type": "array"
          }
        },
        "required": [
          "filenames"
        ],
        "type": "object"
      },
      "FileChecksumResponseDto": {
        "properties": {
          "checksum": {
            "type": "string"
          },
          "filename": {
            "type": "string"
          }
        },
        "required": [
          "filename",
          "checksum"
        ],
        "type": "object"
      },
      "FileReportDto": {
        "properties": {
          "extras": {
            "items": {
              "type": "string"
            },
            "type": "array"
          },
          "orphans": {
            "items": {
              "$ref": "#/components/schemas/FileReportItemDto"
            },
            "type": "array"
          }
        },
        "required": [
          "orphans",
          "extras"
        ],
        "type": "object"
      },
      "FileReportFixDto": {
        "properties": {
          "items": {
            "items": {
              "$ref": "#/components/schemas/FileReportItemDto"
            },
            "type": "array"
          }
        },
        "required": [
          "items"
        ],
        "type": "object"
      },
      "FileReportItemDto": {
        "properties": {
          "checksum": {
            "type": "string"
          },
          "entityId": {
            "format": "uuid",
            "type": "string"
          },
          "entityType": {
            "$ref": "#/components/schemas/PathEntityType"
          },
          "pathType": {
            "$ref": "#/components/schemas/PathType"
          },
          "pathValue": {
            "type": "string"
          }
        },
        "required": [
          "entityId",
          "entityType",
          "pathType",
          "pathValue"
        ],
        "type": "object"
      },
      "ImportAssetDto": {
        "properties": {
          "assetPath": {
            "type": "string"
          },
          "deviceAssetId": {
            "type": "string"
          },
          "deviceId": {
            "type": "string"
          },
          "duration": {
            "type": "string"
          },
          "fileCreatedAt": {
            "format": "date-time",
            "type": "string"
          },
          "fileModifiedAt": {
            "format": "date-time",
            "type": "string"
          },
          "isArchived": {
            "type": "boolean"
          },
          "isExternal": {
            "type": "boolean"
          },
          "isFavorite": {
            "type": "boolean"
          },
          "isOffline": {
            "type": "boolean"
          },
          "isReadOnly": {
            "default": true,
            "type": "boolean"
          },
          "isVisible": {
            "type": "boolean"
          },
          "libraryId": {
            "format": "uuid",
            "type": "string"
          },
          "sidecarPath": {
            "type": "string"
          }
        },
        "required": [
          "assetPath",
          "deviceAssetId",
          "deviceId",
          "fileCreatedAt",
          "fileModifiedAt",
          "isFavorite"
        ],
        "type": "object"
      },
      "JobCommand": {
        "enum": [
          "start",
          "pause",
          "resume",
          "empty"
        ],
        "type": "string"
      },
      "JobCommandDto": {
        "properties": {
          "command": {
            "$ref": "#/components/schemas/JobCommand"
          },
          "force": {
            "type": "boolean"
          }
        },
        "required": [
          "command",
          "force"
        ],
        "type": "object"
      },
      "JobCountsDto": {
        "properties": {
          "active": {
            "type": "integer"
          },
          "completed": {
            "type": "integer"
          },
          "delayed": {
            "type": "integer"
          },
          "failed": {
            "type": "integer"
          },
          "paused": {
            "type": "integer"
          },
          "waiting": {
            "type": "integer"
          }
        },
        "required": [
          "active",
          "completed",
          "failed",
          "delayed",
          "waiting",
          "paused"
        ],
        "type": "object"
      },
      "JobName": {
        "enum": [
          "thumbnailGeneration",
          "metadataExtraction",
          "videoConversion",
          "objectTagging",
          "recognizeFaces",
          "clipEncoding",
          "backgroundTask",
          "storageTemplateMigration",
          "migration",
          "search",
          "sidecar",
          "library"
        ],
        "type": "string"
      },
      "JobSettingsDto": {
        "properties": {
          "concurrency": {
            "type": "integer"
          }
        },
        "required": [
          "concurrency"
        ],
        "type": "object"
      },
      "JobStatusDto": {
        "properties": {
          "jobCounts": {
            "$ref": "#/components/schemas/JobCountsDto"
          },
          "queueStatus": {
            "$ref": "#/components/schemas/QueueStatusDto"
          }
        },
        "required": [
          "jobCounts",
          "queueStatus"
        ],
        "type": "object"
      },
      "LibraryResponseDto": {
        "properties": {
          "assetCount": {
            "type": "integer"
          },
          "createdAt": {
            "format": "date-time",
            "type": "string"
          },
          "exclusionPatterns": {
            "items": {
              "type": "string"
            },
            "type": "array"
          },
          "id": {
            "type": "string"
          },
          "importPaths": {
            "items": {
              "type": "string"
            },
            "type": "array"
          },
          "name": {
            "type": "string"
          },
          "ownerId": {
            "type": "string"
          },
          "refreshedAt": {
            "format": "date-time",
            "nullable": true,
            "type": "string"
          },
          "type": {
            "$ref": "#/components/schemas/LibraryType"
          },
          "updatedAt": {
            "format": "date-time",
            "type": "string"
          }
        },
        "required": [
          "type",
          "assetCount",
          "id",
          "ownerId",
          "name",
          "importPaths",
          "exclusionPatterns",
          "createdAt",
          "updatedAt",
          "refreshedAt"
        ],
        "type": "object"
      },
      "LibraryStatsResponseDto": {
        "properties": {
          "photos": {
            "default": 0,
            "type": "integer"
          },
          "total": {
            "default": 0,
            "type": "integer"
          },
          "usage": {
            "default": 0,
            "format": "int64",
            "type": "integer"
          },
          "videos": {
            "default": 0,
            "type": "integer"
          }
        },
        "required": [
          "photos",
          "videos",
          "total",
          "usage"
        ],
        "type": "object"
      },
      "LibraryType": {
        "enum": [
          "UPLOAD",
          "EXTERNAL"
        ],
        "type": "string"
      },
      "LoginCredentialDto": {
        "properties": {
          "email": {
            "example": "testuser@email.com",
            "type": "string"
          },
          "password": {
            "example": "password",
            "type": "string"
          }
        },
        "required": [
          "email",
          "password"
        ],
        "type": "object"
      },
      "LoginResponseDto": {
        "properties": {
          "accessToken": {
            "readOnly": true,
            "type": "string"
          },
          "firstName": {
            "readOnly": true,
            "type": "string"
          },
          "isAdmin": {
            "readOnly": true,
            "type": "boolean"
          },
          "lastName": {
            "readOnly": true,
            "type": "string"
          },
          "profileImagePath": {
            "readOnly": true,
            "type": "string"
          },
          "shouldChangePassword": {
            "readOnly": true,
            "type": "boolean"
          },
          "userEmail": {
            "readOnly": true,
            "type": "string"
          },
          "userId": {
            "readOnly": true,
            "type": "string"
          }
        },
        "required": [
          "accessToken",
          "userId",
          "userEmail",
          "firstName",
          "lastName",
          "profileImagePath",
          "isAdmin",
          "shouldChangePassword"
        ],
        "type": "object"
      },
      "LogoutResponseDto": {
        "properties": {
          "redirectUri": {
            "type": "string"
          },
          "successful": {
            "type": "boolean"
          }
        },
        "required": [
          "successful",
          "redirectUri"
        ],
        "type": "object"
      },
      "MapMarkerResponseDto": {
        "properties": {
          "id": {
            "type": "string"
          },
          "lat": {
            "format": "double",
            "type": "number"
          },
          "lon": {
            "format": "double",
            "type": "number"
          }
        },
        "required": [
          "id",
          "lat",
          "lon"
        ],
        "type": "object"
      },
      "MemoryLaneResponseDto": {
        "properties": {
          "assets": {
            "items": {
              "$ref": "#/components/schemas/AssetResponseDto"
            },
            "type": "array"
          },
          "title": {
            "type": "string"
          }
        },
        "required": [
          "title",
          "assets"
        ],
        "type": "object"
      },
      "MergePersonDto": {
        "properties": {
          "ids": {
            "items": {
              "format": "uuid",
              "type": "string"
            },
            "type": "array"
          }
        },
        "required": [
          "ids"
        ],
        "type": "object"
      },
      "ModelType": {
        "enum": [
          "image-classification",
          "facial-recognition",
          "clip"
        ],
        "type": "string"
      },
      "OAuthAuthorizeResponseDto": {
        "properties": {
          "url": {
            "type": "string"
          }
        },
        "required": [
          "url"
        ],
        "type": "object"
      },
      "OAuthCallbackDto": {
        "properties": {
          "url": {
            "type": "string"
          }
        },
        "required": [
          "url"
        ],
        "type": "object"
      },
      "OAuthConfigDto": {
        "properties": {
          "redirectUri": {
            "type": "string"
          }
        },
        "required": [
          "redirectUri"
        ],
        "type": "object"
      },
      "OAuthConfigResponseDto": {
        "properties": {
          "autoLaunch": {
            "type": "boolean"
          },
          "buttonText": {
            "type": "string"
          },
          "enabled": {
            "type": "boolean"
          },
          "passwordLoginEnabled": {
            "type": "boolean"
          },
          "url": {
            "type": "string"
          }
        },
        "required": [
          "enabled",
          "passwordLoginEnabled"
        ],
        "type": "object"
      },
<<<<<<< HEAD
      "PeopleAssetResponseDto": {
        "properties": {
          "assetFaceId": {
            "type": "string"
          },
          "person": {
            "allOf": [
              {
                "$ref": "#/components/schemas/PersonResponseDto"
              }
            ],
            "nullable": true
          }
        },
        "required": [
          "assetFaceId",
          "person"
        ],
        "type": "object"
=======
      "PathEntityType": {
        "enum": [
          "asset",
          "person",
          "user"
        ],
        "type": "string"
      },
      "PathType": {
        "enum": [
          "original",
          "jpeg_thumbnail",
          "webp_thumbnail",
          "encoded_video",
          "sidecar",
          "face",
          "profile"
        ],
        "type": "string"
>>>>>>> ddc3a2e4
      },
      "PeopleResponseDto": {
        "properties": {
          "people": {
            "items": {
              "$ref": "#/components/schemas/PersonResponseDto"
            },
            "type": "array"
          },
          "total": {
            "type": "integer"
          },
          "visible": {
            "type": "integer"
          }
        },
        "required": [
          "total",
          "visible",
          "people"
        ],
        "type": "object"
      },
      "PeopleUpdateDto": {
        "properties": {
          "people": {
            "items": {
              "$ref": "#/components/schemas/PeopleUpdateItem"
            },
            "type": "array"
          }
        },
        "required": [
          "people"
        ],
        "type": "object"
      },
      "PeopleUpdateItem": {
        "properties": {
          "birthDate": {
            "description": "Person date of birth.\nNote: the mobile app cannot currently set the birth date to null.",
            "format": "date",
            "nullable": true,
            "type": "string"
          },
          "featureFaceAssetId": {
            "description": "Asset is used to get the feature face thumbnail.",
            "type": "string"
          },
          "id": {
            "description": "Person id.",
            "type": "string"
          },
          "isHidden": {
            "description": "Person visibility",
            "type": "boolean"
          },
          "name": {
            "description": "Person name.",
            "type": "string"
          }
        },
        "required": [
          "id"
        ],
        "type": "object"
      },
      "PersonResponseDto": {
        "properties": {
          "birthDate": {
            "format": "date",
            "nullable": true,
            "type": "string"
          },
          "id": {
            "type": "string"
          },
          "isHidden": {
            "type": "boolean"
          },
          "name": {
            "type": "string"
          },
          "thumbnailPath": {
            "type": "string"
          }
        },
        "required": [
          "birthDate",
          "id",
          "name",
          "thumbnailPath",
          "isHidden"
        ],
        "type": "object"
      },
      "PersonUpdateDto": {
        "properties": {
          "birthDate": {
            "description": "Person date of birth.\nNote: the mobile app cannot currently set the birth date to null.",
            "format": "date",
            "nullable": true,
            "type": "string"
          },
          "featureFaceAssetId": {
            "description": "Asset is used to get the feature face thumbnail.",
            "type": "string"
          },
          "isHidden": {
            "description": "Person visibility",
            "type": "boolean"
          },
          "name": {
            "description": "Person name.",
            "type": "string"
          }
        },
        "type": "object"
      },
      "QueueStatusDto": {
        "properties": {
          "isActive": {
            "type": "boolean"
          },
          "isPaused": {
            "type": "boolean"
          }
        },
        "required": [
          "isActive",
          "isPaused"
        ],
        "type": "object"
      },
      "RecognitionConfig": {
        "properties": {
          "enabled": {
            "type": "boolean"
          },
          "maxDistance": {
            "type": "integer"
          },
          "minFaces": {
            "type": "integer"
          },
          "minScore": {
            "type": "integer"
          },
          "modelName": {
            "type": "string"
          },
          "modelType": {
            "$ref": "#/components/schemas/ModelType"
          }
        },
        "required": [
          "minScore",
          "maxDistance",
          "minFaces",
          "enabled",
          "modelName"
        ],
        "type": "object"
      },
      "ScanLibraryDto": {
        "properties": {
          "refreshAllFiles": {
            "default": false,
            "type": "boolean"
          },
          "refreshModifiedFiles": {
            "type": "boolean"
          }
        },
        "type": "object"
      },
      "SearchAlbumResponseDto": {
        "properties": {
          "count": {
            "type": "integer"
          },
          "facets": {
            "items": {
              "$ref": "#/components/schemas/SearchFacetResponseDto"
            },
            "type": "array"
          },
          "items": {
            "items": {
              "$ref": "#/components/schemas/AlbumResponseDto"
            },
            "type": "array"
          },
          "total": {
            "type": "integer"
          }
        },
        "required": [
          "total",
          "count",
          "items",
          "facets"
        ],
        "type": "object"
      },
      "SearchAssetDto": {
        "properties": {
          "searchTerm": {
            "type": "string"
          }
        },
        "required": [
          "searchTerm"
        ],
        "type": "object"
      },
      "SearchAssetResponseDto": {
        "properties": {
          "count": {
            "type": "integer"
          },
          "facets": {
            "items": {
              "$ref": "#/components/schemas/SearchFacetResponseDto"
            },
            "type": "array"
          },
          "items": {
            "items": {
              "$ref": "#/components/schemas/AssetResponseDto"
            },
            "type": "array"
          },
          "total": {
            "type": "integer"
          }
        },
        "required": [
          "total",
          "count",
          "items",
          "facets"
        ],
        "type": "object"
      },
      "SearchExploreItem": {
        "properties": {
          "data": {
            "$ref": "#/components/schemas/AssetResponseDto"
          },
          "value": {
            "type": "string"
          }
        },
        "required": [
          "value",
          "data"
        ],
        "type": "object"
      },
      "SearchExploreResponseDto": {
        "properties": {
          "fieldName": {
            "type": "string"
          },
          "items": {
            "items": {
              "$ref": "#/components/schemas/SearchExploreItem"
            },
            "type": "array"
          }
        },
        "required": [
          "fieldName",
          "items"
        ],
        "type": "object"
      },
      "SearchFacetCountResponseDto": {
        "properties": {
          "count": {
            "type": "integer"
          },
          "value": {
            "type": "string"
          }
        },
        "required": [
          "count",
          "value"
        ],
        "type": "object"
      },
      "SearchFacetResponseDto": {
        "properties": {
          "counts": {
            "items": {
              "$ref": "#/components/schemas/SearchFacetCountResponseDto"
            },
            "type": "array"
          },
          "fieldName": {
            "type": "string"
          }
        },
        "required": [
          "fieldName",
          "counts"
        ],
        "type": "object"
      },
      "SearchResponseDto": {
        "properties": {
          "albums": {
            "$ref": "#/components/schemas/SearchAlbumResponseDto"
          },
          "assets": {
            "$ref": "#/components/schemas/SearchAssetResponseDto"
          }
        },
        "required": [
          "albums",
          "assets"
        ],
        "type": "object"
      },
      "ServerConfigDto": {
        "properties": {
          "isInitialized": {
            "type": "boolean"
          },
          "loginPageMessage": {
            "type": "string"
          },
          "mapTileUrl": {
            "type": "string"
          },
          "oauthButtonText": {
            "type": "string"
          },
          "trashDays": {
            "type": "integer"
          }
        },
        "required": [
          "trashDays",
          "oauthButtonText",
          "loginPageMessage",
          "mapTileUrl",
          "isInitialized"
        ],
        "type": "object"
      },
      "ServerFeaturesDto": {
        "properties": {
          "clipEncode": {
            "type": "boolean"
          },
          "configFile": {
            "type": "boolean"
          },
          "facialRecognition": {
            "type": "boolean"
          },
          "map": {
            "type": "boolean"
          },
          "oauth": {
            "type": "boolean"
          },
          "oauthAutoLaunch": {
            "type": "boolean"
          },
          "passwordLogin": {
            "type": "boolean"
          },
          "reverseGeocoding": {
            "type": "boolean"
          },
          "search": {
            "type": "boolean"
          },
          "sidecar": {
            "type": "boolean"
          },
          "tagImage": {
            "type": "boolean"
          },
          "trash": {
            "type": "boolean"
          }
        },
        "required": [
          "clipEncode",
          "configFile",
          "facialRecognition",
          "map",
          "trash",
          "reverseGeocoding",
          "oauth",
          "oauthAutoLaunch",
          "passwordLogin",
          "sidecar",
          "search",
          "tagImage"
        ],
        "type": "object"
      },
      "ServerInfoResponseDto": {
        "properties": {
          "diskAvailable": {
            "type": "string"
          },
          "diskAvailableRaw": {
            "format": "int64",
            "type": "integer"
          },
          "diskSize": {
            "type": "string"
          },
          "diskSizeRaw": {
            "format": "int64",
            "type": "integer"
          },
          "diskUsagePercentage": {
            "format": "float",
            "type": "number"
          },
          "diskUse": {
            "type": "string"
          },
          "diskUseRaw": {
            "format": "int64",
            "type": "integer"
          }
        },
        "required": [
          "diskSizeRaw",
          "diskUseRaw",
          "diskAvailableRaw",
          "diskUsagePercentage",
          "diskSize",
          "diskUse",
          "diskAvailable"
        ],
        "type": "object"
      },
      "ServerMediaTypesResponseDto": {
        "properties": {
          "image": {
            "items": {
              "type": "string"
            },
            "type": "array"
          },
          "sidecar": {
            "items": {
              "type": "string"
            },
            "type": "array"
          },
          "video": {
            "items": {
              "type": "string"
            },
            "type": "array"
          }
        },
        "required": [
          "video",
          "image",
          "sidecar"
        ],
        "type": "object"
      },
      "ServerPingResponse": {
        "properties": {
          "res": {
            "example": "pong",
            "readOnly": true,
            "type": "string"
          }
        },
        "required": [
          "res"
        ],
        "type": "object"
      },
      "ServerStatsResponseDto": {
        "properties": {
          "photos": {
            "default": 0,
            "type": "integer"
          },
          "usage": {
            "default": 0,
            "format": "int64",
            "type": "integer"
          },
          "usageByUser": {
            "default": [],
            "example": [
              {
                "photos": 1,
                "videos": 1,
                "diskUsageRaw": 1
              }
            ],
            "items": {
              "$ref": "#/components/schemas/UsageByUserDto"
            },
            "title": "Array of usage for each user",
            "type": "array"
          },
          "videos": {
            "default": 0,
            "type": "integer"
          }
        },
        "required": [
          "photos",
          "videos",
          "usage",
          "usageByUser"
        ],
        "type": "object"
      },
      "ServerVersionResponseDto": {
        "properties": {
          "major": {
            "type": "integer"
          },
          "minor": {
            "type": "integer"
          },
          "patch": {
            "type": "integer"
          }
        },
        "required": [
          "major",
          "minor",
          "patch"
        ],
        "type": "object"
      },
      "SharedLinkCreateDto": {
        "properties": {
          "albumId": {
            "format": "uuid",
            "type": "string"
          },
          "allowDownload": {
            "default": true,
            "type": "boolean"
          },
          "allowUpload": {
            "default": false,
            "type": "boolean"
          },
          "assetIds": {
            "items": {
              "format": "uuid",
              "type": "string"
            },
            "type": "array"
          },
          "description": {
            "type": "string"
          },
          "expiresAt": {
            "default": null,
            "format": "date-time",
            "nullable": true,
            "type": "string"
          },
          "showMetadata": {
            "default": true,
            "type": "boolean"
          },
          "type": {
            "$ref": "#/components/schemas/SharedLinkType"
          }
        },
        "required": [
          "type"
        ],
        "type": "object"
      },
      "SharedLinkEditDto": {
        "properties": {
          "allowDownload": {
            "type": "boolean"
          },
          "allowUpload": {
            "type": "boolean"
          },
          "description": {
            "type": "string"
          },
          "expiresAt": {
            "format": "date-time",
            "nullable": true,
            "type": "string"
          },
          "showMetadata": {
            "type": "boolean"
          }
        },
        "type": "object"
      },
      "SharedLinkResponseDto": {
        "properties": {
          "album": {
            "$ref": "#/components/schemas/AlbumResponseDto"
          },
          "allowDownload": {
            "type": "boolean"
          },
          "allowUpload": {
            "type": "boolean"
          },
          "assets": {
            "items": {
              "$ref": "#/components/schemas/AssetResponseDto"
            },
            "type": "array"
          },
          "createdAt": {
            "format": "date-time",
            "type": "string"
          },
          "description": {
            "nullable": true,
            "type": "string"
          },
          "expiresAt": {
            "format": "date-time",
            "nullable": true,
            "type": "string"
          },
          "id": {
            "type": "string"
          },
          "key": {
            "type": "string"
          },
          "showMetadata": {
            "type": "boolean"
          },
          "type": {
            "$ref": "#/components/schemas/SharedLinkType"
          },
          "userId": {
            "type": "string"
          }
        },
        "required": [
          "type",
          "id",
          "description",
          "userId",
          "key",
          "createdAt",
          "expiresAt",
          "assets",
          "allowUpload",
          "allowDownload",
          "showMetadata"
        ],
        "type": "object"
      },
      "SharedLinkType": {
        "enum": [
          "ALBUM",
          "INDIVIDUAL"
        ],
        "type": "string"
      },
      "SignUpDto": {
        "properties": {
          "email": {
            "example": "testuser@email.com",
            "type": "string"
          },
          "firstName": {
            "example": "Admin",
            "type": "string"
          },
          "lastName": {
            "example": "Doe",
            "type": "string"
          },
          "password": {
            "example": "password",
            "type": "string"
          }
        },
        "required": [
          "email",
          "password",
          "firstName",
          "lastName"
        ],
        "type": "object"
      },
      "SmartInfoResponseDto": {
        "properties": {
          "objects": {
            "items": {
              "type": "string"
            },
            "nullable": true,
            "type": "array"
          },
          "tags": {
            "items": {
              "type": "string"
            },
            "nullable": true,
            "type": "array"
          }
        },
        "type": "object"
      },
      "SystemConfigDto": {
        "properties": {
          "ffmpeg": {
            "$ref": "#/components/schemas/SystemConfigFFmpegDto"
          },
          "job": {
            "$ref": "#/components/schemas/SystemConfigJobDto"
          },
          "machineLearning": {
            "$ref": "#/components/schemas/SystemConfigMachineLearningDto"
          },
          "map": {
            "$ref": "#/components/schemas/SystemConfigMapDto"
          },
          "oauth": {
            "$ref": "#/components/schemas/SystemConfigOAuthDto"
          },
          "passwordLogin": {
            "$ref": "#/components/schemas/SystemConfigPasswordLoginDto"
          },
          "reverseGeocoding": {
            "$ref": "#/components/schemas/SystemConfigReverseGeocodingDto"
          },
          "storageTemplate": {
            "$ref": "#/components/schemas/SystemConfigStorageTemplateDto"
          },
          "thumbnail": {
            "$ref": "#/components/schemas/SystemConfigThumbnailDto"
          },
          "trash": {
            "$ref": "#/components/schemas/SystemConfigTrashDto"
          }
        },
        "required": [
          "ffmpeg",
          "machineLearning",
          "map",
          "oauth",
          "passwordLogin",
          "reverseGeocoding",
          "storageTemplate",
          "job",
          "thumbnail",
          "trash"
        ],
        "type": "object"
      },
      "SystemConfigFFmpegDto": {
        "properties": {
          "accel": {
            "$ref": "#/components/schemas/TranscodeHWAccel"
          },
          "bframes": {
            "type": "integer"
          },
          "cqMode": {
            "$ref": "#/components/schemas/CQMode"
          },
          "crf": {
            "type": "integer"
          },
          "gopSize": {
            "type": "integer"
          },
          "maxBitrate": {
            "type": "string"
          },
          "npl": {
            "type": "integer"
          },
          "preset": {
            "type": "string"
          },
          "refs": {
            "type": "integer"
          },
          "targetAudioCodec": {
            "$ref": "#/components/schemas/AudioCodec"
          },
          "targetResolution": {
            "type": "string"
          },
          "targetVideoCodec": {
            "$ref": "#/components/schemas/VideoCodec"
          },
          "temporalAQ": {
            "type": "boolean"
          },
          "threads": {
            "type": "integer"
          },
          "tonemap": {
            "$ref": "#/components/schemas/ToneMapping"
          },
          "transcode": {
            "$ref": "#/components/schemas/TranscodePolicy"
          },
          "twoPass": {
            "type": "boolean"
          }
        },
        "required": [
          "crf",
          "threads",
          "targetVideoCodec",
          "targetAudioCodec",
          "bframes",
          "refs",
          "gopSize",
          "npl",
          "cqMode",
          "transcode",
          "accel",
          "tonemap",
          "preset",
          "targetResolution",
          "maxBitrate",
          "temporalAQ",
          "twoPass"
        ],
        "type": "object"
      },
      "SystemConfigJobDto": {
        "properties": {
          "backgroundTask": {
            "$ref": "#/components/schemas/JobSettingsDto"
          },
          "clipEncoding": {
            "$ref": "#/components/schemas/JobSettingsDto"
          },
          "library": {
            "$ref": "#/components/schemas/JobSettingsDto"
          },
          "metadataExtraction": {
            "$ref": "#/components/schemas/JobSettingsDto"
          },
          "migration": {
            "$ref": "#/components/schemas/JobSettingsDto"
          },
          "objectTagging": {
            "$ref": "#/components/schemas/JobSettingsDto"
          },
          "recognizeFaces": {
            "$ref": "#/components/schemas/JobSettingsDto"
          },
          "search": {
            "$ref": "#/components/schemas/JobSettingsDto"
          },
          "sidecar": {
            "$ref": "#/components/schemas/JobSettingsDto"
          },
          "storageTemplateMigration": {
            "$ref": "#/components/schemas/JobSettingsDto"
          },
          "thumbnailGeneration": {
            "$ref": "#/components/schemas/JobSettingsDto"
          },
          "videoConversion": {
            "$ref": "#/components/schemas/JobSettingsDto"
          }
        },
        "required": [
          "thumbnailGeneration",
          "metadataExtraction",
          "videoConversion",
          "objectTagging",
          "clipEncoding",
          "storageTemplateMigration",
          "migration",
          "backgroundTask",
          "search",
          "recognizeFaces",
          "sidecar",
          "library"
        ],
        "type": "object"
      },
      "SystemConfigMachineLearningDto": {
        "properties": {
          "classification": {
            "$ref": "#/components/schemas/ClassificationConfig"
          },
          "clip": {
            "$ref": "#/components/schemas/CLIPConfig"
          },
          "enabled": {
            "type": "boolean"
          },
          "facialRecognition": {
            "$ref": "#/components/schemas/RecognitionConfig"
          },
          "url": {
            "type": "string"
          }
        },
        "required": [
          "enabled",
          "url",
          "classification",
          "clip",
          "facialRecognition"
        ],
        "type": "object"
      },
      "SystemConfigMapDto": {
        "properties": {
          "enabled": {
            "type": "boolean"
          },
          "tileUrl": {
            "type": "string"
          }
        },
        "required": [
          "enabled",
          "tileUrl"
        ],
        "type": "object"
      },
      "SystemConfigOAuthDto": {
        "properties": {
          "autoLaunch": {
            "type": "boolean"
          },
          "autoRegister": {
            "type": "boolean"
          },
          "buttonText": {
            "type": "string"
          },
          "clientId": {
            "type": "string"
          },
          "clientSecret": {
            "type": "string"
          },
          "enabled": {
            "type": "boolean"
          },
          "issuerUrl": {
            "type": "string"
          },
          "mobileOverrideEnabled": {
            "type": "boolean"
          },
          "mobileRedirectUri": {
            "type": "string"
          },
          "scope": {
            "type": "string"
          },
          "storageLabelClaim": {
            "type": "string"
          }
        },
        "required": [
          "enabled",
          "issuerUrl",
          "clientId",
          "clientSecret",
          "scope",
          "storageLabelClaim",
          "buttonText",
          "autoRegister",
          "autoLaunch",
          "mobileOverrideEnabled",
          "mobileRedirectUri"
        ],
        "type": "object"
      },
      "SystemConfigPasswordLoginDto": {
        "properties": {
          "enabled": {
            "type": "boolean"
          }
        },
        "required": [
          "enabled"
        ],
        "type": "object"
      },
      "SystemConfigReverseGeocodingDto": {
        "properties": {
          "citiesFileOverride": {
            "$ref": "#/components/schemas/CitiesFile"
          },
          "enabled": {
            "type": "boolean"
          }
        },
        "required": [
          "citiesFileOverride",
          "enabled"
        ],
        "type": "object"
      },
      "SystemConfigStorageTemplateDto": {
        "properties": {
          "template": {
            "type": "string"
          }
        },
        "required": [
          "template"
        ],
        "type": "object"
      },
      "SystemConfigTemplateStorageOptionDto": {
        "properties": {
          "dayOptions": {
            "items": {
              "type": "string"
            },
            "type": "array"
          },
          "hourOptions": {
            "items": {
              "type": "string"
            },
            "type": "array"
          },
          "minuteOptions": {
            "items": {
              "type": "string"
            },
            "type": "array"
          },
          "monthOptions": {
            "items": {
              "type": "string"
            },
            "type": "array"
          },
          "presetOptions": {
            "items": {
              "type": "string"
            },
            "type": "array"
          },
          "secondOptions": {
            "items": {
              "type": "string"
            },
            "type": "array"
          },
          "weekOptions": {
            "items": {
              "type": "string"
            },
            "type": "array"
          },
          "yearOptions": {
            "items": {
              "type": "string"
            },
            "type": "array"
          }
        },
        "required": [
          "yearOptions",
          "monthOptions",
          "weekOptions",
          "dayOptions",
          "hourOptions",
          "minuteOptions",
          "secondOptions",
          "presetOptions"
        ],
        "type": "object"
      },
      "SystemConfigThumbnailDto": {
        "properties": {
          "colorspace": {
            "$ref": "#/components/schemas/Colorspace"
          },
          "jpegSize": {
            "type": "integer"
          },
          "quality": {
            "type": "integer"
          },
          "webpSize": {
            "type": "integer"
          }
        },
        "required": [
          "webpSize",
          "jpegSize",
          "quality",
          "colorspace"
        ],
        "type": "object"
      },
      "SystemConfigTrashDto": {
        "properties": {
          "days": {
            "type": "integer"
          },
          "enabled": {
            "type": "boolean"
          }
        },
        "required": [
          "days",
          "enabled"
        ],
        "type": "object"
      },
      "TagResponseDto": {
        "properties": {
          "id": {
            "type": "string"
          },
          "name": {
            "type": "string"
          },
          "type": {
            "$ref": "#/components/schemas/TagTypeEnum"
          },
          "userId": {
            "type": "string"
          }
        },
        "required": [
          "type",
          "id",
          "name",
          "userId"
        ],
        "type": "object"
      },
      "TagTypeEnum": {
        "enum": [
          "OBJECT",
          "FACE",
          "CUSTOM"
        ],
        "type": "string"
      },
      "ThumbnailFormat": {
        "enum": [
          "JPEG",
          "WEBP"
        ],
        "type": "string"
      },
      "TimeBucketResponseDto": {
        "properties": {
          "count": {
            "type": "integer"
          },
          "timeBucket": {
            "type": "string"
          }
        },
        "required": [
          "timeBucket",
          "count"
        ],
        "type": "object"
      },
      "TimeBucketSize": {
        "enum": [
          "DAY",
          "MONTH"
        ],
        "type": "string"
      },
      "ToneMapping": {
        "enum": [
          "hable",
          "mobius",
          "reinhard",
          "disabled"
        ],
        "type": "string"
      },
      "TranscodeHWAccel": {
        "enum": [
          "nvenc",
          "qsv",
          "vaapi",
          "disabled"
        ],
        "type": "string"
      },
      "TranscodePolicy": {
        "enum": [
          "all",
          "optimal",
          "required",
          "disabled"
        ],
        "type": "string"
      },
      "UpdateAlbumDto": {
        "properties": {
          "albumName": {
            "type": "string"
          },
          "albumThumbnailAssetId": {
            "format": "uuid",
            "type": "string"
          },
          "description": {
            "type": "string"
          }
        },
        "type": "object"
      },
      "UpdateAssetDto": {
        "properties": {
          "description": {
            "type": "string"
          },
          "isArchived": {
            "type": "boolean"
          },
          "isFavorite": {
            "type": "boolean"
          }
        },
        "type": "object"
      },
      "UpdateLibraryDto": {
        "properties": {
          "exclusionPatterns": {
            "items": {
              "type": "string"
            },
            "type": "array"
          },
          "importPaths": {
            "items": {
              "type": "string"
            },
            "type": "array"
          },
          "isVisible": {
            "type": "boolean"
          },
          "name": {
            "type": "string"
          }
        },
        "type": "object"
      },
      "UpdateTagDto": {
        "properties": {
          "name": {
            "type": "string"
          }
        },
        "type": "object"
      },
      "UpdateUserDto": {
        "properties": {
          "email": {
            "type": "string"
          },
          "externalPath": {
            "type": "string"
          },
          "firstName": {
            "type": "string"
          },
          "id": {
            "format": "uuid",
            "type": "string"
          },
          "isAdmin": {
            "type": "boolean"
          },
          "lastName": {
            "type": "string"
          },
          "memoriesEnabled": {
            "type": "boolean"
          },
          "password": {
            "type": "string"
          },
          "shouldChangePassword": {
            "type": "boolean"
          },
          "storageLabel": {
            "type": "string"
          }
        },
        "required": [
          "id"
        ],
        "type": "object"
      },
      "UsageByUserDto": {
        "properties": {
          "photos": {
            "type": "integer"
          },
          "usage": {
            "format": "int64",
            "type": "integer"
          },
          "userFirstName": {
            "type": "string"
          },
          "userId": {
            "type": "string"
          },
          "userLastName": {
            "type": "string"
          },
          "videos": {
            "type": "integer"
          }
        },
        "required": [
          "userId",
          "userFirstName",
          "userLastName",
          "photos",
          "videos",
          "usage"
        ],
        "type": "object"
      },
      "UserCountResponseDto": {
        "properties": {
          "userCount": {
            "type": "integer"
          }
        },
        "required": [
          "userCount"
        ],
        "type": "object"
      },
      "UserResponseDto": {
        "properties": {
          "createdAt": {
            "format": "date-time",
            "type": "string"
          },
          "deletedAt": {
            "format": "date-time",
            "nullable": true,
            "type": "string"
          },
          "email": {
            "type": "string"
          },
          "externalPath": {
            "nullable": true,
            "type": "string"
          },
          "firstName": {
            "type": "string"
          },
          "id": {
            "type": "string"
          },
          "isAdmin": {
            "type": "boolean"
          },
          "lastName": {
            "type": "string"
          },
          "memoriesEnabled": {
            "type": "boolean"
          },
          "oauthId": {
            "type": "string"
          },
          "profileImagePath": {
            "type": "string"
          },
          "shouldChangePassword": {
            "type": "boolean"
          },
          "storageLabel": {
            "nullable": true,
            "type": "string"
          },
          "updatedAt": {
            "format": "date-time",
            "type": "string"
          }
        },
        "required": [
          "id",
          "email",
          "firstName",
          "lastName",
          "storageLabel",
          "externalPath",
          "profileImagePath",
          "shouldChangePassword",
          "isAdmin",
          "createdAt",
          "deletedAt",
          "updatedAt",
          "oauthId"
        ],
        "type": "object"
      },
      "ValidateAccessTokenResponseDto": {
        "properties": {
          "authStatus": {
            "type": "boolean"
          }
        },
        "required": [
          "authStatus"
        ],
        "type": "object"
      },
      "VideoCodec": {
        "enum": [
          "h264",
          "hevc",
          "vp9"
        ],
        "type": "string"
      }
    }
  }
}<|MERGE_RESOLUTION|>--- conflicted
+++ resolved
@@ -7230,27 +7230,6 @@
         ],
         "type": "object"
       },
-<<<<<<< HEAD
-      "PeopleAssetResponseDto": {
-        "properties": {
-          "assetFaceId": {
-            "type": "string"
-          },
-          "person": {
-            "allOf": [
-              {
-                "$ref": "#/components/schemas/PersonResponseDto"
-              }
-            ],
-            "nullable": true
-          }
-        },
-        "required": [
-          "assetFaceId",
-          "person"
-        ],
-        "type": "object"
-=======
       "PathEntityType": {
         "enum": [
           "asset",
@@ -7270,7 +7249,26 @@
           "profile"
         ],
         "type": "string"
->>>>>>> ddc3a2e4
+      },
+      "PeopleAssetResponseDto": {
+        "properties": {
+          "assetFaceId": {
+            "type": "string"
+          },
+          "person": {
+            "allOf": [
+              {
+                "$ref": "#/components/schemas/PersonResponseDto"
+              }
+            ],
+            "nullable": true
+          }
+        },
+        "required": [
+          "assetFaceId",
+          "person"
+        ],
+        "type": "object"
       },
       "PeopleResponseDto": {
         "properties": {
