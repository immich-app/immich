{
  "openapi": "3.0.0",
  "paths": {
    "/album": {
      "get": {
        "operationId": "getAllAlbums",
        "parameters": [
          {
            "name": "shared",
            "required": false,
            "in": "query",
            "schema": {
              "type": "boolean"
            }
          },
          {
            "name": "assetId",
            "required": false,
            "in": "query",
            "description": "Only returns albums that contain the asset\nIgnores the shared parameter\nundefined: get all albums",
            "schema": {
              "format": "uuid",
              "type": "string"
            }
          }
        ],
        "responses": {
          "200": {
            "description": "",
            "content": {
              "application/json": {
                "schema": {
                  "type": "array",
                  "items": {
                    "$ref": "#/components/schemas/AlbumResponseDto"
                  }
                }
              }
            }
          }
        },
        "tags": [
          "Album"
        ],
        "security": [
          {
            "bearer": []
          },
          {
            "cookie": []
          },
          {
            "api_key": []
          }
        ]
      },
      "post": {
        "operationId": "createAlbum",
        "parameters": [],
        "requestBody": {
          "required": true,
          "content": {
            "application/json": {
              "schema": {
                "$ref": "#/components/schemas/CreateAlbumDto"
              }
            }
          }
        },
        "responses": {
          "201": {
            "description": "",
            "content": {
              "application/json": {
                "schema": {
                  "$ref": "#/components/schemas/AlbumResponseDto"
                }
              }
            }
          }
        },
        "tags": [
          "Album"
        ],
        "security": [
          {
            "bearer": []
          },
          {
            "cookie": []
          },
          {
            "api_key": []
          }
        ]
      }
    },
    "/album/count": {
      "get": {
        "operationId": "getAlbumCount",
        "parameters": [],
        "responses": {
          "200": {
            "description": "",
            "content": {
              "application/json": {
                "schema": {
                  "$ref": "#/components/schemas/AlbumCountResponseDto"
                }
              }
            }
          }
        },
        "tags": [
          "Album"
        ],
        "security": [
          {
            "bearer": []
          },
          {
            "cookie": []
          },
          {
            "api_key": []
          }
        ]
      }
    },
    "/album/{id}": {
      "patch": {
        "operationId": "updateAlbumInfo",
        "parameters": [
          {
            "name": "id",
            "required": true,
            "in": "path",
            "schema": {
              "format": "uuid",
              "type": "string"
            }
          }
        ],
        "requestBody": {
          "required": true,
          "content": {
            "application/json": {
              "schema": {
                "$ref": "#/components/schemas/UpdateAlbumDto"
              }
            }
          }
        },
        "responses": {
          "200": {
            "description": "",
            "content": {
              "application/json": {
                "schema": {
                  "$ref": "#/components/schemas/AlbumResponseDto"
                }
              }
            }
          }
        },
        "tags": [
          "Album"
        ],
        "security": [
          {
            "bearer": []
          },
          {
            "cookie": []
          },
          {
            "api_key": []
          }
        ]
      },
      "delete": {
        "operationId": "deleteAlbum",
        "parameters": [
          {
            "name": "id",
            "required": true,
            "in": "path",
            "schema": {
              "format": "uuid",
              "type": "string"
            }
          }
        ],
        "responses": {
          "200": {
            "description": ""
          }
        },
        "tags": [
          "Album"
        ],
        "security": [
          {
            "bearer": []
          },
          {
            "cookie": []
          },
          {
            "api_key": []
          }
        ]
      },
      "get": {
        "operationId": "getAlbumInfo",
        "parameters": [
          {
            "name": "id",
            "required": true,
            "in": "path",
            "schema": {
              "format": "uuid",
              "type": "string"
            }
          },
          {
            "name": "key",
            "required": false,
            "in": "query",
            "schema": {
              "type": "string"
            }
          }
        ],
        "responses": {
          "200": {
            "description": "",
            "content": {
              "application/json": {
                "schema": {
                  "$ref": "#/components/schemas/AlbumResponseDto"
                }
              }
            }
          }
        },
        "tags": [
          "Album"
        ],
        "security": [
          {
            "bearer": []
          },
          {
            "cookie": []
          },
          {
            "api_key": []
          }
        ]
      }
    },
    "/album/{id}/assets": {
      "put": {
        "operationId": "addAssetsToAlbum",
        "parameters": [
          {
            "name": "id",
            "required": true,
            "in": "path",
            "schema": {
              "format": "uuid",
              "type": "string"
            }
          },
          {
            "name": "key",
            "required": false,
            "in": "query",
            "schema": {
              "type": "string"
            }
          }
        ],
        "requestBody": {
          "required": true,
          "content": {
            "application/json": {
              "schema": {
                "$ref": "#/components/schemas/AddAssetsDto"
              }
            }
          }
        },
        "responses": {
          "200": {
            "description": "",
            "content": {
              "application/json": {
                "schema": {
                  "$ref": "#/components/schemas/AddAssetsResponseDto"
                }
              }
            }
          }
        },
        "tags": [
          "Album"
        ],
        "security": [
          {
            "bearer": []
          },
          {
            "cookie": []
          },
          {
            "api_key": []
          }
        ]
      },
      "delete": {
        "operationId": "removeAssetFromAlbum",
        "parameters": [
          {
            "name": "id",
            "required": true,
            "in": "path",
            "schema": {
              "format": "uuid",
              "type": "string"
            }
          }
        ],
        "requestBody": {
          "required": true,
          "content": {
            "application/json": {
              "schema": {
                "$ref": "#/components/schemas/RemoveAssetsDto"
              }
            }
          }
        },
        "responses": {
          "200": {
            "description": "",
            "content": {
              "application/json": {
                "schema": {
                  "$ref": "#/components/schemas/AlbumResponseDto"
                }
              }
            }
          }
        },
        "tags": [
          "Album"
        ],
        "security": [
          {
            "bearer": []
          },
          {
            "cookie": []
          },
          {
            "api_key": []
          }
        ]
      }
    },
    "/album/{id}/user/{userId}": {
      "delete": {
        "operationId": "removeUserFromAlbum",
        "parameters": [
          {
            "name": "id",
            "required": true,
            "in": "path",
            "schema": {
              "format": "uuid",
              "type": "string"
            }
          },
          {
            "name": "userId",
            "required": true,
            "in": "path",
            "schema": {
              "type": "string"
            }
          }
        ],
        "responses": {
          "200": {
            "description": ""
          }
        },
        "tags": [
          "Album"
        ],
        "security": [
          {
            "bearer": []
          },
          {
            "cookie": []
          },
          {
            "api_key": []
          }
        ]
      }
    },
    "/album/{id}/users": {
      "put": {
        "operationId": "addUsersToAlbum",
        "parameters": [
          {
            "name": "id",
            "required": true,
            "in": "path",
            "schema": {
              "format": "uuid",
              "type": "string"
            }
          }
        ],
        "requestBody": {
          "required": true,
          "content": {
            "application/json": {
              "schema": {
                "$ref": "#/components/schemas/AddUsersDto"
              }
            }
          }
        },
        "responses": {
          "200": {
            "description": "",
            "content": {
              "application/json": {
                "schema": {
                  "$ref": "#/components/schemas/AlbumResponseDto"
                }
              }
            }
          }
        },
        "tags": [
          "Album"
        ],
        "security": [
          {
            "bearer": []
          },
          {
            "cookie": []
          },
          {
            "api_key": []
          }
        ]
      }
    },
    "/api-key": {
      "post": {
        "operationId": "createKey",
        "parameters": [],
        "requestBody": {
          "required": true,
          "content": {
            "application/json": {
              "schema": {
                "$ref": "#/components/schemas/APIKeyCreateDto"
              }
            }
          }
        },
        "responses": {
          "201": {
            "description": "",
            "content": {
              "application/json": {
                "schema": {
                  "$ref": "#/components/schemas/APIKeyCreateResponseDto"
                }
              }
            }
          }
        },
        "tags": [
          "API Key"
        ],
        "security": [
          {
            "bearer": []
          },
          {
            "cookie": []
          },
          {
            "api_key": []
          }
        ]
      },
      "get": {
        "operationId": "getKeys",
        "parameters": [],
        "responses": {
          "200": {
            "description": "",
            "content": {
              "application/json": {
                "schema": {
                  "type": "array",
                  "items": {
                    "$ref": "#/components/schemas/APIKeyResponseDto"
                  }
                }
              }
            }
          }
        },
        "tags": [
          "API Key"
        ],
        "security": [
          {
            "bearer": []
          },
          {
            "cookie": []
          },
          {
            "api_key": []
          }
        ]
      }
    },
    "/api-key/{id}": {
      "get": {
        "operationId": "getKey",
        "parameters": [
          {
            "name": "id",
            "required": true,
            "in": "path",
            "schema": {
              "format": "uuid",
              "type": "string"
            }
          }
        ],
        "responses": {
          "200": {
            "description": "",
            "content": {
              "application/json": {
                "schema": {
                  "$ref": "#/components/schemas/APIKeyResponseDto"
                }
              }
            }
          }
        },
        "tags": [
          "API Key"
        ],
        "security": [
          {
            "bearer": []
          },
          {
            "cookie": []
          },
          {
            "api_key": []
          }
        ]
      },
      "put": {
        "operationId": "updateKey",
        "parameters": [
          {
            "name": "id",
            "required": true,
            "in": "path",
            "schema": {
              "format": "uuid",
              "type": "string"
            }
          }
        ],
        "requestBody": {
          "required": true,
          "content": {
            "application/json": {
              "schema": {
                "$ref": "#/components/schemas/APIKeyUpdateDto"
              }
            }
          }
        },
        "responses": {
          "200": {
            "description": "",
            "content": {
              "application/json": {
                "schema": {
                  "$ref": "#/components/schemas/APIKeyResponseDto"
                }
              }
            }
          }
        },
        "tags": [
          "API Key"
        ],
        "security": [
          {
            "bearer": []
          },
          {
            "cookie": []
          },
          {
            "api_key": []
          }
        ]
      },
      "delete": {
        "operationId": "deleteKey",
        "parameters": [
          {
            "name": "id",
            "required": true,
            "in": "path",
            "schema": {
              "format": "uuid",
              "type": "string"
            }
          }
        ],
        "responses": {
          "200": {
            "description": ""
          }
        },
        "tags": [
          "API Key"
        ],
        "security": [
          {
            "bearer": []
          },
          {
            "cookie": []
          },
          {
            "api_key": []
          }
        ]
      }
    },
    "/asset": {
      "get": {
        "operationId": "getAllAssets",
        "description": "Get all AssetEntity belong to the user",
        "parameters": [
          {
            "name": "userId",
            "required": false,
            "in": "query",
            "schema": {
              "format": "uuid",
              "type": "string"
            }
          },
          {
            "name": "isFavorite",
            "required": false,
            "in": "query",
            "schema": {
              "type": "boolean"
            }
          },
          {
            "name": "isArchived",
            "required": false,
            "in": "query",
            "schema": {
              "type": "boolean"
            }
          },
          {
            "name": "withoutThumbs",
            "required": false,
            "in": "query",
            "description": "Include assets without thumbnails",
            "schema": {
              "type": "boolean"
            }
          },
          {
            "name": "skip",
            "required": false,
            "in": "query",
            "schema": {
              "type": "number"
            }
          },
          {
            "name": "if-none-match",
            "in": "header",
            "description": "ETag of data already cached on the client",
            "required": false,
            "schema": {
              "type": "string"
            }
          }
        ],
        "responses": {
          "200": {
            "description": "",
            "content": {
              "application/json": {
                "schema": {
                  "type": "array",
                  "items": {
                    "$ref": "#/components/schemas/AssetResponseDto"
                  }
                }
              }
            }
          }
        },
        "tags": [
          "Asset"
        ],
        "security": [
          {
            "bearer": []
          },
          {
            "cookie": []
          },
          {
            "api_key": []
          }
        ]
      },
      "delete": {
        "operationId": "deleteAsset",
        "parameters": [],
        "requestBody": {
          "required": true,
          "content": {
            "application/json": {
              "schema": {
                "$ref": "#/components/schemas/DeleteAssetDto"
              }
            }
          }
        },
        "responses": {
          "200": {
            "description": "",
            "content": {
              "application/json": {
                "schema": {
                  "type": "array",
                  "items": {
                    "$ref": "#/components/schemas/DeleteAssetResponseDto"
                  }
                }
              }
            }
          }
        },
        "tags": [
          "Asset"
        ],
        "security": [
          {
            "bearer": []
          },
          {
            "cookie": []
          },
          {
            "api_key": []
          }
        ]
      }
    },
    "/asset/assetById/{id}": {
      "get": {
        "operationId": "getAssetById",
        "description": "Get a single asset's information",
        "parameters": [
          {
            "name": "id",
            "required": true,
            "in": "path",
            "schema": {
              "format": "uuid",
              "type": "string"
            }
          },
          {
            "name": "key",
            "required": false,
            "in": "query",
            "schema": {
              "type": "string"
            }
          }
        ],
        "responses": {
          "200": {
            "description": "",
            "content": {
              "application/json": {
                "schema": {
                  "$ref": "#/components/schemas/AssetResponseDto"
                }
              }
            }
          }
        },
        "tags": [
          "Asset"
        ],
        "security": [
          {
            "bearer": []
          },
          {
            "cookie": []
          },
          {
            "api_key": []
          }
        ]
      }
    },
    "/asset/bulk-upload-check": {
      "post": {
        "operationId": "bulkUploadCheck",
        "description": "Checks if assets exist by checksums",
        "parameters": [],
        "requestBody": {
          "required": true,
          "content": {
            "application/json": {
              "schema": {
                "$ref": "#/components/schemas/AssetBulkUploadCheckDto"
              }
            }
          }
        },
        "responses": {
          "200": {
            "description": "",
            "content": {
              "application/json": {
                "schema": {
                  "$ref": "#/components/schemas/AssetBulkUploadCheckResponseDto"
                }
              }
            }
          }
        },
        "tags": [
          "Asset"
        ],
        "security": [
          {
            "bearer": []
          },
          {
            "cookie": []
          },
          {
            "api_key": []
          }
        ]
      }
    },
    "/asset/check": {
      "post": {
        "operationId": "checkDuplicateAsset",
        "description": "Check duplicated asset before uploading - for Web upload used",
        "parameters": [
          {
            "name": "key",
            "required": false,
            "in": "query",
            "schema": {
              "type": "string"
            }
          }
        ],
        "requestBody": {
          "required": true,
          "content": {
            "application/json": {
              "schema": {
                "$ref": "#/components/schemas/CheckDuplicateAssetDto"
              }
            }
          }
        },
        "responses": {
          "200": {
            "description": "",
            "content": {
              "application/json": {
                "schema": {
                  "$ref": "#/components/schemas/CheckDuplicateAssetResponseDto"
                }
              }
            }
          }
        },
        "tags": [
          "Asset"
        ],
        "security": [
          {
            "bearer": []
          },
          {
            "cookie": []
          },
          {
            "api_key": []
          }
        ]
      }
    },
    "/asset/count-by-time-bucket": {
      "post": {
        "operationId": "getAssetCountByTimeBucket",
        "parameters": [],
        "requestBody": {
          "required": true,
          "content": {
            "application/json": {
              "schema": {
                "$ref": "#/components/schemas/GetAssetCountByTimeBucketDto"
              }
            }
          }
        },
        "responses": {
          "200": {
            "description": "",
            "content": {
              "application/json": {
                "schema": {
                  "$ref": "#/components/schemas/AssetCountByTimeBucketResponseDto"
                }
              }
            }
          }
        },
        "tags": [
          "Asset"
        ],
        "security": [
          {
            "bearer": []
          },
          {
            "cookie": []
          },
          {
            "api_key": []
          }
        ]
      }
    },
    "/asset/count-by-user-id": {
      "get": {
        "operationId": "getAssetCountByUserId",
        "parameters": [],
        "responses": {
          "200": {
            "description": "",
            "content": {
              "application/json": {
                "schema": {
                  "$ref": "#/components/schemas/AssetCountByUserIdResponseDto"
                }
              }
            }
          }
        },
        "tags": [
          "Asset"
        ],
        "security": [
          {
            "bearer": []
          },
          {
            "cookie": []
          },
          {
            "api_key": []
          }
        ]
      }
    },
    "/asset/curated-locations": {
      "get": {
        "operationId": "getCuratedLocations",
        "parameters": [],
        "responses": {
          "200": {
            "description": "",
            "content": {
              "application/json": {
                "schema": {
                  "type": "array",
                  "items": {
                    "$ref": "#/components/schemas/CuratedLocationsResponseDto"
                  }
                }
              }
            }
          }
        },
        "tags": [
          "Asset"
        ],
        "security": [
          {
            "bearer": []
          },
          {
            "cookie": []
          },
          {
            "api_key": []
          }
        ]
      }
    },
    "/asset/curated-objects": {
      "get": {
        "operationId": "getCuratedObjects",
        "parameters": [],
        "responses": {
          "200": {
            "description": "",
            "content": {
              "application/json": {
                "schema": {
                  "type": "array",
                  "items": {
                    "$ref": "#/components/schemas/CuratedObjectsResponseDto"
                  }
                }
              }
            }
          }
        },
        "tags": [
          "Asset"
        ],
        "security": [
          {
            "bearer": []
          },
          {
            "cookie": []
          },
          {
            "api_key": []
          }
        ]
      }
    },
    "/asset/download": {
      "get": {
        "operationId": "getDownloadInfo",
        "parameters": [
          {
            "name": "assetIds",
            "required": false,
            "in": "query",
            "schema": {
              "format": "uuid",
              "type": "array",
              "items": {
                "type": "string"
              }
            }
          },
          {
            "name": "albumId",
            "required": false,
            "in": "query",
            "schema": {
              "format": "uuid",
              "type": "string"
            }
          },
          {
            "name": "userId",
            "required": false,
            "in": "query",
            "schema": {
              "format": "uuid",
              "type": "string"
            }
          },
          {
            "name": "archiveSize",
            "required": false,
            "in": "query",
            "schema": {
              "type": "number"
            }
          },
          {
            "name": "key",
            "required": false,
            "in": "query",
            "schema": {
              "type": "string"
            }
          }
        ],
        "responses": {
          "200": {
            "description": "",
            "content": {
              "application/json": {
                "schema": {
                  "$ref": "#/components/schemas/DownloadResponseDto"
                }
              }
            }
          }
        },
        "tags": [
          "Asset"
        ],
        "security": [
          {
            "bearer": []
          },
          {
            "cookie": []
          },
          {
            "api_key": []
          }
        ]
      },
      "post": {
        "operationId": "downloadArchive",
        "parameters": [
          {
            "name": "key",
            "required": false,
            "in": "query",
            "schema": {
              "type": "string"
            }
          }
        ],
        "requestBody": {
          "required": true,
          "content": {
            "application/json": {
              "schema": {
                "$ref": "#/components/schemas/AssetIdsDto"
              }
            }
          }
        },
        "responses": {
          "200": {
            "content": {
              "application/octet-stream": {
                "schema": {
                  "type": "string",
                  "format": "binary"
                }
              }
            },
            "description": ""
          }
        },
        "tags": [
          "Asset"
        ],
        "security": [
          {
            "bearer": []
          },
          {
            "cookie": []
          },
          {
            "api_key": []
          }
        ]
      }
    },
    "/asset/download/{id}": {
      "post": {
        "operationId": "downloadFile",
        "parameters": [
          {
            "name": "id",
            "required": true,
            "in": "path",
            "schema": {
              "format": "uuid",
              "type": "string"
            }
          },
          {
            "name": "key",
            "required": false,
            "in": "query",
            "schema": {
              "type": "string"
            }
          }
        ],
        "responses": {
          "200": {
            "content": {
              "application/octet-stream": {
                "schema": {
                  "type": "string",
                  "format": "binary"
                }
              }
            },
            "description": ""
          }
        },
        "tags": [
          "Asset"
        ],
        "security": [
          {
            "bearer": []
          },
          {
            "cookie": []
          },
          {
            "api_key": []
          }
        ]
      }
    },
    "/asset/exist": {
      "post": {
        "operationId": "checkExistingAssets",
        "description": "Checks if multiple assets exist on the server and returns all existing - used by background backup",
        "parameters": [],
        "requestBody": {
          "required": true,
          "content": {
            "application/json": {
              "schema": {
                "$ref": "#/components/schemas/CheckExistingAssetsDto"
              }
            }
          }
        },
        "responses": {
          "200": {
            "description": "",
            "content": {
              "application/json": {
                "schema": {
                  "$ref": "#/components/schemas/CheckExistingAssetsResponseDto"
                }
              }
            }
          }
        },
        "tags": [
          "Asset"
        ],
        "security": [
          {
            "bearer": []
          },
          {
            "cookie": []
          },
          {
            "api_key": []
          }
        ]
      }
    },
    "/asset/file/{id}": {
      "get": {
        "operationId": "serveFile",
        "parameters": [
          {
            "name": "isThumb",
            "required": false,
            "in": "query",
            "schema": {
              "title": "Is serve thumbnail (resize) file",
              "type": "boolean"
            }
          },
          {
            "name": "isWeb",
            "required": false,
            "in": "query",
            "schema": {
              "title": "Is request made from web",
              "type": "boolean"
            }
          },
          {
            "name": "id",
            "required": true,
            "in": "path",
            "schema": {
              "format": "uuid",
              "type": "string"
            }
          },
          {
            "name": "key",
            "required": false,
            "in": "query",
            "schema": {
              "type": "string"
            }
          }
        ],
        "responses": {
          "200": {
            "content": {
              "application/octet-stream": {
                "schema": {
                  "type": "string",
                  "format": "binary"
                }
              }
            },
            "description": ""
          }
        },
        "tags": [
          "Asset"
        ],
        "security": [
          {
            "bearer": []
          },
          {
            "cookie": []
          },
          {
            "api_key": []
          }
        ]
      }
    },
    "/asset/import": {
      "post": {
        "operationId": "importFile",
        "parameters": [],
        "requestBody": {
          "required": true,
          "content": {
            "application/json": {
              "schema": {
                "$ref": "#/components/schemas/ImportAssetDto"
              }
            }
          }
        },
        "responses": {
          "201": {
            "description": "",
            "content": {
              "application/json": {
                "schema": {
                  "$ref": "#/components/schemas/AssetFileUploadResponseDto"
                }
              }
            }
          }
        },
        "tags": [
          "Asset"
        ],
        "security": [
          {
            "bearer": []
          },
          {
            "cookie": []
          },
          {
            "api_key": []
          }
        ]
      }
    },
    "/asset/map-marker": {
      "get": {
        "operationId": "getMapMarkers",
        "parameters": [
          {
            "name": "isFavorite",
            "required": false,
            "in": "query",
            "schema": {
              "type": "boolean"
            }
          },
          {
            "name": "fileCreatedAfter",
            "required": false,
            "in": "query",
            "schema": {
              "format": "date-time",
              "type": "string"
            }
          },
          {
            "name": "fileCreatedBefore",
            "required": false,
            "in": "query",
            "schema": {
              "format": "date-time",
              "type": "string"
            }
          }
        ],
        "responses": {
          "200": {
            "description": "",
            "content": {
              "application/json": {
                "schema": {
                  "type": "array",
                  "items": {
                    "$ref": "#/components/schemas/MapMarkerResponseDto"
                  }
                }
              }
            }
          }
        },
        "tags": [
          "Asset"
        ],
        "security": [
          {
            "bearer": []
          },
          {
            "cookie": []
          },
          {
            "api_key": []
          }
        ]
      }
    },
    "/asset/memory-lane": {
      "get": {
        "operationId": "getMemoryLane",
        "parameters": [
          {
            "name": "timestamp",
            "required": true,
            "in": "query",
            "description": "Get pictures for +24 hours from this time going back x years",
            "schema": {
              "format": "date-time",
              "type": "string"
            }
          }
        ],
        "responses": {
          "200": {
            "description": "",
            "content": {
              "application/json": {
                "schema": {
                  "type": "array",
                  "items": {
                    "$ref": "#/components/schemas/MemoryLaneResponseDto"
                  }
                }
              }
            }
          }
        },
        "tags": [
          "Asset"
        ],
        "security": [
          {
            "bearer": []
          },
          {
            "cookie": []
          },
          {
            "api_key": []
          }
        ]
      }
    },
    "/asset/search": {
      "post": {
        "operationId": "searchAsset",
        "parameters": [],
        "requestBody": {
          "required": true,
          "content": {
            "application/json": {
              "schema": {
                "$ref": "#/components/schemas/SearchAssetDto"
              }
            }
          }
        },
        "responses": {
          "200": {
            "description": "",
            "content": {
              "application/json": {
                "schema": {
                  "type": "array",
                  "items": {
                    "$ref": "#/components/schemas/AssetResponseDto"
                  }
                }
              }
            }
          }
        },
        "tags": [
          "Asset"
        ],
        "security": [
          {
            "bearer": []
          },
          {
            "cookie": []
          },
          {
            "api_key": []
          }
        ]
      }
    },
    "/asset/search-terms": {
      "get": {
        "operationId": "getAssetSearchTerms",
        "parameters": [],
        "responses": {
          "200": {
            "description": "",
            "content": {
              "application/json": {
                "schema": {
                  "type": "array",
                  "items": {
                    "type": "string"
                  }
                }
              }
            }
          }
        },
        "tags": [
          "Asset"
        ],
        "security": [
          {
            "bearer": []
          },
          {
            "cookie": []
          },
          {
            "api_key": []
          }
        ]
      }
    },
    "/asset/stat/archive": {
      "get": {
        "operationId": "getArchivedAssetCountByUserId",
        "parameters": [],
        "responses": {
          "200": {
            "description": "",
            "content": {
              "application/json": {
                "schema": {
                  "$ref": "#/components/schemas/AssetCountByUserIdResponseDto"
                }
              }
            }
          }
        },
        "tags": [
          "Asset"
        ],
        "security": [
          {
            "bearer": []
          },
          {
            "cookie": []
          },
          {
            "api_key": []
          }
        ]
      }
    },
    "/asset/thumbnail/{id}": {
      "get": {
        "operationId": "getAssetThumbnail",
        "parameters": [
          {
            "name": "id",
            "required": true,
            "in": "path",
            "schema": {
              "format": "uuid",
              "type": "string"
            }
          },
          {
            "name": "format",
            "required": false,
            "in": "query",
            "schema": {
              "$ref": "#/components/schemas/ThumbnailFormat"
            }
          },
          {
            "name": "key",
            "required": false,
            "in": "query",
            "schema": {
              "type": "string"
            }
          }
        ],
        "responses": {
          "200": {
            "content": {
              "image/jpeg": {
                "schema": {
                  "type": "string",
                  "format": "binary"
                }
              },
              "image/webp": {
                "schema": {
                  "type": "string",
                  "format": "binary"
                }
              }
            },
            "description": ""
          }
        },
        "tags": [
          "Asset"
        ],
        "security": [
          {
            "bearer": []
          },
          {
            "cookie": []
          },
          {
            "api_key": []
          }
        ]
      }
    },
    "/asset/time-bucket": {
      "post": {
        "operationId": "getAssetByTimeBucket",
        "parameters": [],
        "requestBody": {
          "required": true,
          "content": {
            "application/json": {
              "schema": {
                "$ref": "#/components/schemas/GetAssetByTimeBucketDto"
              }
            }
          }
        },
        "responses": {
          "200": {
            "description": "",
            "content": {
              "application/json": {
                "schema": {
                  "type": "array",
                  "items": {
                    "$ref": "#/components/schemas/AssetResponseDto"
                  }
                }
              }
            }
          }
        },
        "tags": [
          "Asset"
        ],
        "security": [
          {
            "bearer": []
          },
          {
            "cookie": []
          },
          {
            "api_key": []
          }
        ]
      }
    },
    "/asset/upload": {
      "post": {
        "operationId": "uploadFile",
        "parameters": [
          {
            "name": "key",
            "required": false,
            "in": "query",
            "schema": {
              "type": "string"
            }
          }
        ],
        "requestBody": {
          "required": true,
          "description": "Asset Upload Information",
          "content": {
            "multipart/form-data": {
              "schema": {
                "$ref": "#/components/schemas/CreateAssetDto"
              }
            }
          }
        },
        "responses": {
          "201": {
            "description": "",
            "content": {
              "application/json": {
                "schema": {
                  "$ref": "#/components/schemas/AssetFileUploadResponseDto"
                }
              }
            }
          }
        },
        "tags": [
          "Asset"
        ],
        "security": [
          {
            "bearer": []
          },
          {
            "cookie": []
          },
          {
            "api_key": []
          }
        ]
      }
    },
    "/asset/{deviceId}": {
      "get": {
        "operationId": "getUserAssetsByDeviceId",
        "description": "Get all asset of a device that are in the database, ID only.",
        "parameters": [
          {
            "name": "deviceId",
            "required": true,
            "in": "path",
            "schema": {
              "format": "uuid",
              "type": "string"
            }
          }
        ],
        "responses": {
          "200": {
            "description": "",
            "content": {
              "application/json": {
                "schema": {
                  "type": "array",
                  "items": {
                    "type": "string"
                  }
                }
              }
            }
          }
        },
        "tags": [
          "Asset"
        ],
        "security": [
          {
            "bearer": []
          },
          {
            "cookie": []
          },
          {
            "api_key": []
          }
        ]
      }
    },
    "/asset/{id}": {
      "put": {
        "operationId": "updateAsset",
        "description": "Update an asset",
        "parameters": [
          {
            "name": "id",
            "required": true,
            "in": "path",
            "schema": {
              "format": "uuid",
              "type": "string"
            }
          }
        ],
        "requestBody": {
          "required": true,
          "content": {
            "application/json": {
              "schema": {
                "$ref": "#/components/schemas/UpdateAssetDto"
              }
            }
          }
        },
        "responses": {
          "200": {
            "description": "",
            "content": {
              "application/json": {
                "schema": {
                  "$ref": "#/components/schemas/AssetResponseDto"
                }
              }
            }
          }
        },
        "tags": [
          "Asset"
        ],
        "security": [
          {
            "bearer": []
          },
          {
            "cookie": []
          },
          {
            "api_key": []
          }
        ]
      }
    },
    "/auth/admin-sign-up": {
      "post": {
        "operationId": "adminSignUp",
        "parameters": [],
        "requestBody": {
          "required": true,
          "content": {
            "application/json": {
              "schema": {
                "$ref": "#/components/schemas/SignUpDto"
              }
            }
          }
        },
        "responses": {
          "201": {
            "description": "",
            "content": {
              "application/json": {
                "schema": {
                  "$ref": "#/components/schemas/AdminSignupResponseDto"
                }
              }
            }
          },
          "400": {
            "description": "The server already has an admin"
          }
        },
        "tags": [
          "Authentication"
        ]
      }
    },
    "/auth/change-password": {
      "post": {
        "operationId": "changePassword",
        "parameters": [],
        "requestBody": {
          "required": true,
          "content": {
            "application/json": {
              "schema": {
                "$ref": "#/components/schemas/ChangePasswordDto"
              }
            }
          }
        },
        "responses": {
          "201": {
            "description": "",
            "content": {
              "application/json": {
                "schema": {
                  "$ref": "#/components/schemas/UserResponseDto"
                }
              }
            }
          }
        },
        "tags": [
          "Authentication"
        ],
        "security": [
          {
            "bearer": []
          },
          {
            "cookie": []
          },
          {
            "api_key": []
          }
        ]
      }
    },
    "/auth/devices": {
      "get": {
        "operationId": "getAuthDevices",
        "parameters": [],
        "responses": {
          "200": {
            "description": "",
            "content": {
              "application/json": {
                "schema": {
                  "type": "array",
                  "items": {
                    "$ref": "#/components/schemas/AuthDeviceResponseDto"
                  }
                }
              }
            }
          }
        },
        "tags": [
          "Authentication"
        ],
        "security": [
          {
            "bearer": []
          },
          {
            "cookie": []
          },
          {
            "api_key": []
          }
        ]
      },
      "delete": {
        "operationId": "logoutAuthDevices",
        "parameters": [],
        "responses": {
          "200": {
            "description": ""
          }
        },
        "tags": [
          "Authentication"
        ],
        "security": [
          {
            "bearer": []
          },
          {
            "cookie": []
          },
          {
            "api_key": []
          }
        ]
      }
    },
    "/auth/devices/{id}": {
      "delete": {
        "operationId": "logoutAuthDevice",
        "parameters": [
          {
            "name": "id",
            "required": true,
            "in": "path",
            "schema": {
              "format": "uuid",
              "type": "string"
            }
          }
        ],
        "responses": {
          "200": {
            "description": ""
          }
        },
        "tags": [
          "Authentication"
        ],
        "security": [
          {
            "bearer": []
          },
          {
            "cookie": []
          },
          {
            "api_key": []
          }
        ]
      }
    },
    "/auth/login": {
      "post": {
        "operationId": "login",
        "parameters": [],
        "requestBody": {
          "required": true,
          "content": {
            "application/json": {
              "schema": {
                "$ref": "#/components/schemas/LoginCredentialDto"
              }
            }
          }
        },
        "responses": {
          "201": {
            "description": "",
            "content": {
              "application/json": {
                "schema": {
                  "$ref": "#/components/schemas/LoginResponseDto"
                }
              }
            }
          }
        },
        "tags": [
          "Authentication"
        ]
      }
    },
    "/auth/logout": {
      "post": {
        "operationId": "logout",
        "parameters": [],
        "responses": {
          "201": {
            "description": "",
            "content": {
              "application/json": {
                "schema": {
                  "$ref": "#/components/schemas/LogoutResponseDto"
                }
              }
            }
          }
        },
        "tags": [
          "Authentication"
        ],
        "security": [
          {
            "bearer": []
          },
          {
            "cookie": []
          },
          {
            "api_key": []
          }
        ]
      }
    },
    "/auth/validateToken": {
      "post": {
        "operationId": "validateAccessToken",
        "parameters": [],
        "responses": {
          "201": {
            "description": "",
            "content": {
              "application/json": {
                "schema": {
                  "$ref": "#/components/schemas/ValidateAccessTokenResponseDto"
                }
              }
            }
          }
        },
        "tags": [
          "Authentication"
        ],
        "security": [
          {
            "bearer": []
          },
          {
            "cookie": []
          },
          {
            "api_key": []
          }
        ]
      }
    },
    "/jobs": {
      "get": {
        "operationId": "getAllJobsStatus",
        "parameters": [],
        "responses": {
          "200": {
            "description": "",
            "content": {
              "application/json": {
                "schema": {
                  "$ref": "#/components/schemas/AllJobStatusResponseDto"
                }
              }
            }
          }
        },
        "tags": [
          "Job"
        ],
        "security": [
          {
            "bearer": []
          },
          {
            "cookie": []
          },
          {
            "api_key": []
          }
        ]
      }
    },
    "/jobs/{id}": {
      "put": {
        "operationId": "sendJobCommand",
        "parameters": [
          {
            "name": "id",
            "required": true,
            "in": "path",
            "schema": {
              "$ref": "#/components/schemas/JobName"
            }
          }
        ],
        "requestBody": {
          "required": true,
          "content": {
            "application/json": {
              "schema": {
                "$ref": "#/components/schemas/JobCommandDto"
              }
            }
          }
        },
        "responses": {
          "200": {
            "description": "",
            "content": {
              "application/json": {
                "schema": {
                  "$ref": "#/components/schemas/JobStatusDto"
                }
              }
            }
          }
        },
        "tags": [
          "Job"
        ],
        "security": [
          {
            "bearer": []
          },
          {
            "cookie": []
          },
          {
            "api_key": []
          }
        ]
      }
    },
    "/library": {
      "post": {
        "operationId": "createLibrary",
        "parameters": [],
        "requestBody": {
          "required": true,
          "content": {
            "application/json": {
              "schema": {
                "$ref": "#/components/schemas/CreateLibraryDto"
              }
            }
          }
        },
        "responses": {
          "201": {
            "description": "",
            "content": {
              "application/json": {
                "schema": {
                  "$ref": "#/components/schemas/LibraryResponseDto"
                }
              }
            }
          }
        },
        "tags": [
          "Library"
        ],
        "security": [
          {
            "bearer": []
          },
          {
            "cookie": []
          },
          {
            "api_key": []
          }
        ]
      },
      "get": {
        "operationId": "getAllLibraries",
        "parameters": [
          {
            "name": "assetId",
            "required": false,
            "in": "query",
            "description": "Only returns albums that contain the asset\nundefined: get all albums",
            "schema": {
              "format": "uuid",
              "type": "string"
            }
          }
        ],
        "responses": {
          "200": {
            "description": "",
            "content": {
              "application/json": {
                "schema": {
                  "type": "array",
                  "items": {
                    "$ref": "#/components/schemas/LibraryResponseDto"
                  }
                }
              }
            }
          }
        },
        "tags": [
          "Library"
        ],
        "security": [
          {
            "bearer": []
          },
          {
            "cookie": []
          },
          {
            "api_key": []
          }
        ]
      }
    },
    "/library/count": {
      "get": {
        "operationId": "getLibraryCount",
        "parameters": [],
        "responses": {
          "200": {
            "description": "",
            "content": {
              "application/json": {
                "schema": {
                  "type": "number"
                }
              }
            }
          }
        },
        "tags": [
          "Library"
        ],
        "security": [
          {
            "bearer": []
          },
          {
            "cookie": []
          },
          {
            "api_key": []
          }
        ]
      }
    },
    "/library/refresh/{id}": {
      "post": {
        "operationId": "refreshLibrary",
        "parameters": [
          {
            "name": "id",
            "required": true,
            "in": "path",
            "schema": {
              "format": "uuid",
              "type": "string"
            }
          }
        ],
        "requestBody": {
          "required": true,
          "content": {
            "application/json": {
              "schema": {
                "$ref": "#/components/schemas/ScanLibraryDto"
              }
            }
          }
        },
        "responses": {
          "201": {
            "description": ""
          }
        },
        "tags": [
          "Library"
        ],
        "security": [
          {
            "bearer": []
          },
          {
            "cookie": []
          },
          {
            "api_key": []
          }
        ]
      }
    },
    "/library/{id}": {
      "get": {
        "operationId": "getLibraryInfo",
        "parameters": [
          {
            "name": "id",
            "required": true,
            "in": "path",
            "schema": {
              "format": "uuid",
              "type": "string"
            }
          }
        ],
        "responses": {
          "200": {
            "description": "",
            "content": {
              "application/json": {
                "schema": {
                  "$ref": "#/components/schemas/LibraryResponseDto"
                }
              }
            }
          }
        },
        "tags": [
          "Library"
        ],
        "security": [
          {
            "bearer": []
          },
          {
            "cookie": []
          },
          {
            "api_key": []
          }
        ]
      }
    },
    "/library/{id}/importPaths": {
      "get": {
        "operationId": "getImportPaths",
        "parameters": [
          {
            "name": "id",
            "required": true,
            "in": "path",
            "schema": {
              "format": "uuid",
              "type": "string"
            }
          }
        ],
        "responses": {
          "200": {
            "description": "",
            "content": {
              "application/json": {
                "schema": {
                  "type": "array",
                  "items": {
                    "type": "string"
                  }
                }
              }
            }
          }
        },
        "tags": [
          "Library"
        ],
        "security": [
          {
            "bearer": []
          },
          {
            "cookie": []
          },
          {
            "api_key": []
          }
        ]
      },
      "post": {
        "operationId": "setImportPaths",
        "parameters": [
          {
            "name": "id",
            "required": true,
            "in": "path",
            "schema": {
              "format": "uuid",
              "type": "string"
            }
          }
        ],
        "requestBody": {
          "required": true,
          "content": {
            "application/json": {
              "schema": {
                "$ref": "#/components/schemas/SetImportPathsDto"
              }
            }
          }
        },
        "responses": {
          "201": {
            "description": "",
            "content": {
              "application/json": {
                "schema": {
                  "$ref": "#/components/schemas/LibraryResponseDto"
                }
              }
            }
          }
        },
        "tags": [
          "Library"
        ],
        "security": [
          {
            "bearer": []
          },
          {
            "cookie": []
          },
          {
            "api_key": []
          }
        ]
      }
    },
    "/oauth/callback": {
      "post": {
        "operationId": "callback",
        "parameters": [],
        "requestBody": {
          "required": true,
          "content": {
            "application/json": {
              "schema": {
                "$ref": "#/components/schemas/OAuthCallbackDto"
              }
            }
          }
        },
        "responses": {
          "201": {
            "description": "",
            "content": {
              "application/json": {
                "schema": {
                  "$ref": "#/components/schemas/LoginResponseDto"
                }
              }
            }
          }
        },
        "tags": [
          "OAuth"
        ]
      }
    },
    "/oauth/config": {
      "post": {
        "operationId": "generateConfig",
        "parameters": [],
        "requestBody": {
          "required": true,
          "content": {
            "application/json": {
              "schema": {
                "$ref": "#/components/schemas/OAuthConfigDto"
              }
            }
          }
        },
        "responses": {
          "201": {
            "description": "",
            "content": {
              "application/json": {
                "schema": {
                  "$ref": "#/components/schemas/OAuthConfigResponseDto"
                }
              }
            }
          }
        },
        "tags": [
          "OAuth"
        ]
      }
    },
    "/oauth/link": {
      "post": {
        "operationId": "link",
        "parameters": [],
        "requestBody": {
          "required": true,
          "content": {
            "application/json": {
              "schema": {
                "$ref": "#/components/schemas/OAuthCallbackDto"
              }
            }
          }
        },
        "responses": {
          "201": {
            "description": "",
            "content": {
              "application/json": {
                "schema": {
                  "$ref": "#/components/schemas/UserResponseDto"
                }
              }
            }
          }
        },
        "tags": [
          "OAuth"
        ],
        "security": [
          {
            "bearer": []
          },
          {
            "cookie": []
          },
          {
            "api_key": []
          }
        ]
      }
    },
    "/oauth/mobile-redirect": {
      "get": {
        "operationId": "mobileRedirect",
        "parameters": [],
        "responses": {
          "200": {
            "description": ""
          }
        },
        "tags": [
          "OAuth"
        ]
      }
    },
    "/oauth/unlink": {
      "post": {
        "operationId": "unlink",
        "parameters": [],
        "responses": {
          "201": {
            "description": "",
            "content": {
              "application/json": {
                "schema": {
                  "$ref": "#/components/schemas/UserResponseDto"
                }
              }
            }
          }
        },
        "tags": [
          "OAuth"
        ],
        "security": [
          {
            "bearer": []
          },
          {
            "cookie": []
          },
          {
            "api_key": []
          }
        ]
      }
    },
    "/partner": {
      "get": {
        "operationId": "getPartners",
        "parameters": [
          {
            "name": "direction",
            "required": true,
            "in": "query",
            "schema": {
              "enum": [
                "shared-by",
                "shared-with"
              ],
              "type": "string"
            }
          }
        ],
        "responses": {
          "200": {
            "description": "",
            "content": {
              "application/json": {
                "schema": {
                  "type": "array",
                  "items": {
                    "$ref": "#/components/schemas/UserResponseDto"
                  }
                }
              }
            }
          }
        },
        "tags": [
          "Partner"
        ],
        "security": [
          {
            "bearer": []
          },
          {
            "cookie": []
          },
          {
            "api_key": []
          }
        ]
      }
    },
    "/partner/{id}": {
      "post": {
        "operationId": "createPartner",
        "parameters": [
          {
            "name": "id",
            "required": true,
            "in": "path",
            "schema": {
              "format": "uuid",
              "type": "string"
            }
          }
        ],
        "responses": {
          "201": {
            "description": "",
            "content": {
              "application/json": {
                "schema": {
                  "$ref": "#/components/schemas/UserResponseDto"
                }
              }
            }
          }
        },
        "tags": [
          "Partner"
        ],
        "security": [
          {
            "bearer": []
          },
          {
            "cookie": []
          },
          {
            "api_key": []
          }
        ]
      },
      "delete": {
        "operationId": "removePartner",
        "parameters": [
          {
            "name": "id",
            "required": true,
            "in": "path",
            "schema": {
              "format": "uuid",
              "type": "string"
            }
          }
        ],
        "responses": {
          "200": {
            "description": ""
          }
        },
        "tags": [
          "Partner"
        ],
        "security": [
          {
            "bearer": []
          },
          {
            "cookie": []
          },
          {
            "api_key": []
          }
        ]
      }
    },
    "/person": {
      "get": {
        "operationId": "getAllPeople",
        "parameters": [],
        "responses": {
          "200": {
            "description": "",
            "content": {
              "application/json": {
                "schema": {
                  "type": "array",
                  "items": {
                    "$ref": "#/components/schemas/PersonResponseDto"
                  }
                }
              }
            }
          }
        },
        "tags": [
          "Person"
        ],
        "security": [
          {
            "bearer": []
          },
          {
            "cookie": []
          },
          {
            "api_key": []
          }
        ]
      }
    },
    "/person/{id}": {
      "get": {
        "operationId": "getPerson",
        "parameters": [
          {
            "name": "id",
            "required": true,
            "in": "path",
            "schema": {
              "format": "uuid",
              "type": "string"
            }
          }
        ],
        "responses": {
          "200": {
            "description": "",
            "content": {
              "application/json": {
                "schema": {
                  "$ref": "#/components/schemas/PersonResponseDto"
                }
              }
            }
          }
        },
        "tags": [
          "Person"
        ],
        "security": [
          {
            "bearer": []
          },
          {
            "cookie": []
          },
          {
            "api_key": []
          }
        ]
      },
      "put": {
        "operationId": "updatePerson",
        "parameters": [
          {
            "name": "id",
            "required": true,
            "in": "path",
            "schema": {
              "format": "uuid",
              "type": "string"
            }
          }
        ],
        "requestBody": {
          "required": true,
          "content": {
            "application/json": {
              "schema": {
                "$ref": "#/components/schemas/PersonUpdateDto"
              }
            }
          }
        },
        "responses": {
          "200": {
            "description": "",
            "content": {
              "application/json": {
                "schema": {
                  "$ref": "#/components/schemas/PersonResponseDto"
                }
              }
            }
          }
        },
        "tags": [
          "Person"
        ],
        "security": [
          {
            "bearer": []
          },
          {
            "cookie": []
          },
          {
            "api_key": []
          }
        ]
      }
    },
    "/person/{id}/assets": {
      "get": {
        "operationId": "getPersonAssets",
        "parameters": [
          {
            "name": "id",
            "required": true,
            "in": "path",
            "schema": {
              "format": "uuid",
              "type": "string"
            }
          }
        ],
        "responses": {
          "200": {
            "description": "",
            "content": {
              "application/json": {
                "schema": {
                  "type": "array",
                  "items": {
                    "$ref": "#/components/schemas/AssetResponseDto"
                  }
                }
              }
            }
          }
        },
        "tags": [
          "Person"
        ],
        "security": [
          {
            "bearer": []
          },
          {
            "cookie": []
          },
          {
            "api_key": []
          }
        ]
      }
    },
    "/person/{id}/merge": {
      "post": {
        "operationId": "mergePerson",
        "parameters": [
          {
            "name": "id",
            "required": true,
            "in": "path",
            "schema": {
              "format": "uuid",
              "type": "string"
            }
          }
        ],
        "requestBody": {
          "required": true,
          "content": {
            "application/json": {
              "schema": {
                "$ref": "#/components/schemas/MergePersonDto"
              }
            }
          }
        },
        "responses": {
          "201": {
            "description": "",
            "content": {
              "application/json": {
                "schema": {
                  "type": "array",
                  "items": {
                    "$ref": "#/components/schemas/BulkIdResponseDto"
                  }
                }
              }
            }
          }
        },
        "tags": [
          "Person"
        ],
        "security": [
          {
            "bearer": []
          },
          {
            "cookie": []
          },
          {
            "api_key": []
          }
        ]
      }
    },
    "/person/{id}/thumbnail": {
      "get": {
        "operationId": "getPersonThumbnail",
        "parameters": [
          {
            "name": "id",
            "required": true,
            "in": "path",
            "schema": {
              "format": "uuid",
              "type": "string"
            }
          }
        ],
        "responses": {
          "200": {
            "content": {
              "image/jpeg": {
                "schema": {
                  "type": "string",
                  "format": "binary"
                }
              }
            },
            "description": ""
          }
        },
        "tags": [
          "Person"
        ],
        "security": [
          {
            "bearer": []
          },
          {
            "cookie": []
          },
          {
            "api_key": []
          }
        ]
      }
    },
    "/search": {
      "get": {
        "operationId": "search",
        "parameters": [
          {
            "name": "q",
            "required": false,
            "in": "query",
            "schema": {
              "type": "string"
            }
          },
          {
            "name": "query",
            "required": false,
            "in": "query",
            "schema": {
              "type": "string"
            }
          },
          {
            "name": "clip",
            "required": false,
            "in": "query",
            "schema": {
              "type": "boolean"
            }
          },
          {
            "name": "type",
            "required": false,
            "in": "query",
            "schema": {
              "enum": [
                "IMAGE",
                "VIDEO",
                "AUDIO",
                "OTHER"
              ],
              "type": "string"
            }
          },
          {
            "name": "isFavorite",
            "required": false,
            "in": "query",
            "schema": {
              "type": "boolean"
            }
          },
          {
            "name": "isArchived",
            "required": false,
            "in": "query",
            "schema": {
              "type": "boolean"
            }
          },
          {
            "name": "exifInfo.city",
            "required": false,
            "in": "query",
            "schema": {
              "type": "string"
            }
          },
          {
            "name": "exifInfo.state",
            "required": false,
            "in": "query",
            "schema": {
              "type": "string"
            }
          },
          {
            "name": "exifInfo.country",
            "required": false,
            "in": "query",
            "schema": {
              "type": "string"
            }
          },
          {
            "name": "exifInfo.make",
            "required": false,
            "in": "query",
            "schema": {
              "type": "string"
            }
          },
          {
            "name": "exifInfo.model",
            "required": false,
            "in": "query",
            "schema": {
              "type": "string"
            }
          },
          {
            "name": "smartInfo.objects",
            "required": false,
            "in": "query",
            "schema": {
              "type": "array",
              "items": {
                "type": "string"
              }
            }
          },
          {
            "name": "smartInfo.tags",
            "required": false,
            "in": "query",
            "schema": {
              "type": "array",
              "items": {
                "type": "string"
              }
            }
          },
          {
            "name": "recent",
            "required": false,
            "in": "query",
            "schema": {
              "type": "boolean"
            }
          },
          {
            "name": "motion",
            "required": false,
            "in": "query",
            "schema": {
              "type": "boolean"
            }
          }
        ],
        "responses": {
          "200": {
            "description": "",
            "content": {
              "application/json": {
                "schema": {
                  "$ref": "#/components/schemas/SearchResponseDto"
                }
              }
            }
          }
        },
        "tags": [
          "Search"
        ],
        "security": [
          {
            "bearer": []
          },
          {
            "cookie": []
          },
          {
            "api_key": []
          }
        ]
      }
    },
    "/search/config": {
      "get": {
        "operationId": "getSearchConfig",
        "parameters": [],
        "responses": {
          "200": {
            "description": "",
            "content": {
              "application/json": {
                "schema": {
                  "$ref": "#/components/schemas/SearchConfigResponseDto"
                }
              }
            }
          }
        },
        "tags": [
          "Search"
        ],
        "security": [
          {
            "bearer": []
          },
          {
            "cookie": []
          },
          {
            "api_key": []
          }
        ]
      }
    },
    "/search/explore": {
      "get": {
        "operationId": "getExploreData",
        "parameters": [],
        "responses": {
          "200": {
            "description": "",
            "content": {
              "application/json": {
                "schema": {
                  "type": "array",
                  "items": {
                    "$ref": "#/components/schemas/SearchExploreResponseDto"
                  }
                }
              }
            }
          }
        },
        "tags": [
          "Search"
        ],
        "security": [
          {
            "bearer": []
          },
          {
            "cookie": []
          },
          {
            "api_key": []
          }
        ]
      }
    },
    "/server-info": {
      "get": {
        "operationId": "getServerInfo",
        "parameters": [],
        "responses": {
          "200": {
            "description": "",
            "content": {
              "application/json": {
                "schema": {
                  "$ref": "#/components/schemas/ServerInfoResponseDto"
                }
              }
            }
          }
        },
        "tags": [
          "Server Info"
        ],
        "security": [
          {
            "bearer": []
          },
          {
            "cookie": []
          },
          {
            "api_key": []
          }
        ]
      }
    },
    "/server-info/ping": {
      "get": {
        "operationId": "pingServer",
        "parameters": [],
        "responses": {
          "200": {
            "description": "",
            "content": {
              "application/json": {
                "schema": {
                  "$ref": "#/components/schemas/ServerPingResponse"
                }
              }
            }
          }
        },
        "tags": [
          "Server Info"
        ]
      }
    },
    "/server-info/stats": {
      "get": {
        "operationId": "getStats",
        "parameters": [],
        "responses": {
          "200": {
            "description": "",
            "content": {
              "application/json": {
                "schema": {
                  "$ref": "#/components/schemas/ServerStatsResponseDto"
                }
              }
            }
          }
        },
        "tags": [
          "Server Info"
        ],
        "security": [
          {
            "bearer": []
          },
          {
            "cookie": []
          },
          {
            "api_key": []
          }
        ]
      }
    },
    "/server-info/version": {
      "get": {
        "operationId": "getServerVersion",
        "parameters": [],
        "responses": {
          "200": {
            "description": "",
            "content": {
              "application/json": {
                "schema": {
                  "$ref": "#/components/schemas/ServerVersionReponseDto"
                }
              }
            }
          }
        },
        "tags": [
          "Server Info"
        ]
      }
    },
    "/shared-link": {
      "get": {
        "operationId": "getAllSharedLinks",
        "parameters": [],
        "responses": {
          "200": {
            "description": "",
            "content": {
              "application/json": {
                "schema": {
                  "type": "array",
                  "items": {
                    "$ref": "#/components/schemas/SharedLinkResponseDto"
                  }
                }
              }
            }
          }
        },
        "tags": [
          "Shared Link"
        ],
        "security": [
          {
            "bearer": []
          },
          {
            "cookie": []
          },
          {
            "api_key": []
          }
        ]
      },
      "post": {
        "operationId": "createSharedLink",
        "parameters": [],
        "requestBody": {
          "required": true,
          "content": {
            "application/json": {
              "schema": {
                "$ref": "#/components/schemas/SharedLinkCreateDto"
              }
            }
          }
        },
        "responses": {
          "201": {
            "description": "",
            "content": {
              "application/json": {
                "schema": {
                  "$ref": "#/components/schemas/SharedLinkResponseDto"
                }
              }
            }
          }
        },
        "tags": [
          "Shared Link"
        ],
        "security": [
          {
            "bearer": []
          },
          {
            "cookie": []
          },
          {
            "api_key": []
          }
        ]
      }
    },
    "/shared-link/me": {
      "get": {
        "operationId": "getMySharedLink",
        "parameters": [
          {
            "name": "key",
            "required": false,
            "in": "query",
            "schema": {
              "type": "string"
            }
          }
        ],
        "responses": {
          "200": {
            "description": "",
            "content": {
              "application/json": {
                "schema": {
                  "$ref": "#/components/schemas/SharedLinkResponseDto"
                }
              }
            }
          }
        },
        "tags": [
          "Shared Link"
        ],
        "security": [
          {
            "bearer": []
          },
          {
            "cookie": []
          },
          {
            "api_key": []
          }
        ]
      }
    },
    "/shared-link/{id}": {
      "get": {
        "operationId": "getSharedLinkById",
        "parameters": [
          {
            "name": "id",
            "required": true,
            "in": "path",
            "schema": {
              "format": "uuid",
              "type": "string"
            }
          }
        ],
        "responses": {
          "200": {
            "description": "",
            "content": {
              "application/json": {
                "schema": {
                  "$ref": "#/components/schemas/SharedLinkResponseDto"
                }
              }
            }
          }
        },
        "tags": [
          "Shared Link"
        ],
        "security": [
          {
            "bearer": []
          },
          {
            "cookie": []
          },
          {
            "api_key": []
          }
        ]
      },
      "patch": {
        "operationId": "updateSharedLink",
        "parameters": [
          {
            "name": "id",
            "required": true,
            "in": "path",
            "schema": {
              "format": "uuid",
              "type": "string"
            }
          }
        ],
        "requestBody": {
          "required": true,
          "content": {
            "application/json": {
              "schema": {
                "$ref": "#/components/schemas/SharedLinkEditDto"
              }
            }
          }
        },
        "responses": {
          "200": {
            "description": "",
            "content": {
              "application/json": {
                "schema": {
                  "$ref": "#/components/schemas/SharedLinkResponseDto"
                }
              }
            }
          }
        },
        "tags": [
          "Shared Link"
        ],
        "security": [
          {
            "bearer": []
          },
          {
            "cookie": []
          },
          {
            "api_key": []
          }
        ]
      },
      "delete": {
        "operationId": "removeSharedLink",
        "parameters": [
          {
            "name": "id",
            "required": true,
            "in": "path",
            "schema": {
              "format": "uuid",
              "type": "string"
            }
          }
        ],
        "responses": {
          "200": {
            "description": ""
          }
        },
        "tags": [
          "Shared Link"
        ],
        "security": [
          {
            "bearer": []
          },
          {
            "cookie": []
          },
          {
            "api_key": []
          }
        ]
      }
    },
    "/shared-link/{id}/assets": {
      "put": {
        "operationId": "addSharedLinkAssets",
        "parameters": [
          {
            "name": "id",
            "required": true,
            "in": "path",
            "schema": {
              "format": "uuid",
              "type": "string"
            }
          },
          {
            "name": "key",
            "required": false,
            "in": "query",
            "schema": {
              "type": "string"
            }
          }
        ],
        "requestBody": {
          "required": true,
          "content": {
            "application/json": {
              "schema": {
                "$ref": "#/components/schemas/AssetIdsDto"
              }
            }
          }
        },
        "responses": {
          "200": {
            "description": "",
            "content": {
              "application/json": {
                "schema": {
                  "type": "array",
                  "items": {
                    "$ref": "#/components/schemas/AssetIdsResponseDto"
                  }
                }
              }
            }
          }
        },
        "tags": [
          "Shared Link"
        ],
        "security": [
          {
            "bearer": []
          },
          {
            "cookie": []
          },
          {
            "api_key": []
          }
        ]
      },
      "delete": {
        "operationId": "removeSharedLinkAssets",
        "parameters": [
          {
            "name": "id",
            "required": true,
            "in": "path",
            "schema": {
              "format": "uuid",
              "type": "string"
            }
          },
          {
            "name": "key",
            "required": false,
            "in": "query",
            "schema": {
              "type": "string"
            }
          }
        ],
        "requestBody": {
          "required": true,
          "content": {
            "application/json": {
              "schema": {
                "$ref": "#/components/schemas/AssetIdsDto"
              }
            }
          }
        },
        "responses": {
          "200": {
            "description": "",
            "content": {
              "application/json": {
                "schema": {
                  "type": "array",
                  "items": {
                    "$ref": "#/components/schemas/AssetIdsResponseDto"
                  }
                }
              }
            }
          }
        },
        "tags": [
          "Shared Link"
        ],
        "security": [
          {
            "bearer": []
          },
          {
            "cookie": []
          },
          {
            "api_key": []
          }
        ]
      }
    },
    "/system-config": {
      "get": {
        "operationId": "getConfig",
        "parameters": [],
        "responses": {
          "200": {
            "description": "",
            "content": {
              "application/json": {
                "schema": {
                  "$ref": "#/components/schemas/SystemConfigDto"
                }
              }
            }
          }
        },
        "tags": [
          "System Config"
        ],
        "security": [
          {
            "bearer": []
          },
          {
            "cookie": []
          },
          {
            "api_key": []
          }
        ]
      },
      "put": {
        "operationId": "updateConfig",
        "parameters": [],
        "requestBody": {
          "required": true,
          "content": {
            "application/json": {
              "schema": {
                "$ref": "#/components/schemas/SystemConfigDto"
              }
            }
          }
        },
        "responses": {
          "200": {
            "description": "",
            "content": {
              "application/json": {
                "schema": {
                  "$ref": "#/components/schemas/SystemConfigDto"
                }
              }
            }
          }
        },
        "tags": [
          "System Config"
        ],
        "security": [
          {
            "bearer": []
          },
          {
            "cookie": []
          },
          {
            "api_key": []
          }
        ]
      }
    },
    "/system-config/defaults": {
      "get": {
        "operationId": "getDefaults",
        "parameters": [],
        "responses": {
          "200": {
            "description": "",
            "content": {
              "application/json": {
                "schema": {
                  "$ref": "#/components/schemas/SystemConfigDto"
                }
              }
            }
          }
        },
        "tags": [
          "System Config"
        ],
        "security": [
          {
            "bearer": []
          },
          {
            "cookie": []
          },
          {
            "api_key": []
          }
        ]
      }
    },
    "/system-config/storage-template-options": {
      "get": {
        "operationId": "getStorageTemplateOptions",
        "parameters": [],
        "responses": {
          "200": {
            "description": "",
            "content": {
              "application/json": {
                "schema": {
                  "$ref": "#/components/schemas/SystemConfigTemplateStorageOptionDto"
                }
              }
            }
          }
        },
        "tags": [
          "System Config"
        ],
        "security": [
          {
            "bearer": []
          },
          {
            "cookie": []
          },
          {
            "api_key": []
          }
        ]
      }
    },
    "/tag": {
      "post": {
        "operationId": "createTag",
        "parameters": [],
        "requestBody": {
          "required": true,
          "content": {
            "application/json": {
              "schema": {
                "$ref": "#/components/schemas/CreateTagDto"
              }
            }
          }
        },
        "responses": {
          "201": {
            "description": "",
            "content": {
              "application/json": {
                "schema": {
                  "$ref": "#/components/schemas/TagResponseDto"
                }
              }
            }
          }
        },
        "tags": [
          "Tag"
        ],
        "security": [
          {
            "bearer": []
          },
          {
            "cookie": []
          },
          {
            "api_key": []
          }
        ]
      },
      "get": {
        "operationId": "getAllTags",
        "parameters": [],
        "responses": {
          "200": {
            "description": "",
            "content": {
              "application/json": {
                "schema": {
                  "type": "array",
                  "items": {
                    "$ref": "#/components/schemas/TagResponseDto"
                  }
                }
              }
            }
          }
        },
        "tags": [
          "Tag"
        ],
        "security": [
          {
            "bearer": []
          },
          {
            "cookie": []
          },
          {
            "api_key": []
          }
        ]
      }
    },
    "/tag/{id}": {
      "get": {
        "operationId": "getTagById",
        "parameters": [
          {
            "name": "id",
            "required": true,
            "in": "path",
            "schema": {
              "format": "uuid",
              "type": "string"
            }
          }
        ],
        "responses": {
          "200": {
            "description": "",
            "content": {
              "application/json": {
                "schema": {
                  "$ref": "#/components/schemas/TagResponseDto"
                }
              }
            }
          }
        },
        "tags": [
          "Tag"
        ],
        "security": [
          {
            "bearer": []
          },
          {
            "cookie": []
          },
          {
            "api_key": []
          }
        ]
      },
      "patch": {
        "operationId": "updateTag",
        "parameters": [
          {
            "name": "id",
            "required": true,
            "in": "path",
            "schema": {
              "format": "uuid",
              "type": "string"
            }
          }
        ],
        "requestBody": {
          "required": true,
          "content": {
            "application/json": {
              "schema": {
                "$ref": "#/components/schemas/UpdateTagDto"
              }
            }
          }
        },
        "responses": {
          "200": {
            "description": "",
            "content": {
              "application/json": {
                "schema": {
                  "$ref": "#/components/schemas/TagResponseDto"
                }
              }
            }
          }
        },
        "tags": [
          "Tag"
        ],
        "security": [
          {
            "bearer": []
          },
          {
            "cookie": []
          },
          {
            "api_key": []
          }
        ]
      },
      "delete": {
        "operationId": "deleteTag",
        "parameters": [
          {
            "name": "id",
            "required": true,
            "in": "path",
            "schema": {
              "format": "uuid",
              "type": "string"
            }
          }
        ],
        "responses": {
          "200": {
            "description": ""
          }
        },
        "tags": [
          "Tag"
        ],
        "security": [
          {
            "bearer": []
          },
          {
            "cookie": []
          },
          {
            "api_key": []
          }
        ]
      }
    },
    "/tag/{id}/assets": {
      "get": {
        "operationId": "getTagAssets",
        "parameters": [
          {
            "name": "id",
            "required": true,
            "in": "path",
            "schema": {
              "format": "uuid",
              "type": "string"
            }
          }
        ],
        "responses": {
          "200": {
            "description": "",
            "content": {
              "application/json": {
                "schema": {
                  "type": "array",
                  "items": {
                    "$ref": "#/components/schemas/AssetResponseDto"
                  }
                }
              }
            }
          }
        },
        "tags": [
          "Tag"
        ],
        "security": [
          {
            "bearer": []
          },
          {
            "cookie": []
          },
          {
            "api_key": []
          }
        ]
      },
      "put": {
        "operationId": "tagAssets",
        "parameters": [
          {
            "name": "id",
            "required": true,
            "in": "path",
            "schema": {
              "format": "uuid",
              "type": "string"
            }
          }
        ],
        "requestBody": {
          "required": true,
          "content": {
            "application/json": {
              "schema": {
                "$ref": "#/components/schemas/AssetIdsDto"
              }
            }
          }
        },
        "responses": {
          "200": {
            "description": "",
            "content": {
              "application/json": {
                "schema": {
                  "type": "array",
                  "items": {
                    "$ref": "#/components/schemas/AssetIdsResponseDto"
                  }
                }
              }
            }
          }
        },
        "tags": [
          "Tag"
        ],
        "security": [
          {
            "bearer": []
          },
          {
            "cookie": []
          },
          {
            "api_key": []
          }
        ]
      },
      "delete": {
        "operationId": "untagAssets",
        "parameters": [
          {
            "name": "id",
            "required": true,
            "in": "path",
            "schema": {
              "format": "uuid",
              "type": "string"
            }
          }
        ],
        "requestBody": {
          "required": true,
          "content": {
            "application/json": {
              "schema": {
                "$ref": "#/components/schemas/AssetIdsDto"
              }
            }
          }
        },
        "responses": {
          "200": {
            "description": "",
            "content": {
              "application/json": {
                "schema": {
                  "type": "array",
                  "items": {
                    "$ref": "#/components/schemas/AssetIdsResponseDto"
                  }
                }
              }
            }
          }
        },
        "tags": [
          "Tag"
        ],
        "security": [
          {
            "bearer": []
          },
          {
            "cookie": []
          },
          {
            "api_key": []
          }
        ]
      }
    },
    "/user": {
      "get": {
        "operationId": "getAllUsers",
        "parameters": [
          {
            "name": "isAll",
            "required": true,
            "in": "query",
            "schema": {
              "type": "boolean"
            }
          }
        ],
        "responses": {
          "200": {
            "description": "",
            "content": {
              "application/json": {
                "schema": {
                  "type": "array",
                  "items": {
                    "$ref": "#/components/schemas/UserResponseDto"
                  }
                }
              }
            }
          }
        },
        "tags": [
          "User"
        ],
        "security": [
          {
            "bearer": []
          },
          {
            "cookie": []
          },
          {
            "api_key": []
          }
        ]
      },
      "post": {
        "operationId": "createUser",
        "parameters": [],
        "requestBody": {
          "required": true,
          "content": {
            "application/json": {
              "schema": {
                "$ref": "#/components/schemas/CreateUserDto"
              }
            }
          }
        },
        "responses": {
          "201": {
            "description": "",
            "content": {
              "application/json": {
                "schema": {
                  "$ref": "#/components/schemas/UserResponseDto"
                }
              }
            }
          }
        },
        "tags": [
          "User"
        ],
        "security": [
          {
            "bearer": []
          },
          {
            "cookie": []
          },
          {
            "api_key": []
          }
        ]
      },
      "put": {
        "operationId": "updateUser",
        "parameters": [],
        "requestBody": {
          "required": true,
          "content": {
            "application/json": {
              "schema": {
                "$ref": "#/components/schemas/UpdateUserDto"
              }
            }
          }
        },
        "responses": {
          "200": {
            "description": "",
            "content": {
              "application/json": {
                "schema": {
                  "$ref": "#/components/schemas/UserResponseDto"
                }
              }
            }
          }
        },
        "tags": [
          "User"
        ],
        "security": [
          {
            "bearer": []
          },
          {
            "cookie": []
          },
          {
            "api_key": []
          }
        ]
      }
    },
    "/user/count": {
      "get": {
        "operationId": "getUserCount",
        "parameters": [
          {
            "name": "admin",
            "required": false,
            "in": "query",
            "schema": {
              "default": false,
              "type": "boolean"
            }
          }
        ],
        "responses": {
          "200": {
            "description": "",
            "content": {
              "application/json": {
                "schema": {
                  "$ref": "#/components/schemas/UserCountResponseDto"
                }
              }
            }
          }
        },
        "tags": [
          "User"
        ]
      }
    },
    "/user/info/{userId}": {
      "get": {
        "operationId": "getUserById",
        "parameters": [
          {
            "name": "userId",
            "required": true,
            "in": "path",
            "schema": {
              "format": "uuid",
              "type": "string"
            }
          }
        ],
        "responses": {
          "200": {
            "description": "",
            "content": {
              "application/json": {
                "schema": {
                  "$ref": "#/components/schemas/UserResponseDto"
                }
              }
            }
          }
        },
        "tags": [
          "User"
        ],
        "security": [
          {
            "bearer": []
          },
          {
            "cookie": []
          },
          {
            "api_key": []
          }
        ]
      }
    },
    "/user/me": {
      "get": {
        "operationId": "getMyUserInfo",
        "parameters": [],
        "responses": {
          "200": {
            "description": "",
            "content": {
              "application/json": {
                "schema": {
                  "$ref": "#/components/schemas/UserResponseDto"
                }
              }
            }
          }
        },
        "tags": [
          "User"
        ],
        "security": [
          {
            "bearer": []
          },
          {
            "cookie": []
          },
          {
            "api_key": []
          }
        ]
      }
    },
    "/user/profile-image": {
      "post": {
        "operationId": "createProfileImage",
        "parameters": [],
        "requestBody": {
          "required": true,
          "description": "A new avatar for the user",
          "content": {
            "multipart/form-data": {
              "schema": {
                "$ref": "#/components/schemas/CreateProfileImageDto"
              }
            }
          }
        },
        "responses": {
          "201": {
            "description": "",
            "content": {
              "application/json": {
                "schema": {
                  "$ref": "#/components/schemas/CreateProfileImageResponseDto"
                }
              }
            }
          }
        },
        "tags": [
          "User"
        ],
        "security": [
          {
            "bearer": []
          },
          {
            "cookie": []
          },
          {
            "api_key": []
          }
        ]
      }
    },
    "/user/profile-image/{userId}": {
      "get": {
        "operationId": "getProfileImage",
        "parameters": [
          {
            "name": "userId",
            "required": true,
            "in": "path",
            "schema": {
              "format": "uuid",
              "type": "string"
            }
          }
        ],
        "responses": {
          "200": {
            "description": "",
            "content": {
              "application/json": {
                "schema": {
                  "type": "object"
                }
              }
            }
          }
        },
        "tags": [
          "User"
        ],
        "security": [
          {
            "bearer": []
          },
          {
            "cookie": []
          },
          {
            "api_key": []
          }
        ]
      }
    },
    "/user/{userId}": {
      "delete": {
        "operationId": "deleteUser",
        "parameters": [
          {
            "name": "userId",
            "required": true,
            "in": "path",
            "schema": {
              "format": "uuid",
              "type": "string"
            }
          }
        ],
        "responses": {
          "200": {
            "description": "",
            "content": {
              "application/json": {
                "schema": {
                  "$ref": "#/components/schemas/UserResponseDto"
                }
              }
            }
          }
        },
        "tags": [
          "User"
        ],
        "security": [
          {
            "bearer": []
          },
          {
            "cookie": []
          },
          {
            "api_key": []
          }
        ]
      }
    },
    "/user/{userId}/restore": {
      "post": {
        "operationId": "restoreUser",
        "parameters": [
          {
            "name": "userId",
            "required": true,
            "in": "path",
            "schema": {
              "format": "uuid",
              "type": "string"
            }
          }
        ],
        "responses": {
          "201": {
            "description": "",
            "content": {
              "application/json": {
                "schema": {
                  "$ref": "#/components/schemas/UserResponseDto"
                }
              }
            }
          }
        },
        "tags": [
          "User"
        ],
        "security": [
          {
            "bearer": []
          },
          {
            "cookie": []
          },
          {
            "api_key": []
          }
        ]
      }
    }
  },
  "info": {
    "title": "Immich",
    "description": "Immich API",
    "version": "1.66.1",
    "contact": {}
  },
  "tags": [],
  "servers": [
    {
      "url": "/api"
    }
  ],
  "components": {
    "securitySchemes": {
      "bearer": {
        "scheme": "Bearer",
        "bearerFormat": "JWT",
        "type": "http",
        "in": "header"
      },
      "cookie": {
        "type": "apiKey",
        "in": "cookie",
        "name": "immich_access_token"
      },
      "api_key": {
        "type": "apiKey",
        "in": "header",
        "name": "x-api-key"
      }
    },
    "schemas": {
      "APIKeyCreateDto": {
        "type": "object",
        "properties": {
          "name": {
            "type": "string"
          }
        }
      },
      "APIKeyCreateResponseDto": {
        "type": "object",
        "properties": {
          "secret": {
            "type": "string"
          },
          "apiKey": {
            "$ref": "#/components/schemas/APIKeyResponseDto"
          }
        },
        "required": [
          "secret",
          "apiKey"
        ]
      },
      "APIKeyResponseDto": {
        "type": "object",
        "properties": {
          "id": {
            "type": "string"
          },
          "name": {
            "type": "string"
          },
          "createdAt": {
            "format": "date-time",
            "type": "string"
          },
          "updatedAt": {
            "format": "date-time",
            "type": "string"
          }
        },
        "required": [
          "id",
          "name",
          "createdAt",
          "updatedAt"
        ]
      },
      "APIKeyUpdateDto": {
        "type": "object",
        "properties": {
          "name": {
            "type": "string"
          }
        },
        "required": [
          "name"
        ]
      },
      "AddAssetsDto": {
        "type": "object",
        "properties": {
          "assetIds": {
            "type": "array",
            "items": {
              "type": "string",
              "format": "uuid"
            }
          }
        },
        "required": [
          "assetIds"
        ]
      },
      "AddAssetsResponseDto": {
        "type": "object",
        "properties": {
          "successfullyAdded": {
            "type": "integer"
          },
          "alreadyInAlbum": {
            "type": "array",
            "items": {
              "type": "string"
            }
          },
          "album": {
            "$ref": "#/components/schemas/AlbumResponseDto"
          }
        },
        "required": [
          "successfullyAdded",
          "alreadyInAlbum"
        ]
      },
      "AddUsersDto": {
        "type": "object",
        "properties": {
          "sharedUserIds": {
            "type": "array",
            "items": {
              "type": "string",
              "format": "uuid"
            }
          }
        },
        "required": [
          "sharedUserIds"
        ]
      },
      "AdminSignupResponseDto": {
        "type": "object",
        "properties": {
          "id": {
            "type": "string"
          },
          "email": {
            "type": "string"
          },
          "firstName": {
            "type": "string"
          },
          "lastName": {
            "type": "string"
          },
          "createdAt": {
            "format": "date-time",
            "type": "string"
          }
        },
        "required": [
          "id",
          "email",
          "firstName",
          "lastName",
          "createdAt"
        ]
      },
      "AlbumCountResponseDto": {
        "type": "object",
        "properties": {
          "owned": {
            "type": "integer"
          },
          "shared": {
            "type": "integer"
          },
          "notShared": {
            "type": "integer"
          }
        },
        "required": [
          "owned",
          "shared",
          "notShared"
        ]
      },
      "AlbumResponseDto": {
        "type": "object",
        "properties": {
          "assetCount": {
            "type": "integer"
          },
          "id": {
            "type": "string"
          },
          "ownerId": {
            "type": "string"
          },
          "albumName": {
            "type": "string"
          },
          "createdAt": {
            "format": "date-time",
            "type": "string"
          },
          "updatedAt": {
            "format": "date-time",
            "type": "string"
          },
          "albumThumbnailAssetId": {
            "type": "string",
            "nullable": true
          },
          "shared": {
            "type": "boolean"
          },
          "sharedUsers": {
            "type": "array",
            "items": {
              "$ref": "#/components/schemas/UserResponseDto"
            }
          },
          "assets": {
            "type": "array",
            "items": {
              "$ref": "#/components/schemas/AssetResponseDto"
            }
          },
          "owner": {
            "$ref": "#/components/schemas/UserResponseDto"
          },
          "lastModifiedAssetTimestamp": {
            "format": "date-time",
            "type": "string"
          }
        },
        "required": [
          "assetCount",
          "id",
          "ownerId",
          "albumName",
          "createdAt",
          "updatedAt",
          "albumThumbnailAssetId",
          "shared",
          "sharedUsers",
          "assets",
          "owner"
        ]
      },
      "AllJobStatusResponseDto": {
        "type": "object",
        "properties": {
          "thumbnailGeneration": {
            "$ref": "#/components/schemas/JobStatusDto"
          },
          "metadataExtraction": {
            "$ref": "#/components/schemas/JobStatusDto"
          },
          "videoConversion": {
            "$ref": "#/components/schemas/JobStatusDto"
          },
          "objectTagging": {
            "$ref": "#/components/schemas/JobStatusDto"
          },
          "clipEncoding": {
            "$ref": "#/components/schemas/JobStatusDto"
          },
          "storageTemplateMigration": {
            "$ref": "#/components/schemas/JobStatusDto"
          },
          "backgroundTask": {
            "$ref": "#/components/schemas/JobStatusDto"
          },
          "search": {
            "$ref": "#/components/schemas/JobStatusDto"
          },
          "recognizeFaces": {
            "$ref": "#/components/schemas/JobStatusDto"
          },
          "sidecar": {
            "$ref": "#/components/schemas/JobStatusDto"
          },
          "library": {
            "$ref": "#/components/schemas/JobStatusDto"
          }
        },
        "required": [
          "thumbnailGeneration",
          "metadataExtraction",
          "videoConversion",
          "objectTagging",
          "clipEncoding",
          "storageTemplateMigration",
          "backgroundTask",
          "search",
          "recognizeFaces",
          "sidecar",
          "library"
        ]
      },
      "AssetBulkUploadCheckDto": {
        "type": "object",
        "properties": {
          "assets": {
            "type": "array",
            "items": {
              "$ref": "#/components/schemas/AssetBulkUploadCheckItem"
            }
          }
        },
        "required": [
          "assets"
        ]
      },
      "AssetBulkUploadCheckItem": {
        "type": "object",
        "properties": {
          "id": {
            "type": "string"
          },
          "checksum": {
            "type": "string",
            "description": "base64 or hex encoded sha1 hash"
          }
        },
        "required": [
          "id",
          "checksum"
        ]
      },
      "AssetBulkUploadCheckResponseDto": {
        "type": "object",
        "properties": {
          "results": {
            "type": "array",
            "items": {
              "$ref": "#/components/schemas/AssetBulkUploadCheckResult"
            }
          }
        },
        "required": [
          "results"
        ]
      },
      "AssetBulkUploadCheckResult": {
        "type": "object",
        "properties": {
          "id": {
            "type": "string"
          },
          "action": {
            "type": "string",
            "enum": [
              "accept",
              "reject"
            ]
          },
          "reason": {
            "type": "string",
            "enum": [
              "duplicate",
              "unsupported-format"
            ]
          },
          "assetId": {
            "type": "string"
          }
        },
        "required": [
          "id",
          "action"
        ]
      },
      "AssetCountByTimeBucket": {
        "type": "object",
        "properties": {
          "timeBucket": {
            "type": "string"
          },
          "count": {
            "type": "integer"
          }
        },
        "required": [
          "timeBucket",
          "count"
        ]
      },
      "AssetCountByTimeBucketResponseDto": {
        "type": "object",
        "properties": {
          "totalCount": {
            "type": "integer"
          },
          "buckets": {
            "type": "array",
            "items": {
              "$ref": "#/components/schemas/AssetCountByTimeBucket"
            }
          }
        },
        "required": [
          "totalCount",
          "buckets"
        ]
      },
      "AssetCountByUserIdResponseDto": {
        "type": "object",
        "properties": {
          "audio": {
            "type": "integer",
            "default": 0
          },
          "photos": {
            "type": "integer",
            "default": 0
          },
          "videos": {
            "type": "integer",
            "default": 0
          },
          "other": {
            "type": "integer",
            "default": 0
          },
          "total": {
            "type": "integer",
            "default": 0
          }
        },
        "required": [
          "audio",
          "photos",
          "videos",
          "other",
          "total"
        ]
      },
      "AssetFileUploadResponseDto": {
        "type": "object",
        "properties": {
          "id": {
            "type": "string"
          },
          "duplicate": {
            "type": "boolean"
          }
        },
        "required": [
          "id",
          "duplicate"
        ]
      },
      "AssetIdsDto": {
        "type": "object",
        "properties": {
          "assetIds": {
            "type": "array",
            "items": {
              "type": "string",
              "format": "uuid"
            }
          }
        },
        "required": [
          "assetIds"
        ]
      },
      "AssetIdsResponseDto": {
        "type": "object",
        "properties": {
          "assetId": {
            "type": "string"
          },
          "success": {
            "type": "boolean"
          },
          "error": {
            "enum": [
              "duplicate",
              "no_permission",
              "not_found"
            ],
            "type": "string"
          }
        },
        "required": [
          "assetId",
          "success"
        ]
      },
      "AssetResponseDto": {
        "type": "object",
        "properties": {
          "type": {
            "$ref": "#/components/schemas/AssetTypeEnum"
          },
          "id": {
            "type": "string"
          },
          "deviceAssetId": {
            "type": "string"
          },
          "ownerId": {
            "type": "string"
          },
          "deviceId": {
            "type": "string"
          },
          "libraryId": {
            "type": "string"
          },
          "originalPath": {
            "type": "string"
          },
          "originalFileName": {
            "type": "string"
          },
          "resized": {
            "type": "boolean"
          },
          "thumbhash": {
            "type": "string",
            "nullable": true,
            "description": "base64 encoded thumbhash"
          },
          "fileCreatedAt": {
            "format": "date-time",
            "type": "string"
          },
          "fileModifiedAt": {
            "format": "date-time",
            "type": "string"
          },
          "updatedAt": {
            "format": "date-time",
            "type": "string"
          },
          "isFavorite": {
            "type": "boolean"
          },
          "isArchived": {
            "type": "boolean"
          },
          "duration": {
            "type": "string"
          },
          "exifInfo": {
            "$ref": "#/components/schemas/ExifResponseDto"
          },
          "smartInfo": {
            "$ref": "#/components/schemas/SmartInfoResponseDto"
          },
          "livePhotoVideoId": {
            "type": "string",
            "nullable": true
          },
          "tags": {
            "type": "array",
            "items": {
              "$ref": "#/components/schemas/TagResponseDto"
            }
          },
          "people": {
            "type": "array",
            "items": {
              "$ref": "#/components/schemas/PersonResponseDto"
            }
          },
          "checksum": {
            "type": "string",
            "description": "base64 encoded sha1 hash"
          }
        },
        "required": [
          "type",
          "id",
          "deviceAssetId",
          "ownerId",
          "deviceId",
          "libraryId",
          "originalPath",
          "originalFileName",
          "resized",
          "thumbhash",
          "fileCreatedAt",
          "fileModifiedAt",
          "updatedAt",
          "isFavorite",
          "isArchived",
          "duration",
          "checksum"
        ]
      },
      "AssetTypeEnum": {
        "type": "string",
        "enum": [
          "IMAGE",
          "VIDEO",
          "AUDIO",
          "OTHER"
        ]
      },
      "AudioCodec": {
        "type": "string",
        "enum": [
          "mp3",
          "aac",
          "opus"
        ]
      },
      "AuthDeviceResponseDto": {
        "type": "object",
        "properties": {
          "id": {
            "type": "string"
          },
          "createdAt": {
            "type": "string"
          },
          "updatedAt": {
            "type": "string"
          },
          "current": {
            "type": "boolean"
          },
          "deviceType": {
            "type": "string"
          },
          "deviceOS": {
            "type": "string"
          }
        },
        "required": [
          "id",
          "createdAt",
          "updatedAt",
          "current",
          "deviceType",
          "deviceOS"
        ]
      },
      "BulkIdResponseDto": {
        "type": "object",
        "properties": {
          "id": {
            "type": "string"
          },
          "success": {
            "type": "boolean"
          },
          "error": {
            "type": "string",
            "enum": [
              "duplicate",
              "no_permission",
              "not_found",
              "unknown"
            ]
          }
        },
        "required": [
          "id",
          "success"
        ]
      },
      "ChangePasswordDto": {
        "type": "object",
        "properties": {
          "password": {
            "type": "string",
            "example": "password"
          },
          "newPassword": {
            "type": "string",
            "example": "password"
          }
        },
        "required": [
          "password",
          "newPassword"
        ]
      },
      "CheckDuplicateAssetDto": {
        "type": "object",
        "properties": {
          "deviceAssetId": {
            "type": "string"
          },
          "deviceId": {
            "type": "string"
          }
        },
        "required": [
          "deviceAssetId",
          "deviceId"
        ]
      },
      "CheckDuplicateAssetResponseDto": {
        "type": "object",
        "properties": {
          "isExist": {
            "type": "boolean"
          },
          "id": {
            "type": "string"
          }
        },
        "required": [
          "isExist"
        ]
      },
      "CheckExistingAssetsDto": {
        "type": "object",
        "properties": {
          "deviceAssetIds": {
            "type": "array",
            "items": {
              "type": "string"
            }
          },
          "deviceId": {
            "type": "string"
          }
        },
        "required": [
          "deviceAssetIds",
          "deviceId"
        ]
      },
      "CheckExistingAssetsResponseDto": {
        "type": "object",
        "properties": {
          "existingIds": {
            "type": "array",
            "items": {
              "type": "string"
            }
          }
        },
        "required": [
          "existingIds"
        ]
      },
      "CreateAlbumDto": {
        "type": "object",
        "properties": {
          "albumName": {
            "type": "string"
          },
          "sharedWithUserIds": {
            "type": "array",
            "items": {
              "type": "string",
              "format": "uuid"
            }
          },
          "assetIds": {
            "type": "array",
            "items": {
              "type": "string",
              "format": "uuid"
            }
          }
        },
        "required": [
          "albumName"
        ]
      },
      "CreateAssetDto": {
        "type": "object",
        "properties": {
<<<<<<< HEAD
          "assetType": {
            "$ref": "#/components/schemas/AssetTypeEnum"
          },
          "libraryId": {
            "type": "string",
            "format": "uuid"
          },
=======
>>>>>>> b71d7e33
          "assetData": {
            "type": "string",
            "format": "binary"
          },
          "livePhotoData": {
            "type": "string",
            "format": "binary"
          },
          "sidecarData": {
            "type": "string",
            "format": "binary"
          },
          "isReadOnly": {
            "type": "boolean",
            "default": false
          },
          "deviceAssetId": {
            "type": "string"
          },
          "deviceId": {
            "type": "string"
          },
          "fileCreatedAt": {
            "format": "date-time",
            "type": "string"
          },
          "fileModifiedAt": {
            "format": "date-time",
            "type": "string"
          },
          "isFavorite": {
            "type": "boolean"
          },
          "isArchived": {
            "type": "boolean"
          },
          "isVisible": {
            "type": "boolean"
          },
          "duration": {
            "type": "string"
          },
          "isOffline": {
            "type": "boolean",
            "default": false
          }
        },
        "required": [
          "assetData",
          "deviceAssetId",
          "deviceId",
          "fileCreatedAt",
          "fileModifiedAt",
          "isFavorite"
        ]
      },
      "CreateLibraryDto": {
        "type": "object",
        "properties": {
          "libraryType": {
            "$ref": "#/components/schemas/LibraryType"
          },
          "name": {
            "type": "string"
          },
          "isVisible": {
            "type": "boolean"
          }
        },
        "required": [
          "libraryType",
          "name"
        ]
      },
      "CreateProfileImageDto": {
        "type": "object",
        "properties": {
          "file": {
            "type": "string",
            "format": "binary"
          }
        },
        "required": [
          "file"
        ]
      },
      "CreateProfileImageResponseDto": {
        "type": "object",
        "properties": {
          "userId": {
            "type": "string"
          },
          "profileImagePath": {
            "type": "string"
          }
        },
        "required": [
          "userId",
          "profileImagePath"
        ]
      },
      "CreateTagDto": {
        "type": "object",
        "properties": {
          "type": {
            "$ref": "#/components/schemas/TagTypeEnum"
          },
          "name": {
            "type": "string"
          }
        },
        "required": [
          "type",
          "name"
        ]
      },
      "CreateUserDto": {
        "type": "object",
        "properties": {
          "email": {
            "type": "string"
          },
          "password": {
            "type": "string"
          },
          "firstName": {
            "type": "string"
          },
          "lastName": {
            "type": "string"
          },
          "storageLabel": {
            "type": "string",
            "nullable": true
          },
          "externalPath": {
            "type": "string",
            "nullable": true
          }
        },
        "required": [
          "email",
          "password",
          "firstName",
          "lastName"
        ]
      },
      "CuratedLocationsResponseDto": {
        "type": "object",
        "properties": {
          "id": {
            "type": "string"
          },
          "city": {
            "type": "string"
          },
          "resizePath": {
            "type": "string"
          },
          "deviceAssetId": {
            "type": "string"
          },
          "deviceId": {
            "type": "string"
          }
        },
        "required": [
          "id",
          "city",
          "resizePath",
          "deviceAssetId",
          "deviceId"
        ]
      },
      "CuratedObjectsResponseDto": {
        "type": "object",
        "properties": {
          "id": {
            "type": "string"
          },
          "object": {
            "type": "string"
          },
          "resizePath": {
            "type": "string"
          },
          "deviceAssetId": {
            "type": "string"
          },
          "deviceId": {
            "type": "string"
          }
        },
        "required": [
          "id",
          "object",
          "resizePath",
          "deviceAssetId",
          "deviceId"
        ]
      },
      "DeleteAssetDto": {
        "type": "object",
        "properties": {
          "ids": {
            "title": "Array of asset IDs to delete",
            "example": [
              "bf973405-3f2a-48d2-a687-2ed4167164be",
              "dd41870b-5d00-46d2-924e-1d8489a0aa0f",
              "fad77c3f-deef-4e7e-9608-14c1aa4e559a"
            ],
            "type": "array",
            "items": {
              "type": "string"
            }
          }
        },
        "required": [
          "ids"
        ]
      },
      "DeleteAssetResponseDto": {
        "type": "object",
        "properties": {
          "status": {
            "$ref": "#/components/schemas/DeleteAssetStatus"
          },
          "id": {
            "type": "string"
          }
        },
        "required": [
          "status",
          "id"
        ]
      },
      "DeleteAssetStatus": {
        "type": "string",
        "enum": [
          "SUCCESS",
          "FAILED"
        ]
      },
      "DownloadArchiveInfo": {
        "type": "object",
        "properties": {
          "size": {
            "type": "integer"
          },
          "assetIds": {
            "type": "array",
            "items": {
              "type": "string"
            }
          }
        },
        "required": [
          "size",
          "assetIds"
        ]
      },
      "DownloadResponseDto": {
        "type": "object",
        "properties": {
          "totalSize": {
            "type": "integer"
          },
          "archives": {
            "type": "array",
            "items": {
              "$ref": "#/components/schemas/DownloadArchiveInfo"
            }
          }
        },
        "required": [
          "totalSize",
          "archives"
        ]
      },
      "ExifResponseDto": {
        "type": "object",
        "properties": {
          "fileSizeInByte": {
            "type": "integer",
            "nullable": true,
            "default": null,
            "format": "int64"
          },
          "make": {
            "type": "string",
            "nullable": true,
            "default": null
          },
          "model": {
            "type": "string",
            "nullable": true,
            "default": null
          },
          "exifImageWidth": {
            "type": "number",
            "nullable": true,
            "default": null
          },
          "exifImageHeight": {
            "type": "number",
            "nullable": true,
            "default": null
          },
          "orientation": {
            "type": "string",
            "nullable": true,
            "default": null
          },
          "dateTimeOriginal": {
            "format": "date-time",
            "type": "string",
            "nullable": true,
            "default": null
          },
          "modifyDate": {
            "format": "date-time",
            "type": "string",
            "nullable": true,
            "default": null
          },
          "timeZone": {
            "type": "string",
            "nullable": true,
            "default": null
          },
          "lensModel": {
            "type": "string",
            "nullable": true,
            "default": null
          },
          "fNumber": {
            "type": "number",
            "nullable": true,
            "default": null
          },
          "focalLength": {
            "type": "number",
            "nullable": true,
            "default": null
          },
          "iso": {
            "type": "number",
            "nullable": true,
            "default": null
          },
          "exposureTime": {
            "type": "string",
            "nullable": true,
            "default": null
          },
          "latitude": {
            "type": "number",
            "nullable": true,
            "default": null
          },
          "longitude": {
            "type": "number",
            "nullable": true,
            "default": null
          },
          "city": {
            "type": "string",
            "nullable": true,
            "default": null
          },
          "state": {
            "type": "string",
            "nullable": true,
            "default": null
          },
          "country": {
            "type": "string",
            "nullable": true,
            "default": null
          },
          "description": {
            "type": "string",
            "nullable": true,
            "default": null
          }
        }
      },
      "GetAssetByTimeBucketDto": {
        "type": "object",
        "properties": {
          "timeBucket": {
            "title": "Array of date time buckets",
            "example": [
              "2015-06-01T00:00:00.000Z",
              "2016-02-01T00:00:00.000Z",
              "2016-03-01T00:00:00.000Z"
            ],
            "type": "array",
            "items": {
              "type": "string"
            }
          },
          "userId": {
            "type": "string",
            "format": "uuid"
          },
          "withoutThumbs": {
            "type": "boolean",
            "description": "Include assets without thumbnails"
          }
        },
        "required": [
          "timeBucket"
        ]
      },
      "GetAssetCountByTimeBucketDto": {
        "type": "object",
        "properties": {
          "timeGroup": {
            "$ref": "#/components/schemas/TimeGroupEnum"
          },
          "userId": {
            "type": "string",
            "format": "uuid"
          },
          "withoutThumbs": {
            "type": "boolean",
            "description": "Include assets without thumbnails"
          }
        },
        "required": [
          "timeGroup"
        ]
      },
      "ImportAssetDto": {
        "type": "object",
        "properties": {
<<<<<<< HEAD
          "assetType": {
            "$ref": "#/components/schemas/AssetTypeEnum"
          },
          "libraryId": {
            "type": "string",
            "format": "uuid"
          },
=======
>>>>>>> b71d7e33
          "isReadOnly": {
            "type": "boolean",
            "default": true
          },
          "assetPath": {
            "type": "string"
          },
          "sidecarPath": {
            "type": "string"
          },
          "deviceAssetId": {
            "type": "string"
          },
          "deviceId": {
            "type": "string"
          },
          "fileCreatedAt": {
            "format": "date-time",
            "type": "string"
          },
          "fileModifiedAt": {
            "format": "date-time",
            "type": "string"
          },
          "isFavorite": {
            "type": "boolean"
          },
          "isArchived": {
            "type": "boolean"
          },
          "isVisible": {
            "type": "boolean"
          },
          "duration": {
            "type": "string"
          },
          "isOffline": {
            "type": "boolean",
            "default": false
          }
        },
        "required": [
<<<<<<< HEAD
          "assetType",
          "libraryId",
=======
>>>>>>> b71d7e33
          "assetPath",
          "deviceAssetId",
          "deviceId",
          "fileCreatedAt",
          "fileModifiedAt",
          "isFavorite"
        ]
      },
      "JobCommand": {
        "type": "string",
        "enum": [
          "start",
          "pause",
          "resume",
          "empty"
        ]
      },
      "JobCommandDto": {
        "type": "object",
        "properties": {
          "command": {
            "$ref": "#/components/schemas/JobCommand"
          },
          "force": {
            "type": "boolean"
          }
        },
        "required": [
          "command",
          "force"
        ]
      },
      "JobCountsDto": {
        "type": "object",
        "properties": {
          "active": {
            "type": "integer"
          },
          "completed": {
            "type": "integer"
          },
          "failed": {
            "type": "integer"
          },
          "delayed": {
            "type": "integer"
          },
          "waiting": {
            "type": "integer"
          },
          "paused": {
            "type": "integer"
          }
        },
        "required": [
          "active",
          "completed",
          "failed",
          "delayed",
          "waiting",
          "paused"
        ]
      },
      "JobName": {
        "type": "string",
        "enum": [
          "thumbnailGeneration",
          "metadataExtraction",
          "videoConversion",
          "objectTagging",
          "recognizeFaces",
          "clipEncoding",
          "backgroundTask",
          "storageTemplateMigration",
          "search",
          "sidecar",
          "library"
        ]
      },
      "JobSettingsDto": {
        "type": "object",
        "properties": {
          "concurrency": {
            "type": "integer"
          }
        },
        "required": [
          "concurrency"
        ]
      },
      "JobStatusDto": {
        "type": "object",
        "properties": {
          "jobCounts": {
            "$ref": "#/components/schemas/JobCountsDto"
          },
          "queueStatus": {
            "$ref": "#/components/schemas/QueueStatusDto"
          }
        },
        "required": [
          "jobCounts",
          "queueStatus"
        ]
      },
      "LibraryResponseDto": {
        "type": "object",
        "properties": {
          "type": {
            "$ref": "#/components/schemas/LibraryType"
          },
          "assetCount": {
            "type": "integer"
          },
          "id": {
            "type": "string"
          },
          "ownerId": {
            "type": "string"
          },
          "name": {
            "type": "string"
          },
          "importPaths": {
            "type": "array",
            "items": {
              "type": "string"
            }
          },
          "createdAt": {
            "format": "date-time",
            "type": "string"
          },
          "updatedAt": {
            "format": "date-time",
            "type": "string"
          },
          "refreshedAt": {
            "format": "date-time",
            "type": "string",
            "nullable": true
          }
        },
        "required": [
          "type",
          "assetCount",
          "id",
          "ownerId",
          "name",
          "importPaths",
          "createdAt",
          "updatedAt"
        ]
      },
      "LibraryType": {
        "type": "string",
        "enum": [
          "UPLOAD",
          "IMPORT"
        ]
      },
      "LoginCredentialDto": {
        "type": "object",
        "properties": {
          "email": {
            "type": "string",
            "example": "testuser@email.com"
          },
          "password": {
            "type": "string",
            "example": "password"
          }
        },
        "required": [
          "email",
          "password"
        ]
      },
      "LoginResponseDto": {
        "type": "object",
        "properties": {
          "accessToken": {
            "type": "string",
            "readOnly": true
          },
          "userId": {
            "type": "string",
            "readOnly": true
          },
          "userEmail": {
            "type": "string",
            "readOnly": true
          },
          "firstName": {
            "type": "string",
            "readOnly": true
          },
          "lastName": {
            "type": "string",
            "readOnly": true
          },
          "profileImagePath": {
            "type": "string",
            "readOnly": true
          },
          "isAdmin": {
            "type": "boolean",
            "readOnly": true
          },
          "shouldChangePassword": {
            "type": "boolean",
            "readOnly": true
          }
        },
        "required": [
          "accessToken",
          "userId",
          "userEmail",
          "firstName",
          "lastName",
          "profileImagePath",
          "isAdmin",
          "shouldChangePassword"
        ]
      },
      "LogoutResponseDto": {
        "type": "object",
        "properties": {
          "successful": {
            "type": "boolean"
          },
          "redirectUri": {
            "type": "string"
          }
        },
        "required": [
          "successful",
          "redirectUri"
        ]
      },
      "MapMarkerResponseDto": {
        "type": "object",
        "properties": {
          "id": {
            "type": "string"
          },
          "lat": {
            "type": "number",
            "format": "double"
          },
          "lon": {
            "type": "number",
            "format": "double"
          }
        },
        "required": [
          "id",
          "lat",
          "lon"
        ]
      },
      "MemoryLaneResponseDto": {
        "type": "object",
        "properties": {
          "title": {
            "type": "string"
          },
          "assets": {
            "type": "array",
            "items": {
              "$ref": "#/components/schemas/AssetResponseDto"
            }
          }
        },
        "required": [
          "title",
          "assets"
        ]
      },
      "MergePersonDto": {
        "type": "object",
        "properties": {
          "ids": {
            "type": "array",
            "items": {
              "type": "string",
              "format": "uuid"
            }
          }
        },
        "required": [
          "ids"
        ]
      },
      "OAuthCallbackDto": {
        "type": "object",
        "properties": {
          "url": {
            "type": "string"
          }
        },
        "required": [
          "url"
        ]
      },
      "OAuthConfigDto": {
        "type": "object",
        "properties": {
          "redirectUri": {
            "type": "string"
          }
        },
        "required": [
          "redirectUri"
        ]
      },
      "OAuthConfigResponseDto": {
        "type": "object",
        "properties": {
          "enabled": {
            "type": "boolean"
          },
          "passwordLoginEnabled": {
            "type": "boolean"
          },
          "url": {
            "type": "string"
          },
          "buttonText": {
            "type": "string"
          },
          "autoLaunch": {
            "type": "boolean"
          }
        },
        "required": [
          "enabled",
          "passwordLoginEnabled"
        ]
      },
      "PersonResponseDto": {
        "type": "object",
        "properties": {
          "id": {
            "type": "string"
          },
          "name": {
            "type": "string"
          },
          "thumbnailPath": {
            "type": "string"
          }
        },
        "required": [
          "id",
          "name",
          "thumbnailPath"
        ]
      },
      "PersonUpdateDto": {
        "type": "object",
        "properties": {
          "name": {
            "type": "string",
            "description": "Person name."
          },
          "featureFaceAssetId": {
            "type": "string",
            "description": "Asset is used to get the feature face thumbnail."
          }
        }
      },
      "QueueStatusDto": {
        "type": "object",
        "properties": {
          "isActive": {
            "type": "boolean"
          },
          "isPaused": {
            "type": "boolean"
          }
        },
        "required": [
          "isActive",
          "isPaused"
        ]
      },
      "RemoveAssetsDto": {
        "type": "object",
        "properties": {
          "assetIds": {
            "type": "array",
            "items": {
              "type": "string",
              "format": "uuid"
            }
          }
        },
        "required": [
          "assetIds"
        ]
      },
      "ScanLibraryDto": {
        "type": "object",
        "properties": {
          "forceRefresh": {
            "type": "boolean",
            "default": false
          },
          "emptyTrash": {
            "type": "boolean",
            "default": false
          }
        }
      },
      "SearchAlbumResponseDto": {
        "type": "object",
        "properties": {
          "total": {
            "type": "integer"
          },
          "count": {
            "type": "integer"
          },
          "items": {
            "type": "array",
            "items": {
              "$ref": "#/components/schemas/AlbumResponseDto"
            }
          },
          "facets": {
            "type": "array",
            "items": {
              "$ref": "#/components/schemas/SearchFacetResponseDto"
            }
          }
        },
        "required": [
          "total",
          "count",
          "items",
          "facets"
        ]
      },
      "SearchAssetDto": {
        "type": "object",
        "properties": {
          "searchTerm": {
            "type": "string"
          }
        },
        "required": [
          "searchTerm"
        ]
      },
      "SearchAssetResponseDto": {
        "type": "object",
        "properties": {
          "total": {
            "type": "integer"
          },
          "count": {
            "type": "integer"
          },
          "items": {
            "type": "array",
            "items": {
              "$ref": "#/components/schemas/AssetResponseDto"
            }
          },
          "facets": {
            "type": "array",
            "items": {
              "$ref": "#/components/schemas/SearchFacetResponseDto"
            }
          }
        },
        "required": [
          "total",
          "count",
          "items",
          "facets"
        ]
      },
      "SearchConfigResponseDto": {
        "type": "object",
        "properties": {
          "enabled": {
            "type": "boolean"
          }
        },
        "required": [
          "enabled"
        ]
      },
      "SearchExploreItem": {
        "type": "object",
        "properties": {
          "value": {
            "type": "string"
          },
          "data": {
            "$ref": "#/components/schemas/AssetResponseDto"
          }
        },
        "required": [
          "value",
          "data"
        ]
      },
      "SearchExploreResponseDto": {
        "type": "object",
        "properties": {
          "fieldName": {
            "type": "string"
          },
          "items": {
            "type": "array",
            "items": {
              "$ref": "#/components/schemas/SearchExploreItem"
            }
          }
        },
        "required": [
          "fieldName",
          "items"
        ]
      },
      "SearchFacetCountResponseDto": {
        "type": "object",
        "properties": {
          "count": {
            "type": "integer"
          },
          "value": {
            "type": "string"
          }
        },
        "required": [
          "count",
          "value"
        ]
      },
      "SearchFacetResponseDto": {
        "type": "object",
        "properties": {
          "fieldName": {
            "type": "string"
          },
          "counts": {
            "type": "array",
            "items": {
              "$ref": "#/components/schemas/SearchFacetCountResponseDto"
            }
          }
        },
        "required": [
          "fieldName",
          "counts"
        ]
      },
      "SearchResponseDto": {
        "type": "object",
        "properties": {
          "albums": {
            "$ref": "#/components/schemas/SearchAlbumResponseDto"
          },
          "assets": {
            "$ref": "#/components/schemas/SearchAssetResponseDto"
          }
        },
        "required": [
          "albums",
          "assets"
        ]
      },
      "ServerInfoResponseDto": {
        "type": "object",
        "properties": {
          "diskSizeRaw": {
            "type": "integer",
            "format": "int64"
          },
          "diskUseRaw": {
            "type": "integer",
            "format": "int64"
          },
          "diskAvailableRaw": {
            "type": "integer",
            "format": "int64"
          },
          "diskUsagePercentage": {
            "type": "number",
            "format": "float"
          },
          "diskSize": {
            "type": "string"
          },
          "diskUse": {
            "type": "string"
          },
          "diskAvailable": {
            "type": "string"
          }
        },
        "required": [
          "diskSizeRaw",
          "diskUseRaw",
          "diskAvailableRaw",
          "diskUsagePercentage",
          "diskSize",
          "diskUse",
          "diskAvailable"
        ]
      },
      "ServerPingResponse": {
        "type": "object",
        "properties": {
          "res": {
            "type": "string",
            "readOnly": true,
            "example": "pong"
          }
        },
        "required": [
          "res"
        ]
      },
      "ServerStatsResponseDto": {
        "type": "object",
        "properties": {
          "photos": {
            "type": "integer",
            "default": 0
          },
          "videos": {
            "type": "integer",
            "default": 0
          },
          "usage": {
            "type": "integer",
            "default": 0,
            "format": "int64"
          },
          "usageByUser": {
            "default": [],
            "title": "Array of usage for each user",
            "example": [
              {
                "photos": 1,
                "videos": 1,
                "diskUsageRaw": 1
              }
            ],
            "type": "array",
            "items": {
              "$ref": "#/components/schemas/UsageByUserDto"
            }
          }
        },
        "required": [
          "photos",
          "videos",
          "usage",
          "usageByUser"
        ]
      },
      "ServerVersionReponseDto": {
        "type": "object",
        "properties": {
          "major": {
            "type": "integer"
          },
          "minor": {
            "type": "integer"
          },
          "patch": {
            "type": "integer"
          }
        },
        "required": [
          "major",
          "minor",
          "patch"
        ]
      },
      "SetImportPathsDto": {
        "type": "object",
        "properties": {
          "importPaths": {
            "type": "array",
            "items": {
              "type": "string"
            }
          }
        },
        "required": [
          "importPaths"
        ]
      },
      "SharedLinkCreateDto": {
        "type": "object",
        "properties": {
          "type": {
            "$ref": "#/components/schemas/SharedLinkType"
          },
          "assetIds": {
            "type": "array",
            "items": {
              "type": "string",
              "format": "uuid"
            }
          },
          "albumId": {
            "type": "string",
            "format": "uuid"
          },
          "description": {
            "type": "string"
          },
          "expiresAt": {
            "format": "date-time",
            "type": "string",
            "nullable": true,
            "default": null
          },
          "allowUpload": {
            "type": "boolean",
            "default": false
          },
          "allowDownload": {
            "type": "boolean",
            "default": true
          },
          "showExif": {
            "type": "boolean",
            "default": true
          }
        },
        "required": [
          "type"
        ]
      },
      "SharedLinkEditDto": {
        "type": "object",
        "properties": {
          "description": {
            "type": "string"
          },
          "expiresAt": {
            "format": "date-time",
            "type": "string",
            "nullable": true
          },
          "allowUpload": {
            "type": "boolean"
          },
          "allowDownload": {
            "type": "boolean"
          },
          "showExif": {
            "type": "boolean"
          }
        }
      },
      "SharedLinkResponseDto": {
        "type": "object",
        "properties": {
          "type": {
            "$ref": "#/components/schemas/SharedLinkType"
          },
          "id": {
            "type": "string"
          },
          "description": {
            "type": "string",
            "nullable": true
          },
          "userId": {
            "type": "string"
          },
          "key": {
            "type": "string"
          },
          "createdAt": {
            "format": "date-time",
            "type": "string"
          },
          "expiresAt": {
            "format": "date-time",
            "type": "string",
            "nullable": true
          },
          "assets": {
            "type": "array",
            "items": {
              "$ref": "#/components/schemas/AssetResponseDto"
            }
          },
          "album": {
            "$ref": "#/components/schemas/AlbumResponseDto"
          },
          "allowUpload": {
            "type": "boolean"
          },
          "allowDownload": {
            "type": "boolean"
          },
          "showExif": {
            "type": "boolean"
          }
        },
        "required": [
          "type",
          "id",
          "description",
          "userId",
          "key",
          "createdAt",
          "expiresAt",
          "assets",
          "allowUpload",
          "allowDownload",
          "showExif"
        ]
      },
      "SharedLinkType": {
        "type": "string",
        "enum": [
          "ALBUM",
          "INDIVIDUAL"
        ]
      },
      "SignUpDto": {
        "type": "object",
        "properties": {
          "email": {
            "type": "string",
            "example": "testuser@email.com"
          },
          "password": {
            "type": "string",
            "example": "password"
          },
          "firstName": {
            "type": "string",
            "example": "Admin"
          },
          "lastName": {
            "type": "string",
            "example": "Doe"
          }
        },
        "required": [
          "email",
          "password",
          "firstName",
          "lastName"
        ]
      },
      "SmartInfoResponseDto": {
        "type": "object",
        "properties": {
          "tags": {
            "nullable": true,
            "type": "array",
            "items": {
              "type": "string"
            }
          },
          "objects": {
            "nullable": true,
            "type": "array",
            "items": {
              "type": "string"
            }
          }
        }
      },
      "SystemConfigDto": {
        "type": "object",
        "properties": {
          "ffmpeg": {
            "$ref": "#/components/schemas/SystemConfigFFmpegDto"
          },
          "oauth": {
            "$ref": "#/components/schemas/SystemConfigOAuthDto"
          },
          "passwordLogin": {
            "$ref": "#/components/schemas/SystemConfigPasswordLoginDto"
          },
          "storageTemplate": {
            "$ref": "#/components/schemas/SystemConfigStorageTemplateDto"
          },
          "job": {
            "$ref": "#/components/schemas/SystemConfigJobDto"
          }
        },
        "required": [
          "ffmpeg",
          "oauth",
          "passwordLogin",
          "storageTemplate",
          "job"
        ]
      },
      "SystemConfigFFmpegDto": {
        "type": "object",
        "properties": {
          "crf": {
            "type": "integer"
          },
          "threads": {
            "type": "integer"
          },
          "targetVideoCodec": {
            "$ref": "#/components/schemas/VideoCodec"
          },
          "targetAudioCodec": {
            "$ref": "#/components/schemas/AudioCodec"
          },
          "transcode": {
            "$ref": "#/components/schemas/TranscodePolicy"
          },
          "preset": {
            "type": "string"
          },
          "targetResolution": {
            "type": "string"
          },
          "maxBitrate": {
            "type": "string"
          },
          "twoPass": {
            "type": "boolean"
          }
        },
        "required": [
          "crf",
          "threads",
          "targetVideoCodec",
          "targetAudioCodec",
          "transcode",
          "preset",
          "targetResolution",
          "maxBitrate",
          "twoPass"
        ]
      },
      "SystemConfigJobDto": {
        "type": "object",
        "properties": {
          "thumbnailGeneration": {
            "$ref": "#/components/schemas/JobSettingsDto"
          },
          "metadataExtraction": {
            "$ref": "#/components/schemas/JobSettingsDto"
          },
          "videoConversion": {
            "$ref": "#/components/schemas/JobSettingsDto"
          },
          "objectTagging": {
            "$ref": "#/components/schemas/JobSettingsDto"
          },
          "clipEncoding": {
            "$ref": "#/components/schemas/JobSettingsDto"
          },
          "storageTemplateMigration": {
            "$ref": "#/components/schemas/JobSettingsDto"
          },
          "backgroundTask": {
            "$ref": "#/components/schemas/JobSettingsDto"
          },
          "search": {
            "$ref": "#/components/schemas/JobSettingsDto"
          },
          "recognizeFaces": {
            "$ref": "#/components/schemas/JobSettingsDto"
          },
          "sidecar": {
            "$ref": "#/components/schemas/JobSettingsDto"
          },
          "library": {
            "$ref": "#/components/schemas/JobSettingsDto"
          }
        },
        "required": [
          "thumbnailGeneration",
          "metadataExtraction",
          "videoConversion",
          "objectTagging",
          "clipEncoding",
          "storageTemplateMigration",
          "backgroundTask",
          "search",
          "recognizeFaces",
          "sidecar",
          "library"
        ]
      },
      "SystemConfigOAuthDto": {
        "type": "object",
        "properties": {
          "enabled": {
            "type": "boolean"
          },
          "issuerUrl": {
            "type": "string"
          },
          "clientId": {
            "type": "string"
          },
          "clientSecret": {
            "type": "string"
          },
          "scope": {
            "type": "string"
          },
          "buttonText": {
            "type": "string"
          },
          "autoRegister": {
            "type": "boolean"
          },
          "autoLaunch": {
            "type": "boolean"
          },
          "mobileOverrideEnabled": {
            "type": "boolean"
          },
          "mobileRedirectUri": {
            "type": "string"
          }
        },
        "required": [
          "enabled",
          "issuerUrl",
          "clientId",
          "clientSecret",
          "scope",
          "buttonText",
          "autoRegister",
          "autoLaunch",
          "mobileOverrideEnabled",
          "mobileRedirectUri"
        ]
      },
      "SystemConfigPasswordLoginDto": {
        "type": "object",
        "properties": {
          "enabled": {
            "type": "boolean"
          }
        },
        "required": [
          "enabled"
        ]
      },
      "SystemConfigStorageTemplateDto": {
        "type": "object",
        "properties": {
          "template": {
            "type": "string"
          }
        },
        "required": [
          "template"
        ]
      },
      "SystemConfigTemplateStorageOptionDto": {
        "type": "object",
        "properties": {
          "yearOptions": {
            "type": "array",
            "items": {
              "type": "string"
            }
          },
          "monthOptions": {
            "type": "array",
            "items": {
              "type": "string"
            }
          },
          "dayOptions": {
            "type": "array",
            "items": {
              "type": "string"
            }
          },
          "hourOptions": {
            "type": "array",
            "items": {
              "type": "string"
            }
          },
          "minuteOptions": {
            "type": "array",
            "items": {
              "type": "string"
            }
          },
          "secondOptions": {
            "type": "array",
            "items": {
              "type": "string"
            }
          },
          "presetOptions": {
            "type": "array",
            "items": {
              "type": "string"
            }
          }
        },
        "required": [
          "yearOptions",
          "monthOptions",
          "dayOptions",
          "hourOptions",
          "minuteOptions",
          "secondOptions",
          "presetOptions"
        ]
      },
      "TagResponseDto": {
        "type": "object",
        "properties": {
          "type": {
            "$ref": "#/components/schemas/TagTypeEnum"
          },
          "id": {
            "type": "string"
          },
          "name": {
            "type": "string"
          },
          "userId": {
            "type": "string"
          }
        },
        "required": [
          "type",
          "id",
          "name",
          "userId"
        ]
      },
      "TagTypeEnum": {
        "type": "string",
        "enum": [
          "OBJECT",
          "FACE",
          "CUSTOM"
        ]
      },
      "ThumbnailFormat": {
        "type": "string",
        "enum": [
          "JPEG",
          "WEBP"
        ]
      },
      "TimeGroupEnum": {
        "type": "string",
        "enum": [
          "day",
          "month"
        ]
      },
      "TranscodePolicy": {
        "type": "string",
        "enum": [
          "all",
          "optimal",
          "required",
          "disabled"
        ]
      },
      "UpdateAlbumDto": {
        "type": "object",
        "properties": {
          "albumName": {
            "type": "string"
          },
          "albumThumbnailAssetId": {
            "type": "string",
            "format": "uuid"
          }
        }
      },
      "UpdateAssetDto": {
        "type": "object",
        "properties": {
          "tagIds": {
            "title": "Array of tag IDs to add to the asset",
            "example": [
              "bf973405-3f2a-48d2-a687-2ed4167164be",
              "dd41870b-5d00-46d2-924e-1d8489a0aa0f",
              "fad77c3f-deef-4e7e-9608-14c1aa4e559a"
            ],
            "type": "array",
            "items": {
              "type": "string"
            }
          },
          "isFavorite": {
            "type": "boolean"
          },
          "isArchived": {
            "type": "boolean"
          },
          "description": {
            "type": "string"
          }
        }
      },
      "UpdateTagDto": {
        "type": "object",
        "properties": {
          "name": {
            "type": "string"
          }
        }
      },
      "UpdateUserDto": {
        "type": "object",
        "properties": {
          "id": {
            "type": "string",
            "format": "uuid"
          },
          "email": {
            "type": "string"
          },
          "password": {
            "type": "string"
          },
          "firstName": {
            "type": "string"
          },
          "lastName": {
            "type": "string"
          },
          "storageLabel": {
            "type": "string"
          },
          "externalPath": {
            "type": "string"
          },
          "isAdmin": {
            "type": "boolean"
          },
          "shouldChangePassword": {
            "type": "boolean"
          }
        },
        "required": [
          "id"
        ]
      },
      "UsageByUserDto": {
        "type": "object",
        "properties": {
          "userId": {
            "type": "string"
          },
          "userFirstName": {
            "type": "string"
          },
          "userLastName": {
            "type": "string"
          },
          "photos": {
            "type": "integer"
          },
          "videos": {
            "type": "integer"
          },
          "usage": {
            "type": "integer",
            "format": "int64"
          }
        },
        "required": [
          "userId",
          "userFirstName",
          "userLastName",
          "photos",
          "videos",
          "usage"
        ]
      },
      "UserCountResponseDto": {
        "type": "object",
        "properties": {
          "userCount": {
            "type": "integer"
          }
        },
        "required": [
          "userCount"
        ]
      },
      "UserResponseDto": {
        "type": "object",
        "properties": {
          "id": {
            "type": "string"
          },
          "email": {
            "type": "string"
          },
          "firstName": {
            "type": "string"
          },
          "lastName": {
            "type": "string"
          },
          "storageLabel": {
            "type": "string",
            "nullable": true
          },
          "externalPath": {
            "type": "string",
            "nullable": true
          },
          "profileImagePath": {
            "type": "string"
          },
          "shouldChangePassword": {
            "type": "boolean"
          },
          "isAdmin": {
            "type": "boolean"
          },
          "createdAt": {
            "format": "date-time",
            "type": "string"
          },
          "deletedAt": {
            "format": "date-time",
            "type": "string",
            "nullable": true
          },
          "updatedAt": {
            "format": "date-time",
            "type": "string"
          },
          "oauthId": {
            "type": "string"
          }
        },
        "required": [
          "id",
          "email",
          "firstName",
          "lastName",
          "storageLabel",
          "externalPath",
          "profileImagePath",
          "shouldChangePassword",
          "isAdmin",
          "createdAt",
          "deletedAt",
          "updatedAt",
          "oauthId"
        ]
      },
      "ValidateAccessTokenResponseDto": {
        "type": "object",
        "properties": {
          "authStatus": {
            "type": "boolean"
          }
        },
        "required": [
          "authStatus"
        ]
      },
      "VideoCodec": {
        "type": "string",
        "enum": [
          "h264",
          "hevc",
          "vp9"
        ]
      }
    }
  }
}<|MERGE_RESOLUTION|>--- conflicted
+++ resolved
@@ -5456,16 +5456,9 @@
       "CreateAssetDto": {
         "type": "object",
         "properties": {
-<<<<<<< HEAD
           "assetType": {
             "$ref": "#/components/schemas/AssetTypeEnum"
           },
-          "libraryId": {
-            "type": "string",
-            "format": "uuid"
-          },
-=======
->>>>>>> b71d7e33
           "assetData": {
             "type": "string",
             "format": "binary"
@@ -5903,16 +5896,9 @@
       "ImportAssetDto": {
         "type": "object",
         "properties": {
-<<<<<<< HEAD
           "assetType": {
             "$ref": "#/components/schemas/AssetTypeEnum"
           },
-          "libraryId": {
-            "type": "string",
-            "format": "uuid"
-          },
-=======
->>>>>>> b71d7e33
           "isReadOnly": {
             "type": "boolean",
             "default": true
@@ -5955,11 +5941,7 @@
           }
         },
         "required": [
-<<<<<<< HEAD
           "assetType",
-          "libraryId",
-=======
->>>>>>> b71d7e33
           "assetPath",
           "deviceAssetId",
           "deviceId",
