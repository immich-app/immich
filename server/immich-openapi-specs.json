{
  "openapi": "3.0.0",
  "paths": {
    "/album": {
      "get": {
        "operationId": "getAllAlbums",
        "parameters": [
          {
            "name": "shared",
            "required": false,
            "in": "query",
            "schema": {
              "type": "boolean"
            }
          },
          {
            "name": "assetId",
            "required": false,
            "in": "query",
            "description": "Only returns albums that contain the asset\nIgnores the shared parameter\nundefined: get all albums",
            "schema": {
              "format": "uuid",
              "type": "string"
            }
          }
        ],
        "responses": {
          "200": {
            "content": {
              "application/json": {
                "schema": {
                  "items": {
                    "$ref": "#/components/schemas/AlbumResponseDto"
                  },
                  "type": "array"
                }
              }
            },
            "description": ""
          }
        },
        "security": [
          {
            "bearer": []
          },
          {
            "cookie": []
          },
          {
            "api_key": []
          }
        ],
        "tags": [
          "Album"
        ]
      },
      "post": {
        "operationId": "createAlbum",
        "parameters": [],
        "requestBody": {
          "content": {
            "application/json": {
              "schema": {
                "$ref": "#/components/schemas/CreateAlbumDto"
              }
            }
          },
          "required": true
        },
        "responses": {
          "201": {
            "content": {
              "application/json": {
                "schema": {
                  "$ref": "#/components/schemas/AlbumResponseDto"
                }
              }
            },
            "description": ""
          }
        },
        "security": [
          {
            "bearer": []
          },
          {
            "cookie": []
          },
          {
            "api_key": []
          }
        ],
        "tags": [
          "Album"
        ]
      }
    },
    "/album/count": {
      "get": {
        "operationId": "getAlbumCount",
        "parameters": [],
        "responses": {
          "200": {
            "content": {
              "application/json": {
                "schema": {
                  "$ref": "#/components/schemas/AlbumCountResponseDto"
                }
              }
            },
            "description": ""
          }
        },
        "security": [
          {
            "bearer": []
          },
          {
            "cookie": []
          },
          {
            "api_key": []
          }
        ],
        "tags": [
          "Album"
        ]
      }
    },
    "/album/{id}": {
      "delete": {
        "operationId": "deleteAlbum",
        "parameters": [
          {
            "name": "id",
            "required": true,
            "in": "path",
            "schema": {
              "format": "uuid",
              "type": "string"
            }
          }
        ],
        "responses": {
          "200": {
            "description": ""
          }
        },
        "security": [
          {
            "bearer": []
          },
          {
            "cookie": []
          },
          {
            "api_key": []
          }
        ],
        "tags": [
          "Album"
        ]
      },
      "get": {
        "operationId": "getAlbumInfo",
        "parameters": [
          {
            "name": "id",
            "required": true,
            "in": "path",
            "schema": {
              "format": "uuid",
              "type": "string"
            }
          },
          {
            "name": "withoutAssets",
            "required": false,
            "in": "query",
            "schema": {
              "type": "boolean"
            }
          },
          {
            "name": "key",
            "required": false,
            "in": "query",
            "schema": {
              "type": "string"
            }
          }
        ],
        "responses": {
          "200": {
            "content": {
              "application/json": {
                "schema": {
                  "$ref": "#/components/schemas/AlbumResponseDto"
                }
              }
            },
            "description": ""
          }
        },
        "security": [
          {
            "bearer": []
          },
          {
            "cookie": []
          },
          {
            "api_key": []
          }
        ],
        "tags": [
          "Album"
        ]
      },
      "patch": {
        "operationId": "updateAlbumInfo",
        "parameters": [
          {
            "name": "id",
            "required": true,
            "in": "path",
            "schema": {
              "format": "uuid",
              "type": "string"
            }
          }
        ],
        "requestBody": {
          "content": {
            "application/json": {
              "schema": {
                "$ref": "#/components/schemas/UpdateAlbumDto"
              }
            }
          },
          "required": true
        },
        "responses": {
          "200": {
            "content": {
              "application/json": {
                "schema": {
                  "$ref": "#/components/schemas/AlbumResponseDto"
                }
              }
            },
            "description": ""
          }
        },
        "security": [
          {
            "bearer": []
          },
          {
            "cookie": []
          },
          {
            "api_key": []
          }
        ],
        "tags": [
          "Album"
        ]
      }
    },
    "/album/{id}/assets": {
      "delete": {
        "operationId": "removeAssetFromAlbum",
        "parameters": [
          {
            "name": "id",
            "required": true,
            "in": "path",
            "schema": {
              "format": "uuid",
              "type": "string"
            }
          }
        ],
        "requestBody": {
          "content": {
            "application/json": {
              "schema": {
                "$ref": "#/components/schemas/BulkIdsDto"
              }
            }
          },
          "required": true
        },
        "responses": {
          "200": {
            "content": {
              "application/json": {
                "schema": {
                  "items": {
                    "$ref": "#/components/schemas/BulkIdResponseDto"
                  },
                  "type": "array"
                }
              }
            },
            "description": ""
          }
        },
        "security": [
          {
            "bearer": []
          },
          {
            "cookie": []
          },
          {
            "api_key": []
          }
        ],
        "tags": [
          "Album"
        ]
      },
      "put": {
        "operationId": "addAssetsToAlbum",
        "parameters": [
          {
            "name": "id",
            "required": true,
            "in": "path",
            "schema": {
              "format": "uuid",
              "type": "string"
            }
          },
          {
            "name": "key",
            "required": false,
            "in": "query",
            "schema": {
              "type": "string"
            }
          }
        ],
        "requestBody": {
          "content": {
            "application/json": {
              "schema": {
                "$ref": "#/components/schemas/BulkIdsDto"
              }
            }
          },
          "required": true
        },
        "responses": {
          "200": {
            "content": {
              "application/json": {
                "schema": {
                  "items": {
                    "$ref": "#/components/schemas/BulkIdResponseDto"
                  },
                  "type": "array"
                }
              }
            },
            "description": ""
          }
        },
        "security": [
          {
            "bearer": []
          },
          {
            "cookie": []
          },
          {
            "api_key": []
          }
        ],
        "tags": [
          "Album"
        ]
      }
    },
    "/album/{id}/user/{userId}": {
      "delete": {
        "operationId": "removeUserFromAlbum",
        "parameters": [
          {
            "name": "id",
            "required": true,
            "in": "path",
            "schema": {
              "format": "uuid",
              "type": "string"
            }
          },
          {
            "name": "userId",
            "required": true,
            "in": "path",
            "schema": {
              "type": "string"
            }
          }
        ],
        "responses": {
          "200": {
            "description": ""
          }
        },
        "security": [
          {
            "bearer": []
          },
          {
            "cookie": []
          },
          {
            "api_key": []
          }
        ],
        "tags": [
          "Album"
        ]
      }
    },
    "/album/{id}/users": {
      "put": {
        "operationId": "addUsersToAlbum",
        "parameters": [
          {
            "name": "id",
            "required": true,
            "in": "path",
            "schema": {
              "format": "uuid",
              "type": "string"
            }
          }
        ],
        "requestBody": {
          "content": {
            "application/json": {
              "schema": {
                "$ref": "#/components/schemas/AddUsersDto"
              }
            }
          },
          "required": true
        },
        "responses": {
          "200": {
            "content": {
              "application/json": {
                "schema": {
                  "$ref": "#/components/schemas/AlbumResponseDto"
                }
              }
            },
            "description": ""
          }
        },
        "security": [
          {
            "bearer": []
          },
          {
            "cookie": []
          },
          {
            "api_key": []
          }
        ],
        "tags": [
          "Album"
        ]
      }
    },
    "/api-key": {
      "get": {
        "operationId": "getKeys",
        "parameters": [],
        "responses": {
          "200": {
            "content": {
              "application/json": {
                "schema": {
                  "items": {
                    "$ref": "#/components/schemas/APIKeyResponseDto"
                  },
                  "type": "array"
                }
              }
            },
            "description": ""
          }
        },
        "security": [
          {
            "bearer": []
          },
          {
            "cookie": []
          },
          {
            "api_key": []
          }
        ],
        "tags": [
          "API Key"
        ]
      },
      "post": {
        "operationId": "createKey",
        "parameters": [],
        "requestBody": {
          "content": {
            "application/json": {
              "schema": {
                "$ref": "#/components/schemas/APIKeyCreateDto"
              }
            }
          },
          "required": true
        },
        "responses": {
          "201": {
            "content": {
              "application/json": {
                "schema": {
                  "$ref": "#/components/schemas/APIKeyCreateResponseDto"
                }
              }
            },
            "description": ""
          }
        },
        "security": [
          {
            "bearer": []
          },
          {
            "cookie": []
          },
          {
            "api_key": []
          }
        ],
        "tags": [
          "API Key"
        ]
      }
    },
    "/api-key/{id}": {
      "delete": {
        "operationId": "deleteKey",
        "parameters": [
          {
            "name": "id",
            "required": true,
            "in": "path",
            "schema": {
              "format": "uuid",
              "type": "string"
            }
          }
        ],
        "responses": {
          "200": {
            "description": ""
          }
        },
        "security": [
          {
            "bearer": []
          },
          {
            "cookie": []
          },
          {
            "api_key": []
          }
        ],
        "tags": [
          "API Key"
        ]
      },
      "get": {
        "operationId": "getKey",
        "parameters": [
          {
            "name": "id",
            "required": true,
            "in": "path",
            "schema": {
              "format": "uuid",
              "type": "string"
            }
          }
        ],
        "responses": {
          "200": {
            "content": {
              "application/json": {
                "schema": {
                  "$ref": "#/components/schemas/APIKeyResponseDto"
                }
              }
            },
            "description": ""
          }
        },
        "security": [
          {
            "bearer": []
          },
          {
            "cookie": []
          },
          {
            "api_key": []
          }
        ],
        "tags": [
          "API Key"
        ]
      },
      "put": {
        "operationId": "updateKey",
        "parameters": [
          {
            "name": "id",
            "required": true,
            "in": "path",
            "schema": {
              "format": "uuid",
              "type": "string"
            }
          }
        ],
        "requestBody": {
          "content": {
            "application/json": {
              "schema": {
                "$ref": "#/components/schemas/APIKeyUpdateDto"
              }
            }
          },
          "required": true
        },
        "responses": {
          "200": {
            "content": {
              "application/json": {
                "schema": {
                  "$ref": "#/components/schemas/APIKeyResponseDto"
                }
              }
            },
            "description": ""
          }
        },
        "security": [
          {
            "bearer": []
          },
          {
            "cookie": []
          },
          {
            "api_key": []
          }
        ],
        "tags": [
          "API Key"
        ]
      }
    },
    "/asset": {
      "delete": {
        "operationId": "deleteAssets",
        "parameters": [],
        "requestBody": {
          "content": {
            "application/json": {
              "schema": {
                "$ref": "#/components/schemas/AssetBulkDeleteDto"
              }
            }
          },
          "required": true
        },
        "responses": {
          "204": {
            "description": ""
          }
        },
        "security": [
          {
            "bearer": []
          },
          {
            "cookie": []
          },
          {
            "api_key": []
          }
        ],
        "tags": [
          "Asset"
        ]
      },
      "get": {
        "description": "Get all AssetEntity belong to the user",
        "operationId": "getAllAssets",
        "parameters": [
          {
            "name": "userId",
            "required": false,
            "in": "query",
            "schema": {
              "format": "uuid",
              "type": "string"
            }
          },
          {
            "name": "isFavorite",
            "required": false,
            "in": "query",
            "schema": {
              "type": "boolean"
            }
          },
          {
            "name": "isArchived",
            "required": false,
            "in": "query",
            "schema": {
              "type": "boolean"
            }
          },
          {
            "name": "skip",
            "required": false,
            "in": "query",
            "schema": {
              "type": "number"
            }
          },
          {
            "name": "updatedAfter",
            "required": false,
            "in": "query",
            "schema": {
              "format": "date-time",
              "type": "string"
            }
          },
          {
            "name": "if-none-match",
            "in": "header",
            "description": "ETag of data already cached on the client",
            "required": false,
            "schema": {
              "type": "string"
            }
          }
        ],
        "responses": {
          "200": {
            "content": {
              "application/json": {
                "schema": {
                  "items": {
                    "$ref": "#/components/schemas/AssetResponseDto"
                  },
                  "type": "array"
                }
              }
            },
            "description": ""
          }
        },
        "security": [
          {
            "bearer": []
          },
          {
            "cookie": []
          },
          {
            "api_key": []
          }
        ],
        "tags": [
          "Asset"
        ]
      },
      "put": {
        "operationId": "updateAssets",
        "parameters": [],
        "requestBody": {
          "content": {
            "application/json": {
              "schema": {
                "$ref": "#/components/schemas/AssetBulkUpdateDto"
              }
            }
          },
          "required": true
        },
        "responses": {
          "204": {
            "description": ""
          }
        },
        "security": [
          {
            "bearer": []
          },
          {
            "cookie": []
          },
          {
            "api_key": []
          }
        ],
        "tags": [
          "Asset"
        ]
      }
    },
    "/asset/assetById/{id}": {
      "get": {
        "description": "Get a single asset's information",
        "operationId": "getAssetById",
        "parameters": [
          {
            "name": "id",
            "required": true,
            "in": "path",
            "schema": {
              "format": "uuid",
              "type": "string"
            }
          },
          {
            "name": "key",
            "required": false,
            "in": "query",
            "schema": {
              "type": "string"
            }
          }
        ],
        "responses": {
          "200": {
            "content": {
              "application/json": {
                "schema": {
                  "$ref": "#/components/schemas/AssetResponseDto"
                }
              }
            },
            "description": ""
          }
        },
        "security": [
          {
            "bearer": []
          },
          {
            "cookie": []
          },
          {
            "api_key": []
          }
        ],
        "tags": [
          "Asset"
        ]
      }
    },
    "/asset/bulk-upload-check": {
      "post": {
        "description": "Checks if assets exist by checksums",
        "operationId": "bulkUploadCheck",
        "parameters": [],
        "requestBody": {
          "content": {
            "application/json": {
              "schema": {
                "$ref": "#/components/schemas/AssetBulkUploadCheckDto"
              }
            }
          },
          "required": true
        },
        "responses": {
          "200": {
            "content": {
              "application/json": {
                "schema": {
                  "$ref": "#/components/schemas/AssetBulkUploadCheckResponseDto"
                }
              }
            },
            "description": ""
          }
        },
        "security": [
          {
            "bearer": []
          },
          {
            "cookie": []
          },
          {
            "api_key": []
          }
        ],
        "tags": [
          "Asset"
        ]
      }
    },
    "/asset/check": {
      "post": {
        "description": "Check duplicated asset before uploading - for Web upload used",
        "operationId": "checkDuplicateAsset",
        "parameters": [
          {
            "name": "key",
            "required": false,
            "in": "query",
            "schema": {
              "type": "string"
            }
          }
        ],
        "requestBody": {
          "content": {
            "application/json": {
              "schema": {
                "$ref": "#/components/schemas/CheckDuplicateAssetDto"
              }
            }
          },
          "required": true
        },
        "responses": {
          "200": {
            "content": {
              "application/json": {
                "schema": {
                  "$ref": "#/components/schemas/CheckDuplicateAssetResponseDto"
                }
              }
            },
            "description": ""
          }
        },
        "security": [
          {
            "bearer": []
          },
          {
            "cookie": []
          },
          {
            "api_key": []
          }
        ],
        "tags": [
          "Asset"
        ]
      }
    },
    "/asset/curated-locations": {
      "get": {
        "operationId": "getCuratedLocations",
        "parameters": [],
        "responses": {
          "200": {
            "content": {
              "application/json": {
                "schema": {
                  "items": {
                    "$ref": "#/components/schemas/CuratedLocationsResponseDto"
                  },
                  "type": "array"
                }
              }
            },
            "description": ""
          }
        },
        "security": [
          {
            "bearer": []
          },
          {
            "cookie": []
          },
          {
            "api_key": []
          }
        ],
        "tags": [
          "Asset"
        ]
      }
    },
    "/asset/curated-objects": {
      "get": {
        "operationId": "getCuratedObjects",
        "parameters": [],
        "responses": {
          "200": {
            "content": {
              "application/json": {
                "schema": {
                  "items": {
                    "$ref": "#/components/schemas/CuratedObjectsResponseDto"
                  },
                  "type": "array"
                }
              }
            },
            "description": ""
          }
        },
        "security": [
          {
            "bearer": []
          },
          {
            "cookie": []
          },
          {
            "api_key": []
          }
        ],
        "tags": [
          "Asset"
        ]
      }
    },
    "/asset/download/archive": {
      "post": {
        "operationId": "downloadArchive",
        "parameters": [
          {
            "name": "key",
            "required": false,
            "in": "query",
            "schema": {
              "type": "string"
            }
          }
        ],
        "requestBody": {
          "content": {
            "application/json": {
              "schema": {
                "$ref": "#/components/schemas/AssetIdsDto"
              }
            }
          },
          "required": true
        },
        "responses": {
          "200": {
            "content": {
              "application/octet-stream": {
                "schema": {
                  "format": "binary",
                  "type": "string"
                }
              }
            },
            "description": ""
          }
        },
        "security": [
          {
            "bearer": []
          },
          {
            "cookie": []
          },
          {
            "api_key": []
          }
        ],
        "tags": [
          "Asset"
        ]
      }
    },
    "/asset/download/info": {
      "post": {
        "operationId": "getDownloadInfo",
        "parameters": [
          {
            "name": "key",
            "required": false,
            "in": "query",
            "schema": {
              "type": "string"
            }
          }
        ],
        "requestBody": {
          "content": {
            "application/json": {
              "schema": {
                "$ref": "#/components/schemas/DownloadInfoDto"
              }
            }
          },
          "required": true
        },
        "responses": {
          "201": {
            "content": {
              "application/json": {
                "schema": {
                  "$ref": "#/components/schemas/DownloadResponseDto"
                }
              }
            },
            "description": ""
          }
        },
        "security": [
          {
            "bearer": []
          },
          {
            "cookie": []
          },
          {
            "api_key": []
          }
        ],
        "tags": [
          "Asset"
        ]
      }
    },
    "/asset/download/{id}": {
      "post": {
        "operationId": "downloadFile",
        "parameters": [
          {
            "name": "id",
            "required": true,
            "in": "path",
            "schema": {
              "format": "uuid",
              "type": "string"
            }
          },
          {
            "name": "key",
            "required": false,
            "in": "query",
            "schema": {
              "type": "string"
            }
          }
        ],
        "responses": {
          "200": {
            "content": {
              "application/octet-stream": {
                "schema": {
                  "format": "binary",
                  "type": "string"
                }
              }
            },
            "description": ""
          }
        },
        "security": [
          {
            "bearer": []
          },
          {
            "cookie": []
          },
          {
            "api_key": []
          }
        ],
        "tags": [
          "Asset"
        ]
      }
    },
    "/asset/exist": {
      "post": {
        "description": "Checks if multiple assets exist on the server and returns all existing - used by background backup",
        "operationId": "checkExistingAssets",
        "parameters": [],
        "requestBody": {
          "content": {
            "application/json": {
              "schema": {
                "$ref": "#/components/schemas/CheckExistingAssetsDto"
              }
            }
          },
          "required": true
        },
        "responses": {
          "200": {
            "content": {
              "application/json": {
                "schema": {
                  "$ref": "#/components/schemas/CheckExistingAssetsResponseDto"
                }
              }
            },
            "description": ""
          }
        },
        "security": [
          {
            "bearer": []
          },
          {
            "cookie": []
          },
          {
            "api_key": []
          }
        ],
        "tags": [
          "Asset"
        ]
      }
    },
    "/asset/file/{id}": {
      "get": {
        "operationId": "serveFile",
        "parameters": [
          {
            "name": "isThumb",
            "required": false,
            "in": "query",
            "schema": {
              "title": "Is serve thumbnail (resize) file",
              "type": "boolean"
            }
          },
          {
            "name": "isWeb",
            "required": false,
            "in": "query",
            "schema": {
              "title": "Is request made from web",
              "type": "boolean"
            }
          },
          {
            "name": "id",
            "required": true,
            "in": "path",
            "schema": {
              "format": "uuid",
              "type": "string"
            }
          },
          {
            "name": "key",
            "required": false,
            "in": "query",
            "schema": {
              "type": "string"
            }
          }
        ],
        "responses": {
          "200": {
            "content": {
              "application/octet-stream": {
                "schema": {
                  "format": "binary",
                  "type": "string"
                }
              }
            },
            "description": ""
          }
        },
        "security": [
          {
            "bearer": []
          },
          {
            "cookie": []
          },
          {
            "api_key": []
          }
        ],
        "tags": [
          "Asset"
        ]
      }
    },
    "/asset/import": {
      "post": {
        "operationId": "importFile",
        "parameters": [],
        "requestBody": {
          "content": {
            "application/json": {
              "schema": {
                "$ref": "#/components/schemas/ImportAssetDto"
              }
            }
          },
          "required": true
        },
        "responses": {
          "201": {
            "content": {
              "application/json": {
                "schema": {
                  "$ref": "#/components/schemas/AssetFileUploadResponseDto"
                }
              }
            },
            "description": ""
          }
        },
        "security": [
          {
            "bearer": []
          },
          {
            "cookie": []
          },
          {
            "api_key": []
          }
        ],
        "tags": [
          "Asset"
        ]
      }
    },
    "/asset/jobs": {
      "post": {
        "operationId": "runAssetJobs",
        "parameters": [],
        "requestBody": {
          "content": {
            "application/json": {
              "schema": {
                "$ref": "#/components/schemas/AssetJobsDto"
              }
            }
          },
          "required": true
        },
        "responses": {
          "204": {
            "description": ""
          }
        },
        "security": [
          {
            "bearer": []
          },
          {
            "cookie": []
          },
          {
            "api_key": []
          }
        ],
        "tags": [
          "Asset"
        ]
      }
    },
    "/asset/map-marker": {
      "get": {
        "operationId": "getMapMarkers",
        "parameters": [
          {
            "name": "isFavorite",
            "required": false,
            "in": "query",
            "schema": {
              "type": "boolean"
            }
          },
          {
            "name": "fileCreatedAfter",
            "required": false,
            "in": "query",
            "schema": {
              "format": "date-time",
              "type": "string"
            }
          },
          {
            "name": "fileCreatedBefore",
            "required": false,
            "in": "query",
            "schema": {
              "format": "date-time",
              "type": "string"
            }
          }
        ],
        "responses": {
          "200": {
            "content": {
              "application/json": {
                "schema": {
                  "items": {
                    "$ref": "#/components/schemas/MapMarkerResponseDto"
                  },
                  "type": "array"
                }
              }
            },
            "description": ""
          }
        },
        "security": [
          {
            "bearer": []
          },
          {
            "cookie": []
          },
          {
            "api_key": []
          }
        ],
        "tags": [
          "Asset"
        ]
      }
    },
    "/asset/memory-lane": {
      "get": {
        "operationId": "getMemoryLane",
        "parameters": [
          {
            "name": "timestamp",
            "required": true,
            "in": "query",
            "description": "Get pictures for +24 hours from this time going back x years",
            "schema": {
              "format": "date-time",
              "type": "string"
            }
          }
        ],
        "responses": {
          "200": {
            "content": {
              "application/json": {
                "schema": {
                  "items": {
                    "$ref": "#/components/schemas/MemoryLaneResponseDto"
                  },
                  "type": "array"
                }
              }
            },
            "description": ""
          }
        },
        "security": [
          {
            "bearer": []
          },
          {
            "cookie": []
          },
          {
            "api_key": []
          }
        ],
        "tags": [
          "Asset"
        ]
      }
    },
    "/asset/random": {
      "get": {
        "operationId": "getRandom",
        "parameters": [
          {
            "name": "count",
            "required": false,
            "in": "query",
            "schema": {
              "type": "number"
            }
          }
        ],
        "responses": {
          "200": {
            "content": {
              "application/json": {
                "schema": {
                  "items": {
                    "$ref": "#/components/schemas/AssetResponseDto"
                  },
                  "type": "array"
                }
              }
            },
            "description": ""
          }
        },
        "security": [
          {
            "bearer": []
          },
          {
            "cookie": []
          },
          {
            "api_key": []
          }
        ],
        "tags": [
          "Asset"
        ]
      }
    },
    "/asset/restore": {
      "post": {
        "operationId": "restoreAssets",
        "parameters": [],
        "requestBody": {
          "content": {
            "application/json": {
              "schema": {
                "$ref": "#/components/schemas/BulkIdsDto"
              }
            }
          },
          "required": true
        },
        "responses": {
          "204": {
            "description": ""
          }
        },
        "security": [
          {
            "bearer": []
          },
          {
            "cookie": []
          },
          {
            "api_key": []
          }
        ],
        "tags": [
          "Asset"
        ]
      }
    },
    "/asset/search": {
      "post": {
        "operationId": "searchAsset",
        "parameters": [],
        "requestBody": {
          "content": {
            "application/json": {
              "schema": {
                "$ref": "#/components/schemas/SearchAssetDto"
              }
            }
          },
          "required": true
        },
        "responses": {
          "200": {
            "content": {
              "application/json": {
                "schema": {
                  "items": {
                    "$ref": "#/components/schemas/AssetResponseDto"
                  },
                  "type": "array"
                }
              }
            },
            "description": ""
          }
        },
        "security": [
          {
            "bearer": []
          },
          {
            "cookie": []
          },
          {
            "api_key": []
          }
        ],
        "tags": [
          "Asset"
        ]
      }
    },
    "/asset/search-terms": {
      "get": {
        "operationId": "getAssetSearchTerms",
        "parameters": [],
        "responses": {
          "200": {
            "content": {
              "application/json": {
                "schema": {
                  "items": {
                    "type": "string"
                  },
                  "type": "array"
                }
              }
            },
            "description": ""
          }
        },
        "security": [
          {
            "bearer": []
          },
          {
            "cookie": []
          },
          {
            "api_key": []
          }
        ],
        "tags": [
          "Asset"
        ]
      }
    },
    "/asset/statistics": {
      "get": {
        "operationId": "getAssetStats",
        "parameters": [
          {
            "name": "isArchived",
            "required": false,
            "in": "query",
            "schema": {
              "type": "boolean"
            }
          },
          {
            "name": "isFavorite",
            "required": false,
            "in": "query",
            "schema": {
              "type": "boolean"
            }
          },
          {
            "name": "isTrashed",
            "required": false,
            "in": "query",
            "schema": {
              "type": "boolean"
            }
          }
        ],
        "responses": {
          "200": {
            "content": {
              "application/json": {
                "schema": {
                  "$ref": "#/components/schemas/AssetStatsResponseDto"
                }
              }
            },
            "description": ""
          }
        },
        "security": [
          {
            "bearer": []
          },
          {
            "cookie": []
          },
          {
            "api_key": []
          }
        ],
        "tags": [
          "Asset"
        ]
      }
    },
    "/asset/thumbnail/{id}": {
      "get": {
        "operationId": "getAssetThumbnail",
        "parameters": [
          {
            "name": "id",
            "required": true,
            "in": "path",
            "schema": {
              "format": "uuid",
              "type": "string"
            }
          },
          {
            "name": "format",
            "required": false,
            "in": "query",
            "schema": {
              "$ref": "#/components/schemas/ThumbnailFormat"
            }
          },
          {
            "name": "key",
            "required": false,
            "in": "query",
            "schema": {
              "type": "string"
            }
          }
        ],
        "responses": {
          "200": {
            "content": {
              "image/jpeg": {
                "schema": {
                  "format": "binary",
                  "type": "string"
                }
              },
              "image/webp": {
                "schema": {
                  "format": "binary",
                  "type": "string"
                }
              }
            },
            "description": ""
          }
        },
        "security": [
          {
            "bearer": []
          },
          {
            "cookie": []
          },
          {
            "api_key": []
          }
        ],
        "tags": [
          "Asset"
        ]
      }
    },
    "/asset/time-bucket": {
      "get": {
        "operationId": "getByTimeBucket",
        "parameters": [
          {
            "name": "size",
            "required": true,
            "in": "query",
            "schema": {
              "$ref": "#/components/schemas/TimeBucketSize"
            }
          },
          {
            "name": "userId",
            "required": false,
            "in": "query",
            "schema": {
              "format": "uuid",
              "type": "string"
            }
          },
          {
            "name": "albumId",
            "required": false,
            "in": "query",
            "schema": {
              "format": "uuid",
              "type": "string"
            }
          },
          {
            "name": "personId",
            "required": false,
            "in": "query",
            "schema": {
              "format": "uuid",
              "type": "string"
            }
          },
          {
            "name": "isArchived",
            "required": false,
            "in": "query",
            "schema": {
              "type": "boolean"
            }
          },
          {
            "name": "isFavorite",
            "required": false,
            "in": "query",
            "schema": {
              "type": "boolean"
            }
          },
          {
            "name": "isTrashed",
            "required": false,
            "in": "query",
            "schema": {
              "type": "boolean"
            }
          },
          {
            "name": "timeBucket",
            "required": true,
            "in": "query",
            "schema": {
              "type": "string"
            }
          },
          {
            "name": "key",
            "required": false,
            "in": "query",
            "schema": {
              "type": "string"
            }
          }
        ],
        "responses": {
          "200": {
            "content": {
              "application/json": {
                "schema": {
                  "items": {
                    "$ref": "#/components/schemas/AssetResponseDto"
                  },
                  "type": "array"
                }
              }
            },
            "description": ""
          }
        },
        "security": [
          {
            "bearer": []
          },
          {
            "cookie": []
          },
          {
            "api_key": []
          },
          {
            "bearer": []
          },
          {
            "cookie": []
          },
          {
            "api_key": []
          }
        ],
        "tags": [
          "Asset"
        ]
      }
    },
    "/asset/time-buckets": {
      "get": {
        "operationId": "getTimeBuckets",
        "parameters": [
          {
            "name": "size",
            "required": true,
            "in": "query",
            "schema": {
              "$ref": "#/components/schemas/TimeBucketSize"
            }
          },
          {
            "name": "userId",
            "required": false,
            "in": "query",
            "schema": {
              "format": "uuid",
              "type": "string"
            }
          },
          {
            "name": "albumId",
            "required": false,
            "in": "query",
            "schema": {
              "format": "uuid",
              "type": "string"
            }
          },
          {
            "name": "personId",
            "required": false,
            "in": "query",
            "schema": {
              "format": "uuid",
              "type": "string"
            }
          },
          {
            "name": "isArchived",
            "required": false,
            "in": "query",
            "schema": {
              "type": "boolean"
            }
          },
          {
            "name": "isFavorite",
            "required": false,
            "in": "query",
            "schema": {
              "type": "boolean"
            }
          },
          {
            "name": "isTrashed",
            "required": false,
            "in": "query",
            "schema": {
              "type": "boolean"
            }
          },
          {
            "name": "key",
            "required": false,
            "in": "query",
            "schema": {
              "type": "string"
            }
          }
        ],
        "responses": {
          "200": {
            "content": {
              "application/json": {
                "schema": {
                  "items": {
                    "$ref": "#/components/schemas/TimeBucketResponseDto"
                  },
                  "type": "array"
                }
              }
            },
            "description": ""
          }
        },
        "security": [
          {
            "bearer": []
          },
          {
            "cookie": []
          },
          {
            "api_key": []
          },
          {
            "bearer": []
          },
          {
            "cookie": []
          },
          {
            "api_key": []
          }
        ],
        "tags": [
          "Asset"
        ]
      }
    },
    "/asset/trash/empty": {
      "post": {
        "operationId": "emptyTrash",
        "parameters": [],
        "responses": {
          "204": {
            "description": ""
          }
        },
        "security": [
          {
            "bearer": []
          },
          {
            "cookie": []
          },
          {
            "api_key": []
          }
        ],
        "tags": [
          "Asset"
        ]
      }
    },
    "/asset/trash/restore": {
      "post": {
        "operationId": "restoreTrash",
        "parameters": [],
        "responses": {
          "204": {
            "description": ""
          }
        },
        "security": [
          {
            "bearer": []
          },
          {
            "cookie": []
          },
          {
            "api_key": []
          }
        ],
        "tags": [
          "Asset"
        ]
      }
    },
    "/asset/upload": {
      "post": {
        "operationId": "uploadFile",
        "parameters": [
          {
            "name": "key",
            "required": false,
            "in": "query",
            "schema": {
              "type": "string"
            }
          }
        ],
        "requestBody": {
          "content": {
            "multipart/form-data": {
              "schema": {
                "$ref": "#/components/schemas/CreateAssetDto"
              }
            }
          },
          "description": "Asset Upload Information",
          "required": true
        },
        "responses": {
          "201": {
            "content": {
              "application/json": {
                "schema": {
                  "$ref": "#/components/schemas/AssetFileUploadResponseDto"
                }
              }
            },
            "description": ""
          }
        },
        "security": [
          {
            "bearer": []
          },
          {
            "cookie": []
          },
          {
            "api_key": []
          }
        ],
        "tags": [
          "Asset"
        ]
      }
    },
    "/asset/{deviceId}": {
      "get": {
        "description": "Get all asset of a device that are in the database, ID only.",
        "operationId": "getUserAssetsByDeviceId",
        "parameters": [
          {
            "name": "deviceId",
            "required": true,
            "in": "path",
            "schema": {
              "format": "uuid",
              "type": "string"
            }
          }
        ],
        "responses": {
          "200": {
            "content": {
              "application/json": {
                "schema": {
                  "items": {
                    "type": "string"
                  },
                  "type": "array"
                }
              }
            },
            "description": ""
          }
        },
        "security": [
          {
            "bearer": []
          },
          {
            "cookie": []
          },
          {
            "api_key": []
          }
        ],
        "tags": [
          "Asset"
        ]
      }
    },
    "/asset/{id}": {
      "put": {
        "operationId": "updateAsset",
        "parameters": [
          {
            "name": "id",
            "required": true,
            "in": "path",
            "schema": {
              "format": "uuid",
              "type": "string"
            }
          }
        ],
        "requestBody": {
          "content": {
            "application/json": {
              "schema": {
                "$ref": "#/components/schemas/UpdateAssetDto"
              }
            }
          },
          "required": true
        },
        "responses": {
          "200": {
            "content": {
              "application/json": {
                "schema": {
                  "$ref": "#/components/schemas/AssetResponseDto"
                }
              }
            },
            "description": ""
          }
        },
        "security": [
          {
            "bearer": []
          },
          {
            "cookie": []
          },
          {
            "api_key": []
          }
        ],
        "tags": [
          "Asset"
        ]
      }
    },
    "/audit/deletes": {
      "get": {
        "operationId": "getAuditDeletes",
        "parameters": [
          {
            "name": "entityType",
            "required": true,
            "in": "query",
            "schema": {
              "$ref": "#/components/schemas/EntityType"
            }
          },
          {
            "name": "userId",
            "required": false,
            "in": "query",
            "schema": {
              "format": "uuid",
              "type": "string"
            }
          },
          {
            "name": "after",
            "required": true,
            "in": "query",
            "schema": {
              "format": "date-time",
              "type": "string"
            }
          }
        ],
        "responses": {
          "200": {
            "content": {
              "application/json": {
                "schema": {
                  "$ref": "#/components/schemas/AuditDeletesResponseDto"
                }
              }
            },
            "description": ""
          }
        },
        "security": [
          {
            "bearer": []
          },
          {
            "cookie": []
          },
          {
            "api_key": []
          }
        ],
        "tags": [
          "Audit"
        ]
      }
    },
    "/auth/admin-sign-up": {
      "post": {
        "operationId": "adminSignUp",
        "parameters": [],
        "requestBody": {
          "content": {
            "application/json": {
              "schema": {
                "$ref": "#/components/schemas/SignUpDto"
              }
            }
          },
          "required": true
        },
        "responses": {
          "201": {
            "content": {
              "application/json": {
                "schema": {
                  "$ref": "#/components/schemas/AdminSignupResponseDto"
                }
              }
            },
            "description": ""
          },
          "400": {
            "description": "The server already has an admin"
          }
        },
        "tags": [
          "Authentication"
        ]
      }
    },
    "/auth/change-password": {
      "post": {
        "operationId": "changePassword",
        "parameters": [],
        "requestBody": {
          "content": {
            "application/json": {
              "schema": {
                "$ref": "#/components/schemas/ChangePasswordDto"
              }
            }
          },
          "required": true
        },
        "responses": {
          "200": {
            "content": {
              "application/json": {
                "schema": {
                  "$ref": "#/components/schemas/UserResponseDto"
                }
              }
            },
            "description": ""
          }
        },
        "security": [
          {
            "bearer": []
          },
          {
            "cookie": []
          },
          {
            "api_key": []
          }
        ],
        "tags": [
          "Authentication"
        ]
      }
    },
    "/auth/devices": {
      "delete": {
        "operationId": "logoutAuthDevices",
        "parameters": [],
        "responses": {
          "204": {
            "description": ""
          }
        },
        "security": [
          {
            "bearer": []
          },
          {
            "cookie": []
          },
          {
            "api_key": []
          }
        ],
        "tags": [
          "Authentication"
        ]
      },
      "get": {
        "operationId": "getAuthDevices",
        "parameters": [],
        "responses": {
          "200": {
            "content": {
              "application/json": {
                "schema": {
                  "items": {
                    "$ref": "#/components/schemas/AuthDeviceResponseDto"
                  },
                  "type": "array"
                }
              }
            },
            "description": ""
          }
        },
        "security": [
          {
            "bearer": []
          },
          {
            "cookie": []
          },
          {
            "api_key": []
          }
        ],
        "tags": [
          "Authentication"
        ]
      }
    },
    "/auth/devices/{id}": {
      "delete": {
        "operationId": "logoutAuthDevice",
        "parameters": [
          {
            "name": "id",
            "required": true,
            "in": "path",
            "schema": {
              "format": "uuid",
              "type": "string"
            }
          }
        ],
        "responses": {
          "204": {
            "description": ""
          }
        },
        "security": [
          {
            "bearer": []
          },
          {
            "cookie": []
          },
          {
            "api_key": []
          }
        ],
        "tags": [
          "Authentication"
        ]
      }
    },
    "/auth/login": {
      "post": {
        "operationId": "login",
        "parameters": [],
        "requestBody": {
          "content": {
            "application/json": {
              "schema": {
                "$ref": "#/components/schemas/LoginCredentialDto"
              }
            }
          },
          "required": true
        },
        "responses": {
          "201": {
            "content": {
              "application/json": {
                "schema": {
                  "$ref": "#/components/schemas/LoginResponseDto"
                }
              }
            },
            "description": ""
          }
        },
        "tags": [
          "Authentication"
        ]
      }
    },
    "/auth/logout": {
      "post": {
        "operationId": "logout",
        "parameters": [],
        "responses": {
          "200": {
            "content": {
              "application/json": {
                "schema": {
                  "$ref": "#/components/schemas/LogoutResponseDto"
                }
              }
            },
            "description": ""
          }
        },
        "security": [
          {
            "bearer": []
          },
          {
            "cookie": []
          },
          {
            "api_key": []
          }
        ],
        "tags": [
          "Authentication"
        ]
      }
    },
    "/auth/validateToken": {
      "post": {
        "operationId": "validateAccessToken",
        "parameters": [],
        "responses": {
          "200": {
            "content": {
              "application/json": {
                "schema": {
                  "$ref": "#/components/schemas/ValidateAccessTokenResponseDto"
                }
              }
            },
            "description": ""
          }
        },
        "security": [
          {
            "bearer": []
          },
          {
            "cookie": []
          },
          {
            "api_key": []
          }
        ],
        "tags": [
          "Authentication"
        ]
      }
    },
    "/jobs": {
      "get": {
        "operationId": "getAllJobsStatus",
        "parameters": [],
        "responses": {
          "200": {
            "content": {
              "application/json": {
                "schema": {
                  "$ref": "#/components/schemas/AllJobStatusResponseDto"
                }
              }
            },
            "description": ""
          }
        },
        "security": [
          {
            "bearer": []
          },
          {
            "cookie": []
          },
          {
            "api_key": []
          }
        ],
        "tags": [
          "Job"
        ]
      }
    },
    "/jobs/{id}": {
      "put": {
        "operationId": "sendJobCommand",
        "parameters": [
          {
            "name": "id",
            "required": true,
            "in": "path",
            "schema": {
              "$ref": "#/components/schemas/JobName"
            }
          }
        ],
        "requestBody": {
          "content": {
            "application/json": {
              "schema": {
                "$ref": "#/components/schemas/JobCommandDto"
              }
            }
          },
          "required": true
        },
        "responses": {
          "200": {
            "content": {
              "application/json": {
                "schema": {
                  "$ref": "#/components/schemas/JobStatusDto"
                }
              }
            },
            "description": ""
          }
        },
        "security": [
          {
            "bearer": []
          },
          {
            "cookie": []
          },
          {
            "api_key": []
          }
        ],
        "tags": [
          "Job"
        ]
      }
    },
    "/library": {
      "get": {
        "operationId": "getAllForUser",
        "parameters": [],
        "responses": {
          "200": {
            "content": {
              "application/json": {
                "schema": {
                  "items": {
                    "$ref": "#/components/schemas/LibraryResponseDto"
                  },
                  "type": "array"
                }
              }
            },
            "description": ""
          }
        },
        "security": [
          {
            "bearer": []
          },
          {
            "cookie": []
          },
          {
            "api_key": []
          }
        ],
        "tags": [
          "Library"
        ]
      },
      "post": {
        "operationId": "createLibrary",
        "parameters": [],
        "requestBody": {
          "content": {
            "application/json": {
              "schema": {
                "$ref": "#/components/schemas/CreateLibraryDto"
              }
            }
          },
          "required": true
        },
        "responses": {
          "201": {
            "content": {
              "application/json": {
                "schema": {
                  "$ref": "#/components/schemas/LibraryResponseDto"
                }
              }
            },
            "description": ""
          }
        },
        "security": [
          {
            "bearer": []
          },
          {
            "cookie": []
          },
          {
            "api_key": []
          }
        ],
        "tags": [
          "Library"
        ]
      }
    },
    "/library/{id}": {
      "delete": {
        "operationId": "deleteLibrary",
        "parameters": [
          {
            "name": "id",
            "required": true,
            "in": "path",
            "schema": {
              "format": "uuid",
              "type": "string"
            }
          }
        ],
        "responses": {
          "200": {
            "description": ""
          }
        },
        "security": [
          {
            "bearer": []
          },
          {
            "cookie": []
          },
          {
            "api_key": []
          }
        ],
        "tags": [
          "Library"
        ]
      },
      "get": {
        "operationId": "getLibraryInfo",
        "parameters": [
          {
            "name": "id",
            "required": true,
            "in": "path",
            "schema": {
              "format": "uuid",
              "type": "string"
            }
          }
        ],
        "responses": {
          "200": {
            "content": {
              "application/json": {
                "schema": {
                  "$ref": "#/components/schemas/LibraryResponseDto"
                }
              }
            },
            "description": ""
          }
        },
        "security": [
          {
            "bearer": []
          },
          {
            "cookie": []
          },
          {
            "api_key": []
          }
        ],
        "tags": [
          "Library"
        ]
      },
      "put": {
        "operationId": "updateLibrary",
        "parameters": [
          {
            "name": "id",
            "required": true,
            "in": "path",
            "schema": {
              "format": "uuid",
              "type": "string"
            }
          }
        ],
        "requestBody": {
          "content": {
            "application/json": {
              "schema": {
                "$ref": "#/components/schemas/UpdateLibraryDto"
              }
            }
          },
          "required": true
        },
        "responses": {
          "200": {
            "content": {
              "application/json": {
                "schema": {
                  "$ref": "#/components/schemas/LibraryResponseDto"
                }
              }
            },
            "description": ""
          }
        },
        "security": [
          {
            "bearer": []
          },
          {
            "cookie": []
          },
          {
            "api_key": []
          }
        ],
        "tags": [
          "Library"
        ]
      }
    },
    "/library/{id}/removeOffline": {
      "post": {
        "operationId": "removeOfflineFiles",
        "parameters": [
          {
            "name": "id",
            "required": true,
            "in": "path",
            "schema": {
              "format": "uuid",
              "type": "string"
            }
          }
        ],
        "responses": {
          "201": {
            "description": ""
          }
        },
        "security": [
          {
            "bearer": []
          },
          {
            "cookie": []
          },
          {
            "api_key": []
          }
        ],
        "tags": [
          "Library"
        ]
      }
    },
    "/library/{id}/scan": {
      "post": {
        "operationId": "scanLibrary",
        "parameters": [
          {
            "name": "id",
            "required": true,
            "in": "path",
            "schema": {
              "format": "uuid",
              "type": "string"
            }
          }
        ],
        "requestBody": {
          "content": {
            "application/json": {
              "schema": {
                "$ref": "#/components/schemas/ScanLibraryDto"
              }
            }
          },
          "required": true
        },
        "responses": {
          "201": {
            "description": ""
          }
        },
        "security": [
          {
            "bearer": []
          },
          {
            "cookie": []
          },
          {
            "api_key": []
          }
        ],
        "tags": [
          "Library"
        ]
      }
    },
    "/library/{id}/statistics": {
      "get": {
        "operationId": "getLibraryStatistics",
        "parameters": [
          {
            "name": "id",
            "required": true,
            "in": "path",
            "schema": {
              "format": "uuid",
              "type": "string"
            }
          }
        ],
        "responses": {
          "200": {
            "content": {
              "application/json": {
                "schema": {
                  "$ref": "#/components/schemas/LibraryStatsResponseDto"
                }
              }
            },
            "description": ""
          }
        },
        "security": [
          {
            "bearer": []
          },
          {
            "cookie": []
          },
          {
            "api_key": []
          }
        ],
        "tags": [
          "Library"
        ]
      }
    },
    "/oauth/authorize": {
      "post": {
        "operationId": "authorizeOAuth",
        "parameters": [],
        "requestBody": {
          "content": {
            "application/json": {
              "schema": {
                "$ref": "#/components/schemas/OAuthConfigDto"
              }
            }
          },
          "required": true
        },
        "responses": {
          "201": {
            "content": {
              "application/json": {
                "schema": {
                  "$ref": "#/components/schemas/OAuthAuthorizeResponseDto"
                }
              }
            },
            "description": ""
          }
        },
        "tags": [
          "OAuth"
        ]
      }
    },
    "/oauth/callback": {
      "post": {
        "operationId": "callback",
        "parameters": [],
        "requestBody": {
          "content": {
            "application/json": {
              "schema": {
                "$ref": "#/components/schemas/OAuthCallbackDto"
              }
            }
          },
          "required": true
        },
        "responses": {
          "201": {
            "content": {
              "application/json": {
                "schema": {
                  "$ref": "#/components/schemas/LoginResponseDto"
                }
              }
            },
            "description": ""
          }
        },
        "tags": [
          "OAuth"
        ]
      }
    },
    "/oauth/config": {
      "post": {
        "deprecated": true,
        "description": "@deprecated use feature flags and /oauth/authorize",
        "operationId": "generateConfig",
        "parameters": [],
        "requestBody": {
          "content": {
            "application/json": {
              "schema": {
                "$ref": "#/components/schemas/OAuthConfigDto"
              }
            }
          },
          "required": true
        },
        "responses": {
          "201": {
            "content": {
              "application/json": {
                "schema": {
                  "$ref": "#/components/schemas/OAuthConfigResponseDto"
                }
              }
            },
            "description": ""
          }
        },
        "tags": [
          "OAuth"
        ]
      }
    },
    "/oauth/link": {
      "post": {
        "operationId": "link",
        "parameters": [],
        "requestBody": {
          "content": {
            "application/json": {
              "schema": {
                "$ref": "#/components/schemas/OAuthCallbackDto"
              }
            }
          },
          "required": true
        },
        "responses": {
          "201": {
            "content": {
              "application/json": {
                "schema": {
                  "$ref": "#/components/schemas/UserResponseDto"
                }
              }
            },
            "description": ""
          }
        },
        "security": [
          {
            "bearer": []
          },
          {
            "cookie": []
          },
          {
            "api_key": []
          }
        ],
        "tags": [
          "OAuth"
        ]
      }
    },
    "/oauth/mobile-redirect": {
      "get": {
        "operationId": "mobileRedirect",
        "parameters": [],
        "responses": {
          "200": {
            "description": ""
          }
        },
        "tags": [
          "OAuth"
        ]
      }
    },
    "/oauth/unlink": {
      "post": {
        "operationId": "unlink",
        "parameters": [],
        "responses": {
          "201": {
            "content": {
              "application/json": {
                "schema": {
                  "$ref": "#/components/schemas/UserResponseDto"
                }
              }
            },
            "description": ""
          }
        },
        "security": [
          {
            "bearer": []
          },
          {
            "cookie": []
          },
          {
            "api_key": []
          }
        ],
        "tags": [
          "OAuth"
        ]
      }
    },
    "/partner": {
      "get": {
        "operationId": "getPartners",
        "parameters": [
          {
            "name": "direction",
            "required": true,
            "in": "query",
            "schema": {
              "enum": [
                "shared-by",
                "shared-with"
              ],
              "type": "string"
            }
          }
        ],
        "responses": {
          "200": {
            "content": {
              "application/json": {
                "schema": {
                  "items": {
                    "$ref": "#/components/schemas/UserResponseDto"
                  },
                  "type": "array"
                }
              }
            },
            "description": ""
          }
        },
        "security": [
          {
            "bearer": []
          },
          {
            "cookie": []
          },
          {
            "api_key": []
          }
        ],
        "tags": [
          "Partner"
        ]
      }
    },
    "/partner/{id}": {
      "delete": {
        "operationId": "removePartner",
        "parameters": [
          {
            "name": "id",
            "required": true,
            "in": "path",
            "schema": {
              "format": "uuid",
              "type": "string"
            }
          }
        ],
        "responses": {
          "200": {
            "description": ""
          }
        },
        "security": [
          {
            "bearer": []
          },
          {
            "cookie": []
          },
          {
            "api_key": []
          }
        ],
        "tags": [
          "Partner"
        ]
      },
      "post": {
        "operationId": "createPartner",
        "parameters": [
          {
            "name": "id",
            "required": true,
            "in": "path",
            "schema": {
              "format": "uuid",
              "type": "string"
            }
          }
        ],
        "responses": {
          "201": {
            "content": {
              "application/json": {
                "schema": {
                  "$ref": "#/components/schemas/UserResponseDto"
                }
              }
            },
            "description": ""
          }
        },
        "security": [
          {
            "bearer": []
          },
          {
            "cookie": []
          },
          {
            "api_key": []
          }
        ],
        "tags": [
          "Partner"
        ]
      }
    },
    "/person": {
      "get": {
        "operationId": "getAllPeople",
        "parameters": [
          {
            "name": "withHidden",
            "required": false,
            "in": "query",
            "schema": {
              "default": false,
              "type": "boolean"
            }
          }
        ],
        "responses": {
          "200": {
            "content": {
              "application/json": {
                "schema": {
                  "$ref": "#/components/schemas/PeopleResponseDto"
                }
              }
            },
            "description": ""
          }
        },
        "security": [
          {
            "bearer": []
          },
          {
            "cookie": []
          },
          {
            "api_key": []
          }
        ],
        "tags": [
          "Person"
        ]
      },
      "put": {
        "operationId": "updatePeople",
        "parameters": [],
        "requestBody": {
          "content": {
            "application/json": {
              "schema": {
                "$ref": "#/components/schemas/PeopleUpdateDto"
              }
            }
          },
          "required": true
        },
        "responses": {
          "200": {
            "content": {
              "application/json": {
                "schema": {
                  "items": {
                    "$ref": "#/components/schemas/BulkIdResponseDto"
                  },
                  "type": "array"
                }
              }
            },
            "description": ""
          }
        },
        "security": [
          {
            "bearer": []
          },
          {
            "cookie": []
          },
          {
            "api_key": []
          }
        ],
        "tags": [
          "Person"
        ]
      }
    },
    "/person/{id}": {
      "get": {
        "operationId": "getPerson",
        "parameters": [
          {
            "name": "id",
            "required": true,
            "in": "path",
            "schema": {
              "format": "uuid",
              "type": "string"
            }
          }
        ],
        "responses": {
          "200": {
            "content": {
              "application/json": {
                "schema": {
                  "$ref": "#/components/schemas/PersonResponseDto"
                }
              }
            },
            "description": ""
          }
        },
        "security": [
          {
            "bearer": []
          },
          {
            "cookie": []
          },
          {
            "api_key": []
          }
        ],
        "tags": [
          "Person"
        ]
      },
      "put": {
        "operationId": "updatePerson",
        "parameters": [
          {
            "name": "id",
            "required": true,
            "in": "path",
            "schema": {
              "format": "uuid",
              "type": "string"
            }
          }
        ],
        "requestBody": {
          "content": {
            "application/json": {
              "schema": {
                "$ref": "#/components/schemas/PersonUpdateDto"
              }
            }
          },
          "required": true
        },
        "responses": {
          "200": {
            "content": {
              "application/json": {
                "schema": {
                  "$ref": "#/components/schemas/PersonResponseDto"
                }
              }
            },
            "description": ""
          }
        },
        "security": [
          {
            "bearer": []
          },
          {
            "cookie": []
          },
          {
            "api_key": []
          }
        ],
        "tags": [
          "Person"
        ]
      }
    },
    "/person/{id}/assets": {
      "get": {
        "operationId": "getPersonAssets",
        "parameters": [
          {
            "name": "id",
            "required": true,
            "in": "path",
            "schema": {
              "format": "uuid",
              "type": "string"
            }
          }
        ],
        "responses": {
          "200": {
            "content": {
              "application/json": {
                "schema": {
                  "items": {
                    "$ref": "#/components/schemas/AssetResponseDto"
                  },
                  "type": "array"
                }
              }
            },
            "description": ""
          }
        },
        "security": [
          {
            "bearer": []
          },
          {
            "cookie": []
          },
          {
            "api_key": []
          }
        ],
        "tags": [
          "Person"
        ]
      }
    },
    "/person/{id}/merge": {
      "post": {
        "operationId": "mergePerson",
        "parameters": [
          {
            "name": "id",
            "required": true,
            "in": "path",
            "schema": {
              "format": "uuid",
              "type": "string"
            }
          }
        ],
        "requestBody": {
          "content": {
            "application/json": {
              "schema": {
                "$ref": "#/components/schemas/MergePersonDto"
              }
            }
          },
          "required": true
        },
        "responses": {
          "201": {
            "content": {
              "application/json": {
                "schema": {
                  "items": {
                    "$ref": "#/components/schemas/BulkIdResponseDto"
                  },
                  "type": "array"
                }
              }
            },
            "description": ""
          }
        },
        "security": [
          {
            "bearer": []
          },
          {
            "cookie": []
          },
          {
            "api_key": []
          }
        ],
        "tags": [
          "Person"
        ]
      }
    },
    "/person/{id}/thumbnail": {
      "get": {
        "operationId": "getPersonThumbnail",
        "parameters": [
          {
            "name": "id",
            "required": true,
            "in": "path",
            "schema": {
              "format": "uuid",
              "type": "string"
            }
          }
        ],
        "responses": {
          "200": {
            "content": {
              "image/jpeg": {
                "schema": {
                  "format": "binary",
                  "type": "string"
                }
              }
            },
            "description": ""
          }
        },
        "security": [
          {
            "bearer": []
          },
          {
            "cookie": []
          },
          {
            "api_key": []
          }
        ],
        "tags": [
          "Person"
        ]
      }
    },
    "/search": {
      "get": {
        "operationId": "search",
        "parameters": [
          {
            "name": "q",
            "required": false,
            "in": "query",
            "schema": {
              "type": "string"
            }
          },
          {
            "name": "query",
            "required": false,
            "in": "query",
            "schema": {
              "type": "string"
            }
          },
          {
            "name": "clip",
            "required": false,
            "in": "query",
            "schema": {
              "type": "boolean"
            }
          },
          {
            "name": "type",
            "required": false,
            "in": "query",
            "schema": {
              "enum": [
                "IMAGE",
                "VIDEO",
                "AUDIO",
                "OTHER"
              ],
              "type": "string"
            }
          },
          {
            "name": "isFavorite",
            "required": false,
            "in": "query",
            "schema": {
              "type": "boolean"
            }
          },
          {
            "name": "isArchived",
            "required": false,
            "in": "query",
            "schema": {
              "type": "boolean"
            }
          },
          {
            "name": "exifInfo.city",
            "required": false,
            "in": "query",
            "schema": {
              "type": "string"
            }
          },
          {
            "name": "exifInfo.state",
            "required": false,
            "in": "query",
            "schema": {
              "type": "string"
            }
          },
          {
            "name": "exifInfo.country",
            "required": false,
            "in": "query",
            "schema": {
              "type": "string"
            }
          },
          {
            "name": "exifInfo.make",
            "required": false,
            "in": "query",
            "schema": {
              "type": "string"
            }
          },
          {
            "name": "exifInfo.model",
            "required": false,
            "in": "query",
            "schema": {
              "type": "string"
            }
          },
          {
            "name": "exifInfo.projectionType",
            "required": false,
            "in": "query",
            "schema": {
              "type": "string"
            }
          },
          {
            "name": "smartInfo.objects",
            "required": false,
            "in": "query",
            "schema": {
              "type": "array",
              "items": {
                "type": "string"
              }
            }
          },
          {
            "name": "smartInfo.tags",
            "required": false,
            "in": "query",
            "schema": {
              "type": "array",
              "items": {
                "type": "string"
              }
            }
          },
          {
            "name": "recent",
            "required": false,
            "in": "query",
            "schema": {
              "type": "boolean"
            }
          },
          {
            "name": "motion",
            "required": false,
            "in": "query",
            "schema": {
              "type": "boolean"
            }
          }
        ],
        "responses": {
          "200": {
            "content": {
              "application/json": {
                "schema": {
                  "$ref": "#/components/schemas/SearchResponseDto"
                }
              }
            },
            "description": ""
          }
        },
        "security": [
          {
            "bearer": []
          },
          {
            "cookie": []
          },
          {
            "api_key": []
          }
        ],
        "tags": [
          "Search"
        ]
      }
    },
    "/search/explore": {
      "get": {
        "operationId": "getExploreData",
        "parameters": [],
        "responses": {
          "200": {
            "content": {
              "application/json": {
                "schema": {
                  "items": {
                    "$ref": "#/components/schemas/SearchExploreResponseDto"
                  },
                  "type": "array"
                }
              }
            },
            "description": ""
          }
        },
        "security": [
          {
            "bearer": []
          },
          {
            "cookie": []
          },
          {
            "api_key": []
          }
        ],
        "tags": [
          "Search"
        ]
      }
    },
    "/server-info": {
      "get": {
        "operationId": "getServerInfo",
        "parameters": [],
        "responses": {
          "200": {
            "content": {
              "application/json": {
                "schema": {
                  "$ref": "#/components/schemas/ServerInfoResponseDto"
                }
              }
            },
            "description": ""
          }
        },
        "security": [
          {
            "bearer": []
          },
          {
            "cookie": []
          },
          {
            "api_key": []
          }
        ],
        "tags": [
          "Server Info"
        ]
      }
    },
    "/server-info/config": {
      "get": {
        "operationId": "getServerConfig",
        "parameters": [],
        "responses": {
          "200": {
            "content": {
              "application/json": {
                "schema": {
                  "$ref": "#/components/schemas/ServerConfigDto"
                }
              }
            },
            "description": ""
          }
        },
        "tags": [
          "Server Info"
        ]
      }
    },
    "/server-info/features": {
      "get": {
        "operationId": "getServerFeatures",
        "parameters": [],
        "responses": {
          "200": {
            "content": {
              "application/json": {
                "schema": {
                  "$ref": "#/components/schemas/ServerFeaturesDto"
                }
              }
            },
            "description": ""
          }
        },
        "tags": [
          "Server Info"
        ]
      }
    },
    "/server-info/media-types": {
      "get": {
        "operationId": "getSupportedMediaTypes",
        "parameters": [],
        "responses": {
          "200": {
            "content": {
              "application/json": {
                "schema": {
                  "$ref": "#/components/schemas/ServerMediaTypesResponseDto"
                }
              }
            },
            "description": ""
          }
        },
        "tags": [
          "Server Info"
        ]
      }
    },
    "/server-info/ping": {
      "get": {
        "operationId": "pingServer",
        "parameters": [],
        "responses": {
          "200": {
            "content": {
              "application/json": {
                "schema": {
                  "$ref": "#/components/schemas/ServerPingResponse"
                }
              }
            },
            "description": ""
          }
        },
        "tags": [
          "Server Info"
        ]
      }
    },
    "/server-info/stats": {
      "get": {
        "operationId": "getStats",
        "parameters": [],
        "responses": {
          "200": {
            "content": {
              "application/json": {
                "schema": {
                  "$ref": "#/components/schemas/ServerStatsResponseDto"
                }
              }
            },
            "description": ""
          }
        },
        "security": [
          {
            "bearer": []
          },
          {
            "cookie": []
          },
          {
            "api_key": []
          }
        ],
        "tags": [
          "Server Info"
        ]
      }
    },
    "/server-info/version": {
      "get": {
        "operationId": "getServerVersion",
        "parameters": [],
        "responses": {
          "200": {
            "content": {
              "application/json": {
                "schema": {
                  "$ref": "#/components/schemas/ServerVersionResponseDto"
                }
              }
            },
            "description": ""
          }
        },
        "tags": [
          "Server Info"
        ]
      }
    },
    "/shared-link": {
      "get": {
        "operationId": "getAllSharedLinks",
        "parameters": [],
        "responses": {
          "200": {
            "content": {
              "application/json": {
                "schema": {
                  "items": {
                    "$ref": "#/components/schemas/SharedLinkResponseDto"
                  },
                  "type": "array"
                }
              }
            },
            "description": ""
          }
        },
        "security": [
          {
            "bearer": []
          },
          {
            "cookie": []
          },
          {
            "api_key": []
          }
        ],
        "tags": [
          "Shared Link"
        ]
      },
      "post": {
        "operationId": "createSharedLink",
        "parameters": [],
        "requestBody": {
          "content": {
            "application/json": {
              "schema": {
                "$ref": "#/components/schemas/SharedLinkCreateDto"
              }
            }
          },
          "required": true
        },
        "responses": {
          "201": {
            "content": {
              "application/json": {
                "schema": {
                  "$ref": "#/components/schemas/SharedLinkResponseDto"
                }
              }
            },
            "description": ""
          }
        },
        "security": [
          {
            "bearer": []
          },
          {
            "cookie": []
          },
          {
            "api_key": []
          }
        ],
        "tags": [
          "Shared Link"
        ]
      }
    },
    "/shared-link/me": {
      "get": {
        "operationId": "getMySharedLink",
        "parameters": [
          {
            "name": "key",
            "required": false,
            "in": "query",
            "schema": {
              "type": "string"
            }
          }
        ],
        "responses": {
          "200": {
            "content": {
              "application/json": {
                "schema": {
                  "$ref": "#/components/schemas/SharedLinkResponseDto"
                }
              }
            },
            "description": ""
          }
        },
        "security": [
          {
            "bearer": []
          },
          {
            "cookie": []
          },
          {
            "api_key": []
          }
        ],
        "tags": [
          "Shared Link"
        ]
      }
    },
    "/shared-link/{id}": {
      "delete": {
        "operationId": "removeSharedLink",
        "parameters": [
          {
            "name": "id",
            "required": true,
            "in": "path",
            "schema": {
              "format": "uuid",
              "type": "string"
            }
          }
        ],
        "responses": {
          "200": {
            "description": ""
          }
        },
        "security": [
          {
            "bearer": []
          },
          {
            "cookie": []
          },
          {
            "api_key": []
          }
        ],
        "tags": [
          "Shared Link"
        ]
      },
      "get": {
        "operationId": "getSharedLinkById",
        "parameters": [
          {
            "name": "id",
            "required": true,
            "in": "path",
            "schema": {
              "format": "uuid",
              "type": "string"
            }
          }
        ],
        "responses": {
          "200": {
            "content": {
              "application/json": {
                "schema": {
                  "$ref": "#/components/schemas/SharedLinkResponseDto"
                }
              }
            },
            "description": ""
          }
        },
        "security": [
          {
            "bearer": []
          },
          {
            "cookie": []
          },
          {
            "api_key": []
          }
        ],
        "tags": [
          "Shared Link"
        ]
      },
      "patch": {
        "operationId": "updateSharedLink",
        "parameters": [
          {
            "name": "id",
            "required": true,
            "in": "path",
            "schema": {
              "format": "uuid",
              "type": "string"
            }
          }
        ],
        "requestBody": {
          "content": {
            "application/json": {
              "schema": {
                "$ref": "#/components/schemas/SharedLinkEditDto"
              }
            }
          },
          "required": true
        },
        "responses": {
          "200": {
            "content": {
              "application/json": {
                "schema": {
                  "$ref": "#/components/schemas/SharedLinkResponseDto"
                }
              }
            },
            "description": ""
          }
        },
        "security": [
          {
            "bearer": []
          },
          {
            "cookie": []
          },
          {
            "api_key": []
          }
        ],
        "tags": [
          "Shared Link"
        ]
      }
    },
    "/shared-link/{id}/assets": {
      "delete": {
        "operationId": "removeSharedLinkAssets",
        "parameters": [
          {
            "name": "id",
            "required": true,
            "in": "path",
            "schema": {
              "format": "uuid",
              "type": "string"
            }
          },
          {
            "name": "key",
            "required": false,
            "in": "query",
            "schema": {
              "type": "string"
            }
          }
        ],
        "requestBody": {
          "content": {
            "application/json": {
              "schema": {
                "$ref": "#/components/schemas/AssetIdsDto"
              }
            }
          },
          "required": true
        },
        "responses": {
          "200": {
            "content": {
              "application/json": {
                "schema": {
                  "items": {
                    "$ref": "#/components/schemas/AssetIdsResponseDto"
                  },
                  "type": "array"
                }
              }
            },
            "description": ""
          }
        },
        "security": [
          {
            "bearer": []
          },
          {
            "cookie": []
          },
          {
            "api_key": []
          }
        ],
        "tags": [
          "Shared Link"
        ]
      },
      "put": {
        "operationId": "addSharedLinkAssets",
        "parameters": [
          {
            "name": "id",
            "required": true,
            "in": "path",
            "schema": {
              "format": "uuid",
              "type": "string"
            }
          },
          {
            "name": "key",
            "required": false,
            "in": "query",
            "schema": {
              "type": "string"
            }
          }
        ],
        "requestBody": {
          "content": {
            "application/json": {
              "schema": {
                "$ref": "#/components/schemas/AssetIdsDto"
              }
            }
          },
          "required": true
        },
        "responses": {
          "200": {
            "content": {
              "application/json": {
                "schema": {
                  "items": {
                    "$ref": "#/components/schemas/AssetIdsResponseDto"
                  },
                  "type": "array"
                }
              }
            },
            "description": ""
          }
        },
        "security": [
          {
            "bearer": []
          },
          {
            "cookie": []
          },
          {
            "api_key": []
          }
        ],
        "tags": [
          "Shared Link"
        ]
      }
    },
    "/system-config": {
      "get": {
        "operationId": "getConfig",
        "parameters": [],
        "responses": {
          "200": {
            "content": {
              "application/json": {
                "schema": {
                  "$ref": "#/components/schemas/SystemConfigDto"
                }
              }
            },
            "description": ""
          }
        },
        "security": [
          {
            "bearer": []
          },
          {
            "cookie": []
          },
          {
            "api_key": []
          }
        ],
        "tags": [
          "System Config"
        ]
      },
      "put": {
        "operationId": "updateConfig",
        "parameters": [],
        "requestBody": {
          "content": {
            "application/json": {
              "schema": {
                "$ref": "#/components/schemas/SystemConfigDto"
              }
            }
          },
          "required": true
        },
        "responses": {
          "200": {
            "content": {
              "application/json": {
                "schema": {
                  "$ref": "#/components/schemas/SystemConfigDto"
                }
              }
            },
            "description": ""
          }
        },
        "security": [
          {
            "bearer": []
          },
          {
            "cookie": []
          },
          {
            "api_key": []
          }
        ],
        "tags": [
          "System Config"
        ]
      }
    },
    "/system-config/defaults": {
      "get": {
        "operationId": "getDefaults",
        "parameters": [],
        "responses": {
          "200": {
            "content": {
              "application/json": {
                "schema": {
                  "$ref": "#/components/schemas/SystemConfigDto"
                }
              }
            },
            "description": ""
          }
        },
        "security": [
          {
            "bearer": []
          },
          {
            "cookie": []
          },
          {
            "api_key": []
          }
        ],
        "tags": [
          "System Config"
        ]
      }
    },
    "/system-config/storage-template-options": {
      "get": {
        "operationId": "getStorageTemplateOptions",
        "parameters": [],
        "responses": {
          "200": {
            "content": {
              "application/json": {
                "schema": {
                  "$ref": "#/components/schemas/SystemConfigTemplateStorageOptionDto"
                }
              }
            },
            "description": ""
          }
        },
        "security": [
          {
            "bearer": []
          },
          {
            "cookie": []
          },
          {
            "api_key": []
          }
        ],
        "tags": [
          "System Config"
        ]
      }
    },
    "/tag": {
      "get": {
        "operationId": "getAllTags",
        "parameters": [],
        "responses": {
          "200": {
            "content": {
              "application/json": {
                "schema": {
                  "items": {
                    "$ref": "#/components/schemas/TagResponseDto"
                  },
                  "type": "array"
                }
              }
            },
            "description": ""
          }
        },
        "security": [
          {
            "bearer": []
          },
          {
            "cookie": []
          },
          {
            "api_key": []
          }
        ],
        "tags": [
          "Tag"
        ]
      },
      "post": {
        "operationId": "createTag",
        "parameters": [],
        "requestBody": {
          "content": {
            "application/json": {
              "schema": {
                "$ref": "#/components/schemas/CreateTagDto"
              }
            }
          },
          "required": true
        },
        "responses": {
          "201": {
            "content": {
              "application/json": {
                "schema": {
                  "$ref": "#/components/schemas/TagResponseDto"
                }
              }
            },
            "description": ""
          }
        },
        "security": [
          {
            "bearer": []
          },
          {
            "cookie": []
          },
          {
            "api_key": []
          }
        ],
        "tags": [
          "Tag"
        ]
      }
    },
    "/tag/{id}": {
      "delete": {
        "operationId": "deleteTag",
        "parameters": [
          {
            "name": "id",
            "required": true,
            "in": "path",
            "schema": {
              "format": "uuid",
              "type": "string"
            }
          }
        ],
        "responses": {
          "200": {
            "description": ""
          }
        },
        "security": [
          {
            "bearer": []
          },
          {
            "cookie": []
          },
          {
            "api_key": []
          }
        ],
        "tags": [
          "Tag"
        ]
      },
      "get": {
        "operationId": "getTagById",
        "parameters": [
          {
            "name": "id",
            "required": true,
            "in": "path",
            "schema": {
              "format": "uuid",
              "type": "string"
            }
          }
        ],
        "responses": {
          "200": {
            "content": {
              "application/json": {
                "schema": {
                  "$ref": "#/components/schemas/TagResponseDto"
                }
              }
            },
            "description": ""
          }
        },
        "security": [
          {
            "bearer": []
          },
          {
            "cookie": []
          },
          {
            "api_key": []
          }
        ],
        "tags": [
          "Tag"
        ]
      },
      "patch": {
        "operationId": "updateTag",
        "parameters": [
          {
            "name": "id",
            "required": true,
            "in": "path",
            "schema": {
              "format": "uuid",
              "type": "string"
            }
          }
        ],
        "requestBody": {
          "content": {
            "application/json": {
              "schema": {
                "$ref": "#/components/schemas/UpdateTagDto"
              }
            }
          },
          "required": true
        },
        "responses": {
          "200": {
            "content": {
              "application/json": {
                "schema": {
                  "$ref": "#/components/schemas/TagResponseDto"
                }
              }
            },
            "description": ""
          }
        },
        "security": [
          {
            "bearer": []
          },
          {
            "cookie": []
          },
          {
            "api_key": []
          }
        ],
        "tags": [
          "Tag"
        ]
      }
    },
    "/tag/{id}/assets": {
      "delete": {
        "operationId": "untagAssets",
        "parameters": [
          {
            "name": "id",
            "required": true,
            "in": "path",
            "schema": {
              "format": "uuid",
              "type": "string"
            }
          }
        ],
        "requestBody": {
          "content": {
            "application/json": {
              "schema": {
                "$ref": "#/components/schemas/AssetIdsDto"
              }
            }
          },
          "required": true
        },
        "responses": {
          "200": {
            "content": {
              "application/json": {
                "schema": {
                  "items": {
                    "$ref": "#/components/schemas/AssetIdsResponseDto"
                  },
                  "type": "array"
                }
              }
            },
            "description": ""
          }
        },
        "security": [
          {
            "bearer": []
          },
          {
            "cookie": []
          },
          {
            "api_key": []
          }
        ],
        "tags": [
          "Tag"
        ]
      },
      "get": {
        "operationId": "getTagAssets",
        "parameters": [
          {
            "name": "id",
            "required": true,
            "in": "path",
            "schema": {
              "format": "uuid",
              "type": "string"
            }
          }
        ],
        "responses": {
          "200": {
            "content": {
              "application/json": {
                "schema": {
                  "items": {
                    "$ref": "#/components/schemas/AssetResponseDto"
                  },
                  "type": "array"
                }
              }
            },
            "description": ""
          }
        },
        "security": [
          {
            "bearer": []
          },
          {
            "cookie": []
          },
          {
            "api_key": []
          }
        ],
        "tags": [
          "Tag"
        ]
      },
      "put": {
        "operationId": "tagAssets",
        "parameters": [
          {
            "name": "id",
            "required": true,
            "in": "path",
            "schema": {
              "format": "uuid",
              "type": "string"
            }
          }
        ],
        "requestBody": {
          "content": {
            "application/json": {
              "schema": {
                "$ref": "#/components/schemas/AssetIdsDto"
              }
            }
          },
          "required": true
        },
        "responses": {
          "200": {
            "content": {
              "application/json": {
                "schema": {
                  "items": {
                    "$ref": "#/components/schemas/AssetIdsResponseDto"
                  },
                  "type": "array"
                }
              }
            },
            "description": ""
          }
        },
        "security": [
          {
            "bearer": []
          },
          {
            "cookie": []
          },
          {
            "api_key": []
          }
        ],
        "tags": [
          "Tag"
        ]
      }
    },
    "/user": {
      "get": {
        "operationId": "getAllUsers",
        "parameters": [
          {
            "name": "isAll",
            "required": true,
            "in": "query",
            "schema": {
              "type": "boolean"
            }
          }
        ],
        "responses": {
          "200": {
            "content": {
              "application/json": {
                "schema": {
                  "items": {
                    "$ref": "#/components/schemas/UserResponseDto"
                  },
                  "type": "array"
                }
              }
            },
            "description": ""
          }
        },
        "security": [
          {
            "bearer": []
          },
          {
            "cookie": []
          },
          {
            "api_key": []
          }
        ],
        "tags": [
          "User"
        ]
      },
      "post": {
        "operationId": "createUser",
        "parameters": [],
        "requestBody": {
          "content": {
            "application/json": {
              "schema": {
                "$ref": "#/components/schemas/CreateUserDto"
              }
            }
          },
          "required": true
        },
        "responses": {
          "201": {
            "content": {
              "application/json": {
                "schema": {
                  "$ref": "#/components/schemas/UserResponseDto"
                }
              }
            },
            "description": ""
          }
        },
        "security": [
          {
            "bearer": []
          },
          {
            "cookie": []
          },
          {
            "api_key": []
          }
        ],
        "tags": [
          "User"
        ]
      },
      "put": {
        "operationId": "updateUser",
        "parameters": [],
        "requestBody": {
          "content": {
            "application/json": {
              "schema": {
                "$ref": "#/components/schemas/UpdateUserDto"
              }
            }
          },
          "required": true
        },
        "responses": {
          "200": {
            "content": {
              "application/json": {
                "schema": {
                  "$ref": "#/components/schemas/UserResponseDto"
                }
              }
            },
            "description": ""
          }
        },
        "security": [
          {
            "bearer": []
          },
          {
            "cookie": []
          },
          {
            "api_key": []
          }
        ],
        "tags": [
          "User"
        ]
      }
    },
    "/user/count": {
      "get": {
        "operationId": "getUserCount",
        "parameters": [
          {
            "name": "admin",
            "required": false,
            "in": "query",
            "schema": {
              "default": false,
              "type": "boolean"
            }
          }
        ],
        "responses": {
          "200": {
            "content": {
              "application/json": {
                "schema": {
                  "$ref": "#/components/schemas/UserCountResponseDto"
                }
              }
            },
            "description": ""
          }
        },
        "tags": [
          "User"
        ]
      }
    },
    "/user/info/{id}": {
      "get": {
        "operationId": "getUserById",
        "parameters": [
          {
            "name": "id",
            "required": true,
            "in": "path",
            "schema": {
              "format": "uuid",
              "type": "string"
            }
          }
        ],
        "responses": {
          "200": {
            "content": {
              "application/json": {
                "schema": {
                  "$ref": "#/components/schemas/UserResponseDto"
                }
              }
            },
            "description": ""
          }
        },
        "security": [
          {
            "bearer": []
          },
          {
            "cookie": []
          },
          {
            "api_key": []
          }
        ],
        "tags": [
          "User"
        ]
      }
    },
    "/user/me": {
      "get": {
        "operationId": "getMyUserInfo",
        "parameters": [],
        "responses": {
          "200": {
            "content": {
              "application/json": {
                "schema": {
                  "$ref": "#/components/schemas/UserResponseDto"
                }
              }
            },
            "description": ""
          }
        },
        "security": [
          {
            "bearer": []
          },
          {
            "cookie": []
          },
          {
            "api_key": []
          }
        ],
        "tags": [
          "User"
        ]
      }
    },
    "/user/profile-image": {
      "post": {
        "operationId": "createProfileImage",
        "parameters": [],
        "requestBody": {
          "content": {
            "multipart/form-data": {
              "schema": {
                "$ref": "#/components/schemas/CreateProfileImageDto"
              }
            }
          },
          "description": "A new avatar for the user",
          "required": true
        },
        "responses": {
          "201": {
            "content": {
              "application/json": {
                "schema": {
                  "$ref": "#/components/schemas/CreateProfileImageResponseDto"
                }
              }
            },
            "description": ""
          }
        },
        "security": [
          {
            "bearer": []
          },
          {
            "cookie": []
          },
          {
            "api_key": []
          }
        ],
        "tags": [
          "User"
        ]
      }
    },
    "/user/profile-image/{id}": {
      "get": {
        "operationId": "getProfileImage",
        "parameters": [
          {
            "name": "id",
            "required": true,
            "in": "path",
            "schema": {
              "format": "uuid",
              "type": "string"
            }
          }
        ],
        "responses": {
          "200": {
            "content": {
              "application/json": {
                "schema": {
                  "type": "object"
                }
              }
            },
            "description": ""
          }
        },
        "security": [
          {
            "bearer": []
          },
          {
            "cookie": []
          },
          {
            "api_key": []
          }
        ],
        "tags": [
          "User"
        ]
      }
    },
    "/user/{id}": {
      "delete": {
        "operationId": "deleteUser",
        "parameters": [
          {
            "name": "id",
            "required": true,
            "in": "path",
            "schema": {
              "format": "uuid",
              "type": "string"
            }
          }
        ],
        "responses": {
          "200": {
            "content": {
              "application/json": {
                "schema": {
                  "$ref": "#/components/schemas/UserResponseDto"
                }
              }
            },
            "description": ""
          }
        },
        "security": [
          {
            "bearer": []
          },
          {
            "cookie": []
          },
          {
            "api_key": []
          }
        ],
        "tags": [
          "User"
        ]
      }
    },
    "/user/{id}/restore": {
      "post": {
        "operationId": "restoreUser",
        "parameters": [
          {
            "name": "id",
            "required": true,
            "in": "path",
            "schema": {
              "format": "uuid",
              "type": "string"
            }
          }
        ],
        "responses": {
          "201": {
            "content": {
              "application/json": {
                "schema": {
                  "$ref": "#/components/schemas/UserResponseDto"
                }
              }
            },
            "description": ""
          }
        },
        "security": [
          {
            "bearer": []
          },
          {
            "cookie": []
          },
          {
            "api_key": []
          }
        ],
        "tags": [
          "User"
        ]
      }
    }
  },
  "info": {
    "title": "Immich",
    "description": "Immich API",
    "version": "1.79.1",
    "contact": {}
  },
  "tags": [],
  "servers": [
    {
      "url": "/api"
    }
  ],
  "components": {
    "securitySchemes": {
      "bearer": {
        "scheme": "Bearer",
        "bearerFormat": "JWT",
        "type": "http",
        "in": "header"
      },
      "cookie": {
        "type": "apiKey",
        "in": "cookie",
        "name": "immich_access_token"
      },
      "api_key": {
        "type": "apiKey",
        "in": "header",
        "name": "x-api-key"
      }
    },
    "schemas": {
      "APIKeyCreateDto": {
        "properties": {
          "name": {
            "type": "string"
          }
        },
        "type": "object"
      },
      "APIKeyCreateResponseDto": {
        "properties": {
          "apiKey": {
            "$ref": "#/components/schemas/APIKeyResponseDto"
          },
          "secret": {
            "type": "string"
          }
        },
        "required": [
          "secret",
          "apiKey"
        ],
        "type": "object"
      },
      "APIKeyResponseDto": {
        "properties": {
          "createdAt": {
            "format": "date-time",
            "type": "string"
          },
          "id": {
            "type": "string"
          },
          "name": {
            "type": "string"
          },
          "updatedAt": {
            "format": "date-time",
            "type": "string"
          }
        },
        "required": [
          "id",
          "name",
          "createdAt",
          "updatedAt"
        ],
        "type": "object"
      },
      "APIKeyUpdateDto": {
        "properties": {
          "name": {
            "type": "string"
          }
        },
        "required": [
          "name"
        ],
        "type": "object"
      },
      "AddUsersDto": {
        "properties": {
          "sharedUserIds": {
            "items": {
              "format": "uuid",
              "type": "string"
            },
            "type": "array"
          }
        },
        "required": [
          "sharedUserIds"
        ],
        "type": "object"
      },
      "AdminSignupResponseDto": {
        "properties": {
          "createdAt": {
            "format": "date-time",
            "type": "string"
          },
          "email": {
            "type": "string"
          },
          "firstName": {
            "type": "string"
          },
          "id": {
            "type": "string"
          },
          "lastName": {
            "type": "string"
          }
        },
        "required": [
          "id",
          "email",
          "firstName",
          "lastName",
          "createdAt"
        ],
        "type": "object"
      },
      "AlbumCountResponseDto": {
        "properties": {
          "notShared": {
            "type": "integer"
          },
          "owned": {
            "type": "integer"
          },
          "shared": {
            "type": "integer"
          }
        },
        "required": [
          "owned",
          "shared",
          "notShared"
        ],
        "type": "object"
      },
      "AlbumResponseDto": {
        "properties": {
          "albumName": {
            "type": "string"
          },
          "albumThumbnailAssetId": {
            "nullable": true,
            "type": "string"
          },
          "assetCount": {
            "type": "integer"
          },
          "assets": {
            "items": {
              "$ref": "#/components/schemas/AssetResponseDto"
            },
            "type": "array"
          },
          "createdAt": {
            "format": "date-time",
            "type": "string"
          },
          "description": {
            "type": "string"
          },
          "endDate": {
            "format": "date-time",
            "type": "string"
          },
          "hasSharedLink": {
            "type": "boolean"
          },
          "id": {
            "type": "string"
          },
          "lastModifiedAssetTimestamp": {
            "format": "date-time",
            "type": "string"
          },
          "owner": {
            "$ref": "#/components/schemas/UserResponseDto"
          },
          "ownerId": {
            "type": "string"
          },
          "shared": {
            "type": "boolean"
          },
          "sharedUsers": {
            "items": {
              "$ref": "#/components/schemas/UserResponseDto"
            },
            "type": "array"
          },
          "startDate": {
            "format": "date-time",
            "type": "string"
          },
          "updatedAt": {
            "format": "date-time",
            "type": "string"
          }
        },
        "required": [
          "assetCount",
          "id",
          "ownerId",
          "albumName",
          "description",
          "createdAt",
          "updatedAt",
          "albumThumbnailAssetId",
          "shared",
          "sharedUsers",
          "hasSharedLink",
          "assets",
          "owner"
        ],
        "type": "object"
      },
      "AllJobStatusResponseDto": {
        "properties": {
          "backgroundTask": {
            "$ref": "#/components/schemas/JobStatusDto"
          },
          "clipEncoding": {
            "$ref": "#/components/schemas/JobStatusDto"
          },
          "library": {
            "$ref": "#/components/schemas/JobStatusDto"
          },
          "metadataExtraction": {
            "$ref": "#/components/schemas/JobStatusDto"
          },
          "migration": {
            "$ref": "#/components/schemas/JobStatusDto"
          },
          "objectTagging": {
            "$ref": "#/components/schemas/JobStatusDto"
          },
          "recognizeFaces": {
            "$ref": "#/components/schemas/JobStatusDto"
          },
          "search": {
            "$ref": "#/components/schemas/JobStatusDto"
          },
          "sidecar": {
            "$ref": "#/components/schemas/JobStatusDto"
          },
          "storageTemplateMigration": {
            "$ref": "#/components/schemas/JobStatusDto"
          },
          "thumbnailGeneration": {
            "$ref": "#/components/schemas/JobStatusDto"
          },
          "videoConversion": {
            "$ref": "#/components/schemas/JobStatusDto"
          }
        },
        "required": [
          "thumbnailGeneration",
          "metadataExtraction",
          "videoConversion",
          "objectTagging",
          "clipEncoding",
          "storageTemplateMigration",
          "migration",
          "backgroundTask",
          "search",
          "recognizeFaces",
          "sidecar",
          "library"
        ],
        "type": "object"
      },
      "AssetBulkDeleteDto": {
        "properties": {
          "force": {
            "type": "boolean"
          },
          "ids": {
            "items": {
              "format": "uuid",
              "type": "string"
            },
            "type": "array"
          }
        },
        "required": [
          "ids"
        ],
        "type": "object"
      },
      "AssetBulkUpdateDto": {
        "properties": {
          "ids": {
            "items": {
              "format": "uuid",
              "type": "string"
            },
            "type": "array"
          },
          "isArchived": {
            "type": "boolean"
          },
          "isFavorite": {
            "type": "boolean"
          }
        },
        "required": [
          "ids"
        ],
        "type": "object"
      },
      "AssetBulkUploadCheckDto": {
        "properties": {
          "assets": {
            "items": {
              "$ref": "#/components/schemas/AssetBulkUploadCheckItem"
            },
            "type": "array"
          }
        },
        "required": [
          "assets"
        ],
        "type": "object"
      },
      "AssetBulkUploadCheckItem": {
        "properties": {
          "checksum": {
            "description": "base64 or hex encoded sha1 hash",
            "type": "string"
          },
          "id": {
            "type": "string"
          }
        },
        "required": [
          "id",
          "checksum"
        ],
        "type": "object"
      },
      "AssetBulkUploadCheckResponseDto": {
        "properties": {
          "results": {
            "items": {
              "$ref": "#/components/schemas/AssetBulkUploadCheckResult"
            },
            "type": "array"
          }
        },
        "required": [
          "results"
        ],
        "type": "object"
      },
      "AssetBulkUploadCheckResult": {
        "properties": {
          "action": {
            "enum": [
              "accept",
              "reject"
            ],
            "type": "string"
          },
          "assetId": {
            "type": "string"
          },
          "id": {
            "type": "string"
          },
          "reason": {
            "enum": [
              "duplicate",
              "unsupported-format"
            ],
            "type": "string"
          }
        },
        "required": [
          "id",
          "action"
        ],
        "type": "object"
      },
      "AssetFileUploadResponseDto": {
        "properties": {
          "duplicate": {
            "type": "boolean"
          },
          "id": {
            "type": "string"
          }
        },
        "required": [
          "id",
          "duplicate"
        ],
        "type": "object"
      },
      "AssetIdsDto": {
        "properties": {
          "assetIds": {
            "items": {
              "format": "uuid",
              "type": "string"
            },
            "type": "array"
          }
        },
        "required": [
          "assetIds"
        ],
        "type": "object"
      },
      "AssetIdsResponseDto": {
        "properties": {
          "assetId": {
            "type": "string"
          },
          "error": {
            "enum": [
              "duplicate",
              "no_permission",
              "not_found"
            ],
            "type": "string"
          },
          "success": {
            "type": "boolean"
          }
        },
        "required": [
          "assetId",
          "success"
        ],
        "type": "object"
      },
      "AssetJobName": {
        "enum": [
          "regenerate-thumbnail",
          "refresh-metadata",
          "transcode-video"
        ],
        "type": "string"
      },
      "AssetJobsDto": {
        "properties": {
          "assetIds": {
            "items": {
              "format": "uuid",
              "type": "string"
            },
            "type": "array"
          },
          "name": {
            "$ref": "#/components/schemas/AssetJobName"
          }
        },
        "required": [
          "assetIds",
          "name"
        ],
        "type": "object"
      },
      "AssetResponseDto": {
        "properties": {
          "checksum": {
            "description": "base64 encoded sha1 hash",
            "type": "string"
          },
          "deviceAssetId": {
            "type": "string"
          },
          "deviceId": {
            "type": "string"
          },
          "duration": {
            "type": "string"
          },
          "exifInfo": {
            "$ref": "#/components/schemas/ExifResponseDto"
          },
          "fileCreatedAt": {
            "format": "date-time",
            "type": "string"
          },
          "fileModifiedAt": {
            "format": "date-time",
            "type": "string"
          },
          "id": {
            "type": "string"
          },
          "isArchived": {
            "type": "boolean"
          },
          "isExternal": {
            "type": "boolean"
          },
          "isFavorite": {
            "type": "boolean"
          },
          "isOffline": {
            "type": "boolean"
          },
          "isReadOnly": {
            "type": "boolean"
          },
          "isTrashed": {
            "type": "boolean"
          },
          "libraryId": {
            "type": "string"
          },
          "livePhotoVideoId": {
            "nullable": true,
            "type": "string"
          },
          "originalFileName": {
            "type": "string"
          },
          "originalPath": {
            "type": "string"
          },
          "owner": {
            "$ref": "#/components/schemas/UserResponseDto"
          },
          "ownerId": {
            "type": "string"
          },
          "people": {
            "items": {
              "$ref": "#/components/schemas/PersonResponseDto"
            },
            "type": "array"
          },
          "resized": {
            "type": "boolean"
          },
          "smartInfo": {
            "$ref": "#/components/schemas/SmartInfoResponseDto"
          },
          "tags": {
            "items": {
              "$ref": "#/components/schemas/TagResponseDto"
            },
            "type": "array"
          },
          "thumbhash": {
            "description": "base64 encoded thumbhash",
            "nullable": true,
            "type": "string"
          },
          "type": {
            "$ref": "#/components/schemas/AssetTypeEnum"
          },
          "updatedAt": {
            "format": "date-time",
            "type": "string"
          }
        },
        "required": [
          "type",
          "id",
          "deviceAssetId",
          "deviceId",
          "ownerId",
          "libraryId",
          "originalPath",
          "originalFileName",
          "resized",
          "thumbhash",
          "fileCreatedAt",
          "fileModifiedAt",
          "updatedAt",
          "isFavorite",
          "isArchived",
          "isTrashed",
          "isOffline",
          "isExternal",
          "isReadOnly",
          "duration",
          "checksum"
        ],
        "type": "object"
      },
      "AssetStatsResponseDto": {
        "properties": {
          "images": {
            "type": "integer"
          },
          "total": {
            "type": "integer"
          },
          "videos": {
            "type": "integer"
          }
        },
        "required": [
          "images",
          "videos",
          "total"
        ],
        "type": "object"
      },
      "AssetTypeEnum": {
        "enum": [
          "IMAGE",
          "VIDEO",
          "AUDIO",
          "OTHER"
        ],
        "type": "string"
      },
      "AudioCodec": {
        "enum": [
          "mp3",
          "aac",
          "libopus"
        ],
        "type": "string"
      },
      "AuditDeletesResponseDto": {
        "properties": {
          "ids": {
            "items": {
              "type": "string"
            },
            "type": "array"
          },
          "needsFullSync": {
            "type": "boolean"
          }
        },
        "required": [
          "needsFullSync",
          "ids"
        ],
        "type": "object"
      },
      "AuthDeviceResponseDto": {
        "properties": {
          "createdAt": {
            "type": "string"
          },
          "current": {
            "type": "boolean"
          },
          "deviceOS": {
            "type": "string"
          },
          "deviceType": {
            "type": "string"
          },
          "id": {
            "type": "string"
          },
          "updatedAt": {
            "type": "string"
          }
        },
        "required": [
          "id",
          "createdAt",
          "updatedAt",
          "current",
          "deviceType",
          "deviceOS"
        ],
        "type": "object"
      },
      "BulkIdResponseDto": {
        "properties": {
          "error": {
            "enum": [
              "duplicate",
              "no_permission",
              "not_found",
              "unknown"
            ],
            "type": "string"
          },
          "id": {
            "type": "string"
          },
          "success": {
            "type": "boolean"
          }
        },
        "required": [
          "id",
          "success"
        ],
        "type": "object"
      },
      "BulkIdsDto": {
        "properties": {
          "ids": {
            "items": {
              "format": "uuid",
              "type": "string"
            },
            "type": "array"
          }
        },
        "required": [
          "ids"
        ],
        "type": "object"
      },
      "CLIPConfig": {
        "properties": {
          "enabled": {
            "type": "boolean"
          },
          "mode": {
            "$ref": "#/components/schemas/CLIPMode"
          },
          "modelName": {
            "type": "string"
          },
          "modelType": {
            "$ref": "#/components/schemas/ModelType"
          }
        },
        "required": [
          "enabled",
          "modelName"
        ],
        "type": "object"
      },
      "CLIPMode": {
        "enum": [
          "vision",
          "text"
        ],
        "type": "string"
      },
      "CQMode": {
        "enum": [
          "auto",
          "cqp",
          "icq"
        ],
        "type": "string"
      },
      "ChangePasswordDto": {
        "properties": {
          "newPassword": {
            "example": "password",
            "type": "string"
          },
          "password": {
            "example": "password",
            "type": "string"
          }
        },
        "required": [
          "password",
          "newPassword"
        ],
        "type": "object"
      },
      "CheckDuplicateAssetDto": {
        "properties": {
          "deviceAssetId": {
            "type": "string"
          },
          "deviceId": {
            "type": "string"
          }
        },
        "required": [
          "deviceAssetId",
          "deviceId"
        ],
        "type": "object"
      },
      "CheckDuplicateAssetResponseDto": {
        "properties": {
          "id": {
            "type": "string"
          },
          "isExist": {
            "type": "boolean"
          }
        },
        "required": [
          "isExist"
        ],
        "type": "object"
      },
      "CheckExistingAssetsDto": {
        "properties": {
          "deviceAssetIds": {
            "items": {
              "type": "string"
            },
            "type": "array"
          },
          "deviceId": {
            "type": "string"
          }
        },
        "required": [
          "deviceAssetIds",
          "deviceId"
        ],
        "type": "object"
      },
      "CheckExistingAssetsResponseDto": {
        "properties": {
          "existingIds": {
            "items": {
              "type": "string"
            },
            "type": "array"
          }
        },
        "required": [
          "existingIds"
        ],
        "type": "object"
      },
      "CitiesFile": {
        "enum": [
          "cities15000",
          "cities5000",
          "cities1000",
          "cities500"
        ],
        "type": "string"
      },
      "ClassificationConfig": {
        "properties": {
          "enabled": {
            "type": "boolean"
          },
          "minScore": {
            "type": "integer"
          },
          "modelName": {
            "type": "string"
          },
          "modelType": {
            "$ref": "#/components/schemas/ModelType"
          }
        },
        "required": [
          "minScore",
          "enabled",
          "modelName"
        ],
        "type": "object"
      },
      "Colorspace": {
        "enum": [
          "srgb",
          "p3"
        ],
        "type": "string"
      },
      "CreateAlbumDto": {
        "properties": {
          "albumName": {
            "type": "string"
          },
          "assetIds": {
            "items": {
              "format": "uuid",
              "type": "string"
            },
            "type": "array"
          },
          "description": {
            "type": "string"
          },
          "sharedWithUserIds": {
            "items": {
              "format": "uuid",
              "type": "string"
            },
            "type": "array"
          }
        },
        "required": [
          "albumName"
        ],
        "type": "object"
      },
      "CreateAssetDto": {
        "properties": {
          "assetData": {
            "format": "binary",
            "type": "string"
          },
          "deviceAssetId": {
            "type": "string"
          },
          "deviceId": {
            "type": "string"
          },
          "duration": {
            "type": "string"
          },
          "fileCreatedAt": {
            "format": "date-time",
            "type": "string"
          },
          "fileModifiedAt": {
            "format": "date-time",
            "type": "string"
          },
          "isArchived": {
            "type": "boolean"
          },
          "isExternal": {
            "type": "boolean"
          },
          "isFavorite": {
            "type": "boolean"
          },
          "isOffline": {
            "type": "boolean"
          },
          "isReadOnly": {
            "type": "boolean"
          },
          "isVisible": {
            "type": "boolean"
          },
          "libraryId": {
            "format": "uuid",
            "type": "string"
          },
          "livePhotoData": {
            "format": "binary",
            "type": "string"
          },
          "sidecarData": {
            "format": "binary",
            "type": "string"
          }
        },
        "required": [
          "assetData",
          "deviceAssetId",
          "deviceId",
          "fileCreatedAt",
          "fileModifiedAt",
          "isFavorite"
        ],
        "type": "object"
      },
      "CreateLibraryDto": {
        "properties": {
          "exclusionPatterns": {
            "items": {
              "type": "string"
            },
            "type": "array"
          },
          "importPaths": {
            "items": {
              "type": "string"
            },
            "type": "array"
          },
          "isVisible": {
            "type": "boolean"
          },
          "name": {
            "type": "string"
          },
          "type": {
            "$ref": "#/components/schemas/LibraryType"
          }
        },
        "required": [
          "type"
        ],
        "type": "object"
      },
      "CreateProfileImageDto": {
        "properties": {
          "file": {
            "format": "binary",
            "type": "string"
          }
        },
        "required": [
          "file"
        ],
        "type": "object"
      },
      "CreateProfileImageResponseDto": {
        "properties": {
          "profileImagePath": {
            "type": "string"
          },
          "userId": {
            "type": "string"
          }
        },
        "required": [
          "userId",
          "profileImagePath"
        ],
        "type": "object"
      },
      "CreateTagDto": {
        "properties": {
          "name": {
            "type": "string"
          },
          "type": {
            "$ref": "#/components/schemas/TagTypeEnum"
          }
        },
        "required": [
          "type",
          "name"
        ],
        "type": "object"
      },
      "CreateUserDto": {
        "properties": {
          "email": {
            "type": "string"
          },
          "externalPath": {
            "nullable": true,
            "type": "string"
          },
          "firstName": {
            "type": "string"
          },
          "lastName": {
            "type": "string"
          },
          "memoriesEnabled": {
            "type": "boolean"
          },
          "password": {
            "type": "string"
          },
          "storageLabel": {
            "nullable": true,
            "type": "string"
          }
        },
        "required": [
          "email",
          "password",
          "firstName",
          "lastName"
        ],
        "type": "object"
      },
      "CuratedLocationsResponseDto": {
        "properties": {
          "city": {
            "type": "string"
          },
          "deviceAssetId": {
            "type": "string"
          },
          "deviceId": {
            "type": "string"
          },
          "id": {
            "type": "string"
          },
          "resizePath": {
            "type": "string"
          }
        },
        "required": [
          "id",
          "city",
          "resizePath",
          "deviceAssetId",
          "deviceId"
        ],
        "type": "object"
      },
      "CuratedObjectsResponseDto": {
        "properties": {
          "deviceAssetId": {
            "type": "string"
          },
          "deviceId": {
            "type": "string"
          },
          "id": {
            "type": "string"
          },
          "object": {
            "type": "string"
          },
          "resizePath": {
            "type": "string"
          }
        },
        "required": [
          "id",
          "object",
          "resizePath",
          "deviceAssetId",
          "deviceId"
        ],
        "type": "object"
      },
      "DownloadArchiveInfo": {
        "properties": {
          "assetIds": {
            "items": {
              "type": "string"
            },
            "type": "array"
          },
          "size": {
            "type": "integer"
          }
        },
        "required": [
          "size",
          "assetIds"
        ],
        "type": "object"
      },
      "DownloadInfoDto": {
        "properties": {
          "albumId": {
            "format": "uuid",
            "type": "string"
          },
          "archiveSize": {
            "type": "integer"
          },
          "assetIds": {
            "items": {
              "format": "uuid",
              "type": "string"
            },
            "type": "array"
          },
          "userId": {
            "format": "uuid",
            "type": "string"
          }
        },
        "type": "object"
      },
      "DownloadResponseDto": {
        "properties": {
          "archives": {
            "items": {
              "$ref": "#/components/schemas/DownloadArchiveInfo"
            },
            "type": "array"
          },
          "totalSize": {
            "type": "integer"
          }
        },
        "required": [
          "totalSize",
          "archives"
        ],
        "type": "object"
      },
      "EntityType": {
        "enum": [
          "ASSET",
          "ALBUM"
        ],
        "type": "string"
      },
      "ExifResponseDto": {
        "properties": {
          "city": {
            "default": null,
            "nullable": true,
            "type": "string"
          },
          "country": {
            "default": null,
            "nullable": true,
            "type": "string"
          },
          "dateTimeOriginal": {
            "default": null,
            "format": "date-time",
            "nullable": true,
            "type": "string"
          },
          "description": {
            "default": null,
            "nullable": true,
            "type": "string"
          },
          "exifImageHeight": {
            "default": null,
            "nullable": true,
            "type": "number"
          },
          "exifImageWidth": {
            "default": null,
            "nullable": true,
            "type": "number"
          },
          "exposureTime": {
            "default": null,
            "nullable": true,
            "type": "string"
          },
          "fNumber": {
            "default": null,
            "nullable": true,
            "type": "number"
          },
          "fileSizeInByte": {
            "default": null,
            "format": "int64",
            "nullable": true,
            "type": "integer"
          },
          "focalLength": {
            "default": null,
            "nullable": true,
            "type": "number"
          },
          "iso": {
            "default": null,
            "nullable": true,
            "type": "number"
          },
          "latitude": {
            "default": null,
            "nullable": true,
            "type": "number"
          },
          "lensModel": {
            "default": null,
            "nullable": true,
            "type": "string"
          },
          "longitude": {
            "default": null,
            "nullable": true,
            "type": "number"
          },
          "make": {
            "default": null,
            "nullable": true,
            "type": "string"
          },
          "model": {
            "default": null,
            "nullable": true,
            "type": "string"
          },
          "modifyDate": {
            "default": null,
            "format": "date-time",
            "nullable": true,
            "type": "string"
          },
          "orientation": {
            "default": null,
            "nullable": true,
            "type": "string"
          },
          "projectionType": {
            "default": null,
            "nullable": true,
            "type": "string"
          },
          "state": {
            "default": null,
            "nullable": true,
            "type": "string"
          },
          "timeZone": {
            "default": null,
            "nullable": true,
            "type": "string"
          }
        },
        "type": "object"
      },
      "ImportAssetDto": {
        "properties": {
          "assetPath": {
            "type": "string"
          },
          "deviceAssetId": {
            "type": "string"
          },
          "deviceId": {
            "type": "string"
          },
          "duration": {
            "type": "string"
          },
          "fileCreatedAt": {
            "format": "date-time",
            "type": "string"
          },
          "fileModifiedAt": {
            "format": "date-time",
            "type": "string"
          },
          "isArchived": {
            "type": "boolean"
          },
          "isExternal": {
            "type": "boolean"
          },
          "isFavorite": {
            "type": "boolean"
          },
          "isOffline": {
            "type": "boolean"
          },
          "isReadOnly": {
            "default": true,
            "type": "boolean"
          },
          "isVisible": {
            "type": "boolean"
          },
          "libraryId": {
            "format": "uuid",
            "type": "string"
          },
          "sidecarPath": {
            "type": "string"
          }
        },
        "required": [
          "assetPath",
          "deviceAssetId",
          "deviceId",
          "fileCreatedAt",
          "fileModifiedAt",
          "isFavorite"
        ],
        "type": "object"
      },
      "JobCommand": {
        "enum": [
          "start",
          "pause",
          "resume",
          "empty"
        ],
        "type": "string"
      },
      "JobCommandDto": {
        "properties": {
          "command": {
            "$ref": "#/components/schemas/JobCommand"
          },
          "force": {
            "type": "boolean"
          }
        },
        "required": [
          "command",
          "force"
        ],
        "type": "object"
      },
      "JobCountsDto": {
        "properties": {
          "active": {
            "type": "integer"
          },
          "completed": {
            "type": "integer"
          },
          "delayed": {
            "type": "integer"
          },
          "failed": {
            "type": "integer"
          },
          "paused": {
            "type": "integer"
          },
          "waiting": {
            "type": "integer"
          }
        },
        "required": [
          "active",
          "completed",
          "failed",
          "delayed",
          "waiting",
          "paused"
        ],
        "type": "object"
      },
      "JobName": {
        "enum": [
          "thumbnailGeneration",
          "metadataExtraction",
          "videoConversion",
          "objectTagging",
          "recognizeFaces",
          "clipEncoding",
          "backgroundTask",
          "storageTemplateMigration",
          "migration",
          "search",
          "sidecar",
          "library"
        ],
        "type": "string"
      },
      "JobSettingsDto": {
        "properties": {
          "concurrency": {
            "type": "integer"
          }
        },
        "required": [
          "concurrency"
        ],
        "type": "object"
      },
      "JobStatusDto": {
        "properties": {
          "jobCounts": {
            "$ref": "#/components/schemas/JobCountsDto"
          },
          "queueStatus": {
            "$ref": "#/components/schemas/QueueStatusDto"
          }
        },
        "required": [
          "jobCounts",
          "queueStatus"
        ],
        "type": "object"
      },
      "LibraryResponseDto": {
        "properties": {
          "assetCount": {
            "type": "integer"
          },
          "createdAt": {
            "format": "date-time",
            "type": "string"
          },
          "exclusionPatterns": {
            "items": {
              "type": "string"
            },
            "type": "array"
          },
          "id": {
            "type": "string"
          },
          "importPaths": {
            "items": {
              "type": "string"
            },
            "type": "array"
          },
          "name": {
            "type": "string"
          },
          "ownerId": {
            "type": "string"
          },
          "refreshedAt": {
            "format": "date-time",
            "nullable": true,
            "type": "string"
          },
          "type": {
            "$ref": "#/components/schemas/LibraryType"
          },
          "updatedAt": {
            "format": "date-time",
            "type": "string"
          }
        },
        "required": [
          "type",
          "assetCount",
          "id",
          "ownerId",
          "name",
          "importPaths",
          "exclusionPatterns",
          "createdAt",
          "updatedAt",
          "refreshedAt"
        ],
        "type": "object"
      },
      "LibraryStatsResponseDto": {
        "properties": {
          "photos": {
            "default": 0,
            "type": "integer"
          },
          "total": {
            "default": 0,
            "type": "integer"
          },
          "usage": {
            "default": 0,
            "format": "int64",
            "type": "integer"
          },
          "videos": {
            "default": 0,
            "type": "integer"
          }
        },
        "required": [
          "photos",
          "videos",
          "total",
          "usage"
        ],
        "type": "object"
      },
      "LibraryType": {
        "enum": [
          "UPLOAD",
          "EXTERNAL"
        ],
        "type": "string"
      },
      "LoginCredentialDto": {
        "properties": {
          "email": {
            "example": "testuser@email.com",
            "type": "string"
          },
          "password": {
            "example": "password",
            "type": "string"
          }
        },
        "required": [
          "email",
          "password"
        ],
        "type": "object"
      },
      "LoginResponseDto": {
        "properties": {
          "accessToken": {
            "readOnly": true,
            "type": "string"
          },
          "firstName": {
            "readOnly": true,
            "type": "string"
          },
          "isAdmin": {
            "readOnly": true,
            "type": "boolean"
          },
          "lastName": {
            "readOnly": true,
            "type": "string"
          },
          "profileImagePath": {
            "readOnly": true,
            "type": "string"
          },
          "shouldChangePassword": {
            "readOnly": true,
            "type": "boolean"
          },
          "userEmail": {
            "readOnly": true,
            "type": "string"
          },
          "userId": {
            "readOnly": true,
            "type": "string"
          }
        },
        "required": [
          "accessToken",
          "userId",
          "userEmail",
          "firstName",
          "lastName",
          "profileImagePath",
          "isAdmin",
          "shouldChangePassword"
        ],
        "type": "object"
      },
      "LogoutResponseDto": {
        "properties": {
          "redirectUri": {
            "type": "string"
          },
          "successful": {
            "type": "boolean"
          }
        },
        "required": [
          "successful",
          "redirectUri"
        ],
        "type": "object"
      },
      "MapMarkerResponseDto": {
        "properties": {
          "id": {
            "type": "string"
          },
          "lat": {
            "format": "double",
            "type": "number"
          },
          "lon": {
            "format": "double",
            "type": "number"
          }
        },
        "required": [
          "id",
          "lat",
          "lon"
        ],
        "type": "object"
      },
      "MemoryLaneResponseDto": {
        "properties": {
          "assets": {
            "items": {
              "$ref": "#/components/schemas/AssetResponseDto"
            },
            "type": "array"
          },
          "title": {
            "type": "string"
          }
        },
        "required": [
          "title",
          "assets"
        ],
        "type": "object"
      },
      "MergePersonDto": {
        "properties": {
          "ids": {
            "items": {
              "format": "uuid",
              "type": "string"
            },
            "type": "array"
          }
        },
        "required": [
          "ids"
        ],
        "type": "object"
      },
      "ModelType": {
        "enum": [
          "image-classification",
          "facial-recognition",
          "clip"
        ],
        "type": "string"
      },
      "OAuthAuthorizeResponseDto": {
        "properties": {
          "url": {
            "type": "string"
          }
        },
        "required": [
          "url"
        ],
        "type": "object"
      },
      "OAuthCallbackDto": {
        "properties": {
          "url": {
            "type": "string"
          }
        },
        "required": [
          "url"
        ],
        "type": "object"
      },
      "OAuthConfigDto": {
        "properties": {
          "redirectUri": {
            "type": "string"
          }
        },
        "required": [
          "redirectUri"
        ],
        "type": "object"
      },
      "OAuthConfigResponseDto": {
        "properties": {
          "autoLaunch": {
            "type": "boolean"
          },
          "buttonText": {
            "type": "string"
          },
          "enabled": {
            "type": "boolean"
          },
          "passwordLoginEnabled": {
            "type": "boolean"
          },
          "url": {
            "type": "string"
          }
        },
        "required": [
          "enabled",
          "passwordLoginEnabled"
        ],
        "type": "object"
      },
      "PeopleResponseDto": {
        "properties": {
          "people": {
            "items": {
              "$ref": "#/components/schemas/PersonResponseDto"
            },
            "type": "array"
          },
          "total": {
            "type": "integer"
          },
          "visible": {
            "type": "integer"
          }
        },
        "required": [
          "total",
          "visible",
          "people"
        ],
        "type": "object"
      },
      "PeopleUpdateDto": {
        "properties": {
          "people": {
            "items": {
              "$ref": "#/components/schemas/PeopleUpdateItem"
            },
            "type": "array"
          }
        },
        "required": [
          "people"
        ],
        "type": "object"
      },
      "PeopleUpdateItem": {
        "properties": {
          "birthDate": {
            "description": "Person date of birth.\nNote: the mobile app cannot currently set the birth date to null.",
            "format": "date",
            "nullable": true,
            "type": "string"
          },
          "featureFaceAssetId": {
            "description": "Asset is used to get the feature face thumbnail.",
            "type": "string"
          },
          "id": {
            "description": "Person id.",
            "type": "string"
          },
          "isHidden": {
            "description": "Person visibility",
            "type": "boolean"
          },
          "name": {
            "description": "Person name.",
            "type": "string"
          }
        },
        "required": [
          "id"
        ],
        "type": "object"
      },
      "PersonResponseDto": {
        "properties": {
          "birthDate": {
            "format": "date",
            "nullable": true,
            "type": "string"
          },
          "id": {
            "type": "string"
          },
          "isHidden": {
            "type": "boolean"
          },
          "name": {
            "type": "string"
          },
          "thumbnailPath": {
            "type": "string"
          }
        },
        "required": [
          "birthDate",
          "id",
          "name",
          "thumbnailPath",
          "isHidden"
        ],
        "type": "object"
      },
      "PersonUpdateDto": {
        "properties": {
          "birthDate": {
            "description": "Person date of birth.\nNote: the mobile app cannot currently set the birth date to null.",
            "format": "date",
            "nullable": true,
            "type": "string"
          },
          "featureFaceAssetId": {
            "description": "Asset is used to get the feature face thumbnail.",
            "type": "string"
          },
          "isHidden": {
            "description": "Person visibility",
            "type": "boolean"
          },
          "name": {
            "description": "Person name.",
            "type": "string"
          }
        },
        "type": "object"
      },
      "QueueStatusDto": {
        "properties": {
          "isActive": {
            "type": "boolean"
          },
          "isPaused": {
            "type": "boolean"
          }
        },
        "required": [
          "isActive",
          "isPaused"
        ],
        "type": "object"
      },
      "RecognitionConfig": {
        "properties": {
          "enabled": {
            "type": "boolean"
          },
          "maxDistance": {
            "type": "integer"
          },
          "minFaces": {
            "type": "integer"
          },
          "minScore": {
            "type": "integer"
          },
          "modelName": {
            "type": "string"
          },
          "modelType": {
            "$ref": "#/components/schemas/ModelType"
          }
        },
        "required": [
          "minScore",
          "maxDistance",
          "minFaces",
          "enabled",
          "modelName"
        ],
        "type": "object"
      },
      "ScanLibraryDto": {
        "properties": {
          "refreshAllFiles": {
            "default": false,
            "type": "boolean"
          },
          "refreshModifiedFiles": {
            "type": "boolean"
          }
        },
        "type": "object"
      },
      "SearchAlbumResponseDto": {
        "properties": {
          "count": {
            "type": "integer"
          },
          "facets": {
            "items": {
              "$ref": "#/components/schemas/SearchFacetResponseDto"
            },
            "type": "array"
          },
          "items": {
            "items": {
              "$ref": "#/components/schemas/AlbumResponseDto"
            },
            "type": "array"
          },
          "total": {
            "type": "integer"
          }
        },
        "required": [
          "total",
          "count",
          "items",
          "facets"
        ],
        "type": "object"
      },
      "SearchAssetDto": {
        "properties": {
          "searchTerm": {
            "type": "string"
          }
        },
        "required": [
          "searchTerm"
        ],
        "type": "object"
      },
      "SearchAssetResponseDto": {
        "properties": {
          "count": {
            "type": "integer"
          },
          "facets": {
            "items": {
              "$ref": "#/components/schemas/SearchFacetResponseDto"
            },
            "type": "array"
          },
          "items": {
            "items": {
              "$ref": "#/components/schemas/AssetResponseDto"
            },
            "type": "array"
          },
          "total": {
            "type": "integer"
          }
        },
        "required": [
          "total",
          "count",
          "items",
          "facets"
        ],
        "type": "object"
      },
      "SearchExploreItem": {
        "properties": {
          "data": {
            "$ref": "#/components/schemas/AssetResponseDto"
          },
          "value": {
            "type": "string"
          }
        },
        "required": [
          "value",
          "data"
        ],
        "type": "object"
      },
      "SearchExploreResponseDto": {
        "properties": {
          "fieldName": {
            "type": "string"
          },
          "items": {
            "items": {
              "$ref": "#/components/schemas/SearchExploreItem"
            },
            "type": "array"
          }
        },
        "required": [
          "fieldName",
          "items"
        ],
        "type": "object"
      },
      "SearchFacetCountResponseDto": {
        "properties": {
          "count": {
            "type": "integer"
          },
          "value": {
            "type": "string"
          }
        },
        "required": [
          "count",
          "value"
        ],
        "type": "object"
      },
      "SearchFacetResponseDto": {
        "properties": {
          "counts": {
            "items": {
              "$ref": "#/components/schemas/SearchFacetCountResponseDto"
            },
            "type": "array"
          },
          "fieldName": {
            "type": "string"
          }
        },
        "required": [
          "fieldName",
          "counts"
        ],
        "type": "object"
      },
      "SearchResponseDto": {
        "properties": {
          "albums": {
            "$ref": "#/components/schemas/SearchAlbumResponseDto"
          },
          "assets": {
            "$ref": "#/components/schemas/SearchAssetResponseDto"
          }
        },
        "required": [
          "albums",
          "assets"
        ],
        "type": "object"
      },
      "ServerConfigDto": {
        "properties": {
          "loginPageMessage": {
            "type": "string"
          },
          "mapTileUrl": {
            "type": "string"
          },
          "oauthButtonText": {
            "type": "string"
          },
          "trashDays": {
            "type": "integer"
          }
        },
        "required": [
          "trashDays",
          "oauthButtonText",
          "loginPageMessage",
          "mapTileUrl"
        ],
        "type": "object"
      },
      "ServerFeaturesDto": {
        "properties": {
          "clipEncode": {
            "type": "boolean"
          },
          "configFile": {
            "type": "boolean"
          },
          "facialRecognition": {
            "type": "boolean"
          },
          "map": {
            "type": "boolean"
          },
          "oauth": {
            "type": "boolean"
          },
          "oauthAutoLaunch": {
            "type": "boolean"
          },
          "passwordLogin": {
            "type": "boolean"
          },
          "reverseGeocoding": {
            "type": "boolean"
          },
          "search": {
            "type": "boolean"
          },
          "sidecar": {
            "type": "boolean"
          },
          "tagImage": {
            "type": "boolean"
          },
          "trash": {
            "type": "boolean"
          }
        },
        "required": [
          "clipEncode",
          "configFile",
          "facialRecognition",
          "map",
<<<<<<< HEAD
          "trash",
=======
          "reverseGeocoding",
>>>>>>> c145963b
          "oauth",
          "oauthAutoLaunch",
          "passwordLogin",
          "sidecar",
          "search",
          "tagImage"
        ],
        "type": "object"
      },
      "ServerInfoResponseDto": {
        "properties": {
          "diskAvailable": {
            "type": "string"
          },
          "diskAvailableRaw": {
            "format": "int64",
            "type": "integer"
          },
          "diskSize": {
            "type": "string"
          },
          "diskSizeRaw": {
            "format": "int64",
            "type": "integer"
          },
          "diskUsagePercentage": {
            "format": "float",
            "type": "number"
          },
          "diskUse": {
            "type": "string"
          },
          "diskUseRaw": {
            "format": "int64",
            "type": "integer"
          }
        },
        "required": [
          "diskSizeRaw",
          "diskUseRaw",
          "diskAvailableRaw",
          "diskUsagePercentage",
          "diskSize",
          "diskUse",
          "diskAvailable"
        ],
        "type": "object"
      },
      "ServerMediaTypesResponseDto": {
        "properties": {
          "image": {
            "items": {
              "type": "string"
            },
            "type": "array"
          },
          "sidecar": {
            "items": {
              "type": "string"
            },
            "type": "array"
          },
          "video": {
            "items": {
              "type": "string"
            },
            "type": "array"
          }
        },
        "required": [
          "video",
          "image",
          "sidecar"
        ],
        "type": "object"
      },
      "ServerPingResponse": {
        "properties": {
          "res": {
            "example": "pong",
            "readOnly": true,
            "type": "string"
          }
        },
        "required": [
          "res"
        ],
        "type": "object"
      },
      "ServerStatsResponseDto": {
        "properties": {
          "photos": {
            "default": 0,
            "type": "integer"
          },
          "usage": {
            "default": 0,
            "format": "int64",
            "type": "integer"
          },
          "usageByUser": {
            "default": [],
            "example": [
              {
                "photos": 1,
                "videos": 1,
                "diskUsageRaw": 1
              }
            ],
            "items": {
              "$ref": "#/components/schemas/UsageByUserDto"
            },
            "title": "Array of usage for each user",
            "type": "array"
          },
          "videos": {
            "default": 0,
            "type": "integer"
          }
        },
        "required": [
          "photos",
          "videos",
          "usage",
          "usageByUser"
        ],
        "type": "object"
      },
      "ServerVersionResponseDto": {
        "properties": {
          "major": {
            "type": "integer"
          },
          "minor": {
            "type": "integer"
          },
          "patch": {
            "type": "integer"
          }
        },
        "required": [
          "major",
          "minor",
          "patch"
        ],
        "type": "object"
      },
      "SharedLinkCreateDto": {
        "properties": {
          "albumId": {
            "format": "uuid",
            "type": "string"
          },
          "allowDownload": {
            "default": true,
            "type": "boolean"
          },
          "allowUpload": {
            "default": false,
            "type": "boolean"
          },
          "assetIds": {
            "items": {
              "format": "uuid",
              "type": "string"
            },
            "type": "array"
          },
          "description": {
            "type": "string"
          },
          "expiresAt": {
            "default": null,
            "format": "date-time",
            "nullable": true,
            "type": "string"
          },
          "showExif": {
            "default": true,
            "type": "boolean"
          },
          "type": {
            "$ref": "#/components/schemas/SharedLinkType"
          }
        },
        "required": [
          "type"
        ],
        "type": "object"
      },
      "SharedLinkEditDto": {
        "properties": {
          "allowDownload": {
            "type": "boolean"
          },
          "allowUpload": {
            "type": "boolean"
          },
          "description": {
            "type": "string"
          },
          "expiresAt": {
            "format": "date-time",
            "nullable": true,
            "type": "string"
          },
          "showExif": {
            "type": "boolean"
          }
        },
        "type": "object"
      },
      "SharedLinkResponseDto": {
        "properties": {
          "album": {
            "$ref": "#/components/schemas/AlbumResponseDto"
          },
          "allowDownload": {
            "type": "boolean"
          },
          "allowUpload": {
            "type": "boolean"
          },
          "assets": {
            "items": {
              "$ref": "#/components/schemas/AssetResponseDto"
            },
            "type": "array"
          },
          "createdAt": {
            "format": "date-time",
            "type": "string"
          },
          "description": {
            "nullable": true,
            "type": "string"
          },
          "expiresAt": {
            "format": "date-time",
            "nullable": true,
            "type": "string"
          },
          "id": {
            "type": "string"
          },
          "key": {
            "type": "string"
          },
          "showExif": {
            "type": "boolean"
          },
          "type": {
            "$ref": "#/components/schemas/SharedLinkType"
          },
          "userId": {
            "type": "string"
          }
        },
        "required": [
          "type",
          "id",
          "description",
          "userId",
          "key",
          "createdAt",
          "expiresAt",
          "assets",
          "allowUpload",
          "allowDownload",
          "showExif"
        ],
        "type": "object"
      },
      "SharedLinkType": {
        "enum": [
          "ALBUM",
          "INDIVIDUAL"
        ],
        "type": "string"
      },
      "SignUpDto": {
        "properties": {
          "email": {
            "example": "testuser@email.com",
            "type": "string"
          },
          "firstName": {
            "example": "Admin",
            "type": "string"
          },
          "lastName": {
            "example": "Doe",
            "type": "string"
          },
          "password": {
            "example": "password",
            "type": "string"
          }
        },
        "required": [
          "email",
          "password",
          "firstName",
          "lastName"
        ],
        "type": "object"
      },
      "SmartInfoResponseDto": {
        "properties": {
          "objects": {
            "items": {
              "type": "string"
            },
            "nullable": true,
            "type": "array"
          },
          "tags": {
            "items": {
              "type": "string"
            },
            "nullable": true,
            "type": "array"
          }
        },
        "type": "object"
      },
      "SystemConfigDto": {
        "properties": {
          "ffmpeg": {
            "$ref": "#/components/schemas/SystemConfigFFmpegDto"
          },
          "job": {
            "$ref": "#/components/schemas/SystemConfigJobDto"
          },
          "machineLearning": {
            "$ref": "#/components/schemas/SystemConfigMachineLearningDto"
          },
          "map": {
            "$ref": "#/components/schemas/SystemConfigMapDto"
          },
          "oauth": {
            "$ref": "#/components/schemas/SystemConfigOAuthDto"
          },
          "passwordLogin": {
            "$ref": "#/components/schemas/SystemConfigPasswordLoginDto"
          },
          "reverseGeocoding": {
            "$ref": "#/components/schemas/SystemConfigReverseGeocodingDto"
          },
          "storageTemplate": {
            "$ref": "#/components/schemas/SystemConfigStorageTemplateDto"
          },
          "thumbnail": {
            "$ref": "#/components/schemas/SystemConfigThumbnailDto"
          },
          "trash": {
            "$ref": "#/components/schemas/SystemConfigTrashDto"
          }
        },
        "required": [
          "ffmpeg",
          "machineLearning",
          "map",
          "oauth",
          "passwordLogin",
          "reverseGeocoding",
          "storageTemplate",
          "job",
          "thumbnail",
          "trash"
        ],
        "type": "object"
      },
      "SystemConfigFFmpegDto": {
        "properties": {
          "accel": {
            "$ref": "#/components/schemas/TranscodeHWAccel"
          },
          "bframes": {
            "type": "integer"
          },
          "cqMode": {
            "$ref": "#/components/schemas/CQMode"
          },
          "crf": {
            "type": "integer"
          },
          "gopSize": {
            "type": "integer"
          },
          "maxBitrate": {
            "type": "string"
          },
          "npl": {
            "type": "integer"
          },
          "preset": {
            "type": "string"
          },
          "refs": {
            "type": "integer"
          },
          "targetAudioCodec": {
            "$ref": "#/components/schemas/AudioCodec"
          },
          "targetResolution": {
            "type": "string"
          },
          "targetVideoCodec": {
            "$ref": "#/components/schemas/VideoCodec"
          },
          "temporalAQ": {
            "type": "boolean"
          },
          "threads": {
            "type": "integer"
          },
          "tonemap": {
            "$ref": "#/components/schemas/ToneMapping"
          },
          "transcode": {
            "$ref": "#/components/schemas/TranscodePolicy"
          },
          "twoPass": {
            "type": "boolean"
          }
        },
        "required": [
          "crf",
          "threads",
          "targetVideoCodec",
          "targetAudioCodec",
          "bframes",
          "refs",
          "gopSize",
          "npl",
          "cqMode",
          "transcode",
          "accel",
          "tonemap",
          "preset",
          "targetResolution",
          "maxBitrate",
          "temporalAQ",
          "twoPass"
        ],
        "type": "object"
      },
      "SystemConfigJobDto": {
        "properties": {
          "backgroundTask": {
            "$ref": "#/components/schemas/JobSettingsDto"
          },
          "clipEncoding": {
            "$ref": "#/components/schemas/JobSettingsDto"
          },
          "library": {
            "$ref": "#/components/schemas/JobSettingsDto"
          },
          "metadataExtraction": {
            "$ref": "#/components/schemas/JobSettingsDto"
          },
          "migration": {
            "$ref": "#/components/schemas/JobSettingsDto"
          },
          "objectTagging": {
            "$ref": "#/components/schemas/JobSettingsDto"
          },
          "recognizeFaces": {
            "$ref": "#/components/schemas/JobSettingsDto"
          },
          "search": {
            "$ref": "#/components/schemas/JobSettingsDto"
          },
          "sidecar": {
            "$ref": "#/components/schemas/JobSettingsDto"
          },
          "storageTemplateMigration": {
            "$ref": "#/components/schemas/JobSettingsDto"
          },
          "thumbnailGeneration": {
            "$ref": "#/components/schemas/JobSettingsDto"
          },
          "videoConversion": {
            "$ref": "#/components/schemas/JobSettingsDto"
          }
        },
        "required": [
          "thumbnailGeneration",
          "metadataExtraction",
          "videoConversion",
          "objectTagging",
          "clipEncoding",
          "storageTemplateMigration",
          "migration",
          "backgroundTask",
          "search",
          "recognizeFaces",
          "sidecar",
          "library"
        ],
        "type": "object"
      },
      "SystemConfigMachineLearningDto": {
        "properties": {
          "classification": {
            "$ref": "#/components/schemas/ClassificationConfig"
          },
          "clip": {
            "$ref": "#/components/schemas/CLIPConfig"
          },
          "enabled": {
            "type": "boolean"
          },
          "facialRecognition": {
            "$ref": "#/components/schemas/RecognitionConfig"
          },
          "url": {
            "type": "string"
          }
        },
        "required": [
          "enabled",
          "url",
          "classification",
          "clip",
          "facialRecognition"
        ],
        "type": "object"
      },
      "SystemConfigMapDto": {
        "properties": {
          "enabled": {
            "type": "boolean"
          },
          "tileUrl": {
            "type": "string"
          }
        },
        "required": [
          "enabled",
          "tileUrl"
        ],
        "type": "object"
      },
      "SystemConfigOAuthDto": {
        "properties": {
          "autoLaunch": {
            "type": "boolean"
          },
          "autoRegister": {
            "type": "boolean"
          },
          "buttonText": {
            "type": "string"
          },
          "clientId": {
            "type": "string"
          },
          "clientSecret": {
            "type": "string"
          },
          "enabled": {
            "type": "boolean"
          },
          "issuerUrl": {
            "type": "string"
          },
          "mobileOverrideEnabled": {
            "type": "boolean"
          },
          "mobileRedirectUri": {
            "type": "string"
          },
          "scope": {
            "type": "string"
          },
          "storageLabelClaim": {
            "type": "string"
          }
        },
        "required": [
          "enabled",
          "issuerUrl",
          "clientId",
          "clientSecret",
          "scope",
          "storageLabelClaim",
          "buttonText",
          "autoRegister",
          "autoLaunch",
          "mobileOverrideEnabled",
          "mobileRedirectUri"
        ],
        "type": "object"
      },
      "SystemConfigPasswordLoginDto": {
        "properties": {
          "enabled": {
            "type": "boolean"
          }
        },
        "required": [
          "enabled"
        ],
        "type": "object"
      },
      "SystemConfigReverseGeocodingDto": {
        "properties": {
          "citiesFileOverride": {
            "$ref": "#/components/schemas/CitiesFile"
          },
          "enabled": {
            "type": "boolean"
          }
        },
        "required": [
          "citiesFileOverride",
          "enabled"
        ],
        "type": "object"
      },
      "SystemConfigStorageTemplateDto": {
        "properties": {
          "template": {
            "type": "string"
          }
        },
        "required": [
          "template"
        ],
        "type": "object"
      },
      "SystemConfigTemplateStorageOptionDto": {
        "properties": {
          "dayOptions": {
            "items": {
              "type": "string"
            },
            "type": "array"
          },
          "hourOptions": {
            "items": {
              "type": "string"
            },
            "type": "array"
          },
          "minuteOptions": {
            "items": {
              "type": "string"
            },
            "type": "array"
          },
          "monthOptions": {
            "items": {
              "type": "string"
            },
            "type": "array"
          },
          "presetOptions": {
            "items": {
              "type": "string"
            },
            "type": "array"
          },
          "secondOptions": {
            "items": {
              "type": "string"
            },
            "type": "array"
          },
          "yearOptions": {
            "items": {
              "type": "string"
            },
            "type": "array"
          }
        },
        "required": [
          "yearOptions",
          "monthOptions",
          "dayOptions",
          "hourOptions",
          "minuteOptions",
          "secondOptions",
          "presetOptions"
        ],
        "type": "object"
      },
      "SystemConfigThumbnailDto": {
        "properties": {
          "colorspace": {
            "$ref": "#/components/schemas/Colorspace"
          },
          "jpegSize": {
            "type": "integer"
          },
          "quality": {
            "type": "integer"
          },
          "webpSize": {
            "type": "integer"
          }
        },
        "required": [
          "webpSize",
          "jpegSize",
          "quality",
          "colorspace"
        ],
        "type": "object"
      },
      "SystemConfigTrashDto": {
        "properties": {
          "days": {
            "type": "integer"
          },
          "enabled": {
            "type": "boolean"
          }
        },
        "required": [
          "days",
          "enabled"
        ],
        "type": "object"
      },
      "TagResponseDto": {
        "properties": {
          "id": {
            "type": "string"
          },
          "name": {
            "type": "string"
          },
          "type": {
            "$ref": "#/components/schemas/TagTypeEnum"
          },
          "userId": {
            "type": "string"
          }
        },
        "required": [
          "type",
          "id",
          "name",
          "userId"
        ],
        "type": "object"
      },
      "TagTypeEnum": {
        "enum": [
          "OBJECT",
          "FACE",
          "CUSTOM"
        ],
        "type": "string"
      },
      "ThumbnailFormat": {
        "enum": [
          "JPEG",
          "WEBP"
        ],
        "type": "string"
      },
      "TimeBucketResponseDto": {
        "properties": {
          "count": {
            "type": "integer"
          },
          "timeBucket": {
            "type": "string"
          }
        },
        "required": [
          "timeBucket",
          "count"
        ],
        "type": "object"
      },
      "TimeBucketSize": {
        "enum": [
          "DAY",
          "MONTH"
        ],
        "type": "string"
      },
      "ToneMapping": {
        "enum": [
          "hable",
          "mobius",
          "reinhard",
          "disabled"
        ],
        "type": "string"
      },
      "TranscodeHWAccel": {
        "enum": [
          "nvenc",
          "qsv",
          "vaapi",
          "disabled"
        ],
        "type": "string"
      },
      "TranscodePolicy": {
        "enum": [
          "all",
          "optimal",
          "required",
          "disabled"
        ],
        "type": "string"
      },
      "UpdateAlbumDto": {
        "properties": {
          "albumName": {
            "type": "string"
          },
          "albumThumbnailAssetId": {
            "format": "uuid",
            "type": "string"
          },
          "description": {
            "type": "string"
          }
        },
        "type": "object"
      },
      "UpdateAssetDto": {
        "properties": {
          "description": {
            "type": "string"
          },
          "isArchived": {
            "type": "boolean"
          },
          "isFavorite": {
            "type": "boolean"
          }
        },
        "type": "object"
      },
      "UpdateLibraryDto": {
        "properties": {
          "exclusionPatterns": {
            "items": {
              "type": "string"
            },
            "type": "array"
          },
          "importPaths": {
            "items": {
              "type": "string"
            },
            "type": "array"
          },
          "isVisible": {
            "type": "boolean"
          },
          "name": {
            "type": "string"
          }
        },
        "type": "object"
      },
      "UpdateTagDto": {
        "properties": {
          "name": {
            "type": "string"
          }
        },
        "type": "object"
      },
      "UpdateUserDto": {
        "properties": {
          "email": {
            "type": "string"
          },
          "externalPath": {
            "type": "string"
          },
          "firstName": {
            "type": "string"
          },
          "id": {
            "format": "uuid",
            "type": "string"
          },
          "isAdmin": {
            "type": "boolean"
          },
          "lastName": {
            "type": "string"
          },
          "memoriesEnabled": {
            "type": "boolean"
          },
          "password": {
            "type": "string"
          },
          "shouldChangePassword": {
            "type": "boolean"
          },
          "storageLabel": {
            "type": "string"
          }
        },
        "required": [
          "id"
        ],
        "type": "object"
      },
      "UsageByUserDto": {
        "properties": {
          "photos": {
            "type": "integer"
          },
          "usage": {
            "format": "int64",
            "type": "integer"
          },
          "userFirstName": {
            "type": "string"
          },
          "userId": {
            "type": "string"
          },
          "userLastName": {
            "type": "string"
          },
          "videos": {
            "type": "integer"
          }
        },
        "required": [
          "userId",
          "userFirstName",
          "userLastName",
          "photos",
          "videos",
          "usage"
        ],
        "type": "object"
      },
      "UserCountResponseDto": {
        "properties": {
          "userCount": {
            "type": "integer"
          }
        },
        "required": [
          "userCount"
        ],
        "type": "object"
      },
      "UserResponseDto": {
        "properties": {
          "createdAt": {
            "format": "date-time",
            "type": "string"
          },
          "deletedAt": {
            "format": "date-time",
            "nullable": true,
            "type": "string"
          },
          "email": {
            "type": "string"
          },
          "externalPath": {
            "nullable": true,
            "type": "string"
          },
          "firstName": {
            "type": "string"
          },
          "id": {
            "type": "string"
          },
          "isAdmin": {
            "type": "boolean"
          },
          "lastName": {
            "type": "string"
          },
          "memoriesEnabled": {
            "type": "boolean"
          },
          "oauthId": {
            "type": "string"
          },
          "profileImagePath": {
            "type": "string"
          },
          "shouldChangePassword": {
            "type": "boolean"
          },
          "storageLabel": {
            "nullable": true,
            "type": "string"
          },
          "updatedAt": {
            "format": "date-time",
            "type": "string"
          }
        },
        "required": [
          "id",
          "email",
          "firstName",
          "lastName",
          "storageLabel",
          "externalPath",
          "profileImagePath",
          "shouldChangePassword",
          "isAdmin",
          "createdAt",
          "deletedAt",
          "updatedAt",
          "oauthId"
        ],
        "type": "object"
      },
      "ValidateAccessTokenResponseDto": {
        "properties": {
          "authStatus": {
            "type": "boolean"
          }
        },
        "required": [
          "authStatus"
        ],
        "type": "object"
      },
      "VideoCodec": {
        "enum": [
          "h264",
          "hevc",
          "vp9"
        ],
        "type": "string"
      }
    }
  }
}<|MERGE_RESOLUTION|>--- conflicted
+++ resolved
@@ -7342,11 +7342,8 @@
           "configFile",
           "facialRecognition",
           "map",
-<<<<<<< HEAD
           "trash",
-=======
           "reverseGeocoding",
->>>>>>> c145963b
           "oauth",
           "oauthAutoLaunch",
           "passwordLogin",
