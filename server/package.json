--- conflicted
+++ resolved
@@ -26,11 +26,7 @@
     "test:watch": "jest --watch",
     "test:cov": "jest --coverage",
     "test:debug": "node --inspect-brk -r tsconfig-paths/register -r ts-node/register node_modules/.bin/jest --runInBand",
-<<<<<<< HEAD
-    "test:e2e": "cross-env \"NODE_OPTIONS=--loader ts-node/esm\" node --es-module-specifier-resolution=node node_modules/.bin/jest  --no-cache --config jest-e2e.json --runInBand",
-=======
     "test:e2e": "jest --config test/e2e/jest-e2e.json --runInBand",
->>>>>>> 1cf33784
     "typeorm": "node --require ts-node/register ./node_modules/typeorm/cli.js",
     "typeorm:migrations:create": "node --require ts-node/register ./node_modules/typeorm/cli.js migration:create",
     "typeorm:migrations:generate": "node --require ts-node/register ./node_modules/typeorm/cli.js migration:generate -d ./src/infra/database.config.ts",
