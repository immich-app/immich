{
  "moduleFileExtensions": ["js", "json", "ts"],
  "modulePaths": ["<rootDir>"],
  "rootDir": ".",
<<<<<<< HEAD
  "globalSetup": "<rootDir>/e2e/load-testcontainers.ts",
=======
  "globalSetup": "<rootDir>/e2e/setup.ts",
>>>>>>> fb51b6f4
  "testEnvironment": "node",
  "testRegex": ".e2e-spec.ts$",
  "transform": {
    "^.+\\.(t|j)s$": "ts-jest"
  },
  "moduleNameMapper": {
    "^@test(|/.*)$": "<rootDir>/test/$1",
    "^@app/immich(|/.*)$": "<rootDir>/src/immich/$1",
    "^@app/infra(|/.*)$": "<rootDir>/src/infra/$1",
    "^@app/domain(|/.*)$": "<rootDir>/src/domain/$1"
  }
}<|MERGE_RESOLUTION|>--- conflicted
+++ resolved
@@ -2,11 +2,7 @@
   "moduleFileExtensions": ["js", "json", "ts"],
   "modulePaths": ["<rootDir>"],
   "rootDir": ".",
-<<<<<<< HEAD
-  "globalSetup": "<rootDir>/e2e/load-testcontainers.ts",
-=======
   "globalSetup": "<rootDir>/e2e/setup.ts",
->>>>>>> fb51b6f4
   "testEnvironment": "node",
   "testRegex": ".e2e-spec.ts$",
   "transform": {
