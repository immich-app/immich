import { IMMICH_TEST_ASSET_PATH, restoreTempFolder, testApp } from '@test/../e2e/jobs/utils';
import { CLI_BASE_OPTIONS, setup, spyOnConsole } from 'test/cli-test-utils';
import { UploadCommand } from '../../src/commands/upload.command';
import { ImmichApi } from '../../src/services/api.service';

describe(`upload (e2e)`, () => {
  let api: ImmichApi;

  spyOnConsole();

  beforeAll(async () => {
<<<<<<< HEAD
    const app = await testApp.create();
    server = app.getHttpServer();
=======
    await testApp.create();
>>>>>>> 40e14fc2
  });

  afterAll(async () => {
    await testApp.teardown();
    await restoreTempFolder();
  });

  beforeEach(async () => {
    await testApp.reset();
    await restoreTempFolder();
    api = await setup();
    process.env.IMMICH_API_KEY = api.apiKey;
  });

  it('should upload a folder recursively', async () => {
    await new UploadCommand(CLI_BASE_OPTIONS).run([`${IMMICH_TEST_ASSET_PATH}/albums/nature/`], { recursive: true });
    const { data: assets } = await api.assetApi.getAllAssets({}, { headers: { 'x-api-key': api.apiKey } });
    expect(assets.length).toBeGreaterThan(4);
  });

  it('should not create a new album', async () => {
    await new UploadCommand(CLI_BASE_OPTIONS).run([`${IMMICH_TEST_ASSET_PATH}/albums/nature/`], { recursive: true });
    const { data: albums } = await api.albumApi.getAllAlbums({}, { headers: { 'x-api-key': api.apiKey } });
    expect(albums.length).toEqual(0);
  });

  it('should create album from folder name', async () => {
    await new UploadCommand(CLI_BASE_OPTIONS).run([`${IMMICH_TEST_ASSET_PATH}/albums/nature/`], {
      recursive: true,
      album: true,
    });

    const { data: albums } = await api.albumApi.getAllAlbums({}, { headers: { 'x-api-key': api.apiKey } });
    expect(albums.length).toEqual(1);
    const natureAlbum = albums[0];
    expect(natureAlbum.albumName).toEqual('nature');
  });

  it('should add existing assets to album', async () => {
    await new UploadCommand(CLI_BASE_OPTIONS).run([`${IMMICH_TEST_ASSET_PATH}/albums/nature/`], {
      recursive: true,
    });

    // upload again, but this time add to album
    await new UploadCommand(CLI_BASE_OPTIONS).run([`${IMMICH_TEST_ASSET_PATH}/albums/nature/`], {
      recursive: true,
      album: true,
    });

    const { data: albums } = await api.albumApi.getAllAlbums({}, { headers: { 'x-api-key': api.apiKey } });
    expect(albums.length).toEqual(1);
    const natureAlbum = albums[0];
    expect(natureAlbum.albumName).toEqual('nature');
  });

  it('should upload to the specified album name', async () => {
    await new UploadCommand(CLI_BASE_OPTIONS).run([`${IMMICH_TEST_ASSET_PATH}/albums/nature/`], {
      recursive: true,
      albumName: 'testAlbum',
    });

    const { data: albums } = await api.albumApi.getAllAlbums({}, { headers: { 'x-api-key': api.apiKey } });
    expect(albums.length).toEqual(1);
    const testAlbum = albums[0];
    expect(testAlbum.albumName).toEqual('testAlbum');
  });
});<|MERGE_RESOLUTION|>--- conflicted
+++ resolved
@@ -9,12 +9,7 @@
   spyOnConsole();
 
   beforeAll(async () => {
-<<<<<<< HEAD
     const app = await testApp.create();
-    server = app.getHttpServer();
-=======
-    await testApp.create();
->>>>>>> 40e14fc2
   });
 
   afterAll(async () => {
