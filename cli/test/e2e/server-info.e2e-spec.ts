--- conflicted
+++ resolved
@@ -6,12 +6,7 @@
   const consoleSpy = spyOnConsole();
 
   beforeAll(async () => {
-<<<<<<< HEAD
-    const app = await testApp.create();
-    server = app.getHttpServer();
-=======
     await testApp.create();
->>>>>>> 40e14fc2
   });
 
   afterAll(async () => {
