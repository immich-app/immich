--- conflicted
+++ resolved
@@ -1832,7 +1832,6 @@
         ]
       }
     },
-<<<<<<< HEAD
     "/asset/{id}/upload": {
       "put": {
         "operationId": "updateFile",
@@ -1894,10 +1893,7 @@
         ]
       }
     },
-    "/assets": {
-=======
     "/audit/deletes": {
->>>>>>> a2c5eaa7
       "get": {
         "operationId": "getAuditDeletes",
         "parameters": [
@@ -10743,7 +10739,17 @@
         },
         "type": "object"
       },
-<<<<<<< HEAD
+      "UpdateAlbumUserDto": {
+        "properties": {
+          "role": {
+            "$ref": "#/components/schemas/AlbumUserRole"
+          }
+        },
+        "required": [
+          "role"
+        ],
+        "type": "object"
+      },
       "UpdateAssetDataDto": {
         "properties": {
           "assetData": {
@@ -10782,16 +10788,6 @@
           "deviceId",
           "fileCreatedAt",
           "fileModifiedAt"
-=======
-      "UpdateAlbumUserDto": {
-        "properties": {
-          "role": {
-            "$ref": "#/components/schemas/AlbumUserRole"
-          }
-        },
-        "required": [
-          "role"
->>>>>>> a2c5eaa7
         ],
         "type": "object"
       },
