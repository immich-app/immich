{
  "openapi": "3.0.0",
  "paths": {
    "/activities": {
      "get": {
        "operationId": "getActivities",
        "parameters": [
          {
            "name": "albumId",
            "required": true,
            "in": "query",
            "schema": {
              "format": "uuid",
              "type": "string"
            }
          },
          {
            "name": "assetId",
            "required": false,
            "in": "query",
            "schema": {
              "format": "uuid",
              "type": "string"
            }
          },
          {
            "name": "level",
            "required": false,
            "in": "query",
            "schema": {
              "$ref": "#/components/schemas/ReactionLevel"
            }
          },
          {
            "name": "type",
            "required": false,
            "in": "query",
            "schema": {
              "$ref": "#/components/schemas/ReactionType"
            }
          },
          {
            "name": "userId",
            "required": false,
            "in": "query",
            "schema": {
              "format": "uuid",
              "type": "string"
            }
          }
        ],
        "responses": {
          "200": {
            "content": {
              "application/json": {
                "schema": {
                  "items": {
                    "$ref": "#/components/schemas/ActivityResponseDto"
                  },
                  "type": "array"
                }
              }
            },
            "description": ""
          }
        },
        "security": [
          {
            "bearer": []
          },
          {
            "cookie": []
          },
          {
            "api_key": []
          }
        ],
        "tags": [
          "Activities"
        ],
        "x-immich-permission": "activity.read",
        "description": "This endpoint requires the `activity.read` permission."
      },
      "post": {
        "operationId": "createActivity",
        "parameters": [],
        "requestBody": {
          "content": {
            "application/json": {
              "schema": {
                "$ref": "#/components/schemas/ActivityCreateDto"
              }
            }
          },
          "required": true
        },
        "responses": {
          "201": {
            "content": {
              "application/json": {
                "schema": {
                  "$ref": "#/components/schemas/ActivityResponseDto"
                }
              }
            },
            "description": ""
          }
        },
        "security": [
          {
            "bearer": []
          },
          {
            "cookie": []
          },
          {
            "api_key": []
          }
        ],
        "tags": [
          "Activities"
        ],
        "x-immich-permission": "activity.create",
        "description": "This endpoint requires the `activity.create` permission."
      }
    },
    "/activities/statistics": {
      "get": {
        "operationId": "getActivityStatistics",
        "parameters": [
          {
            "name": "albumId",
            "required": true,
            "in": "query",
            "schema": {
              "format": "uuid",
              "type": "string"
            }
          },
          {
            "name": "assetId",
            "required": false,
            "in": "query",
            "schema": {
              "format": "uuid",
              "type": "string"
            }
          }
        ],
        "responses": {
          "200": {
            "content": {
              "application/json": {
                "schema": {
                  "$ref": "#/components/schemas/ActivityStatisticsResponseDto"
                }
              }
            },
            "description": ""
          }
        },
        "security": [
          {
            "bearer": []
          },
          {
            "cookie": []
          },
          {
            "api_key": []
          }
        ],
        "tags": [
          "Activities"
        ],
        "x-immich-permission": "activity.statistics",
        "description": "This endpoint requires the `activity.statistics` permission."
      }
    },
    "/activities/{id}": {
      "delete": {
        "operationId": "deleteActivity",
        "parameters": [
          {
            "name": "id",
            "required": true,
            "in": "path",
            "schema": {
              "format": "uuid",
              "type": "string"
            }
          }
        ],
        "responses": {
          "204": {
            "description": ""
          }
        },
        "security": [
          {
            "bearer": []
          },
          {
            "cookie": []
          },
          {
            "api_key": []
          }
        ],
        "tags": [
          "Activities"
        ],
        "x-immich-permission": "activity.delete",
        "description": "This endpoint requires the `activity.delete` permission."
      }
    },
    "/admin/auth/unlink-all": {
      "post": {
        "operationId": "unlinkAllOAuthAccountsAdmin",
        "parameters": [],
        "responses": {
          "204": {
            "description": ""
          }
        },
        "security": [
          {
            "bearer": []
          },
          {
            "cookie": []
          },
          {
            "api_key": []
          }
        ],
        "tags": [
          "Auth (admin)"
        ],
        "x-immich-admin-only": true,
        "x-immich-permission": "adminAuth.unlinkAll",
        "description": "This endpoint is an admin-only route, and requires the `adminAuth.unlinkAll` permission."
      }
    },
    "/admin/notifications": {
      "post": {
        "operationId": "createNotification",
        "parameters": [],
        "requestBody": {
          "content": {
            "application/json": {
              "schema": {
                "$ref": "#/components/schemas/NotificationCreateDto"
              }
            }
          },
          "required": true
        },
        "responses": {
          "201": {
            "content": {
              "application/json": {
                "schema": {
                  "$ref": "#/components/schemas/NotificationDto"
                }
              }
            },
            "description": ""
          }
        },
        "security": [
          {
            "bearer": []
          },
          {
            "cookie": []
          },
          {
            "api_key": []
          }
        ],
        "tags": [
          "Notifications (Admin)"
        ],
        "x-immich-admin-only": true
      }
    },
    "/admin/notifications/templates/{name}": {
      "post": {
        "operationId": "getNotificationTemplateAdmin",
        "parameters": [
          {
            "name": "name",
            "required": true,
            "in": "path",
            "schema": {
              "type": "string"
            }
          }
        ],
        "requestBody": {
          "content": {
            "application/json": {
              "schema": {
                "$ref": "#/components/schemas/TemplateDto"
              }
            }
          },
          "required": true
        },
        "responses": {
          "200": {
            "content": {
              "application/json": {
                "schema": {
                  "$ref": "#/components/schemas/TemplateResponseDto"
                }
              }
            },
            "description": ""
          }
        },
        "security": [
          {
            "bearer": []
          },
          {
            "cookie": []
          },
          {
            "api_key": []
          }
        ],
        "tags": [
          "Notifications (Admin)"
        ],
        "x-immich-admin-only": true
      }
    },
    "/admin/notifications/test-email": {
      "post": {
        "operationId": "sendTestEmailAdmin",
        "parameters": [],
        "requestBody": {
          "content": {
            "application/json": {
              "schema": {
                "$ref": "#/components/schemas/SystemConfigSmtpDto"
              }
            }
          },
          "required": true
        },
        "responses": {
          "200": {
            "content": {
              "application/json": {
                "schema": {
                  "$ref": "#/components/schemas/TestEmailResponseDto"
                }
              }
            },
            "description": ""
          }
        },
        "security": [
          {
            "bearer": []
          },
          {
            "cookie": []
          },
          {
            "api_key": []
          }
        ],
        "tags": [
          "Notifications (Admin)"
        ],
        "x-immich-admin-only": true
      }
    },
    "/admin/users": {
      "get": {
        "operationId": "searchUsersAdmin",
        "parameters": [
          {
            "name": "id",
            "required": false,
            "in": "query",
            "schema": {
              "format": "uuid",
              "type": "string"
            }
          },
          {
            "name": "withDeleted",
            "required": false,
            "in": "query",
            "schema": {
              "type": "boolean"
            }
          }
        ],
        "responses": {
          "200": {
            "content": {
              "application/json": {
                "schema": {
                  "items": {
                    "$ref": "#/components/schemas/UserAdminResponseDto"
                  },
                  "type": "array"
                }
              }
            },
            "description": ""
          }
        },
        "security": [
          {
            "bearer": []
          },
          {
            "cookie": []
          },
          {
            "api_key": []
          }
        ],
        "tags": [
          "Users (admin)"
        ],
        "x-immich-admin-only": true,
        "x-immich-permission": "adminUser.read",
        "description": "This endpoint is an admin-only route, and requires the `adminUser.read` permission."
      },
      "post": {
        "operationId": "createUserAdmin",
        "parameters": [],
        "requestBody": {
          "content": {
            "application/json": {
              "schema": {
                "$ref": "#/components/schemas/UserAdminCreateDto"
              }
            }
          },
          "required": true
        },
        "responses": {
          "201": {
            "content": {
              "application/json": {
                "schema": {
                  "$ref": "#/components/schemas/UserAdminResponseDto"
                }
              }
            },
            "description": ""
          }
        },
        "security": [
          {
            "bearer": []
          },
          {
            "cookie": []
          },
          {
            "api_key": []
          }
        ],
        "tags": [
          "Users (admin)"
        ],
        "x-immich-admin-only": true,
        "x-immich-permission": "adminUser.create",
        "description": "This endpoint is an admin-only route, and requires the `adminUser.create` permission."
      }
    },
    "/admin/users/{id}": {
      "delete": {
        "operationId": "deleteUserAdmin",
        "parameters": [
          {
            "name": "id",
            "required": true,
            "in": "path",
            "schema": {
              "format": "uuid",
              "type": "string"
            }
          }
        ],
        "requestBody": {
          "content": {
            "application/json": {
              "schema": {
                "$ref": "#/components/schemas/UserAdminDeleteDto"
              }
            }
          },
          "required": true
        },
        "responses": {
          "200": {
            "content": {
              "application/json": {
                "schema": {
                  "$ref": "#/components/schemas/UserAdminResponseDto"
                }
              }
            },
            "description": ""
          }
        },
        "security": [
          {
            "bearer": []
          },
          {
            "cookie": []
          },
          {
            "api_key": []
          }
        ],
        "tags": [
          "Users (admin)"
        ],
        "x-immich-admin-only": true,
        "x-immich-permission": "adminUser.delete",
        "description": "This endpoint is an admin-only route, and requires the `adminUser.delete` permission."
      },
      "get": {
        "operationId": "getUserAdmin",
        "parameters": [
          {
            "name": "id",
            "required": true,
            "in": "path",
            "schema": {
              "format": "uuid",
              "type": "string"
            }
          }
        ],
        "responses": {
          "200": {
            "content": {
              "application/json": {
                "schema": {
                  "$ref": "#/components/schemas/UserAdminResponseDto"
                }
              }
            },
            "description": ""
          }
        },
        "security": [
          {
            "bearer": []
          },
          {
            "cookie": []
          },
          {
            "api_key": []
          }
        ],
        "tags": [
          "Users (admin)"
        ],
        "x-immich-admin-only": true,
        "x-immich-permission": "adminUser.read",
        "description": "This endpoint is an admin-only route, and requires the `adminUser.read` permission."
      },
      "put": {
        "operationId": "updateUserAdmin",
        "parameters": [
          {
            "name": "id",
            "required": true,
            "in": "path",
            "schema": {
              "format": "uuid",
              "type": "string"
            }
          }
        ],
        "requestBody": {
          "content": {
            "application/json": {
              "schema": {
                "$ref": "#/components/schemas/UserAdminUpdateDto"
              }
            }
          },
          "required": true
        },
        "responses": {
          "200": {
            "content": {
              "application/json": {
                "schema": {
                  "$ref": "#/components/schemas/UserAdminResponseDto"
                }
              }
            },
            "description": ""
          }
        },
        "security": [
          {
            "bearer": []
          },
          {
            "cookie": []
          },
          {
            "api_key": []
          }
        ],
        "tags": [
          "Users (admin)"
        ],
        "x-immich-admin-only": true,
        "x-immich-permission": "adminUser.update",
        "description": "This endpoint is an admin-only route, and requires the `adminUser.update` permission."
      }
    },
    "/admin/users/{id}/preferences": {
      "get": {
        "operationId": "getUserPreferencesAdmin",
        "parameters": [
          {
            "name": "id",
            "required": true,
            "in": "path",
            "schema": {
              "format": "uuid",
              "type": "string"
            }
          }
        ],
        "responses": {
          "200": {
            "content": {
              "application/json": {
                "schema": {
                  "$ref": "#/components/schemas/UserPreferencesResponseDto"
                }
              }
            },
            "description": ""
          }
        },
        "security": [
          {
            "bearer": []
          },
          {
            "cookie": []
          },
          {
            "api_key": []
          }
        ],
        "tags": [
          "Users (admin)"
        ],
        "x-immich-admin-only": true,
        "x-immich-permission": "adminUser.read",
        "description": "This endpoint is an admin-only route, and requires the `adminUser.read` permission."
      },
      "put": {
        "operationId": "updateUserPreferencesAdmin",
        "parameters": [
          {
            "name": "id",
            "required": true,
            "in": "path",
            "schema": {
              "format": "uuid",
              "type": "string"
            }
          }
        ],
        "requestBody": {
          "content": {
            "application/json": {
              "schema": {
                "$ref": "#/components/schemas/UserPreferencesUpdateDto"
              }
            }
          },
          "required": true
        },
        "responses": {
          "200": {
            "content": {
              "application/json": {
                "schema": {
                  "$ref": "#/components/schemas/UserPreferencesResponseDto"
                }
              }
            },
            "description": ""
          }
        },
        "security": [
          {
            "bearer": []
          },
          {
            "cookie": []
          },
          {
            "api_key": []
          }
        ],
        "tags": [
          "Users (admin)"
        ],
        "x-immich-admin-only": true,
        "x-immich-permission": "adminUser.update",
        "description": "This endpoint is an admin-only route, and requires the `adminUser.update` permission."
      }
    },
    "/admin/users/{id}/restore": {
      "post": {
        "operationId": "restoreUserAdmin",
        "parameters": [
          {
            "name": "id",
            "required": true,
            "in": "path",
            "schema": {
              "format": "uuid",
              "type": "string"
            }
          }
        ],
        "responses": {
          "200": {
            "content": {
              "application/json": {
                "schema": {
                  "$ref": "#/components/schemas/UserAdminResponseDto"
                }
              }
            },
            "description": ""
          }
        },
        "security": [
          {
            "bearer": []
          },
          {
            "cookie": []
          },
          {
            "api_key": []
          }
        ],
        "tags": [
          "Users (admin)"
        ],
        "x-immich-admin-only": true,
        "x-immich-permission": "adminUser.delete",
        "description": "This endpoint is an admin-only route, and requires the `adminUser.delete` permission."
      }
    },
    "/admin/users/{id}/statistics": {
      "get": {
        "operationId": "getUserStatisticsAdmin",
        "parameters": [
          {
            "name": "id",
            "required": true,
            "in": "path",
            "schema": {
              "format": "uuid",
              "type": "string"
            }
          },
          {
            "name": "isFavorite",
            "required": false,
            "in": "query",
            "schema": {
              "type": "boolean"
            }
          },
          {
            "name": "isTrashed",
            "required": false,
            "in": "query",
            "schema": {
              "type": "boolean"
            }
          },
          {
            "name": "visibility",
            "required": false,
            "in": "query",
            "schema": {
              "$ref": "#/components/schemas/AssetVisibility"
            }
          }
        ],
        "responses": {
          "200": {
            "content": {
              "application/json": {
                "schema": {
                  "$ref": "#/components/schemas/AssetStatsResponseDto"
                }
              }
            },
            "description": ""
          }
        },
        "security": [
          {
            "bearer": []
          },
          {
            "cookie": []
          },
          {
            "api_key": []
          }
        ],
        "tags": [
          "Users (admin)"
        ],
        "x-immich-admin-only": true,
        "x-immich-permission": "adminUser.read",
        "description": "This endpoint is an admin-only route, and requires the `adminUser.read` permission."
      }
    },
    "/albums": {
      "get": {
        "operationId": "getAllAlbums",
        "parameters": [
          {
            "name": "assetId",
            "required": false,
            "in": "query",
            "description": "Only returns albums that contain the asset\nIgnores the shared parameter\nundefined: get all albums",
            "schema": {
              "format": "uuid",
              "type": "string"
            }
          },
          {
            "name": "shared",
            "required": false,
            "in": "query",
            "schema": {
              "type": "boolean"
            }
          }
        ],
        "responses": {
          "200": {
            "content": {
              "application/json": {
                "schema": {
                  "items": {
                    "$ref": "#/components/schemas/AlbumResponseDto"
                  },
                  "type": "array"
                }
              }
            },
            "description": ""
          }
        },
        "security": [
          {
            "bearer": []
          },
          {
            "cookie": []
          },
          {
            "api_key": []
          }
        ],
        "tags": [
          "Albums"
        ],
        "x-immich-permission": "album.read",
        "description": "This endpoint requires the `album.read` permission."
      },
      "post": {
        "operationId": "createAlbum",
        "parameters": [],
        "requestBody": {
          "content": {
            "application/json": {
              "schema": {
                "$ref": "#/components/schemas/CreateAlbumDto"
              }
            }
          },
          "required": true
        },
        "responses": {
          "201": {
            "content": {
              "application/json": {
                "schema": {
                  "$ref": "#/components/schemas/AlbumResponseDto"
                }
              }
            },
            "description": ""
          }
        },
        "security": [
          {
            "bearer": []
          },
          {
            "cookie": []
          },
          {
            "api_key": []
          }
        ],
        "tags": [
          "Albums"
        ],
        "x-immich-permission": "album.create",
        "description": "This endpoint requires the `album.create` permission."
      }
    },
    "/albums/assets": {
      "put": {
        "operationId": "addAssetsToAlbums",
        "parameters": [
          {
            "name": "key",
            "required": false,
            "in": "query",
            "schema": {
              "type": "string"
            }
          },
          {
            "name": "slug",
            "required": false,
            "in": "query",
            "schema": {
              "type": "string"
            }
          }
        ],
        "requestBody": {
          "content": {
            "application/json": {
              "schema": {
                "$ref": "#/components/schemas/AlbumsAddAssetsDto"
              }
            }
          },
          "required": true
        },
        "responses": {
          "200": {
            "content": {
              "application/json": {
                "schema": {
                  "$ref": "#/components/schemas/AlbumsAddAssetsResponseDto"
                }
              }
            },
            "description": ""
          }
        },
        "security": [
          {
            "bearer": []
          },
          {
            "cookie": []
          },
          {
            "api_key": []
          }
        ],
        "tags": [
          "Albums"
        ],
        "x-immich-permission": "albumAsset.create",
        "description": "This endpoint requires the `albumAsset.create` permission."
      }
    },
    "/albums/statistics": {
      "get": {
        "operationId": "getAlbumStatistics",
        "parameters": [],
        "responses": {
          "200": {
            "content": {
              "application/json": {
                "schema": {
                  "$ref": "#/components/schemas/AlbumStatisticsResponseDto"
                }
              }
            },
            "description": ""
          }
        },
        "security": [
          {
            "bearer": []
          },
          {
            "cookie": []
          },
          {
            "api_key": []
          }
        ],
        "tags": [
          "Albums"
        ],
        "x-immich-permission": "album.statistics",
        "description": "This endpoint requires the `album.statistics` permission."
      }
    },
    "/albums/{id}": {
      "delete": {
        "operationId": "deleteAlbum",
        "parameters": [
          {
            "name": "id",
            "required": true,
            "in": "path",
            "schema": {
              "format": "uuid",
              "type": "string"
            }
          }
        ],
        "responses": {
          "204": {
            "description": ""
          }
        },
        "security": [
          {
            "bearer": []
          },
          {
            "cookie": []
          },
          {
            "api_key": []
          }
        ],
        "tags": [
          "Albums"
        ],
        "x-immich-permission": "album.delete",
        "description": "This endpoint requires the `album.delete` permission."
      },
      "get": {
        "operationId": "getAlbumInfo",
        "parameters": [
          {
            "name": "id",
            "required": true,
            "in": "path",
            "schema": {
              "format": "uuid",
              "type": "string"
            }
          },
          {
            "name": "key",
            "required": false,
            "in": "query",
            "schema": {
              "type": "string"
            }
          },
          {
            "name": "slug",
            "required": false,
            "in": "query",
            "schema": {
              "type": "string"
            }
          },
          {
            "name": "withoutAssets",
            "required": false,
            "in": "query",
            "schema": {
              "type": "boolean"
            }
          }
        ],
        "responses": {
          "200": {
            "content": {
              "application/json": {
                "schema": {
                  "$ref": "#/components/schemas/AlbumResponseDto"
                }
              }
            },
            "description": ""
          }
        },
        "security": [
          {
            "bearer": []
          },
          {
            "cookie": []
          },
          {
            "api_key": []
          }
        ],
        "tags": [
          "Albums"
        ],
        "x-immich-permission": "album.read",
        "description": "This endpoint requires the `album.read` permission."
      },
      "patch": {
        "operationId": "updateAlbumInfo",
        "parameters": [
          {
            "name": "id",
            "required": true,
            "in": "path",
            "schema": {
              "format": "uuid",
              "type": "string"
            }
          }
        ],
        "requestBody": {
          "content": {
            "application/json": {
              "schema": {
                "$ref": "#/components/schemas/UpdateAlbumDto"
              }
            }
          },
          "required": true
        },
        "responses": {
          "200": {
            "content": {
              "application/json": {
                "schema": {
                  "$ref": "#/components/schemas/AlbumResponseDto"
                }
              }
            },
            "description": ""
          }
        },
        "security": [
          {
            "bearer": []
          },
          {
            "cookie": []
          },
          {
            "api_key": []
          }
        ],
        "tags": [
          "Albums"
        ],
        "x-immich-permission": "album.update",
        "description": "This endpoint requires the `album.update` permission."
      }
    },
    "/albums/{id}/assets": {
      "delete": {
        "operationId": "removeAssetFromAlbum",
        "parameters": [
          {
            "name": "id",
            "required": true,
            "in": "path",
            "schema": {
              "format": "uuid",
              "type": "string"
            }
          }
        ],
        "requestBody": {
          "content": {
            "application/json": {
              "schema": {
                "$ref": "#/components/schemas/BulkIdsDto"
              }
            }
          },
          "required": true
        },
        "responses": {
          "200": {
            "content": {
              "application/json": {
                "schema": {
                  "items": {
                    "$ref": "#/components/schemas/BulkIdResponseDto"
                  },
                  "type": "array"
                }
              }
            },
            "description": ""
          }
        },
        "security": [
          {
            "bearer": []
          },
          {
            "cookie": []
          },
          {
            "api_key": []
          }
        ],
        "tags": [
          "Albums"
        ],
        "x-immich-permission": "albumAsset.delete",
        "description": "This endpoint requires the `albumAsset.delete` permission."
      },
      "put": {
        "operationId": "addAssetsToAlbum",
        "parameters": [
          {
            "name": "id",
            "required": true,
            "in": "path",
            "schema": {
              "format": "uuid",
              "type": "string"
            }
          },
          {
            "name": "key",
            "required": false,
            "in": "query",
            "schema": {
              "type": "string"
            }
          },
          {
            "name": "slug",
            "required": false,
            "in": "query",
            "schema": {
              "type": "string"
            }
          }
        ],
        "requestBody": {
          "content": {
            "application/json": {
              "schema": {
                "$ref": "#/components/schemas/BulkIdsDto"
              }
            }
          },
          "required": true
        },
        "responses": {
          "200": {
            "content": {
              "application/json": {
                "schema": {
                  "items": {
                    "$ref": "#/components/schemas/BulkIdResponseDto"
                  },
                  "type": "array"
                }
              }
            },
            "description": ""
          }
        },
        "security": [
          {
            "bearer": []
          },
          {
            "cookie": []
          },
          {
            "api_key": []
          }
        ],
        "tags": [
          "Albums"
        ],
        "x-immich-permission": "albumAsset.create",
        "description": "This endpoint requires the `albumAsset.create` permission."
      }
    },
    "/albums/{id}/user/{userId}": {
      "delete": {
        "operationId": "removeUserFromAlbum",
        "parameters": [
          {
            "name": "id",
            "required": true,
            "in": "path",
            "schema": {
              "format": "uuid",
              "type": "string"
            }
          },
          {
            "name": "userId",
            "required": true,
            "in": "path",
            "schema": {
              "type": "string"
            }
          }
        ],
        "responses": {
          "204": {
            "description": ""
          }
        },
        "security": [
          {
            "bearer": []
          },
          {
            "cookie": []
          },
          {
            "api_key": []
          }
        ],
        "tags": [
          "Albums"
        ],
        "x-immich-permission": "albumUser.delete",
        "description": "This endpoint requires the `albumUser.delete` permission."
      },
      "put": {
        "operationId": "updateAlbumUser",
        "parameters": [
          {
            "name": "id",
            "required": true,
            "in": "path",
            "schema": {
              "format": "uuid",
              "type": "string"
            }
          },
          {
            "name": "userId",
            "required": true,
            "in": "path",
            "schema": {
              "type": "string"
            }
          }
        ],
        "requestBody": {
          "content": {
            "application/json": {
              "schema": {
                "$ref": "#/components/schemas/UpdateAlbumUserDto"
              }
            }
          },
          "required": true
        },
        "responses": {
          "204": {
            "description": ""
          }
        },
        "security": [
          {
            "bearer": []
          },
          {
            "cookie": []
          },
          {
            "api_key": []
          }
        ],
        "tags": [
          "Albums"
        ],
        "x-immich-permission": "albumUser.update",
        "description": "This endpoint requires the `albumUser.update` permission."
      }
    },
    "/albums/{id}/users": {
      "put": {
        "operationId": "addUsersToAlbum",
        "parameters": [
          {
            "name": "id",
            "required": true,
            "in": "path",
            "schema": {
              "format": "uuid",
              "type": "string"
            }
          }
        ],
        "requestBody": {
          "content": {
            "application/json": {
              "schema": {
                "$ref": "#/components/schemas/AddUsersDto"
              }
            }
          },
          "required": true
        },
        "responses": {
          "200": {
            "content": {
              "application/json": {
                "schema": {
                  "$ref": "#/components/schemas/AlbumResponseDto"
                }
              }
            },
            "description": ""
          }
        },
        "security": [
          {
            "bearer": []
          },
          {
            "cookie": []
          },
          {
            "api_key": []
          }
        ],
        "tags": [
          "Albums"
        ],
        "x-immich-permission": "albumUser.create",
        "description": "This endpoint requires the `albumUser.create` permission."
      }
    },
    "/api-keys": {
      "get": {
        "operationId": "getApiKeys",
        "parameters": [],
        "responses": {
          "200": {
            "content": {
              "application/json": {
                "schema": {
                  "items": {
                    "$ref": "#/components/schemas/APIKeyResponseDto"
                  },
                  "type": "array"
                }
              }
            },
            "description": ""
          }
        },
        "security": [
          {
            "bearer": []
          },
          {
            "cookie": []
          },
          {
            "api_key": []
          }
        ],
        "tags": [
          "API Keys"
        ],
        "x-immich-permission": "apiKey.read",
        "description": "This endpoint requires the `apiKey.read` permission."
      },
      "post": {
        "operationId": "createApiKey",
        "parameters": [],
        "requestBody": {
          "content": {
            "application/json": {
              "schema": {
                "$ref": "#/components/schemas/APIKeyCreateDto"
              }
            }
          },
          "required": true
        },
        "responses": {
          "201": {
            "content": {
              "application/json": {
                "schema": {
                  "$ref": "#/components/schemas/APIKeyCreateResponseDto"
                }
              }
            },
            "description": ""
          }
        },
        "security": [
          {
            "bearer": []
          },
          {
            "cookie": []
          },
          {
            "api_key": []
          }
        ],
        "tags": [
          "API Keys"
        ],
        "x-immich-permission": "apiKey.create",
        "description": "This endpoint requires the `apiKey.create` permission."
      }
    },
    "/api-keys/me": {
      "get": {
        "operationId": "getMyApiKey",
        "parameters": [],
        "responses": {
          "200": {
            "content": {
              "application/json": {
                "schema": {
                  "$ref": "#/components/schemas/APIKeyResponseDto"
                }
              }
            },
            "description": ""
          }
        },
        "security": [
          {
            "bearer": []
          },
          {
            "cookie": []
          },
          {
            "api_key": []
          }
        ],
        "tags": [
          "API Keys"
        ]
      }
    },
    "/api-keys/{id}": {
      "delete": {
        "operationId": "deleteApiKey",
        "parameters": [
          {
            "name": "id",
            "required": true,
            "in": "path",
            "schema": {
              "format": "uuid",
              "type": "string"
            }
          }
        ],
        "responses": {
          "204": {
            "description": ""
          }
        },
        "security": [
          {
            "bearer": []
          },
          {
            "cookie": []
          },
          {
            "api_key": []
          }
        ],
        "tags": [
          "API Keys"
        ],
        "x-immich-permission": "apiKey.delete",
        "description": "This endpoint requires the `apiKey.delete` permission."
      },
      "get": {
        "operationId": "getApiKey",
        "parameters": [
          {
            "name": "id",
            "required": true,
            "in": "path",
            "schema": {
              "format": "uuid",
              "type": "string"
            }
          }
        ],
        "responses": {
          "200": {
            "content": {
              "application/json": {
                "schema": {
                  "$ref": "#/components/schemas/APIKeyResponseDto"
                }
              }
            },
            "description": ""
          }
        },
        "security": [
          {
            "bearer": []
          },
          {
            "cookie": []
          },
          {
            "api_key": []
          }
        ],
        "tags": [
          "API Keys"
        ],
        "x-immich-permission": "apiKey.read",
        "description": "This endpoint requires the `apiKey.read` permission."
      },
      "put": {
        "operationId": "updateApiKey",
        "parameters": [
          {
            "name": "id",
            "required": true,
            "in": "path",
            "schema": {
              "format": "uuid",
              "type": "string"
            }
          }
        ],
        "requestBody": {
          "content": {
            "application/json": {
              "schema": {
                "$ref": "#/components/schemas/APIKeyUpdateDto"
              }
            }
          },
          "required": true
        },
        "responses": {
          "200": {
            "content": {
              "application/json": {
                "schema": {
                  "$ref": "#/components/schemas/APIKeyResponseDto"
                }
              }
            },
            "description": ""
          }
        },
        "security": [
          {
            "bearer": []
          },
          {
            "cookie": []
          },
          {
            "api_key": []
          }
        ],
        "tags": [
          "API Keys"
        ],
        "x-immich-permission": "apiKey.update",
        "description": "This endpoint requires the `apiKey.update` permission."
      }
    },
    "/assets": {
      "delete": {
        "operationId": "deleteAssets",
        "parameters": [],
        "requestBody": {
          "content": {
            "application/json": {
              "schema": {
                "$ref": "#/components/schemas/AssetBulkDeleteDto"
              }
            }
          },
          "required": true
        },
        "responses": {
          "204": {
            "description": ""
          }
        },
        "security": [
          {
            "bearer": []
          },
          {
            "cookie": []
          },
          {
            "api_key": []
          }
        ],
        "tags": [
          "Assets"
        ],
        "x-immich-permission": "asset.delete",
        "description": "This endpoint requires the `asset.delete` permission."
      },
      "post": {
        "operationId": "uploadAsset",
        "parameters": [
          {
            "name": "key",
            "required": false,
            "in": "query",
            "schema": {
              "type": "string"
            }
          },
          {
            "name": "slug",
            "required": false,
            "in": "query",
            "schema": {
              "type": "string"
            }
          },
          {
            "name": "x-immich-checksum",
            "in": "header",
            "description": "sha1 checksum that can be used for duplicate detection before the file is uploaded",
            "required": false,
            "schema": {
              "type": "string"
            }
          }
        ],
        "requestBody": {
          "content": {
            "multipart/form-data": {
              "schema": {
                "$ref": "#/components/schemas/AssetMediaCreateDto"
              }
            }
          },
          "description": "Asset Upload Information",
          "required": true
        },
        "responses": {
          "201": {
            "content": {
              "application/json": {
                "schema": {
                  "$ref": "#/components/schemas/AssetMediaResponseDto"
                }
              }
            },
            "description": ""
          }
        },
        "security": [
          {
            "bearer": []
          },
          {
            "cookie": []
          },
          {
            "api_key": []
          }
        ],
        "tags": [
          "Assets"
        ],
        "x-immich-permission": "asset.upload",
        "description": "This endpoint requires the `asset.upload` permission."
      },
      "put": {
        "operationId": "updateAssets",
        "parameters": [],
        "requestBody": {
          "content": {
            "application/json": {
              "schema": {
                "$ref": "#/components/schemas/AssetBulkUpdateDto"
              }
            }
          },
          "required": true
        },
        "responses": {
          "204": {
            "description": ""
          }
        },
        "security": [
          {
            "bearer": []
          },
          {
            "cookie": []
          },
          {
            "api_key": []
          }
        ],
        "tags": [
          "Assets"
        ],
        "x-immich-permission": "asset.update",
        "description": "This endpoint requires the `asset.update` permission."
      }
    },
    "/assets/bulk-upload-check": {
      "post": {
        "description": "Checks if assets exist by checksums. This endpoint requires the `asset.upload` permission.",
        "operationId": "checkBulkUpload",
        "parameters": [],
        "requestBody": {
          "content": {
            "application/json": {
              "schema": {
                "$ref": "#/components/schemas/AssetBulkUploadCheckDto"
              }
            }
          },
          "required": true
        },
        "responses": {
          "200": {
            "content": {
              "application/json": {
                "schema": {
                  "$ref": "#/components/schemas/AssetBulkUploadCheckResponseDto"
                }
              }
            },
            "description": ""
          }
        },
        "security": [
          {
            "bearer": []
          },
          {
            "cookie": []
          },
          {
            "api_key": []
          }
        ],
        "summary": "checkBulkUpload",
        "tags": [
          "Assets"
        ],
        "x-immich-permission": "asset.upload"
      }
    },
    "/assets/device/{deviceId}": {
      "get": {
        "description": "Get all asset of a device that are in the database, ID only.",
        "operationId": "getAllUserAssetsByDeviceId",
        "parameters": [
          {
            "name": "deviceId",
            "required": true,
            "in": "path",
            "schema": {
              "type": "string"
            }
          }
        ],
        "responses": {
          "200": {
            "content": {
              "application/json": {
                "schema": {
                  "items": {
                    "type": "string"
                  },
                  "type": "array"
                }
              }
            },
            "description": ""
          }
        },
        "security": [
          {
            "bearer": []
          },
          {
            "cookie": []
          },
          {
            "api_key": []
          }
        ],
        "summary": "getAllUserAssetsByDeviceId",
        "tags": [
          "Assets"
        ]
      }
    },
    "/assets/exist": {
      "post": {
        "description": "Checks if multiple assets exist on the server and returns all existing - used by background backup",
        "operationId": "checkExistingAssets",
        "parameters": [],
        "requestBody": {
          "content": {
            "application/json": {
              "schema": {
                "$ref": "#/components/schemas/CheckExistingAssetsDto"
              }
            }
          },
          "required": true
        },
        "responses": {
          "200": {
            "content": {
              "application/json": {
                "schema": {
                  "$ref": "#/components/schemas/CheckExistingAssetsResponseDto"
                }
              }
            },
            "description": ""
          }
        },
        "security": [
          {
            "bearer": []
          },
          {
            "cookie": []
          },
          {
            "api_key": []
          }
        ],
        "summary": "checkExistingAssets",
        "tags": [
          "Assets"
        ]
      }
    },
    "/assets/jobs": {
      "post": {
        "operationId": "runAssetJobs",
        "parameters": [],
        "requestBody": {
          "content": {
            "application/json": {
              "schema": {
                "$ref": "#/components/schemas/AssetJobsDto"
              }
            }
          },
          "required": true
        },
        "responses": {
          "204": {
            "description": ""
          }
        },
        "security": [
          {
            "bearer": []
          },
          {
            "cookie": []
          },
          {
            "api_key": []
          }
        ],
        "tags": [
          "Assets"
        ]
      }
    },
    "/assets/random": {
      "get": {
        "deprecated": true,
        "description": "This property was deprecated in v1.116.0. This endpoint requires the `asset.read` permission.",
        "operationId": "getRandom",
        "parameters": [
          {
            "name": "count",
            "required": false,
            "in": "query",
            "schema": {
              "minimum": 1,
              "type": "number"
            }
          }
        ],
        "responses": {
          "200": {
            "content": {
              "application/json": {
                "schema": {
                  "items": {
                    "$ref": "#/components/schemas/AssetResponseDto"
                  },
                  "type": "array"
                }
              }
            },
            "description": ""
          }
        },
        "security": [
          {
            "bearer": []
          },
          {
            "cookie": []
          },
          {
            "api_key": []
          }
        ],
        "tags": [
          "Assets",
          "Deprecated"
        ],
        "x-immich-lifecycle": {
          "deprecatedAt": "v1.116.0"
        },
        "x-immich-permission": "asset.read"
      }
    },
    "/assets/statistics": {
      "get": {
        "operationId": "getAssetStatistics",
        "parameters": [
          {
            "name": "isFavorite",
            "required": false,
            "in": "query",
            "schema": {
              "type": "boolean"
            }
          },
          {
            "name": "isTrashed",
            "required": false,
            "in": "query",
            "schema": {
              "type": "boolean"
            }
          },
          {
            "name": "visibility",
            "required": false,
            "in": "query",
            "schema": {
              "$ref": "#/components/schemas/AssetVisibility"
            }
          }
        ],
        "responses": {
          "200": {
            "content": {
              "application/json": {
                "schema": {
                  "$ref": "#/components/schemas/AssetStatsResponseDto"
                }
              }
            },
            "description": ""
          }
        },
        "security": [
          {
            "bearer": []
          },
          {
            "cookie": []
          },
          {
            "api_key": []
          }
        ],
        "tags": [
          "Assets"
        ],
        "x-immich-permission": "asset.statistics",
        "description": "This endpoint requires the `asset.statistics` permission."
      }
    },
    "/assets/{id}": {
      "get": {
        "operationId": "getAssetInfo",
        "parameters": [
          {
            "name": "id",
            "required": true,
            "in": "path",
            "schema": {
              "format": "uuid",
              "type": "string"
            }
          },
          {
            "name": "key",
            "required": false,
            "in": "query",
            "schema": {
              "type": "string"
            }
          },
          {
            "name": "slug",
            "required": false,
            "in": "query",
            "schema": {
              "type": "string"
            }
          }
        ],
        "responses": {
          "200": {
            "content": {
              "application/json": {
                "schema": {
                  "$ref": "#/components/schemas/AssetResponseDto"
                }
              }
            },
            "description": ""
          }
        },
        "security": [
          {
            "bearer": []
          },
          {
            "cookie": []
          },
          {
            "api_key": []
          }
        ],
        "tags": [
          "Assets"
        ],
        "x-immich-permission": "asset.read",
        "description": "This endpoint requires the `asset.read` permission."
      },
      "put": {
        "operationId": "updateAsset",
        "parameters": [
          {
            "name": "id",
            "required": true,
            "in": "path",
            "schema": {
              "format": "uuid",
              "type": "string"
            }
          }
        ],
        "requestBody": {
          "content": {
            "application/json": {
              "schema": {
                "$ref": "#/components/schemas/UpdateAssetDto"
              }
            }
          },
          "required": true
        },
        "responses": {
          "200": {
            "content": {
              "application/json": {
                "schema": {
                  "$ref": "#/components/schemas/AssetResponseDto"
                }
              }
            },
            "description": ""
          }
        },
        "security": [
          {
            "bearer": []
          },
          {
            "cookie": []
          },
          {
            "api_key": []
          }
        ],
        "tags": [
          "Assets"
        ],
        "x-immich-permission": "asset.update",
        "description": "This endpoint requires the `asset.update` permission."
      }
    },
    "/assets/{id}/metadata": {
      "get": {
        "operationId": "getAssetMetadata",
        "parameters": [
          {
            "name": "id",
            "required": true,
            "in": "path",
            "schema": {
              "format": "uuid",
              "type": "string"
            }
          }
        ],
        "responses": {
          "200": {
            "content": {
              "application/json": {
                "schema": {
                  "items": {
                    "$ref": "#/components/schemas/AssetMetadataResponseDto"
                  },
                  "type": "array"
                }
              }
            },
            "description": ""
          }
        },
        "security": [
          {
            "bearer": []
          },
          {
            "cookie": []
          },
          {
            "api_key": []
          }
        ],
        "tags": [
          "Assets"
        ],
        "x-immich-permission": "asset.read",
        "description": "This endpoint requires the `asset.read` permission."
      },
      "put": {
        "operationId": "updateAssetMetadata",
        "parameters": [
          {
            "name": "id",
            "required": true,
            "in": "path",
            "schema": {
              "format": "uuid",
              "type": "string"
            }
          }
        ],
        "requestBody": {
          "content": {
            "application/json": {
              "schema": {
                "$ref": "#/components/schemas/AssetMetadataUpsertDto"
              }
            }
          },
          "required": true
        },
        "responses": {
          "200": {
            "content": {
              "application/json": {
                "schema": {
                  "items": {
                    "$ref": "#/components/schemas/AssetMetadataResponseDto"
                  },
                  "type": "array"
                }
              }
            },
            "description": ""
          }
        },
        "security": [
          {
            "bearer": []
          },
          {
            "cookie": []
          },
          {
            "api_key": []
          }
        ],
        "tags": [
          "Assets"
        ],
        "x-immich-permission": "asset.update",
        "description": "This endpoint requires the `asset.update` permission."
      }
    },
    "/assets/{id}/metadata/{key}": {
      "delete": {
        "operationId": "deleteAssetMetadata",
        "parameters": [
          {
            "name": "id",
            "required": true,
            "in": "path",
            "schema": {
              "format": "uuid",
              "type": "string"
            }
          },
          {
            "name": "key",
            "required": true,
            "in": "path",
            "schema": {
              "$ref": "#/components/schemas/AssetMetadataKey"
            }
          }
        ],
        "responses": {
          "204": {
            "description": ""
          }
        },
        "security": [
          {
            "bearer": []
          },
          {
            "cookie": []
          },
          {
            "api_key": []
          }
        ],
        "tags": [
          "Assets"
        ],
        "x-immich-permission": "asset.update",
        "description": "This endpoint requires the `asset.update` permission."
      },
      "get": {
        "operationId": "getAssetMetadataByKey",
        "parameters": [
          {
            "name": "id",
            "required": true,
            "in": "path",
            "schema": {
              "format": "uuid",
              "type": "string"
            }
          },
          {
            "name": "key",
            "required": true,
            "in": "path",
            "schema": {
              "$ref": "#/components/schemas/AssetMetadataKey"
            }
          }
        ],
        "responses": {
          "200": {
            "content": {
              "application/json": {
                "schema": {
                  "$ref": "#/components/schemas/AssetMetadataResponseDto"
                }
              }
            },
            "description": ""
          }
        },
        "security": [
          {
            "bearer": []
          },
          {
            "cookie": []
          },
          {
            "api_key": []
          }
        ],
        "tags": [
          "Assets"
        ],
        "x-immich-permission": "asset.read",
        "description": "This endpoint requires the `asset.read` permission."
      }
    },
    "/assets/{id}/original": {
      "get": {
        "operationId": "downloadAsset",
        "parameters": [
          {
            "name": "id",
            "required": true,
            "in": "path",
            "schema": {
              "format": "uuid",
              "type": "string"
            }
          },
          {
            "name": "key",
            "required": false,
            "in": "query",
            "schema": {
              "type": "string"
            }
          },
          {
            "name": "slug",
            "required": false,
            "in": "query",
            "schema": {
              "type": "string"
            }
          }
        ],
        "responses": {
          "200": {
            "content": {
              "application/octet-stream": {
                "schema": {
                  "format": "binary",
                  "type": "string"
                }
              }
            },
            "description": ""
          }
        },
        "security": [
          {
            "bearer": []
          },
          {
            "cookie": []
          },
          {
            "api_key": []
          }
        ],
        "tags": [
          "Assets"
        ],
        "x-immich-permission": "asset.download",
        "description": "This endpoint requires the `asset.download` permission."
      },
      "put": {
        "description": "Replace the asset with new file, without changing its id. This endpoint requires the `asset.replace` permission.",
        "operationId": "replaceAsset",
        "parameters": [
          {
            "name": "id",
            "required": true,
            "in": "path",
            "schema": {
              "format": "uuid",
              "type": "string"
            }
          },
          {
            "name": "key",
            "required": false,
            "in": "query",
            "schema": {
              "type": "string"
            }
          },
          {
            "name": "slug",
            "required": false,
            "in": "query",
            "schema": {
              "type": "string"
            }
          }
        ],
        "requestBody": {
          "content": {
            "multipart/form-data": {
              "schema": {
                "$ref": "#/components/schemas/AssetMediaReplaceDto"
              }
            }
          },
          "required": true
        },
        "responses": {
          "200": {
            "content": {
              "application/json": {
                "schema": {
                  "$ref": "#/components/schemas/AssetMediaResponseDto"
                }
              }
            },
            "description": ""
          }
        },
        "security": [
          {
            "bearer": []
          },
          {
            "cookie": []
          },
          {
            "api_key": []
          }
        ],
        "summary": "replaceAsset",
        "tags": [
          "Assets"
        ],
        "x-immich-lifecycle": {
          "addedAt": "v1.106.0"
        },
        "x-immich-permission": "asset.replace"
      }
    },
    "/assets/{id}/thumbnail": {
      "get": {
        "operationId": "viewAsset",
        "parameters": [
          {
            "name": "id",
            "required": true,
            "in": "path",
            "schema": {
              "format": "uuid",
              "type": "string"
            }
          },
          {
            "name": "key",
            "required": false,
            "in": "query",
            "schema": {
              "type": "string"
            }
          },
          {
            "name": "size",
            "required": false,
            "in": "query",
            "schema": {
              "$ref": "#/components/schemas/AssetMediaSize"
            }
          },
          {
            "name": "slug",
            "required": false,
            "in": "query",
            "schema": {
              "type": "string"
            }
          }
        ],
        "responses": {
          "200": {
            "content": {
              "application/octet-stream": {
                "schema": {
                  "format": "binary",
                  "type": "string"
                }
              }
            },
            "description": ""
          }
        },
        "security": [
          {
            "bearer": []
          },
          {
            "cookie": []
          },
          {
            "api_key": []
          }
        ],
        "tags": [
          "Assets"
        ],
        "x-immich-permission": "asset.view",
        "description": "This endpoint requires the `asset.view` permission."
      }
    },
    "/assets/{id}/video/playback": {
      "get": {
        "operationId": "playAssetVideo",
        "parameters": [
          {
            "name": "id",
            "required": true,
            "in": "path",
            "schema": {
              "format": "uuid",
              "type": "string"
            }
          },
          {
            "name": "key",
            "required": false,
            "in": "query",
            "schema": {
              "type": "string"
            }
          },
          {
            "name": "slug",
            "required": false,
            "in": "query",
            "schema": {
              "type": "string"
            }
          }
        ],
        "responses": {
          "200": {
            "content": {
              "application/octet-stream": {
                "schema": {
                  "format": "binary",
                  "type": "string"
                }
              }
            },
            "description": ""
          }
        },
        "security": [
          {
            "bearer": []
          },
          {
            "cookie": []
          },
          {
            "api_key": []
          }
        ],
        "tags": [
          "Assets"
        ],
        "x-immich-permission": "asset.view",
        "description": "This endpoint requires the `asset.view` permission."
      }
    },
    "/assets/{id}/video/playback/hls": {
      "get": {
        "operationId": "streamAssetVideo",
        "parameters": [
          {
            "name": "id",
            "required": true,
            "in": "path",
            "schema": {
              "format": "uuid",
              "type": "string"
            }
          },
          {
            "name": "key",
            "required": false,
            "in": "query",
            "schema": {
              "type": "string"
            }
          }
        ],
        "responses": {
          "200": {
            "content": {
              "application/octet-stream": {
                "schema": {
                  "format": "binary",
                  "type": "string"
                }
              }
            },
            "description": ""
          }
        },
        "security": [
          {
            "bearer": []
          },
          {
            "cookie": []
          },
          {
            "api_key": []
          }
        ],
        "tags": [
          "Assets"
        ]
      }
    },
    "/auth/admin-sign-up": {
      "post": {
        "operationId": "signUpAdmin",
        "parameters": [],
        "requestBody": {
          "content": {
            "application/json": {
              "schema": {
                "$ref": "#/components/schemas/SignUpDto"
              }
            }
          },
          "required": true
        },
        "responses": {
          "201": {
            "content": {
              "application/json": {
                "schema": {
                  "$ref": "#/components/schemas/UserAdminResponseDto"
                }
              }
            },
            "description": ""
          }
        },
        "tags": [
          "Authentication"
        ]
      }
    },
    "/auth/change-password": {
      "post": {
        "operationId": "changePassword",
        "parameters": [],
        "requestBody": {
          "content": {
            "application/json": {
              "schema": {
                "$ref": "#/components/schemas/ChangePasswordDto"
              }
            }
          },
          "required": true
        },
        "responses": {
          "200": {
            "content": {
              "application/json": {
                "schema": {
                  "$ref": "#/components/schemas/UserAdminResponseDto"
                }
              }
            },
            "description": ""
          }
        },
        "security": [
          {
            "bearer": []
          },
          {
            "cookie": []
          },
          {
            "api_key": []
          }
        ],
        "tags": [
          "Authentication"
        ],
        "x-immich-permission": "auth.changePassword",
        "description": "This endpoint requires the `auth.changePassword` permission."
      }
    },
    "/auth/login": {
      "post": {
        "operationId": "login",
        "parameters": [],
        "requestBody": {
          "content": {
            "application/json": {
              "schema": {
                "$ref": "#/components/schemas/LoginCredentialDto"
              }
            }
          },
          "required": true
        },
        "responses": {
          "201": {
            "content": {
              "application/json": {
                "schema": {
                  "$ref": "#/components/schemas/LoginResponseDto"
                }
              }
            },
            "description": ""
          }
        },
        "tags": [
          "Authentication"
        ]
      }
    },
    "/auth/logout": {
      "post": {
        "operationId": "logout",
        "parameters": [],
        "responses": {
          "200": {
            "content": {
              "application/json": {
                "schema": {
                  "$ref": "#/components/schemas/LogoutResponseDto"
                }
              }
            },
            "description": ""
          }
        },
        "security": [
          {
            "bearer": []
          },
          {
            "cookie": []
          },
          {
            "api_key": []
          }
        ],
        "tags": [
          "Authentication"
        ]
      }
    },
    "/auth/pin-code": {
      "delete": {
        "operationId": "resetPinCode",
        "parameters": [],
        "requestBody": {
          "content": {
            "application/json": {
              "schema": {
                "$ref": "#/components/schemas/PinCodeResetDto"
              }
            }
          },
          "required": true
        },
        "responses": {
          "204": {
            "description": ""
          }
        },
        "security": [
          {
            "bearer": []
          },
          {
            "cookie": []
          },
          {
            "api_key": []
          }
        ],
        "tags": [
          "Authentication"
        ],
        "x-immich-permission": "pinCode.delete",
        "description": "This endpoint requires the `pinCode.delete` permission."
      },
      "post": {
        "operationId": "setupPinCode",
        "parameters": [],
        "requestBody": {
          "content": {
            "application/json": {
              "schema": {
                "$ref": "#/components/schemas/PinCodeSetupDto"
              }
            }
          },
          "required": true
        },
        "responses": {
          "204": {
            "description": ""
          }
        },
        "security": [
          {
            "bearer": []
          },
          {
            "cookie": []
          },
          {
            "api_key": []
          }
        ],
        "tags": [
          "Authentication"
        ],
        "x-immich-permission": "pinCode.create",
        "description": "This endpoint requires the `pinCode.create` permission."
      },
      "put": {
        "operationId": "changePinCode",
        "parameters": [],
        "requestBody": {
          "content": {
            "application/json": {
              "schema": {
                "$ref": "#/components/schemas/PinCodeChangeDto"
              }
            }
          },
          "required": true
        },
        "responses": {
          "204": {
            "description": ""
          }
        },
        "security": [
          {
            "bearer": []
          },
          {
            "cookie": []
          },
          {
            "api_key": []
          }
        ],
        "tags": [
          "Authentication"
        ],
        "x-immich-permission": "pinCode.update",
        "description": "This endpoint requires the `pinCode.update` permission."
      }
    },
    "/auth/session/lock": {
      "post": {
        "operationId": "lockAuthSession",
        "parameters": [],
        "responses": {
          "204": {
            "description": ""
          }
        },
        "security": [
          {
            "bearer": []
          },
          {
            "cookie": []
          },
          {
            "api_key": []
          }
        ],
        "tags": [
          "Authentication"
        ]
      }
    },
    "/auth/session/unlock": {
      "post": {
        "operationId": "unlockAuthSession",
        "parameters": [],
        "requestBody": {
          "content": {
            "application/json": {
              "schema": {
                "$ref": "#/components/schemas/SessionUnlockDto"
              }
            }
          },
          "required": true
        },
        "responses": {
          "204": {
            "description": ""
          }
        },
        "security": [
          {
            "bearer": []
          },
          {
            "cookie": []
          },
          {
            "api_key": []
          }
        ],
        "tags": [
          "Authentication"
        ]
      }
    },
    "/auth/status": {
      "get": {
        "operationId": "getAuthStatus",
        "parameters": [],
        "responses": {
          "200": {
            "content": {
              "application/json": {
                "schema": {
                  "$ref": "#/components/schemas/AuthStatusResponseDto"
                }
              }
            },
            "description": ""
          }
        },
        "security": [
          {
            "bearer": []
          },
          {
            "cookie": []
          },
          {
            "api_key": []
          }
        ],
        "tags": [
          "Authentication"
        ]
      }
    },
    "/auth/validateToken": {
      "post": {
        "operationId": "validateAccessToken",
        "parameters": [],
        "responses": {
          "200": {
            "content": {
              "application/json": {
                "schema": {
                  "$ref": "#/components/schemas/ValidateAccessTokenResponseDto"
                }
              }
            },
            "description": ""
          }
        },
        "security": [
          {
            "bearer": []
          },
          {
            "cookie": []
          },
          {
            "api_key": []
          }
        ],
        "tags": [
          "Authentication"
        ]
      }
    },
    "/download/archive": {
      "post": {
        "operationId": "downloadArchive",
        "parameters": [
          {
            "name": "key",
            "required": false,
            "in": "query",
            "schema": {
              "type": "string"
            }
          },
          {
            "name": "slug",
            "required": false,
            "in": "query",
            "schema": {
              "type": "string"
            }
          }
        ],
        "requestBody": {
          "content": {
            "application/json": {
              "schema": {
                "$ref": "#/components/schemas/AssetIdsDto"
              }
            }
          },
          "required": true
        },
        "responses": {
          "200": {
            "content": {
              "application/octet-stream": {
                "schema": {
                  "format": "binary",
                  "type": "string"
                }
              }
            },
            "description": ""
          }
        },
        "security": [
          {
            "bearer": []
          },
          {
            "cookie": []
          },
          {
            "api_key": []
          }
        ],
        "tags": [
          "Download"
        ],
        "x-immich-permission": "asset.download",
        "description": "This endpoint requires the `asset.download` permission."
      }
    },
    "/download/info": {
      "post": {
        "operationId": "getDownloadInfo",
        "parameters": [
          {
            "name": "key",
            "required": false,
            "in": "query",
            "schema": {
              "type": "string"
            }
          },
          {
            "name": "slug",
            "required": false,
            "in": "query",
            "schema": {
              "type": "string"
            }
          }
        ],
        "requestBody": {
          "content": {
            "application/json": {
              "schema": {
                "$ref": "#/components/schemas/DownloadInfoDto"
              }
            }
          },
          "required": true
        },
        "responses": {
          "201": {
            "content": {
              "application/json": {
                "schema": {
                  "$ref": "#/components/schemas/DownloadResponseDto"
                }
              }
            },
            "description": ""
          }
        },
        "security": [
          {
            "bearer": []
          },
          {
            "cookie": []
          },
          {
            "api_key": []
          }
        ],
        "tags": [
          "Download"
        ],
        "x-immich-permission": "asset.download",
        "description": "This endpoint requires the `asset.download` permission."
      }
    },
    "/duplicates": {
      "delete": {
        "operationId": "deleteDuplicates",
        "parameters": [],
        "requestBody": {
          "content": {
            "application/json": {
              "schema": {
                "$ref": "#/components/schemas/BulkIdsDto"
              }
            }
          },
          "required": true
        },
        "responses": {
          "204": {
            "description": ""
          }
        },
        "security": [
          {
            "bearer": []
          },
          {
            "cookie": []
          },
          {
            "api_key": []
          }
        ],
        "tags": [
          "Duplicates"
        ],
        "x-immich-permission": "duplicate.delete",
        "description": "This endpoint requires the `duplicate.delete` permission."
      },
      "get": {
        "operationId": "getAssetDuplicates",
        "parameters": [],
        "responses": {
          "200": {
            "content": {
              "application/json": {
                "schema": {
                  "items": {
                    "$ref": "#/components/schemas/DuplicateResponseDto"
                  },
                  "type": "array"
                }
              }
            },
            "description": ""
          }
        },
        "security": [
          {
            "bearer": []
          },
          {
            "cookie": []
          },
          {
            "api_key": []
          }
        ],
        "tags": [
          "Duplicates"
        ],
        "x-immich-permission": "duplicate.read",
        "description": "This endpoint requires the `duplicate.read` permission."
      }
    },
    "/duplicates/{id}": {
      "delete": {
        "operationId": "deleteDuplicate",
        "parameters": [
          {
            "name": "id",
            "required": true,
            "in": "path",
            "schema": {
              "format": "uuid",
              "type": "string"
            }
          }
        ],
        "responses": {
          "204": {
            "description": ""
          }
        },
        "security": [
          {
            "bearer": []
          },
          {
            "cookie": []
          },
          {
            "api_key": []
          }
        ],
        "tags": [
          "Duplicates"
        ],
        "x-immich-permission": "duplicate.delete",
        "description": "This endpoint requires the `duplicate.delete` permission."
      }
    },
    "/faces": {
      "get": {
        "operationId": "getFaces",
        "parameters": [
          {
            "name": "id",
            "required": true,
            "in": "query",
            "schema": {
              "format": "uuid",
              "type": "string"
            }
          }
        ],
        "responses": {
          "200": {
            "content": {
              "application/json": {
                "schema": {
                  "items": {
                    "$ref": "#/components/schemas/AssetFaceResponseDto"
                  },
                  "type": "array"
                }
              }
            },
            "description": ""
          }
        },
        "security": [
          {
            "bearer": []
          },
          {
            "cookie": []
          },
          {
            "api_key": []
          }
        ],
        "tags": [
          "Faces"
        ],
        "x-immich-permission": "face.read",
        "description": "This endpoint requires the `face.read` permission."
      },
      "post": {
        "operationId": "createFace",
        "parameters": [],
        "requestBody": {
          "content": {
            "application/json": {
              "schema": {
                "$ref": "#/components/schemas/AssetFaceCreateDto"
              }
            }
          },
          "required": true
        },
        "responses": {
          "201": {
            "description": ""
          }
        },
        "security": [
          {
            "bearer": []
          },
          {
            "cookie": []
          },
          {
            "api_key": []
          }
        ],
        "tags": [
          "Faces"
        ],
        "x-immich-permission": "face.create",
        "description": "This endpoint requires the `face.create` permission."
      }
    },
    "/faces/{id}": {
      "delete": {
        "operationId": "deleteFace",
        "parameters": [
          {
            "name": "id",
            "required": true,
            "in": "path",
            "schema": {
              "format": "uuid",
              "type": "string"
            }
          }
        ],
        "requestBody": {
          "content": {
            "application/json": {
              "schema": {
                "$ref": "#/components/schemas/AssetFaceDeleteDto"
              }
            }
          },
          "required": true
        },
        "responses": {
          "204": {
            "description": ""
          }
        },
        "security": [
          {
            "bearer": []
          },
          {
            "cookie": []
          },
          {
            "api_key": []
          }
        ],
        "tags": [
          "Faces"
        ],
        "x-immich-permission": "face.delete",
        "description": "This endpoint requires the `face.delete` permission."
      },
      "put": {
        "operationId": "reassignFacesById",
        "parameters": [
          {
            "name": "id",
            "required": true,
            "in": "path",
            "schema": {
              "format": "uuid",
              "type": "string"
            }
          }
        ],
        "requestBody": {
          "content": {
            "application/json": {
              "schema": {
                "$ref": "#/components/schemas/FaceDto"
              }
            }
          },
          "required": true
        },
        "responses": {
          "200": {
            "content": {
              "application/json": {
                "schema": {
                  "$ref": "#/components/schemas/PersonResponseDto"
                }
              }
            },
            "description": ""
          }
        },
        "security": [
          {
            "bearer": []
          },
          {
            "cookie": []
          },
          {
            "api_key": []
          }
        ],
        "tags": [
          "Faces"
        ],
        "x-immich-permission": "face.update",
        "description": "This endpoint requires the `face.update` permission."
      }
    },
    "/jobs": {
      "get": {
        "operationId": "getAllJobsStatus",
        "parameters": [],
        "responses": {
          "200": {
            "content": {
              "application/json": {
                "schema": {
                  "$ref": "#/components/schemas/AllJobStatusResponseDto"
                }
              }
            },
            "description": ""
          }
        },
        "security": [
          {
            "bearer": []
          },
          {
            "cookie": []
          },
          {
            "api_key": []
          }
        ],
        "tags": [
          "Jobs"
        ],
        "x-immich-admin-only": true,
        "x-immich-permission": "job.read",
        "description": "This endpoint is an admin-only route, and requires the `job.read` permission."
      },
      "post": {
        "operationId": "createJob",
        "parameters": [],
        "requestBody": {
          "content": {
            "application/json": {
              "schema": {
                "$ref": "#/components/schemas/JobCreateDto"
              }
            }
          },
          "required": true
        },
        "responses": {
          "204": {
            "description": ""
          }
        },
        "security": [
          {
            "bearer": []
          },
          {
            "cookie": []
          },
          {
            "api_key": []
          }
        ],
        "tags": [
          "Jobs"
        ],
        "x-immich-admin-only": true,
        "x-immich-permission": "job.create",
        "description": "This endpoint is an admin-only route, and requires the `job.create` permission."
      }
    },
    "/jobs/{id}": {
      "put": {
        "operationId": "sendJobCommand",
        "parameters": [
          {
            "name": "id",
            "required": true,
            "in": "path",
            "schema": {
              "$ref": "#/components/schemas/JobName"
            }
          }
        ],
        "requestBody": {
          "content": {
            "application/json": {
              "schema": {
                "$ref": "#/components/schemas/JobCommandDto"
              }
            }
          },
          "required": true
        },
        "responses": {
          "200": {
            "content": {
              "application/json": {
                "schema": {
                  "$ref": "#/components/schemas/JobStatusDto"
                }
              }
            },
            "description": ""
          }
        },
        "security": [
          {
            "bearer": []
          },
          {
            "cookie": []
          },
          {
            "api_key": []
          }
        ],
        "tags": [
          "Jobs"
        ],
        "x-immich-admin-only": true,
        "x-immich-permission": "job.create",
        "description": "This endpoint is an admin-only route, and requires the `job.create` permission."
      }
    },
    "/libraries": {
      "get": {
        "operationId": "getAllLibraries",
        "parameters": [],
        "responses": {
          "200": {
            "content": {
              "application/json": {
                "schema": {
                  "items": {
                    "$ref": "#/components/schemas/LibraryResponseDto"
                  },
                  "type": "array"
                }
              }
            },
            "description": ""
          }
        },
        "security": [
          {
            "bearer": []
          },
          {
            "cookie": []
          },
          {
            "api_key": []
          }
        ],
        "tags": [
          "Libraries"
        ],
        "x-immich-admin-only": true,
        "x-immich-permission": "library.read",
        "description": "This endpoint is an admin-only route, and requires the `library.read` permission."
      },
      "post": {
        "operationId": "createLibrary",
        "parameters": [],
        "requestBody": {
          "content": {
            "application/json": {
              "schema": {
                "$ref": "#/components/schemas/CreateLibraryDto"
              }
            }
          },
          "required": true
        },
        "responses": {
          "201": {
            "content": {
              "application/json": {
                "schema": {
                  "$ref": "#/components/schemas/LibraryResponseDto"
                }
              }
            },
            "description": ""
          }
        },
        "security": [
          {
            "bearer": []
          },
          {
            "cookie": []
          },
          {
            "api_key": []
          }
        ],
        "tags": [
          "Libraries"
        ],
        "x-immich-admin-only": true,
        "x-immich-permission": "library.create",
        "description": "This endpoint is an admin-only route, and requires the `library.create` permission."
      }
    },
    "/libraries/{id}": {
      "delete": {
        "operationId": "deleteLibrary",
        "parameters": [
          {
            "name": "id",
            "required": true,
            "in": "path",
            "schema": {
              "format": "uuid",
              "type": "string"
            }
          }
        ],
        "responses": {
          "204": {
            "description": ""
          }
        },
        "security": [
          {
            "bearer": []
          },
          {
            "cookie": []
          },
          {
            "api_key": []
          }
        ],
        "tags": [
          "Libraries"
        ],
        "x-immich-admin-only": true,
        "x-immich-permission": "library.delete",
        "description": "This endpoint is an admin-only route, and requires the `library.delete` permission."
      },
      "get": {
        "operationId": "getLibrary",
        "parameters": [
          {
            "name": "id",
            "required": true,
            "in": "path",
            "schema": {
              "format": "uuid",
              "type": "string"
            }
          }
        ],
        "responses": {
          "200": {
            "content": {
              "application/json": {
                "schema": {
                  "$ref": "#/components/schemas/LibraryResponseDto"
                }
              }
            },
            "description": ""
          }
        },
        "security": [
          {
            "bearer": []
          },
          {
            "cookie": []
          },
          {
            "api_key": []
          }
        ],
        "tags": [
          "Libraries"
        ],
        "x-immich-admin-only": true,
        "x-immich-permission": "library.read",
        "description": "This endpoint is an admin-only route, and requires the `library.read` permission."
      },
      "put": {
        "operationId": "updateLibrary",
        "parameters": [
          {
            "name": "id",
            "required": true,
            "in": "path",
            "schema": {
              "format": "uuid",
              "type": "string"
            }
          }
        ],
        "requestBody": {
          "content": {
            "application/json": {
              "schema": {
                "$ref": "#/components/schemas/UpdateLibraryDto"
              }
            }
          },
          "required": true
        },
        "responses": {
          "200": {
            "content": {
              "application/json": {
                "schema": {
                  "$ref": "#/components/schemas/LibraryResponseDto"
                }
              }
            },
            "description": ""
          }
        },
        "security": [
          {
            "bearer": []
          },
          {
            "cookie": []
          },
          {
            "api_key": []
          }
        ],
        "tags": [
          "Libraries"
        ],
        "x-immich-admin-only": true,
        "x-immich-permission": "library.update",
        "description": "This endpoint is an admin-only route, and requires the `library.update` permission."
      }
    },
    "/libraries/{id}/scan": {
      "post": {
        "operationId": "scanLibrary",
        "parameters": [
          {
            "name": "id",
            "required": true,
            "in": "path",
            "schema": {
              "format": "uuid",
              "type": "string"
            }
          }
        ],
        "responses": {
          "204": {
            "description": ""
          }
        },
        "security": [
          {
            "bearer": []
          },
          {
            "cookie": []
          },
          {
            "api_key": []
          }
        ],
        "tags": [
          "Libraries"
        ],
        "x-immich-admin-only": true,
        "x-immich-permission": "library.update",
        "description": "This endpoint is an admin-only route, and requires the `library.update` permission."
      }
    },
    "/libraries/{id}/statistics": {
      "get": {
        "operationId": "getLibraryStatistics",
        "parameters": [
          {
            "name": "id",
            "required": true,
            "in": "path",
            "schema": {
              "format": "uuid",
              "type": "string"
            }
          }
        ],
        "responses": {
          "200": {
            "content": {
              "application/json": {
                "schema": {
                  "$ref": "#/components/schemas/LibraryStatsResponseDto"
                }
              }
            },
            "description": ""
          }
        },
        "security": [
          {
            "bearer": []
          },
          {
            "cookie": []
          },
          {
            "api_key": []
          }
        ],
        "tags": [
          "Libraries"
        ],
        "x-immich-admin-only": true,
        "x-immich-permission": "library.statistics",
        "description": "This endpoint is an admin-only route, and requires the `library.statistics` permission."
      }
    },
    "/libraries/{id}/validate": {
      "post": {
        "operationId": "validate",
        "parameters": [
          {
            "name": "id",
            "required": true,
            "in": "path",
            "schema": {
              "format": "uuid",
              "type": "string"
            }
          }
        ],
        "requestBody": {
          "content": {
            "application/json": {
              "schema": {
                "$ref": "#/components/schemas/ValidateLibraryDto"
              }
            }
          },
          "required": true
        },
        "responses": {
          "200": {
            "content": {
              "application/json": {
                "schema": {
                  "$ref": "#/components/schemas/ValidateLibraryResponseDto"
                }
              }
            },
            "description": ""
          }
        },
        "security": [
          {
            "bearer": []
          },
          {
            "cookie": []
          },
          {
            "api_key": []
          }
        ],
        "tags": [
          "Libraries"
        ],
        "x-immich-admin-only": true
      }
    },
    "/map/markers": {
      "get": {
        "operationId": "getMapMarkers",
        "parameters": [
          {
            "name": "isArchived",
            "required": false,
            "in": "query",
            "schema": {
              "type": "boolean"
            }
          },
          {
            "name": "isFavorite",
            "required": false,
            "in": "query",
            "schema": {
              "type": "boolean"
            }
          },
          {
            "name": "fileCreatedAfter",
            "required": false,
            "in": "query",
            "schema": {
              "format": "date-time",
              "type": "string"
            }
          },
          {
            "name": "fileCreatedBefore",
            "required": false,
            "in": "query",
            "schema": {
              "format": "date-time",
              "type": "string"
            }
          },
          {
            "name": "withPartners",
            "required": false,
            "in": "query",
            "schema": {
              "type": "boolean"
            }
          },
          {
            "name": "withSharedAlbums",
            "required": false,
            "in": "query",
            "schema": {
              "type": "boolean"
            }
          }
        ],
        "responses": {
          "200": {
            "content": {
              "application/json": {
                "schema": {
                  "items": {
                    "$ref": "#/components/schemas/MapMarkerResponseDto"
                  },
                  "type": "array"
                }
              }
            },
            "description": ""
          }
        },
        "security": [
          {
            "bearer": []
          },
          {
            "cookie": []
          },
          {
            "api_key": []
          }
        ],
        "tags": [
          "Map"
        ]
      }
    },
    "/map/reverse-geocode": {
      "get": {
        "operationId": "reverseGeocode",
        "parameters": [
          {
            "name": "lat",
            "required": true,
            "in": "query",
            "schema": {
              "format": "double",
              "type": "number"
            }
          },
          {
            "name": "lon",
            "required": true,
            "in": "query",
            "schema": {
              "format": "double",
              "type": "number"
            }
          }
        ],
        "responses": {
          "200": {
            "content": {
              "application/json": {
                "schema": {
                  "items": {
                    "$ref": "#/components/schemas/MapReverseGeocodeResponseDto"
                  },
                  "type": "array"
                }
              }
            },
            "description": ""
          }
        },
        "security": [
          {
            "bearer": []
          },
          {
            "cookie": []
          },
          {
            "api_key": []
          }
        ],
        "tags": [
          "Map"
        ]
      }
    },
    "/memories": {
      "get": {
        "operationId": "searchMemories",
        "parameters": [
          {
            "name": "for",
            "required": false,
            "in": "query",
            "schema": {
              "format": "date-time",
              "type": "string"
            }
          },
          {
            "name": "isSaved",
            "required": false,
            "in": "query",
            "schema": {
              "type": "boolean"
            }
          },
          {
            "name": "isTrashed",
            "required": false,
            "in": "query",
            "schema": {
              "type": "boolean"
            }
          },
          {
            "name": "type",
            "required": false,
            "in": "query",
            "schema": {
              "$ref": "#/components/schemas/MemoryType"
            }
          }
        ],
        "responses": {
          "200": {
            "content": {
              "application/json": {
                "schema": {
                  "items": {
                    "$ref": "#/components/schemas/MemoryResponseDto"
                  },
                  "type": "array"
                }
              }
            },
            "description": ""
          }
        },
        "security": [
          {
            "bearer": []
          },
          {
            "cookie": []
          },
          {
            "api_key": []
          }
        ],
        "tags": [
          "Memories"
        ],
        "x-immich-permission": "memory.read",
        "description": "This endpoint requires the `memory.read` permission."
      },
      "post": {
        "operationId": "createMemory",
        "parameters": [],
        "requestBody": {
          "content": {
            "application/json": {
              "schema": {
                "$ref": "#/components/schemas/MemoryCreateDto"
              }
            }
          },
          "required": true
        },
        "responses": {
          "201": {
            "content": {
              "application/json": {
                "schema": {
                  "$ref": "#/components/schemas/MemoryResponseDto"
                }
              }
            },
            "description": ""
          }
        },
        "security": [
          {
            "bearer": []
          },
          {
            "cookie": []
          },
          {
            "api_key": []
          }
        ],
        "tags": [
          "Memories"
        ],
        "x-immich-permission": "memory.create",
        "description": "This endpoint requires the `memory.create` permission."
      }
    },
    "/memories/statistics": {
      "get": {
        "operationId": "memoriesStatistics",
        "parameters": [
          {
            "name": "for",
            "required": false,
            "in": "query",
            "schema": {
              "format": "date-time",
              "type": "string"
            }
          },
          {
            "name": "isSaved",
            "required": false,
            "in": "query",
            "schema": {
              "type": "boolean"
            }
          },
          {
            "name": "isTrashed",
            "required": false,
            "in": "query",
            "schema": {
              "type": "boolean"
            }
          },
          {
            "name": "type",
            "required": false,
            "in": "query",
            "schema": {
              "$ref": "#/components/schemas/MemoryType"
            }
          }
        ],
        "responses": {
          "200": {
            "content": {
              "application/json": {
                "schema": {
                  "$ref": "#/components/schemas/MemoryStatisticsResponseDto"
                }
              }
            },
            "description": ""
          }
        },
        "security": [
          {
            "bearer": []
          },
          {
            "cookie": []
          },
          {
            "api_key": []
          }
        ],
        "tags": [
          "Memories"
        ],
        "x-immich-permission": "memory.statistics",
        "description": "This endpoint requires the `memory.statistics` permission."
      }
    },
    "/memories/{id}": {
      "delete": {
        "operationId": "deleteMemory",
        "parameters": [
          {
            "name": "id",
            "required": true,
            "in": "path",
            "schema": {
              "format": "uuid",
              "type": "string"
            }
          }
        ],
        "responses": {
          "204": {
            "description": ""
          }
        },
        "security": [
          {
            "bearer": []
          },
          {
            "cookie": []
          },
          {
            "api_key": []
          }
        ],
        "tags": [
          "Memories"
        ],
        "x-immich-permission": "memory.delete",
        "description": "This endpoint requires the `memory.delete` permission."
      },
      "get": {
        "operationId": "getMemory",
        "parameters": [
          {
            "name": "id",
            "required": true,
            "in": "path",
            "schema": {
              "format": "uuid",
              "type": "string"
            }
          }
        ],
        "responses": {
          "200": {
            "content": {
              "application/json": {
                "schema": {
                  "$ref": "#/components/schemas/MemoryResponseDto"
                }
              }
            },
            "description": ""
          }
        },
        "security": [
          {
            "bearer": []
          },
          {
            "cookie": []
          },
          {
            "api_key": []
          }
        ],
        "tags": [
          "Memories"
        ],
        "x-immich-permission": "memory.read",
        "description": "This endpoint requires the `memory.read` permission."
      },
      "put": {
        "operationId": "updateMemory",
        "parameters": [
          {
            "name": "id",
            "required": true,
            "in": "path",
            "schema": {
              "format": "uuid",
              "type": "string"
            }
          }
        ],
        "requestBody": {
          "content": {
            "application/json": {
              "schema": {
                "$ref": "#/components/schemas/MemoryUpdateDto"
              }
            }
          },
          "required": true
        },
        "responses": {
          "200": {
            "content": {
              "application/json": {
                "schema": {
                  "$ref": "#/components/schemas/MemoryResponseDto"
                }
              }
            },
            "description": ""
          }
        },
        "security": [
          {
            "bearer": []
          },
          {
            "cookie": []
          },
          {
            "api_key": []
          }
        ],
        "tags": [
          "Memories"
        ],
        "x-immich-permission": "memory.update",
        "description": "This endpoint requires the `memory.update` permission."
      }
    },
    "/memories/{id}/assets": {
      "delete": {
        "operationId": "removeMemoryAssets",
        "parameters": [
          {
            "name": "id",
            "required": true,
            "in": "path",
            "schema": {
              "format": "uuid",
              "type": "string"
            }
          }
        ],
        "requestBody": {
          "content": {
            "application/json": {
              "schema": {
                "$ref": "#/components/schemas/BulkIdsDto"
              }
            }
          },
          "required": true
        },
        "responses": {
          "200": {
            "content": {
              "application/json": {
                "schema": {
                  "items": {
                    "$ref": "#/components/schemas/BulkIdResponseDto"
                  },
                  "type": "array"
                }
              }
            },
            "description": ""
          }
        },
        "security": [
          {
            "bearer": []
          },
          {
            "cookie": []
          },
          {
            "api_key": []
          }
        ],
        "tags": [
          "Memories"
        ],
        "x-immich-permission": "memoryAsset.delete",
        "description": "This endpoint requires the `memoryAsset.delete` permission."
      },
      "put": {
        "operationId": "addMemoryAssets",
        "parameters": [
          {
            "name": "id",
            "required": true,
            "in": "path",
            "schema": {
              "format": "uuid",
              "type": "string"
            }
          }
        ],
        "requestBody": {
          "content": {
            "application/json": {
              "schema": {
                "$ref": "#/components/schemas/BulkIdsDto"
              }
            }
          },
          "required": true
        },
        "responses": {
          "200": {
            "content": {
              "application/json": {
                "schema": {
                  "items": {
                    "$ref": "#/components/schemas/BulkIdResponseDto"
                  },
                  "type": "array"
                }
              }
            },
            "description": ""
          }
        },
        "security": [
          {
            "bearer": []
          },
          {
            "cookie": []
          },
          {
            "api_key": []
          }
        ],
        "tags": [
          "Memories"
        ],
        "x-immich-permission": "memoryAsset.create",
        "description": "This endpoint requires the `memoryAsset.create` permission."
      }
    },
    "/notifications": {
      "delete": {
        "operationId": "deleteNotifications",
        "parameters": [],
        "requestBody": {
          "content": {
            "application/json": {
              "schema": {
                "$ref": "#/components/schemas/NotificationDeleteAllDto"
              }
            }
          },
          "required": true
        },
        "responses": {
          "204": {
            "description": ""
          }
        },
        "security": [
          {
            "bearer": []
          },
          {
            "cookie": []
          },
          {
            "api_key": []
          }
        ],
        "tags": [
          "Notifications"
        ],
        "x-immich-permission": "notification.delete",
        "description": "This endpoint requires the `notification.delete` permission."
      },
      "get": {
        "operationId": "getNotifications",
        "parameters": [
          {
            "name": "id",
            "required": false,
            "in": "query",
            "schema": {
              "format": "uuid",
              "type": "string"
            }
          },
          {
            "name": "level",
            "required": false,
            "in": "query",
            "schema": {
              "$ref": "#/components/schemas/NotificationLevel"
            }
          },
          {
            "name": "type",
            "required": false,
            "in": "query",
            "schema": {
              "$ref": "#/components/schemas/NotificationType"
            }
          },
          {
            "name": "unread",
            "required": false,
            "in": "query",
            "schema": {
              "type": "boolean"
            }
          }
        ],
        "responses": {
          "200": {
            "content": {
              "application/json": {
                "schema": {
                  "items": {
                    "$ref": "#/components/schemas/NotificationDto"
                  },
                  "type": "array"
                }
              }
            },
            "description": ""
          }
        },
        "security": [
          {
            "bearer": []
          },
          {
            "cookie": []
          },
          {
            "api_key": []
          }
        ],
        "tags": [
          "Notifications"
        ],
        "x-immich-permission": "notification.read",
        "description": "This endpoint requires the `notification.read` permission."
      },
      "put": {
        "operationId": "updateNotifications",
        "parameters": [],
        "requestBody": {
          "content": {
            "application/json": {
              "schema": {
                "$ref": "#/components/schemas/NotificationUpdateAllDto"
              }
            }
          },
          "required": true
        },
        "responses": {
          "204": {
            "description": ""
          }
        },
        "security": [
          {
            "bearer": []
          },
          {
            "cookie": []
          },
          {
            "api_key": []
          }
        ],
        "tags": [
          "Notifications"
        ],
        "x-immich-permission": "notification.update",
        "description": "This endpoint requires the `notification.update` permission."
      }
    },
    "/notifications/{id}": {
      "delete": {
        "operationId": "deleteNotification",
        "parameters": [
          {
            "name": "id",
            "required": true,
            "in": "path",
            "schema": {
              "format": "uuid",
              "type": "string"
            }
          }
        ],
        "responses": {
          "204": {
            "description": ""
          }
        },
        "security": [
          {
            "bearer": []
          },
          {
            "cookie": []
          },
          {
            "api_key": []
          }
        ],
        "tags": [
          "Notifications"
        ],
        "x-immich-permission": "notification.delete",
        "description": "This endpoint requires the `notification.delete` permission."
      },
      "get": {
        "operationId": "getNotification",
        "parameters": [
          {
            "name": "id",
            "required": true,
            "in": "path",
            "schema": {
              "format": "uuid",
              "type": "string"
            }
          }
        ],
        "responses": {
          "200": {
            "content": {
              "application/json": {
                "schema": {
                  "$ref": "#/components/schemas/NotificationDto"
                }
              }
            },
            "description": ""
          }
        },
        "security": [
          {
            "bearer": []
          },
          {
            "cookie": []
          },
          {
            "api_key": []
          }
        ],
        "tags": [
          "Notifications"
        ],
        "x-immich-permission": "notification.read",
        "description": "This endpoint requires the `notification.read` permission."
      },
      "put": {
        "operationId": "updateNotification",
        "parameters": [
          {
            "name": "id",
            "required": true,
            "in": "path",
            "schema": {
              "format": "uuid",
              "type": "string"
            }
          }
        ],
        "requestBody": {
          "content": {
            "application/json": {
              "schema": {
                "$ref": "#/components/schemas/NotificationUpdateDto"
              }
            }
          },
          "required": true
        },
        "responses": {
          "200": {
            "content": {
              "application/json": {
                "schema": {
                  "$ref": "#/components/schemas/NotificationDto"
                }
              }
            },
            "description": ""
          }
        },
        "security": [
          {
            "bearer": []
          },
          {
            "cookie": []
          },
          {
            "api_key": []
          }
        ],
        "tags": [
          "Notifications"
        ],
        "x-immich-permission": "notification.update",
        "description": "This endpoint requires the `notification.update` permission."
      }
    },
    "/oauth/authorize": {
      "post": {
        "operationId": "startOAuth",
        "parameters": [],
        "requestBody": {
          "content": {
            "application/json": {
              "schema": {
                "$ref": "#/components/schemas/OAuthConfigDto"
              }
            }
          },
          "required": true
        },
        "responses": {
          "201": {
            "content": {
              "application/json": {
                "schema": {
                  "$ref": "#/components/schemas/OAuthAuthorizeResponseDto"
                }
              }
            },
            "description": ""
          }
        },
        "tags": [
          "OAuth"
        ]
      }
    },
    "/oauth/callback": {
      "post": {
        "operationId": "finishOAuth",
        "parameters": [],
        "requestBody": {
          "content": {
            "application/json": {
              "schema": {
                "$ref": "#/components/schemas/OAuthCallbackDto"
              }
            }
          },
          "required": true
        },
        "responses": {
          "201": {
            "content": {
              "application/json": {
                "schema": {
                  "$ref": "#/components/schemas/LoginResponseDto"
                }
              }
            },
            "description": ""
          }
        },
        "tags": [
          "OAuth"
        ]
      }
    },
    "/oauth/link": {
      "post": {
        "operationId": "linkOAuthAccount",
        "parameters": [],
        "requestBody": {
          "content": {
            "application/json": {
              "schema": {
                "$ref": "#/components/schemas/OAuthCallbackDto"
              }
            }
          },
          "required": true
        },
        "responses": {
          "200": {
            "content": {
              "application/json": {
                "schema": {
                  "$ref": "#/components/schemas/UserAdminResponseDto"
                }
              }
            },
            "description": ""
          }
        },
        "security": [
          {
            "bearer": []
          },
          {
            "cookie": []
          },
          {
            "api_key": []
          }
        ],
        "tags": [
          "OAuth"
        ]
      }
    },
    "/oauth/mobile-redirect": {
      "get": {
        "operationId": "redirectOAuthToMobile",
        "parameters": [],
        "responses": {
          "200": {
            "description": ""
          }
        },
        "tags": [
          "OAuth"
        ]
      }
    },
    "/oauth/unlink": {
      "post": {
        "operationId": "unlinkOAuthAccount",
        "parameters": [],
        "responses": {
          "200": {
            "content": {
              "application/json": {
                "schema": {
                  "$ref": "#/components/schemas/UserAdminResponseDto"
                }
              }
            },
            "description": ""
          }
        },
        "security": [
          {
            "bearer": []
          },
          {
            "cookie": []
          },
          {
            "api_key": []
          }
        ],
        "tags": [
          "OAuth"
        ]
      }
    },
    "/partners": {
      "get": {
        "operationId": "getPartners",
        "parameters": [
          {
            "name": "direction",
            "required": true,
            "in": "query",
            "schema": {
              "$ref": "#/components/schemas/PartnerDirection"
            }
          }
        ],
        "responses": {
          "200": {
            "content": {
              "application/json": {
                "schema": {
                  "items": {
                    "$ref": "#/components/schemas/PartnerResponseDto"
                  },
                  "type": "array"
                }
              }
            },
            "description": ""
          }
        },
        "security": [
          {
            "bearer": []
          },
          {
            "cookie": []
          },
          {
            "api_key": []
          }
        ],
        "tags": [
          "Partners"
        ],
        "x-immich-permission": "partner.read",
        "description": "This endpoint requires the `partner.read` permission."
      },
      "post": {
        "operationId": "createPartner",
        "parameters": [],
        "requestBody": {
          "content": {
            "application/json": {
              "schema": {
                "$ref": "#/components/schemas/PartnerCreateDto"
              }
            }
          },
          "required": true
        },
        "responses": {
          "201": {
            "content": {
              "application/json": {
                "schema": {
                  "$ref": "#/components/schemas/PartnerResponseDto"
                }
              }
            },
            "description": ""
          }
        },
        "security": [
          {
            "bearer": []
          },
          {
            "cookie": []
          },
          {
            "api_key": []
          }
        ],
        "tags": [
          "Partners"
        ],
        "x-immich-permission": "partner.create",
        "description": "This endpoint requires the `partner.create` permission."
      }
    },
    "/partners/{id}": {
      "delete": {
        "operationId": "removePartner",
        "parameters": [
          {
            "name": "id",
            "required": true,
            "in": "path",
            "schema": {
              "format": "uuid",
              "type": "string"
            }
          }
        ],
        "responses": {
          "204": {
            "description": ""
          }
        },
        "security": [
          {
            "bearer": []
          },
          {
            "cookie": []
          },
          {
            "api_key": []
          }
        ],
        "tags": [
          "Partners"
        ],
        "x-immich-permission": "partner.delete",
        "description": "This endpoint requires the `partner.delete` permission."
      },
      "post": {
        "deprecated": true,
        "description": "This property was deprecated in v1.141.0. This endpoint requires the `partner.create` permission.",
        "operationId": "createPartnerDeprecated",
        "parameters": [
          {
            "name": "id",
            "required": true,
            "in": "path",
            "schema": {
              "format": "uuid",
              "type": "string"
            }
          }
        ],
        "responses": {
          "201": {
            "content": {
              "application/json": {
                "schema": {
                  "$ref": "#/components/schemas/PartnerResponseDto"
                }
              }
            },
            "description": ""
          }
        },
        "security": [
          {
            "bearer": []
          },
          {
            "cookie": []
          },
          {
            "api_key": []
          }
        ],
        "tags": [
          "Partners",
          "Deprecated"
        ],
        "x-immich-lifecycle": {
          "deprecatedAt": "v1.141.0"
        },
        "x-immich-permission": "partner.create"
      },
      "put": {
        "operationId": "updatePartner",
        "parameters": [
          {
            "name": "id",
            "required": true,
            "in": "path",
            "schema": {
              "format": "uuid",
              "type": "string"
            }
          }
        ],
        "requestBody": {
          "content": {
            "application/json": {
              "schema": {
                "$ref": "#/components/schemas/PartnerUpdateDto"
              }
            }
          },
          "required": true
        },
        "responses": {
          "200": {
            "content": {
              "application/json": {
                "schema": {
                  "$ref": "#/components/schemas/PartnerResponseDto"
                }
              }
            },
            "description": ""
          }
        },
        "security": [
          {
            "bearer": []
          },
          {
            "cookie": []
          },
          {
            "api_key": []
          }
        ],
        "tags": [
          "Partners"
        ],
        "x-immich-permission": "partner.update",
        "description": "This endpoint requires the `partner.update` permission."
      }
    },
    "/people": {
      "delete": {
        "operationId": "deletePeople",
        "parameters": [],
        "requestBody": {
          "content": {
            "application/json": {
              "schema": {
                "$ref": "#/components/schemas/BulkIdsDto"
              }
            }
          },
          "required": true
        },
        "responses": {
          "204": {
            "description": ""
          }
        },
        "security": [
          {
            "bearer": []
          },
          {
            "cookie": []
          },
          {
            "api_key": []
          }
        ],
        "tags": [
          "People"
        ],
        "x-immich-permission": "person.delete",
        "description": "This endpoint requires the `person.delete` permission."
      },
      "get": {
        "operationId": "getAllPeople",
        "parameters": [
          {
            "name": "closestAssetId",
            "required": false,
            "in": "query",
            "schema": {
              "format": "uuid",
              "type": "string"
            }
          },
          {
            "name": "closestPersonId",
            "required": false,
            "in": "query",
            "schema": {
              "format": "uuid",
              "type": "string"
            }
          },
          {
            "name": "page",
            "required": false,
            "in": "query",
            "description": "Page number for pagination",
            "schema": {
              "minimum": 1,
              "default": 1,
              "type": "number"
            }
          },
          {
            "name": "size",
            "required": false,
            "in": "query",
            "description": "Number of items per page",
            "schema": {
              "minimum": 1,
              "maximum": 1000,
              "default": 500,
              "type": "number"
            }
          },
          {
            "name": "withHidden",
            "required": false,
            "in": "query",
            "schema": {
              "type": "boolean"
            }
          }
        ],
        "responses": {
          "200": {
            "content": {
              "application/json": {
                "schema": {
                  "$ref": "#/components/schemas/PeopleResponseDto"
                }
              }
            },
            "description": ""
          }
        },
        "security": [
          {
            "bearer": []
          },
          {
            "cookie": []
          },
          {
            "api_key": []
          }
        ],
        "tags": [
          "People"
        ],
        "x-immich-permission": "person.read",
        "description": "This endpoint requires the `person.read` permission."
      },
      "post": {
        "operationId": "createPerson",
        "parameters": [],
        "requestBody": {
          "content": {
            "application/json": {
              "schema": {
                "$ref": "#/components/schemas/PersonCreateDto"
              }
            }
          },
          "required": true
        },
        "responses": {
          "201": {
            "content": {
              "application/json": {
                "schema": {
                  "$ref": "#/components/schemas/PersonResponseDto"
                }
              }
            },
            "description": ""
          }
        },
        "security": [
          {
            "bearer": []
          },
          {
            "cookie": []
          },
          {
            "api_key": []
          }
        ],
        "tags": [
          "People"
        ],
        "x-immich-permission": "person.create",
        "description": "This endpoint requires the `person.create` permission."
      },
      "put": {
        "operationId": "updatePeople",
        "parameters": [],
        "requestBody": {
          "content": {
            "application/json": {
              "schema": {
                "$ref": "#/components/schemas/PeopleUpdateDto"
              }
            }
          },
          "required": true
        },
        "responses": {
          "200": {
            "content": {
              "application/json": {
                "schema": {
                  "items": {
                    "$ref": "#/components/schemas/BulkIdResponseDto"
                  },
                  "type": "array"
                }
              }
            },
            "description": ""
          }
        },
        "security": [
          {
            "bearer": []
          },
          {
            "cookie": []
          },
          {
            "api_key": []
          }
        ],
        "tags": [
          "People"
        ],
        "x-immich-permission": "person.update",
        "description": "This endpoint requires the `person.update` permission."
      }
    },
    "/people/{id}": {
      "delete": {
        "operationId": "deletePerson",
        "parameters": [
          {
            "name": "id",
            "required": true,
            "in": "path",
            "schema": {
              "format": "uuid",
              "type": "string"
            }
          }
        ],
        "responses": {
          "204": {
            "description": ""
          }
        },
        "security": [
          {
            "bearer": []
          },
          {
            "cookie": []
          },
          {
            "api_key": []
          }
        ],
        "tags": [
          "People"
        ],
        "x-immich-permission": "person.delete",
        "description": "This endpoint requires the `person.delete` permission."
      },
      "get": {
        "operationId": "getPerson",
        "parameters": [
          {
            "name": "id",
            "required": true,
            "in": "path",
            "schema": {
              "format": "uuid",
              "type": "string"
            }
          }
        ],
        "responses": {
          "200": {
            "content": {
              "application/json": {
                "schema": {
                  "$ref": "#/components/schemas/PersonResponseDto"
                }
              }
            },
            "description": ""
          }
        },
        "security": [
          {
            "bearer": []
          },
          {
            "cookie": []
          },
          {
            "api_key": []
          }
        ],
        "tags": [
          "People"
        ],
        "x-immich-permission": "person.read",
        "description": "This endpoint requires the `person.read` permission."
      },
      "put": {
        "operationId": "updatePerson",
        "parameters": [
          {
            "name": "id",
            "required": true,
            "in": "path",
            "schema": {
              "format": "uuid",
              "type": "string"
            }
          }
        ],
        "requestBody": {
          "content": {
            "application/json": {
              "schema": {
                "$ref": "#/components/schemas/PersonUpdateDto"
              }
            }
          },
          "required": true
        },
        "responses": {
          "200": {
            "content": {
              "application/json": {
                "schema": {
                  "$ref": "#/components/schemas/PersonResponseDto"
                }
              }
            },
            "description": ""
          }
        },
        "security": [
          {
            "bearer": []
          },
          {
            "cookie": []
          },
          {
            "api_key": []
          }
        ],
        "tags": [
          "People"
        ],
        "x-immich-permission": "person.update",
        "description": "This endpoint requires the `person.update` permission."
      }
    },
    "/people/{id}/merge": {
      "post": {
        "operationId": "mergePerson",
        "parameters": [
          {
            "name": "id",
            "required": true,
            "in": "path",
            "schema": {
              "format": "uuid",
              "type": "string"
            }
          }
        ],
        "requestBody": {
          "content": {
            "application/json": {
              "schema": {
                "$ref": "#/components/schemas/MergePersonDto"
              }
            }
          },
          "required": true
        },
        "responses": {
          "200": {
            "content": {
              "application/json": {
                "schema": {
                  "items": {
                    "$ref": "#/components/schemas/BulkIdResponseDto"
                  },
                  "type": "array"
                }
              }
            },
            "description": ""
          }
        },
        "security": [
          {
            "bearer": []
          },
          {
            "cookie": []
          },
          {
            "api_key": []
          }
        ],
        "tags": [
          "People"
        ],
        "x-immich-permission": "person.merge",
        "description": "This endpoint requires the `person.merge` permission."
      }
    },
    "/people/{id}/reassign": {
      "put": {
        "operationId": "reassignFaces",
        "parameters": [
          {
            "name": "id",
            "required": true,
            "in": "path",
            "schema": {
              "format": "uuid",
              "type": "string"
            }
          }
        ],
        "requestBody": {
          "content": {
            "application/json": {
              "schema": {
                "$ref": "#/components/schemas/AssetFaceUpdateDto"
              }
            }
          },
          "required": true
        },
        "responses": {
          "200": {
            "content": {
              "application/json": {
                "schema": {
                  "items": {
                    "$ref": "#/components/schemas/PersonResponseDto"
                  },
                  "type": "array"
                }
              }
            },
            "description": ""
          }
        },
        "security": [
          {
            "bearer": []
          },
          {
            "cookie": []
          },
          {
            "api_key": []
          }
        ],
        "tags": [
          "People"
        ],
        "x-immich-permission": "person.reassign",
        "description": "This endpoint requires the `person.reassign` permission."
      }
    },
    "/people/{id}/statistics": {
      "get": {
        "operationId": "getPersonStatistics",
        "parameters": [
          {
            "name": "id",
            "required": true,
            "in": "path",
            "schema": {
              "format": "uuid",
              "type": "string"
            }
          }
        ],
        "responses": {
          "200": {
            "content": {
              "application/json": {
                "schema": {
                  "$ref": "#/components/schemas/PersonStatisticsResponseDto"
                }
              }
            },
            "description": ""
          }
        },
        "security": [
          {
            "bearer": []
          },
          {
            "cookie": []
          },
          {
            "api_key": []
          }
        ],
        "tags": [
          "People"
        ],
        "x-immich-permission": "person.statistics",
        "description": "This endpoint requires the `person.statistics` permission."
      }
    },
    "/people/{id}/thumbnail": {
      "get": {
        "operationId": "getPersonThumbnail",
        "parameters": [
          {
            "name": "id",
            "required": true,
            "in": "path",
            "schema": {
              "format": "uuid",
              "type": "string"
            }
          }
        ],
        "responses": {
          "200": {
            "content": {
              "application/octet-stream": {
                "schema": {
                  "format": "binary",
                  "type": "string"
                }
              }
            },
            "description": ""
          }
        },
        "security": [
          {
            "bearer": []
          },
          {
            "cookie": []
          },
          {
            "api_key": []
          }
        ],
        "tags": [
          "People"
        ],
        "x-immich-permission": "person.read",
        "description": "This endpoint requires the `person.read` permission."
      }
    },
    "/search/cities": {
      "get": {
        "operationId": "getAssetsByCity",
        "parameters": [],
        "responses": {
          "200": {
            "content": {
              "application/json": {
                "schema": {
                  "items": {
                    "$ref": "#/components/schemas/AssetResponseDto"
                  },
                  "type": "array"
                }
              }
            },
            "description": ""
          }
        },
        "security": [
          {
            "bearer": []
          },
          {
            "cookie": []
          },
          {
            "api_key": []
          }
        ],
        "tags": [
          "Search"
        ],
        "x-immich-permission": "asset.read",
        "description": "This endpoint requires the `asset.read` permission."
      }
    },
    "/search/explore": {
      "get": {
        "operationId": "getExploreData",
        "parameters": [],
        "responses": {
          "200": {
            "content": {
              "application/json": {
                "schema": {
                  "items": {
                    "$ref": "#/components/schemas/SearchExploreResponseDto"
                  },
                  "type": "array"
                }
              }
            },
            "description": ""
          }
        },
        "security": [
          {
            "bearer": []
          },
          {
            "cookie": []
          },
          {
            "api_key": []
          }
        ],
        "tags": [
          "Search"
        ],
        "x-immich-permission": "asset.read",
        "description": "This endpoint requires the `asset.read` permission."
      }
    },
    "/search/large-assets": {
      "post": {
        "operationId": "searchLargeAssets",
        "parameters": [
          {
            "name": "albumIds",
            "required": false,
            "in": "query",
            "schema": {
              "type": "array",
              "items": {
                "type": "string",
                "format": "uuid"
              }
            }
          },
          {
            "name": "city",
            "required": false,
            "in": "query",
            "schema": {
              "nullable": true,
              "type": "string"
            }
          },
          {
            "name": "country",
            "required": false,
            "in": "query",
            "schema": {
              "nullable": true,
              "type": "string"
            }
          },
          {
            "name": "createdAfter",
            "required": false,
            "in": "query",
            "schema": {
              "format": "date-time",
              "type": "string"
            }
          },
          {
            "name": "createdBefore",
            "required": false,
            "in": "query",
            "schema": {
              "format": "date-time",
              "type": "string"
            }
          },
          {
            "name": "deviceId",
            "required": false,
            "in": "query",
            "schema": {
              "type": "string"
            }
          },
          {
            "name": "isEncoded",
            "required": false,
            "in": "query",
            "schema": {
              "type": "boolean"
            }
          },
          {
            "name": "isFavorite",
            "required": false,
            "in": "query",
            "schema": {
              "type": "boolean"
            }
          },
          {
            "name": "isMotion",
            "required": false,
            "in": "query",
            "schema": {
              "type": "boolean"
            }
          },
          {
            "name": "isNotInAlbum",
            "required": false,
            "in": "query",
            "schema": {
              "type": "boolean"
            }
          },
          {
            "name": "isOffline",
            "required": false,
            "in": "query",
            "schema": {
              "type": "boolean"
            }
          },
          {
            "name": "lensModel",
            "required": false,
            "in": "query",
            "schema": {
              "nullable": true,
              "type": "string"
            }
          },
          {
            "name": "libraryId",
            "required": false,
            "in": "query",
            "schema": {
              "format": "uuid",
              "nullable": true,
              "type": "string"
            }
          },
          {
            "name": "make",
            "required": false,
            "in": "query",
            "schema": {
              "type": "string"
            }
          },
          {
            "name": "minFileSize",
            "required": false,
            "in": "query",
            "schema": {
              "minimum": 0,
              "type": "integer"
            }
          },
          {
            "name": "model",
            "required": false,
            "in": "query",
            "schema": {
              "nullable": true,
              "type": "string"
            }
          },
          {
            "name": "personIds",
            "required": false,
            "in": "query",
            "schema": {
              "type": "array",
              "items": {
                "type": "string",
                "format": "uuid"
              }
            }
          },
          {
            "name": "rating",
            "required": false,
            "in": "query",
            "schema": {
              "minimum": -1,
              "maximum": 5,
              "type": "number"
            }
          },
          {
            "name": "size",
            "required": false,
            "in": "query",
            "schema": {
              "minimum": 1,
              "maximum": 1000,
              "type": "number"
            }
          },
          {
            "name": "state",
            "required": false,
            "in": "query",
            "schema": {
              "nullable": true,
              "type": "string"
            }
          },
          {
            "name": "tagIds",
            "required": false,
            "in": "query",
            "schema": {
              "nullable": true,
              "type": "array",
              "items": {
                "type": "string",
                "format": "uuid"
              }
            }
          },
          {
            "name": "takenAfter",
            "required": false,
            "in": "query",
            "schema": {
              "format": "date-time",
              "type": "string"
            }
          },
          {
            "name": "takenBefore",
            "required": false,
            "in": "query",
            "schema": {
              "format": "date-time",
              "type": "string"
            }
          },
          {
            "name": "trashedAfter",
            "required": false,
            "in": "query",
            "schema": {
              "format": "date-time",
              "type": "string"
            }
          },
          {
            "name": "trashedBefore",
            "required": false,
            "in": "query",
            "schema": {
              "format": "date-time",
              "type": "string"
            }
          },
          {
            "name": "type",
            "required": false,
            "in": "query",
            "schema": {
              "$ref": "#/components/schemas/AssetTypeEnum"
            }
          },
          {
            "name": "updatedAfter",
            "required": false,
            "in": "query",
            "schema": {
              "format": "date-time",
              "type": "string"
            }
          },
          {
            "name": "updatedBefore",
            "required": false,
            "in": "query",
            "schema": {
              "format": "date-time",
              "type": "string"
            }
          },
          {
<<<<<<< HEAD
            "api_key": []
          }
        ],
        "tags": [
          "People"
        ]
      }
    },
    "/playback/{secret}/a/{codec}/{quality}/playlist.m3u8": {
      "get": {
        "operationId": "getAudioPlaylist",
        "parameters": [
          {
            "name": "codec",
            "required": true,
            "in": "path",
            "schema": {
              "$ref": "#/components/schemas/AudioCodec"
            }
          },
          {
            "name": "quality",
            "required": true,
            "in": "path",
            "schema": {
              "type": "string"
            }
          },
          {
            "name": "secret",
            "required": true,
            "in": "path",
            "schema": {
              "type": "string"
            }
          }
        ],
        "responses": {
          "200": {
            "content": {
              "application/octet-stream": {
                "schema": {
                  "format": "binary",
                  "type": "string"
                }
              }
            },
            "description": ""
          }
        },
        "tags": [
          "Transcoder"
        ]
      }
    },
    "/playback/{secret}/master.m3u8": {
      "get": {
        "operationId": "getMasterPlaylist",
        "parameters": [
          {
            "name": "secret",
            "required": true,
            "in": "path",
            "schema": {
              "type": "string"
            }
          }
        ],
        "responses": {
          "200": {
            "content": {
              "application/json": {
                "schema": {
                  "type": "string"
                }
              }
            },
            "description": ""
          }
        },
        "tags": [
          "Transcoder"
        ]
      }
    },
    "/playback/{secret}/original.m3u8": {
      "get": {
        "operationId": "getOriginalPlaylist",
        "parameters": [
          {
            "name": "secret",
            "required": true,
            "in": "path",
            "schema": {
              "type": "string"
            }
          }
        ],
        "responses": {
          "200": {
            "content": {
              "application/octet-stream": {
                "schema": {
                  "format": "binary",
                  "type": "string"
                }
              }
            },
            "description": ""
          }
        },
        "tags": [
          "Transcoder"
        ]
      }
    },
    "/playback/{secret}/{codec}/{quality}/playlist.m3u8": {
      "get": {
        "operationId": "getVideoPlaylist",
        "parameters": [
          {
            "name": "codec",
            "required": true,
            "in": "path",
            "schema": {
              "$ref": "#/components/schemas/VideoCodec"
            }
          },
          {
            "name": "quality",
            "required": true,
            "in": "path",
            "schema": {
              "type": "string"
            }
          },
          {
            "name": "secret",
            "required": true,
            "in": "path",
            "schema": {
              "type": "string"
            }
          }
        ],
        "responses": {
          "200": {
            "content": {
              "application/octet-stream": {
                "schema": {
                  "format": "binary",
                  "type": "string"
                }
              }
            },
            "description": ""
          }
        },
        "tags": [
          "Transcoder"
        ]
      }
    },
    "/playback/{secret}/{codec}/{quality}/{name}.mp4": {
      "get": {
        "operationId": "getVideoPart",
        "parameters": [
          {
            "name": "codec",
            "required": true,
            "in": "path",
            "schema": {
              "$ref": "#/components/schemas/Codec"
            }
          },
          {
            "name": "name",
            "required": true,
            "in": "path",
            "schema": {
              "type": "string"
            }
          },
          {
            "name": "quality",
            "required": true,
            "in": "path",
            "schema": {
              "type": "string"
            }
          },
          {
            "name": "secret",
            "required": true,
            "in": "path",
            "schema": {
              "type": "string"
            }
          }
        ],
        "responses": {
          "200": {
            "content": {
              "application/octet-stream": {
                "schema": {
                  "format": "binary",
                  "type": "string"
                }
              }
            },
            "description": ""
          }
        },
        "tags": [
          "Transcoder"
        ]
      }
    },
    "/search/cities": {
      "get": {
        "operationId": "getAssetsByCity",
        "parameters": [],
        "responses": {
          "200": {
            "content": {
              "application/json": {
                "schema": {
                  "items": {
                    "$ref": "#/components/schemas/AssetResponseDto"
                  },
                  "type": "array"
                }
              }
            },
            "description": ""
          }
        },
        "security": [
          {
            "bearer": []
=======
            "name": "visibility",
            "required": false,
            "in": "query",
            "schema": {
              "$ref": "#/components/schemas/AssetVisibility"
            }
>>>>>>> e239b8d2
          },
          {
            "name": "withDeleted",
            "required": false,
            "in": "query",
            "schema": {
              "type": "boolean"
            }
          },
          {
            "name": "withExif",
            "required": false,
            "in": "query",
            "schema": {
              "type": "boolean"
            }
          }
        ],
        "responses": {
          "200": {
            "content": {
              "application/json": {
                "schema": {
                  "items": {
                    "$ref": "#/components/schemas/AssetResponseDto"
                  },
                  "type": "array"
                }
              }
            },
            "description": ""
          }
        },
        "security": [
          {
            "bearer": []
          },
          {
            "cookie": []
          },
          {
            "api_key": []
          }
        ],
        "tags": [
          "Search"
        ],
        "x-immich-permission": "asset.read",
        "description": "This endpoint requires the `asset.read` permission."
      }
    },
    "/search/metadata": {
      "post": {
        "operationId": "searchAssets",
        "parameters": [],
        "requestBody": {
          "content": {
            "application/json": {
              "schema": {
                "$ref": "#/components/schemas/MetadataSearchDto"
              }
            }
          },
          "required": true
        },
        "responses": {
          "200": {
            "content": {
              "application/json": {
                "schema": {
                  "$ref": "#/components/schemas/SearchResponseDto"
                }
              }
            },
            "description": ""
          }
        },
        "security": [
          {
            "bearer": []
          },
          {
            "cookie": []
          },
          {
            "api_key": []
          }
        ],
        "tags": [
          "Search"
        ],
        "x-immich-permission": "asset.read",
        "description": "This endpoint requires the `asset.read` permission."
      }
    },
    "/search/person": {
      "get": {
        "operationId": "searchPerson",
        "parameters": [
          {
            "name": "name",
            "required": true,
            "in": "query",
            "schema": {
              "type": "string"
            }
          },
          {
            "name": "withHidden",
            "required": false,
            "in": "query",
            "schema": {
              "type": "boolean"
            }
          }
        ],
        "responses": {
          "200": {
            "content": {
              "application/json": {
                "schema": {
                  "items": {
                    "$ref": "#/components/schemas/PersonResponseDto"
                  },
                  "type": "array"
                }
              }
            },
            "description": ""
          }
        },
        "security": [
          {
            "bearer": []
          },
          {
            "cookie": []
          },
          {
            "api_key": []
          }
        ],
        "tags": [
          "Search"
        ],
        "x-immich-permission": "person.read",
        "description": "This endpoint requires the `person.read` permission."
      }
    },
    "/search/places": {
      "get": {
        "operationId": "searchPlaces",
        "parameters": [
          {
            "name": "name",
            "required": true,
            "in": "query",
            "schema": {
              "type": "string"
            }
          }
        ],
        "responses": {
          "200": {
            "content": {
              "application/json": {
                "schema": {
                  "items": {
                    "$ref": "#/components/schemas/PlacesResponseDto"
                  },
                  "type": "array"
                }
              }
            },
            "description": ""
          }
        },
        "security": [
          {
            "bearer": []
          },
          {
            "cookie": []
          },
          {
            "api_key": []
          }
        ],
        "tags": [
          "Search"
        ],
        "x-immich-permission": "asset.read",
        "description": "This endpoint requires the `asset.read` permission."
      }
    },
    "/search/random": {
      "post": {
        "operationId": "searchRandom",
        "parameters": [],
        "requestBody": {
          "content": {
            "application/json": {
              "schema": {
                "$ref": "#/components/schemas/RandomSearchDto"
              }
            }
          },
          "required": true
        },
        "responses": {
          "200": {
            "content": {
              "application/json": {
                "schema": {
                  "items": {
                    "$ref": "#/components/schemas/AssetResponseDto"
                  },
                  "type": "array"
                }
              }
            },
            "description": ""
          }
        },
        "security": [
          {
            "bearer": []
          },
          {
            "cookie": []
          },
          {
            "api_key": []
          }
        ],
        "tags": [
          "Search"
        ],
        "x-immich-permission": "asset.read",
        "description": "This endpoint requires the `asset.read` permission."
      }
    },
    "/search/smart": {
      "post": {
        "operationId": "searchSmart",
        "parameters": [],
        "requestBody": {
          "content": {
            "application/json": {
              "schema": {
                "$ref": "#/components/schemas/SmartSearchDto"
              }
            }
          },
          "required": true
        },
        "responses": {
          "200": {
            "content": {
              "application/json": {
                "schema": {
                  "$ref": "#/components/schemas/SearchResponseDto"
                }
              }
            },
            "description": ""
          }
        },
        "security": [
          {
            "bearer": []
          },
          {
            "cookie": []
          },
          {
            "api_key": []
          }
        ],
        "tags": [
          "Search"
        ],
        "x-immich-permission": "asset.read",
        "description": "This endpoint requires the `asset.read` permission."
      }
    },
    "/search/statistics": {
      "post": {
        "operationId": "searchAssetStatistics",
        "parameters": [],
        "requestBody": {
          "content": {
            "application/json": {
              "schema": {
                "$ref": "#/components/schemas/StatisticsSearchDto"
              }
            }
          },
          "required": true
        },
        "responses": {
          "200": {
            "content": {
              "application/json": {
                "schema": {
                  "$ref": "#/components/schemas/SearchStatisticsResponseDto"
                }
              }
            },
            "description": ""
          }
        },
        "security": [
          {
            "bearer": []
          },
          {
            "cookie": []
          },
          {
            "api_key": []
          }
        ],
        "tags": [
          "Search"
        ],
        "x-immich-permission": "asset.statistics",
        "description": "This endpoint requires the `asset.statistics` permission."
      }
    },
    "/search/suggestions": {
      "get": {
        "operationId": "getSearchSuggestions",
        "parameters": [
          {
            "name": "country",
            "required": false,
            "in": "query",
            "schema": {
              "type": "string"
            }
          },
          {
            "name": "includeNull",
            "required": false,
            "in": "query",
            "description": "This property was added in v111.0.0",
            "schema": {
              "type": "boolean"
            }
          },
          {
            "name": "make",
            "required": false,
            "in": "query",
            "schema": {
              "type": "string"
            }
          },
          {
            "name": "model",
            "required": false,
            "in": "query",
            "schema": {
              "type": "string"
            }
          },
          {
            "name": "state",
            "required": false,
            "in": "query",
            "schema": {
              "type": "string"
            }
          },
          {
            "name": "type",
            "required": true,
            "in": "query",
            "schema": {
              "$ref": "#/components/schemas/SearchSuggestionType"
            }
          }
        ],
        "responses": {
          "200": {
            "content": {
              "application/json": {
                "schema": {
                  "items": {
                    "type": "string"
                  },
                  "type": "array"
                }
              }
            },
            "description": ""
          }
        },
        "security": [
          {
            "bearer": []
          },
          {
            "cookie": []
          },
          {
            "api_key": []
          }
        ],
        "tags": [
          "Search"
        ],
        "x-immich-permission": "asset.read",
        "description": "This endpoint requires the `asset.read` permission."
      }
    },
    "/server/about": {
      "get": {
        "operationId": "getAboutInfo",
        "parameters": [],
        "responses": {
          "200": {
            "content": {
              "application/json": {
                "schema": {
                  "$ref": "#/components/schemas/ServerAboutResponseDto"
                }
              }
            },
            "description": ""
          }
        },
        "security": [
          {
            "bearer": []
          },
          {
            "cookie": []
          },
          {
            "api_key": []
          }
        ],
        "tags": [
          "Server"
        ],
        "x-immich-permission": "server.about",
        "description": "This endpoint requires the `server.about` permission."
      }
    },
    "/server/apk-links": {
      "get": {
        "operationId": "getApkLinks",
        "parameters": [],
        "responses": {
          "200": {
            "content": {
              "application/json": {
                "schema": {
                  "$ref": "#/components/schemas/ServerApkLinksDto"
                }
              }
            },
            "description": ""
          }
        },
        "security": [
          {
            "bearer": []
          },
          {
            "cookie": []
          },
          {
            "api_key": []
          }
        ],
        "tags": [
          "Server"
        ],
        "x-immich-permission": "server.apkLinks",
        "description": "This endpoint requires the `server.apkLinks` permission."
      }
    },
    "/server/config": {
      "get": {
        "operationId": "getServerConfig",
        "parameters": [],
        "responses": {
          "200": {
            "content": {
              "application/json": {
                "schema": {
                  "$ref": "#/components/schemas/ServerConfigDto"
                }
              }
            },
            "description": ""
          }
        },
        "tags": [
          "Server"
        ]
      }
    },
    "/server/features": {
      "get": {
        "operationId": "getServerFeatures",
        "parameters": [],
        "responses": {
          "200": {
            "content": {
              "application/json": {
                "schema": {
                  "$ref": "#/components/schemas/ServerFeaturesDto"
                }
              }
            },
            "description": ""
          }
        },
        "tags": [
          "Server"
        ]
      }
    },
    "/server/license": {
      "delete": {
        "operationId": "deleteServerLicense",
        "parameters": [],
        "responses": {
          "204": {
            "description": ""
          }
        },
        "security": [
          {
            "bearer": []
          },
          {
            "cookie": []
          },
          {
            "api_key": []
          }
        ],
        "tags": [
          "Server"
        ],
        "x-immich-admin-only": true,
        "x-immich-permission": "serverLicense.delete",
        "description": "This endpoint is an admin-only route, and requires the `serverLicense.delete` permission."
      },
      "get": {
        "operationId": "getServerLicense",
        "parameters": [],
        "responses": {
          "200": {
            "content": {
              "application/json": {
                "schema": {
                  "$ref": "#/components/schemas/LicenseResponseDto"
                }
              }
            },
            "description": ""
          },
          "404": {
            "description": ""
          }
        },
        "security": [
          {
            "bearer": []
          },
          {
            "cookie": []
          },
          {
            "api_key": []
          }
        ],
        "tags": [
          "Server"
        ],
        "x-immich-admin-only": true,
        "x-immich-permission": "serverLicense.read",
        "description": "This endpoint is an admin-only route, and requires the `serverLicense.read` permission."
      },
      "put": {
        "operationId": "setServerLicense",
        "parameters": [],
        "requestBody": {
          "content": {
            "application/json": {
              "schema": {
                "$ref": "#/components/schemas/LicenseKeyDto"
              }
            }
          },
          "required": true
        },
        "responses": {
          "200": {
            "content": {
              "application/json": {
                "schema": {
                  "$ref": "#/components/schemas/LicenseResponseDto"
                }
              }
            },
            "description": ""
          }
        },
        "security": [
          {
            "bearer": []
          },
          {
            "cookie": []
          },
          {
            "api_key": []
          }
        ],
        "tags": [
          "Server"
        ],
        "x-immich-admin-only": true,
        "x-immich-permission": "serverLicense.update",
        "description": "This endpoint is an admin-only route, and requires the `serverLicense.update` permission."
      }
    },
    "/server/media-types": {
      "get": {
        "operationId": "getSupportedMediaTypes",
        "parameters": [],
        "responses": {
          "200": {
            "content": {
              "application/json": {
                "schema": {
                  "$ref": "#/components/schemas/ServerMediaTypesResponseDto"
                }
              }
            },
            "description": ""
          }
        },
        "tags": [
          "Server"
        ]
      }
    },
    "/server/ping": {
      "get": {
        "operationId": "pingServer",
        "parameters": [],
        "responses": {
          "200": {
            "content": {
              "application/json": {
                "schema": {
                  "$ref": "#/components/schemas/ServerPingResponse"
                }
              }
            },
            "description": ""
          }
        },
        "tags": [
          "Server"
        ]
      }
    },
    "/server/statistics": {
      "get": {
        "operationId": "getServerStatistics",
        "parameters": [],
        "responses": {
          "200": {
            "content": {
              "application/json": {
                "schema": {
                  "$ref": "#/components/schemas/ServerStatsResponseDto"
                }
              }
            },
            "description": ""
          }
        },
        "security": [
          {
            "bearer": []
          },
          {
            "cookie": []
          },
          {
            "api_key": []
          }
        ],
        "tags": [
          "Server"
        ],
        "x-immich-admin-only": true,
        "x-immich-permission": "server.statistics",
        "description": "This endpoint is an admin-only route, and requires the `server.statistics` permission."
      }
    },
    "/server/storage": {
      "get": {
        "operationId": "getStorage",
        "parameters": [],
        "responses": {
          "200": {
            "content": {
              "application/json": {
                "schema": {
                  "$ref": "#/components/schemas/ServerStorageResponseDto"
                }
              }
            },
            "description": ""
          }
        },
        "security": [
          {
            "bearer": []
          },
          {
            "cookie": []
          },
          {
            "api_key": []
          }
        ],
        "tags": [
          "Server"
        ],
        "x-immich-permission": "server.storage",
        "description": "This endpoint requires the `server.storage` permission."
      }
    },
    "/server/theme": {
      "get": {
        "operationId": "getTheme",
        "parameters": [],
        "responses": {
          "200": {
            "content": {
              "application/json": {
                "schema": {
                  "$ref": "#/components/schemas/ServerThemeDto"
                }
              }
            },
            "description": ""
          }
        },
        "tags": [
          "Server"
        ]
      }
    },
    "/server/version": {
      "get": {
        "operationId": "getServerVersion",
        "parameters": [],
        "responses": {
          "200": {
            "content": {
              "application/json": {
                "schema": {
                  "$ref": "#/components/schemas/ServerVersionResponseDto"
                }
              }
            },
            "description": ""
          }
        },
        "tags": [
          "Server"
        ]
      }
    },
    "/server/version-check": {
      "get": {
        "operationId": "getVersionCheck",
        "parameters": [],
        "responses": {
          "200": {
            "content": {
              "application/json": {
                "schema": {
                  "$ref": "#/components/schemas/VersionCheckStateResponseDto"
                }
              }
            },
            "description": ""
          }
        },
        "security": [
          {
            "bearer": []
          },
          {
            "cookie": []
          },
          {
            "api_key": []
          }
        ],
        "tags": [
          "Server"
        ],
        "x-immich-permission": "server.versionCheck",
        "description": "This endpoint requires the `server.versionCheck` permission."
      }
    },
    "/server/version-history": {
      "get": {
        "operationId": "getVersionHistory",
        "parameters": [],
        "responses": {
          "200": {
            "content": {
              "application/json": {
                "schema": {
                  "items": {
                    "$ref": "#/components/schemas/ServerVersionHistoryResponseDto"
                  },
                  "type": "array"
                }
              }
            },
            "description": ""
          }
        },
        "tags": [
          "Server"
        ]
      }
    },
    "/sessions": {
      "delete": {
        "operationId": "deleteAllSessions",
        "parameters": [],
        "responses": {
          "204": {
            "description": ""
          }
        },
        "security": [
          {
            "bearer": []
          },
          {
            "cookie": []
          },
          {
            "api_key": []
          }
        ],
        "tags": [
          "Sessions"
        ],
        "x-immich-permission": "session.delete",
        "description": "This endpoint requires the `session.delete` permission."
      },
      "get": {
        "operationId": "getSessions",
        "parameters": [],
        "responses": {
          "200": {
            "content": {
              "application/json": {
                "schema": {
                  "items": {
                    "$ref": "#/components/schemas/SessionResponseDto"
                  },
                  "type": "array"
                }
              }
            },
            "description": ""
          }
        },
        "security": [
          {
            "bearer": []
          },
          {
            "cookie": []
          },
          {
            "api_key": []
          }
        ],
        "tags": [
          "Sessions"
        ],
        "x-immich-permission": "session.read",
        "description": "This endpoint requires the `session.read` permission."
      },
      "post": {
        "operationId": "createSession",
        "parameters": [],
        "requestBody": {
          "content": {
            "application/json": {
              "schema": {
                "$ref": "#/components/schemas/SessionCreateDto"
              }
            }
          },
          "required": true
        },
        "responses": {
          "201": {
            "content": {
              "application/json": {
                "schema": {
                  "$ref": "#/components/schemas/SessionCreateResponseDto"
                }
              }
            },
            "description": ""
          }
        },
        "security": [
          {
            "bearer": []
          },
          {
            "cookie": []
          },
          {
            "api_key": []
          }
        ],
        "tags": [
          "Sessions"
        ],
        "x-immich-permission": "session.create",
        "description": "This endpoint requires the `session.create` permission."
      }
    },
    "/sessions/{id}": {
      "delete": {
        "operationId": "deleteSession",
        "parameters": [
          {
            "name": "id",
            "required": true,
            "in": "path",
            "schema": {
              "format": "uuid",
              "type": "string"
            }
          }
        ],
        "responses": {
          "204": {
            "description": ""
          }
        },
        "security": [
          {
            "bearer": []
          },
          {
            "cookie": []
          },
          {
            "api_key": []
          }
        ],
        "tags": [
          "Sessions"
        ],
        "x-immich-permission": "session.delete",
        "description": "This endpoint requires the `session.delete` permission."
      },
      "put": {
        "operationId": "updateSession",
        "parameters": [
          {
            "name": "id",
            "required": true,
            "in": "path",
            "schema": {
              "format": "uuid",
              "type": "string"
            }
          }
        ],
        "requestBody": {
          "content": {
            "application/json": {
              "schema": {
                "$ref": "#/components/schemas/SessionUpdateDto"
              }
            }
          },
          "required": true
        },
        "responses": {
          "200": {
            "content": {
              "application/json": {
                "schema": {
                  "$ref": "#/components/schemas/SessionResponseDto"
                }
              }
            },
            "description": ""
          }
        },
        "security": [
          {
            "bearer": []
          },
          {
            "cookie": []
          },
          {
            "api_key": []
          }
        ],
        "tags": [
          "Sessions"
        ],
        "x-immich-permission": "session.update",
        "description": "This endpoint requires the `session.update` permission."
      }
    },
    "/sessions/{id}/lock": {
      "post": {
        "operationId": "lockSession",
        "parameters": [
          {
            "name": "id",
            "required": true,
            "in": "path",
            "schema": {
              "format": "uuid",
              "type": "string"
            }
          }
        ],
        "responses": {
          "204": {
            "description": ""
          }
        },
        "security": [
          {
            "bearer": []
          },
          {
            "cookie": []
          },
          {
            "api_key": []
          }
        ],
        "tags": [
          "Sessions"
        ],
        "x-immich-permission": "session.lock",
        "description": "This endpoint requires the `session.lock` permission."
      }
    },
    "/shared-links": {
      "get": {
        "operationId": "getAllSharedLinks",
        "parameters": [
          {
            "name": "albumId",
            "required": false,
            "in": "query",
            "schema": {
              "format": "uuid",
              "type": "string"
            }
          }
        ],
        "responses": {
          "200": {
            "content": {
              "application/json": {
                "schema": {
                  "items": {
                    "$ref": "#/components/schemas/SharedLinkResponseDto"
                  },
                  "type": "array"
                }
              }
            },
            "description": ""
          }
        },
        "security": [
          {
            "bearer": []
          },
          {
            "cookie": []
          },
          {
            "api_key": []
          }
        ],
        "tags": [
          "Shared Links"
        ],
        "x-immich-permission": "sharedLink.read",
        "description": "This endpoint requires the `sharedLink.read` permission."
      },
      "post": {
        "operationId": "createSharedLink",
        "parameters": [],
        "requestBody": {
          "content": {
            "application/json": {
              "schema": {
                "$ref": "#/components/schemas/SharedLinkCreateDto"
              }
            }
          },
          "required": true
        },
        "responses": {
          "201": {
            "content": {
              "application/json": {
                "schema": {
                  "$ref": "#/components/schemas/SharedLinkResponseDto"
                }
              }
            },
            "description": ""
          }
        },
        "security": [
          {
            "bearer": []
          },
          {
            "cookie": []
          },
          {
            "api_key": []
          }
        ],
        "tags": [
          "Shared Links"
        ],
        "x-immich-permission": "sharedLink.create",
        "description": "This endpoint requires the `sharedLink.create` permission."
      }
    },
    "/shared-links/me": {
      "get": {
        "operationId": "getMySharedLink",
        "parameters": [
          {
            "name": "password",
            "required": false,
            "in": "query",
            "schema": {
              "example": "password",
              "type": "string"
            }
          },
          {
            "name": "token",
            "required": false,
            "in": "query",
            "schema": {
              "type": "string"
            }
          },
          {
            "name": "key",
            "required": false,
            "in": "query",
            "schema": {
              "type": "string"
            }
          },
          {
            "name": "slug",
            "required": false,
            "in": "query",
            "schema": {
              "type": "string"
            }
          }
        ],
        "responses": {
          "200": {
            "content": {
              "application/json": {
                "schema": {
                  "$ref": "#/components/schemas/SharedLinkResponseDto"
                }
              }
            },
            "description": ""
          }
        },
        "security": [
          {
            "bearer": []
          },
          {
            "cookie": []
          },
          {
            "api_key": []
          }
        ],
        "tags": [
          "Shared Links"
        ]
      }
    },
    "/shared-links/{id}": {
      "delete": {
        "operationId": "removeSharedLink",
        "parameters": [
          {
            "name": "id",
            "required": true,
            "in": "path",
            "schema": {
              "format": "uuid",
              "type": "string"
            }
          }
        ],
        "responses": {
          "204": {
            "description": ""
          }
        },
        "security": [
          {
            "bearer": []
          },
          {
            "cookie": []
          },
          {
            "api_key": []
          }
        ],
        "tags": [
          "Shared Links"
        ],
        "x-immich-permission": "sharedLink.delete",
        "description": "This endpoint requires the `sharedLink.delete` permission."
      },
      "get": {
        "operationId": "getSharedLinkById",
        "parameters": [
          {
            "name": "id",
            "required": true,
            "in": "path",
            "schema": {
              "format": "uuid",
              "type": "string"
            }
          }
        ],
        "responses": {
          "200": {
            "content": {
              "application/json": {
                "schema": {
                  "$ref": "#/components/schemas/SharedLinkResponseDto"
                }
              }
            },
            "description": ""
          }
        },
        "security": [
          {
            "bearer": []
          },
          {
            "cookie": []
          },
          {
            "api_key": []
          }
        ],
        "tags": [
          "Shared Links"
        ],
        "x-immich-permission": "sharedLink.read",
        "description": "This endpoint requires the `sharedLink.read` permission."
      },
      "patch": {
        "operationId": "updateSharedLink",
        "parameters": [
          {
            "name": "id",
            "required": true,
            "in": "path",
            "schema": {
              "format": "uuid",
              "type": "string"
            }
          }
        ],
        "requestBody": {
          "content": {
            "application/json": {
              "schema": {
                "$ref": "#/components/schemas/SharedLinkEditDto"
              }
            }
          },
          "required": true
        },
        "responses": {
          "200": {
            "content": {
              "application/json": {
                "schema": {
                  "$ref": "#/components/schemas/SharedLinkResponseDto"
                }
              }
            },
            "description": ""
          }
        },
        "security": [
          {
            "bearer": []
          },
          {
            "cookie": []
          },
          {
            "api_key": []
          }
        ],
        "tags": [
          "Shared Links"
        ],
        "x-immich-permission": "sharedLink.update",
        "description": "This endpoint requires the `sharedLink.update` permission."
      }
    },
    "/shared-links/{id}/assets": {
      "delete": {
        "operationId": "removeSharedLinkAssets",
        "parameters": [
          {
            "name": "id",
            "required": true,
            "in": "path",
            "schema": {
              "format": "uuid",
              "type": "string"
            }
          },
          {
            "name": "key",
            "required": false,
            "in": "query",
            "schema": {
              "type": "string"
            }
          },
          {
            "name": "slug",
            "required": false,
            "in": "query",
            "schema": {
              "type": "string"
            }
          }
        ],
        "requestBody": {
          "content": {
            "application/json": {
              "schema": {
                "$ref": "#/components/schemas/AssetIdsDto"
              }
            }
          },
          "required": true
        },
        "responses": {
          "200": {
            "content": {
              "application/json": {
                "schema": {
                  "items": {
                    "$ref": "#/components/schemas/AssetIdsResponseDto"
                  },
                  "type": "array"
                }
              }
            },
            "description": ""
          }
        },
        "security": [
          {
            "bearer": []
          },
          {
            "cookie": []
          },
          {
            "api_key": []
          }
        ],
        "tags": [
          "Shared Links"
        ]
      },
      "put": {
        "operationId": "addSharedLinkAssets",
        "parameters": [
          {
            "name": "id",
            "required": true,
            "in": "path",
            "schema": {
              "format": "uuid",
              "type": "string"
            }
          },
          {
            "name": "key",
            "required": false,
            "in": "query",
            "schema": {
              "type": "string"
            }
          },
          {
            "name": "slug",
            "required": false,
            "in": "query",
            "schema": {
              "type": "string"
            }
          }
        ],
        "requestBody": {
          "content": {
            "application/json": {
              "schema": {
                "$ref": "#/components/schemas/AssetIdsDto"
              }
            }
          },
          "required": true
        },
        "responses": {
          "200": {
            "content": {
              "application/json": {
                "schema": {
                  "items": {
                    "$ref": "#/components/schemas/AssetIdsResponseDto"
                  },
                  "type": "array"
                }
              }
            },
            "description": ""
          }
        },
        "security": [
          {
            "bearer": []
          },
          {
            "cookie": []
          },
          {
            "api_key": []
          }
        ],
        "tags": [
          "Shared Links"
        ]
      }
    },
    "/stacks": {
      "delete": {
        "operationId": "deleteStacks",
        "parameters": [],
        "requestBody": {
          "content": {
            "application/json": {
              "schema": {
                "$ref": "#/components/schemas/BulkIdsDto"
              }
            }
          },
          "required": true
        },
        "responses": {
          "204": {
            "description": ""
          }
        },
        "security": [
          {
            "bearer": []
          },
          {
            "cookie": []
          },
          {
            "api_key": []
          }
        ],
        "tags": [
          "Stacks"
        ],
        "x-immich-permission": "stack.delete",
        "description": "This endpoint requires the `stack.delete` permission."
      },
      "get": {
        "operationId": "searchStacks",
        "parameters": [
          {
            "name": "primaryAssetId",
            "required": false,
            "in": "query",
            "schema": {
              "format": "uuid",
              "type": "string"
            }
          }
        ],
        "responses": {
          "200": {
            "content": {
              "application/json": {
                "schema": {
                  "items": {
                    "$ref": "#/components/schemas/StackResponseDto"
                  },
                  "type": "array"
                }
              }
            },
            "description": ""
          }
        },
        "security": [
          {
            "bearer": []
          },
          {
            "cookie": []
          },
          {
            "api_key": []
          }
        ],
        "tags": [
          "Stacks"
        ],
        "x-immich-permission": "stack.read",
        "description": "This endpoint requires the `stack.read` permission."
      },
      "post": {
        "operationId": "createStack",
        "parameters": [],
        "requestBody": {
          "content": {
            "application/json": {
              "schema": {
                "$ref": "#/components/schemas/StackCreateDto"
              }
            }
          },
          "required": true
        },
        "responses": {
          "201": {
            "content": {
              "application/json": {
                "schema": {
                  "$ref": "#/components/schemas/StackResponseDto"
                }
              }
            },
            "description": ""
          }
        },
        "security": [
          {
            "bearer": []
          },
          {
            "cookie": []
          },
          {
            "api_key": []
          }
        ],
        "tags": [
          "Stacks"
        ],
        "x-immich-permission": "stack.create",
        "description": "This endpoint requires the `stack.create` permission."
      }
    },
    "/stacks/{id}": {
      "delete": {
        "operationId": "deleteStack",
        "parameters": [
          {
            "name": "id",
            "required": true,
            "in": "path",
            "schema": {
              "format": "uuid",
              "type": "string"
            }
          }
        ],
        "responses": {
          "204": {
            "description": ""
          }
        },
        "security": [
          {
            "bearer": []
          },
          {
            "cookie": []
          },
          {
            "api_key": []
          }
        ],
        "tags": [
          "Stacks"
        ],
        "x-immich-permission": "stack.delete",
        "description": "This endpoint requires the `stack.delete` permission."
      },
      "get": {
        "operationId": "getStack",
        "parameters": [
          {
            "name": "id",
            "required": true,
            "in": "path",
            "schema": {
              "format": "uuid",
              "type": "string"
            }
          }
        ],
        "responses": {
          "200": {
            "content": {
              "application/json": {
                "schema": {
                  "$ref": "#/components/schemas/StackResponseDto"
                }
              }
            },
            "description": ""
          }
        },
        "security": [
          {
            "bearer": []
          },
          {
            "cookie": []
          },
          {
            "api_key": []
          }
        ],
        "tags": [
          "Stacks"
        ],
        "x-immich-permission": "stack.read",
        "description": "This endpoint requires the `stack.read` permission."
      },
      "put": {
        "operationId": "updateStack",
        "parameters": [
          {
            "name": "id",
            "required": true,
            "in": "path",
            "schema": {
              "format": "uuid",
              "type": "string"
            }
          }
        ],
        "requestBody": {
          "content": {
            "application/json": {
              "schema": {
                "$ref": "#/components/schemas/StackUpdateDto"
              }
            }
          },
          "required": true
        },
        "responses": {
          "200": {
            "content": {
              "application/json": {
                "schema": {
                  "$ref": "#/components/schemas/StackResponseDto"
                }
              }
            },
            "description": ""
          }
        },
        "security": [
          {
            "bearer": []
          },
          {
            "cookie": []
          },
          {
            "api_key": []
          }
        ],
        "tags": [
          "Stacks"
        ],
        "x-immich-permission": "stack.update",
        "description": "This endpoint requires the `stack.update` permission."
      }
    },
    "/stacks/{id}/assets/{assetId}": {
      "delete": {
        "operationId": "removeAssetFromStack",
        "parameters": [
          {
            "name": "assetId",
            "required": true,
            "in": "path",
            "schema": {
              "format": "uuid",
              "type": "string"
            }
          },
          {
            "name": "id",
            "required": true,
            "in": "path",
            "schema": {
              "format": "uuid",
              "type": "string"
            }
          }
        ],
        "responses": {
          "204": {
            "description": ""
          }
        },
        "security": [
          {
            "bearer": []
          },
          {
            "cookie": []
          },
          {
            "api_key": []
          }
        ],
        "tags": [
          "Stacks"
        ],
        "x-immich-permission": "stack.update",
        "description": "This endpoint requires the `stack.update` permission."
      }
    },
    "/sync/ack": {
      "delete": {
        "operationId": "deleteSyncAck",
        "parameters": [],
        "requestBody": {
          "content": {
            "application/json": {
              "schema": {
                "$ref": "#/components/schemas/SyncAckDeleteDto"
              }
            }
          },
          "required": true
        },
        "responses": {
          "204": {
            "description": ""
          }
        },
        "security": [
          {
            "bearer": []
          },
          {
            "cookie": []
          },
          {
            "api_key": []
          }
        ],
        "tags": [
          "Sync"
        ],
        "x-immich-permission": "syncCheckpoint.delete",
        "description": "This endpoint requires the `syncCheckpoint.delete` permission."
      },
      "get": {
        "operationId": "getSyncAck",
        "parameters": [],
        "responses": {
          "200": {
            "content": {
              "application/json": {
                "schema": {
                  "items": {
                    "$ref": "#/components/schemas/SyncAckDto"
                  },
                  "type": "array"
                }
              }
            },
            "description": ""
          }
        },
        "security": [
          {
            "bearer": []
          },
          {
            "cookie": []
          },
          {
            "api_key": []
          }
        ],
        "tags": [
          "Sync"
        ],
        "x-immich-permission": "syncCheckpoint.read",
        "description": "This endpoint requires the `syncCheckpoint.read` permission."
      },
      "post": {
        "operationId": "sendSyncAck",
        "parameters": [],
        "requestBody": {
          "content": {
            "application/json": {
              "schema": {
                "$ref": "#/components/schemas/SyncAckSetDto"
              }
            }
          },
          "required": true
        },
        "responses": {
          "204": {
            "description": ""
          }
        },
        "security": [
          {
            "bearer": []
          },
          {
            "cookie": []
          },
          {
            "api_key": []
          }
        ],
        "tags": [
          "Sync"
        ],
        "x-immich-permission": "syncCheckpoint.update",
        "description": "This endpoint requires the `syncCheckpoint.update` permission."
      }
    },
    "/sync/delta-sync": {
      "post": {
        "operationId": "getDeltaSync",
        "parameters": [],
        "requestBody": {
          "content": {
            "application/json": {
              "schema": {
                "$ref": "#/components/schemas/AssetDeltaSyncDto"
              }
            }
          },
          "required": true
        },
        "responses": {
          "200": {
            "content": {
              "application/json": {
                "schema": {
                  "$ref": "#/components/schemas/AssetDeltaSyncResponseDto"
                }
              }
            },
            "description": ""
          }
        },
        "security": [
          {
            "bearer": []
          },
          {
            "cookie": []
          },
          {
            "api_key": []
          }
        ],
        "tags": [
          "Sync"
        ]
      }
    },
    "/sync/full-sync": {
      "post": {
        "operationId": "getFullSyncForUser",
        "parameters": [],
        "requestBody": {
          "content": {
            "application/json": {
              "schema": {
                "$ref": "#/components/schemas/AssetFullSyncDto"
              }
            }
          },
          "required": true
        },
        "responses": {
          "200": {
            "content": {
              "application/json": {
                "schema": {
                  "items": {
                    "$ref": "#/components/schemas/AssetResponseDto"
                  },
                  "type": "array"
                }
              }
            },
            "description": ""
          }
        },
        "security": [
          {
            "bearer": []
          },
          {
            "cookie": []
          },
          {
            "api_key": []
          }
        ],
        "tags": [
          "Sync"
        ]
      }
    },
    "/sync/stream": {
      "post": {
        "operationId": "getSyncStream",
        "parameters": [],
        "requestBody": {
          "content": {
            "application/json": {
              "schema": {
                "$ref": "#/components/schemas/SyncStreamDto"
              }
            }
          },
          "required": true
        },
        "responses": {
          "200": {
            "description": ""
          }
        },
        "security": [
          {
            "bearer": []
          },
          {
            "cookie": []
          },
          {
            "api_key": []
          }
        ],
        "tags": [
          "Sync"
        ],
        "x-immich-permission": "sync.stream",
        "description": "This endpoint requires the `sync.stream` permission."
      }
    },
    "/system-config": {
      "get": {
        "operationId": "getConfig",
        "parameters": [],
        "responses": {
          "200": {
            "content": {
              "application/json": {
                "schema": {
                  "$ref": "#/components/schemas/SystemConfigDto"
                }
              }
            },
            "description": ""
          }
        },
        "security": [
          {
            "bearer": []
          },
          {
            "cookie": []
          },
          {
            "api_key": []
          }
        ],
        "tags": [
          "System Config"
        ],
        "x-immich-admin-only": true,
        "x-immich-permission": "systemConfig.read",
        "description": "This endpoint is an admin-only route, and requires the `systemConfig.read` permission."
      },
      "put": {
        "operationId": "updateConfig",
        "parameters": [],
        "requestBody": {
          "content": {
            "application/json": {
              "schema": {
                "$ref": "#/components/schemas/SystemConfigDto"
              }
            }
          },
          "required": true
        },
        "responses": {
          "200": {
            "content": {
              "application/json": {
                "schema": {
                  "$ref": "#/components/schemas/SystemConfigDto"
                }
              }
            },
            "description": ""
          }
        },
        "security": [
          {
            "bearer": []
          },
          {
            "cookie": []
          },
          {
            "api_key": []
          }
        ],
        "tags": [
          "System Config"
        ],
        "x-immich-admin-only": true,
        "x-immich-permission": "systemConfig.update",
        "description": "This endpoint is an admin-only route, and requires the `systemConfig.update` permission."
      }
    },
    "/system-config/defaults": {
      "get": {
        "operationId": "getConfigDefaults",
        "parameters": [],
        "responses": {
          "200": {
            "content": {
              "application/json": {
                "schema": {
                  "$ref": "#/components/schemas/SystemConfigDto"
                }
              }
            },
            "description": ""
          }
        },
        "security": [
          {
            "bearer": []
          },
          {
            "cookie": []
          },
          {
            "api_key": []
          }
        ],
        "tags": [
          "System Config"
        ],
        "x-immich-admin-only": true,
        "x-immich-permission": "systemConfig.read",
        "description": "This endpoint is an admin-only route, and requires the `systemConfig.read` permission."
      }
    },
    "/system-config/storage-template-options": {
      "get": {
        "operationId": "getStorageTemplateOptions",
        "parameters": [],
        "responses": {
          "200": {
            "content": {
              "application/json": {
                "schema": {
                  "$ref": "#/components/schemas/SystemConfigTemplateStorageOptionDto"
                }
              }
            },
            "description": ""
          }
        },
        "security": [
          {
            "bearer": []
          },
          {
            "cookie": []
          },
          {
            "api_key": []
          }
        ],
        "tags": [
          "System Config"
        ],
        "x-immich-admin-only": true,
        "x-immich-permission": "systemConfig.read",
        "description": "This endpoint is an admin-only route, and requires the `systemConfig.read` permission."
      }
    },
    "/system-metadata/admin-onboarding": {
      "get": {
        "operationId": "getAdminOnboarding",
        "parameters": [],
        "responses": {
          "200": {
            "content": {
              "application/json": {
                "schema": {
                  "$ref": "#/components/schemas/AdminOnboardingUpdateDto"
                }
              }
            },
            "description": ""
          }
        },
        "security": [
          {
            "bearer": []
          },
          {
            "cookie": []
          },
          {
            "api_key": []
          }
        ],
        "tags": [
          "System Metadata"
        ],
        "x-immich-admin-only": true,
        "x-immich-permission": "systemMetadata.read",
        "description": "This endpoint is an admin-only route, and requires the `systemMetadata.read` permission."
      },
      "post": {
        "operationId": "updateAdminOnboarding",
        "parameters": [],
        "requestBody": {
          "content": {
            "application/json": {
              "schema": {
                "$ref": "#/components/schemas/AdminOnboardingUpdateDto"
              }
            }
          },
          "required": true
        },
        "responses": {
          "204": {
            "description": ""
          }
        },
        "security": [
          {
            "bearer": []
          },
          {
            "cookie": []
          },
          {
            "api_key": []
          }
        ],
        "tags": [
          "System Metadata"
        ],
        "x-immich-admin-only": true,
        "x-immich-permission": "systemMetadata.update",
        "description": "This endpoint is an admin-only route, and requires the `systemMetadata.update` permission."
      }
    },
    "/system-metadata/reverse-geocoding-state": {
      "get": {
        "operationId": "getReverseGeocodingState",
        "parameters": [],
        "responses": {
          "200": {
            "content": {
              "application/json": {
                "schema": {
                  "$ref": "#/components/schemas/ReverseGeocodingStateResponseDto"
                }
              }
            },
            "description": ""
          }
        },
        "security": [
          {
            "bearer": []
          },
          {
            "cookie": []
          },
          {
            "api_key": []
          }
        ],
        "tags": [
          "System Metadata"
        ],
        "x-immich-admin-only": true,
        "x-immich-permission": "systemMetadata.read",
        "description": "This endpoint is an admin-only route, and requires the `systemMetadata.read` permission."
      }
    },
    "/system-metadata/version-check-state": {
      "get": {
        "operationId": "getVersionCheckState",
        "parameters": [],
        "responses": {
          "200": {
            "content": {
              "application/json": {
                "schema": {
                  "$ref": "#/components/schemas/VersionCheckStateResponseDto"
                }
              }
            },
            "description": ""
          }
        },
        "security": [
          {
            "bearer": []
          },
          {
            "cookie": []
          },
          {
            "api_key": []
          }
        ],
        "tags": [
          "System Metadata"
        ],
        "x-immich-admin-only": true,
        "x-immich-permission": "systemMetadata.read",
        "description": "This endpoint is an admin-only route, and requires the `systemMetadata.read` permission."
      }
    },
    "/tags": {
      "get": {
        "operationId": "getAllTags",
        "parameters": [],
        "responses": {
          "200": {
            "content": {
              "application/json": {
                "schema": {
                  "items": {
                    "$ref": "#/components/schemas/TagResponseDto"
                  },
                  "type": "array"
                }
              }
            },
            "description": ""
          }
        },
        "security": [
          {
            "bearer": []
          },
          {
            "cookie": []
          },
          {
            "api_key": []
          }
        ],
        "tags": [
          "Tags"
        ],
        "x-immich-permission": "tag.read",
        "description": "This endpoint requires the `tag.read` permission."
      },
      "post": {
        "operationId": "createTag",
        "parameters": [],
        "requestBody": {
          "content": {
            "application/json": {
              "schema": {
                "$ref": "#/components/schemas/TagCreateDto"
              }
            }
          },
          "required": true
        },
        "responses": {
          "201": {
            "content": {
              "application/json": {
                "schema": {
                  "$ref": "#/components/schemas/TagResponseDto"
                }
              }
            },
            "description": ""
          }
        },
        "security": [
          {
            "bearer": []
          },
          {
            "cookie": []
          },
          {
            "api_key": []
          }
        ],
        "tags": [
          "Tags"
        ],
        "x-immich-permission": "tag.create",
        "description": "This endpoint requires the `tag.create` permission."
      },
      "put": {
        "operationId": "upsertTags",
        "parameters": [],
        "requestBody": {
          "content": {
            "application/json": {
              "schema": {
                "$ref": "#/components/schemas/TagUpsertDto"
              }
            }
          },
          "required": true
        },
        "responses": {
          "200": {
            "content": {
              "application/json": {
                "schema": {
                  "items": {
                    "$ref": "#/components/schemas/TagResponseDto"
                  },
                  "type": "array"
                }
              }
            },
            "description": ""
          }
        },
        "security": [
          {
            "bearer": []
          },
          {
            "cookie": []
          },
          {
            "api_key": []
          }
        ],
        "tags": [
          "Tags"
        ],
        "x-immich-permission": "tag.create",
        "description": "This endpoint requires the `tag.create` permission."
      }
    },
    "/tags/assets": {
      "put": {
        "operationId": "bulkTagAssets",
        "parameters": [],
        "requestBody": {
          "content": {
            "application/json": {
              "schema": {
                "$ref": "#/components/schemas/TagBulkAssetsDto"
              }
            }
          },
          "required": true
        },
        "responses": {
          "200": {
            "content": {
              "application/json": {
                "schema": {
                  "$ref": "#/components/schemas/TagBulkAssetsResponseDto"
                }
              }
            },
            "description": ""
          }
        },
        "security": [
          {
            "bearer": []
          },
          {
            "cookie": []
          },
          {
            "api_key": []
          }
        ],
        "tags": [
          "Tags"
        ],
        "x-immich-permission": "tag.asset",
        "description": "This endpoint requires the `tag.asset` permission."
      }
    },
    "/tags/{id}": {
      "delete": {
        "operationId": "deleteTag",
        "parameters": [
          {
            "name": "id",
            "required": true,
            "in": "path",
            "schema": {
              "format": "uuid",
              "type": "string"
            }
          }
        ],
        "responses": {
          "204": {
            "description": ""
          }
        },
        "security": [
          {
            "bearer": []
          },
          {
            "cookie": []
          },
          {
            "api_key": []
          }
        ],
        "tags": [
          "Tags"
        ],
        "x-immich-permission": "tag.delete",
        "description": "This endpoint requires the `tag.delete` permission."
      },
      "get": {
        "operationId": "getTagById",
        "parameters": [
          {
            "name": "id",
            "required": true,
            "in": "path",
            "schema": {
              "format": "uuid",
              "type": "string"
            }
          }
        ],
        "responses": {
          "200": {
            "content": {
              "application/json": {
                "schema": {
                  "$ref": "#/components/schemas/TagResponseDto"
                }
              }
            },
            "description": ""
          }
        },
        "security": [
          {
            "bearer": []
          },
          {
            "cookie": []
          },
          {
            "api_key": []
          }
        ],
        "tags": [
          "Tags"
        ],
        "x-immich-permission": "tag.read",
        "description": "This endpoint requires the `tag.read` permission."
      },
      "put": {
        "operationId": "updateTag",
        "parameters": [
          {
            "name": "id",
            "required": true,
            "in": "path",
            "schema": {
              "format": "uuid",
              "type": "string"
            }
          }
        ],
        "requestBody": {
          "content": {
            "application/json": {
              "schema": {
                "$ref": "#/components/schemas/TagUpdateDto"
              }
            }
          },
          "required": true
        },
        "responses": {
          "200": {
            "content": {
              "application/json": {
                "schema": {
                  "$ref": "#/components/schemas/TagResponseDto"
                }
              }
            },
            "description": ""
          }
        },
        "security": [
          {
            "bearer": []
          },
          {
            "cookie": []
          },
          {
            "api_key": []
          }
        ],
        "tags": [
          "Tags"
        ],
        "x-immich-permission": "tag.update",
        "description": "This endpoint requires the `tag.update` permission."
      }
    },
    "/tags/{id}/assets": {
      "delete": {
        "operationId": "untagAssets",
        "parameters": [
          {
            "name": "id",
            "required": true,
            "in": "path",
            "schema": {
              "format": "uuid",
              "type": "string"
            }
          }
        ],
        "requestBody": {
          "content": {
            "application/json": {
              "schema": {
                "$ref": "#/components/schemas/BulkIdsDto"
              }
            }
          },
          "required": true
        },
        "responses": {
          "200": {
            "content": {
              "application/json": {
                "schema": {
                  "items": {
                    "$ref": "#/components/schemas/BulkIdResponseDto"
                  },
                  "type": "array"
                }
              }
            },
            "description": ""
          }
        },
        "security": [
          {
            "bearer": []
          },
          {
            "cookie": []
          },
          {
            "api_key": []
          }
        ],
        "tags": [
          "Tags"
        ],
        "x-immich-permission": "tag.asset",
        "description": "This endpoint requires the `tag.asset` permission."
      },
      "put": {
        "operationId": "tagAssets",
        "parameters": [
          {
            "name": "id",
            "required": true,
            "in": "path",
            "schema": {
              "format": "uuid",
              "type": "string"
            }
          }
        ],
        "requestBody": {
          "content": {
            "application/json": {
              "schema": {
                "$ref": "#/components/schemas/BulkIdsDto"
              }
            }
          },
          "required": true
        },
        "responses": {
          "200": {
            "content": {
              "application/json": {
                "schema": {
                  "items": {
                    "$ref": "#/components/schemas/BulkIdResponseDto"
                  },
                  "type": "array"
                }
              }
            },
            "description": ""
          }
        },
        "security": [
          {
            "bearer": []
          },
          {
            "cookie": []
          },
          {
            "api_key": []
          }
        ],
        "tags": [
          "Tags"
        ],
        "x-immich-permission": "tag.asset",
        "description": "This endpoint requires the `tag.asset` permission."
      }
    },
    "/timeline/bucket": {
      "get": {
        "operationId": "getTimeBucket",
        "parameters": [
          {
            "name": "albumId",
            "required": false,
            "in": "query",
            "description": "Filter assets belonging to a specific album",
            "schema": {
              "format": "uuid",
              "type": "string"
            }
          },
          {
            "name": "isFavorite",
            "required": false,
            "in": "query",
            "description": "Filter by favorite status (true for favorites only, false for non-favorites only)",
            "schema": {
              "type": "boolean"
            }
          },
          {
            "name": "isTrashed",
            "required": false,
            "in": "query",
            "description": "Filter by trash status (true for trashed assets only, false for non-trashed only)",
            "schema": {
              "type": "boolean"
            }
          },
          {
            "name": "key",
            "required": false,
            "in": "query",
            "schema": {
              "type": "string"
            }
          },
          {
            "name": "order",
            "required": false,
            "in": "query",
            "description": "Sort order for assets within time buckets (ASC for oldest first, DESC for newest first)",
            "schema": {
              "$ref": "#/components/schemas/AssetOrder"
            }
          },
          {
            "name": "personId",
            "required": false,
            "in": "query",
            "description": "Filter assets containing a specific person (face recognition)",
            "schema": {
              "format": "uuid",
              "type": "string"
            }
          },
          {
            "name": "slug",
            "required": false,
            "in": "query",
            "schema": {
              "type": "string"
            }
          },
          {
            "name": "tagId",
            "required": false,
            "in": "query",
            "description": "Filter assets with a specific tag",
            "schema": {
              "format": "uuid",
              "type": "string"
            }
          },
          {
            "name": "timeBucket",
            "required": true,
            "in": "query",
            "description": "Time bucket identifier in YYYY-MM-DD format (e.g., \"2024-01-01\" for January 2024)",
            "schema": {
              "example": "2024-01-01",
              "type": "string"
            }
          },
          {
            "name": "userId",
            "required": false,
            "in": "query",
            "description": "Filter assets by specific user ID",
            "schema": {
              "format": "uuid",
              "type": "string"
            }
          },
          {
            "name": "visibility",
            "required": false,
            "in": "query",
            "description": "Filter by asset visibility status (ARCHIVE, TIMELINE, HIDDEN, LOCKED)",
            "schema": {
              "$ref": "#/components/schemas/AssetVisibility"
            }
          },
          {
            "name": "withCoordinates",
            "required": false,
            "in": "query",
            "description": "Include location data in the response",
            "schema": {
              "type": "boolean"
            }
          },
          {
            "name": "withPartners",
            "required": false,
            "in": "query",
            "description": "Include assets shared by partners",
            "schema": {
              "type": "boolean"
            }
          },
          {
            "name": "withStacked",
            "required": false,
            "in": "query",
            "description": "Include stacked assets in the response. When true, only primary assets from stacks are returned.",
            "schema": {
              "type": "boolean"
            }
          }
        ],
        "responses": {
          "200": {
            "content": {
              "application/json": {
                "schema": {
                  "$ref": "#/components/schemas/TimeBucketAssetResponseDto"
                }
              }
            },
            "description": ""
          }
        },
        "security": [
          {
            "bearer": []
          },
          {
            "cookie": []
          },
          {
            "api_key": []
          }
        ],
        "tags": [
          "Timeline"
        ],
        "x-immich-permission": "asset.read",
        "description": "This endpoint requires the `asset.read` permission."
      }
    },
    "/timeline/buckets": {
      "get": {
        "operationId": "getTimeBuckets",
        "parameters": [
          {
            "name": "albumId",
            "required": false,
            "in": "query",
            "description": "Filter assets belonging to a specific album",
            "schema": {
              "format": "uuid",
              "type": "string"
            }
          },
          {
            "name": "isFavorite",
            "required": false,
            "in": "query",
            "description": "Filter by favorite status (true for favorites only, false for non-favorites only)",
            "schema": {
              "type": "boolean"
            }
          },
          {
            "name": "isTrashed",
            "required": false,
            "in": "query",
            "description": "Filter by trash status (true for trashed assets only, false for non-trashed only)",
            "schema": {
              "type": "boolean"
            }
          },
          {
            "name": "key",
            "required": false,
            "in": "query",
            "schema": {
              "type": "string"
            }
          },
          {
            "name": "order",
            "required": false,
            "in": "query",
            "description": "Sort order for assets within time buckets (ASC for oldest first, DESC for newest first)",
            "schema": {
              "$ref": "#/components/schemas/AssetOrder"
            }
          },
          {
            "name": "personId",
            "required": false,
            "in": "query",
            "description": "Filter assets containing a specific person (face recognition)",
            "schema": {
              "format": "uuid",
              "type": "string"
            }
          },
          {
            "name": "slug",
            "required": false,
            "in": "query",
            "schema": {
              "type": "string"
            }
          },
          {
            "name": "tagId",
            "required": false,
            "in": "query",
            "description": "Filter assets with a specific tag",
            "schema": {
              "format": "uuid",
              "type": "string"
            }
          },
          {
            "name": "userId",
            "required": false,
            "in": "query",
            "description": "Filter assets by specific user ID",
            "schema": {
              "format": "uuid",
              "type": "string"
            }
          },
          {
            "name": "visibility",
            "required": false,
            "in": "query",
            "description": "Filter by asset visibility status (ARCHIVE, TIMELINE, HIDDEN, LOCKED)",
            "schema": {
              "$ref": "#/components/schemas/AssetVisibility"
            }
          },
          {
            "name": "withCoordinates",
            "required": false,
            "in": "query",
            "description": "Include location data in the response",
            "schema": {
              "type": "boolean"
            }
          },
          {
            "name": "withPartners",
            "required": false,
            "in": "query",
            "description": "Include assets shared by partners",
            "schema": {
              "type": "boolean"
            }
          },
          {
            "name": "withStacked",
            "required": false,
            "in": "query",
            "description": "Include stacked assets in the response. When true, only primary assets from stacks are returned.",
            "schema": {
              "type": "boolean"
            }
          }
        ],
        "responses": {
          "200": {
            "content": {
              "application/json": {
                "schema": {
                  "items": {
                    "$ref": "#/components/schemas/TimeBucketsResponseDto"
                  },
                  "type": "array"
                }
              }
            },
            "description": ""
          }
        },
        "security": [
          {
            "bearer": []
          },
          {
            "cookie": []
          },
          {
            "api_key": []
          }
        ],
        "tags": [
          "Timeline"
        ],
        "x-immich-permission": "asset.read",
        "description": "This endpoint requires the `asset.read` permission."
      }
    },
    "/trash/empty": {
      "post": {
        "operationId": "emptyTrash",
        "parameters": [],
        "responses": {
          "200": {
            "content": {
              "application/json": {
                "schema": {
                  "$ref": "#/components/schemas/TrashResponseDto"
                }
              }
            },
            "description": ""
          }
        },
        "security": [
          {
            "bearer": []
          },
          {
            "cookie": []
          },
          {
            "api_key": []
          }
        ],
        "tags": [
          "Trash"
        ],
        "x-immich-permission": "asset.delete",
        "description": "This endpoint requires the `asset.delete` permission."
      }
    },
    "/trash/restore": {
      "post": {
        "operationId": "restoreTrash",
        "parameters": [],
        "responses": {
          "200": {
            "content": {
              "application/json": {
                "schema": {
                  "$ref": "#/components/schemas/TrashResponseDto"
                }
              }
            },
            "description": ""
          }
        },
        "security": [
          {
            "bearer": []
          },
          {
            "cookie": []
          },
          {
            "api_key": []
          }
        ],
        "tags": [
          "Trash"
        ],
        "x-immich-permission": "asset.delete",
        "description": "This endpoint requires the `asset.delete` permission."
      }
    },
    "/trash/restore/assets": {
      "post": {
        "operationId": "restoreAssets",
        "parameters": [],
        "requestBody": {
          "content": {
            "application/json": {
              "schema": {
                "$ref": "#/components/schemas/BulkIdsDto"
              }
            }
          },
          "required": true
        },
        "responses": {
          "200": {
            "content": {
              "application/json": {
                "schema": {
                  "$ref": "#/components/schemas/TrashResponseDto"
                }
              }
            },
            "description": ""
          }
        },
        "security": [
          {
            "bearer": []
          },
          {
            "cookie": []
          },
          {
            "api_key": []
          }
        ],
        "tags": [
          "Trash"
        ],
        "x-immich-permission": "asset.delete",
        "description": "This endpoint requires the `asset.delete` permission."
      }
    },
    "/users": {
      "get": {
        "operationId": "searchUsers",
        "parameters": [],
        "responses": {
          "200": {
            "content": {
              "application/json": {
                "schema": {
                  "items": {
                    "$ref": "#/components/schemas/UserResponseDto"
                  },
                  "type": "array"
                }
              }
            },
            "description": ""
          }
        },
        "security": [
          {
            "bearer": []
          },
          {
            "cookie": []
          },
          {
            "api_key": []
          }
        ],
        "tags": [
          "Users"
        ],
        "x-immich-permission": "user.read",
        "description": "This endpoint requires the `user.read` permission."
      }
    },
    "/users/me": {
      "get": {
        "operationId": "getMyUser",
        "parameters": [],
        "responses": {
          "200": {
            "content": {
              "application/json": {
                "schema": {
                  "$ref": "#/components/schemas/UserAdminResponseDto"
                }
              }
            },
            "description": ""
          }
        },
        "security": [
          {
            "bearer": []
          },
          {
            "cookie": []
          },
          {
            "api_key": []
          }
        ],
        "tags": [
          "Users"
        ],
        "x-immich-permission": "user.read",
        "description": "This endpoint requires the `user.read` permission."
      },
      "put": {
        "operationId": "updateMyUser",
        "parameters": [],
        "requestBody": {
          "content": {
            "application/json": {
              "schema": {
                "$ref": "#/components/schemas/UserUpdateMeDto"
              }
            }
          },
          "required": true
        },
        "responses": {
          "200": {
            "content": {
              "application/json": {
                "schema": {
                  "$ref": "#/components/schemas/UserAdminResponseDto"
                }
              }
            },
            "description": ""
          }
        },
        "security": [
          {
            "bearer": []
          },
          {
            "cookie": []
          },
          {
            "api_key": []
          }
        ],
        "tags": [
          "Users"
        ],
        "x-immich-permission": "user.update",
        "description": "This endpoint requires the `user.update` permission."
      }
    },
    "/users/me/license": {
      "delete": {
        "operationId": "deleteUserLicense",
        "parameters": [],
        "responses": {
          "204": {
            "description": ""
          }
        },
        "security": [
          {
            "bearer": []
          },
          {
            "cookie": []
          },
          {
            "api_key": []
          }
        ],
        "tags": [
          "Users"
        ],
        "x-immich-permission": "userLicense.delete",
        "description": "This endpoint requires the `userLicense.delete` permission."
      },
      "get": {
        "operationId": "getUserLicense",
        "parameters": [],
        "responses": {
          "200": {
            "content": {
              "application/json": {
                "schema": {
                  "$ref": "#/components/schemas/LicenseResponseDto"
                }
              }
            },
            "description": ""
          }
        },
        "security": [
          {
            "bearer": []
          },
          {
            "cookie": []
          },
          {
            "api_key": []
          }
        ],
        "tags": [
          "Users"
        ],
        "x-immich-permission": "userLicense.read",
        "description": "This endpoint requires the `userLicense.read` permission."
      },
      "put": {
        "operationId": "setUserLicense",
        "parameters": [],
        "requestBody": {
          "content": {
            "application/json": {
              "schema": {
                "$ref": "#/components/schemas/LicenseKeyDto"
              }
            }
          },
          "required": true
        },
        "responses": {
          "200": {
            "content": {
              "application/json": {
                "schema": {
                  "$ref": "#/components/schemas/LicenseResponseDto"
                }
              }
            },
            "description": ""
          }
        },
        "security": [
          {
            "bearer": []
          },
          {
            "cookie": []
          },
          {
            "api_key": []
          }
        ],
        "tags": [
          "Users"
        ],
        "x-immich-permission": "userLicense.update",
        "description": "This endpoint requires the `userLicense.update` permission."
      }
    },
    "/users/me/onboarding": {
      "delete": {
        "operationId": "deleteUserOnboarding",
        "parameters": [],
        "responses": {
          "204": {
            "description": ""
          }
        },
        "security": [
          {
            "bearer": []
          },
          {
            "cookie": []
          },
          {
            "api_key": []
          }
        ],
        "tags": [
          "Users"
        ],
        "x-immich-permission": "userOnboarding.delete",
        "description": "This endpoint requires the `userOnboarding.delete` permission."
      },
      "get": {
        "operationId": "getUserOnboarding",
        "parameters": [],
        "responses": {
          "200": {
            "content": {
              "application/json": {
                "schema": {
                  "$ref": "#/components/schemas/OnboardingResponseDto"
                }
              }
            },
            "description": ""
          }
        },
        "security": [
          {
            "bearer": []
          },
          {
            "cookie": []
          },
          {
            "api_key": []
          }
        ],
        "tags": [
          "Users"
        ],
        "x-immich-permission": "userOnboarding.read",
        "description": "This endpoint requires the `userOnboarding.read` permission."
      },
      "put": {
        "operationId": "setUserOnboarding",
        "parameters": [],
        "requestBody": {
          "content": {
            "application/json": {
              "schema": {
                "$ref": "#/components/schemas/OnboardingDto"
              }
            }
          },
          "required": true
        },
        "responses": {
          "200": {
            "content": {
              "application/json": {
                "schema": {
                  "$ref": "#/components/schemas/OnboardingResponseDto"
                }
              }
            },
            "description": ""
          }
        },
        "security": [
          {
            "bearer": []
          },
          {
            "cookie": []
          },
          {
            "api_key": []
          }
        ],
        "tags": [
          "Users"
        ],
        "x-immich-permission": "userOnboarding.update",
        "description": "This endpoint requires the `userOnboarding.update` permission."
      }
    },
    "/users/me/preferences": {
      "get": {
        "operationId": "getMyPreferences",
        "parameters": [],
        "responses": {
          "200": {
            "content": {
              "application/json": {
                "schema": {
                  "$ref": "#/components/schemas/UserPreferencesResponseDto"
                }
              }
            },
            "description": ""
          }
        },
        "security": [
          {
            "bearer": []
          },
          {
            "cookie": []
          },
          {
            "api_key": []
          }
        ],
        "tags": [
          "Users"
        ],
        "x-immich-permission": "userPreference.read",
        "description": "This endpoint requires the `userPreference.read` permission."
      },
      "put": {
        "operationId": "updateMyPreferences",
        "parameters": [],
        "requestBody": {
          "content": {
            "application/json": {
              "schema": {
                "$ref": "#/components/schemas/UserPreferencesUpdateDto"
              }
            }
          },
          "required": true
        },
        "responses": {
          "200": {
            "content": {
              "application/json": {
                "schema": {
                  "$ref": "#/components/schemas/UserPreferencesResponseDto"
                }
              }
            },
            "description": ""
          }
        },
        "security": [
          {
            "bearer": []
          },
          {
            "cookie": []
          },
          {
            "api_key": []
          }
        ],
        "tags": [
          "Users"
        ],
        "x-immich-permission": "userPreference.update",
        "description": "This endpoint requires the `userPreference.update` permission."
      }
    },
    "/users/profile-image": {
      "delete": {
        "operationId": "deleteProfileImage",
        "parameters": [],
        "responses": {
          "204": {
            "description": ""
          }
        },
        "security": [
          {
            "bearer": []
          },
          {
            "cookie": []
          },
          {
            "api_key": []
          }
        ],
        "tags": [
          "Users"
        ],
        "x-immich-permission": "userProfileImage.delete",
        "description": "This endpoint requires the `userProfileImage.delete` permission."
      },
      "post": {
        "operationId": "createProfileImage",
        "parameters": [],
        "requestBody": {
          "content": {
            "multipart/form-data": {
              "schema": {
                "$ref": "#/components/schemas/CreateProfileImageDto"
              }
            }
          },
          "description": "A new avatar for the user",
          "required": true
        },
        "responses": {
          "201": {
            "content": {
              "application/json": {
                "schema": {
                  "$ref": "#/components/schemas/CreateProfileImageResponseDto"
                }
              }
            },
            "description": ""
          }
        },
        "security": [
          {
            "bearer": []
          },
          {
            "cookie": []
          },
          {
            "api_key": []
          }
        ],
        "tags": [
          "Users"
        ],
        "x-immich-permission": "userProfileImage.update",
        "description": "This endpoint requires the `userProfileImage.update` permission."
      }
    },
    "/users/{id}": {
      "get": {
        "operationId": "getUser",
        "parameters": [
          {
            "name": "id",
            "required": true,
            "in": "path",
            "schema": {
              "format": "uuid",
              "type": "string"
            }
          }
        ],
        "responses": {
          "200": {
            "content": {
              "application/json": {
                "schema": {
                  "$ref": "#/components/schemas/UserResponseDto"
                }
              }
            },
            "description": ""
          }
        },
        "security": [
          {
            "bearer": []
          },
          {
            "cookie": []
          },
          {
            "api_key": []
          }
        ],
        "tags": [
          "Users"
        ],
        "x-immich-permission": "user.read",
        "description": "This endpoint requires the `user.read` permission."
      }
    },
    "/users/{id}/profile-image": {
      "get": {
        "operationId": "getProfileImage",
        "parameters": [
          {
            "name": "id",
            "required": true,
            "in": "path",
            "schema": {
              "format": "uuid",
              "type": "string"
            }
          }
        ],
        "responses": {
          "200": {
            "content": {
              "application/octet-stream": {
                "schema": {
                  "format": "binary",
                  "type": "string"
                }
              }
            },
            "description": ""
          }
        },
        "security": [
          {
            "bearer": []
          },
          {
            "cookie": []
          },
          {
            "api_key": []
          }
        ],
        "tags": [
          "Users"
        ],
        "x-immich-permission": "userProfileImage.read",
        "description": "This endpoint requires the `userProfileImage.read` permission."
      }
    },
    "/view/folder": {
      "get": {
        "operationId": "getAssetsByOriginalPath",
        "parameters": [
          {
            "name": "path",
            "required": true,
            "in": "query",
            "schema": {
              "type": "string"
            }
          }
        ],
        "responses": {
          "200": {
            "content": {
              "application/json": {
                "schema": {
                  "items": {
                    "$ref": "#/components/schemas/AssetResponseDto"
                  },
                  "type": "array"
                }
              }
            },
            "description": ""
          }
        },
        "security": [
          {
            "bearer": []
          },
          {
            "cookie": []
          },
          {
            "api_key": []
          }
        ],
        "tags": [
          "View"
        ]
      }
    },
    "/view/folder/unique-paths": {
      "get": {
        "operationId": "getUniqueOriginalPaths",
        "parameters": [],
        "responses": {
          "200": {
            "content": {
              "application/json": {
                "schema": {
                  "items": {
                    "type": "string"
                  },
                  "type": "array"
                }
              }
            },
            "description": ""
          }
        },
        "security": [
          {
            "bearer": []
          },
          {
            "cookie": []
          },
          {
            "api_key": []
          }
        ],
        "tags": [
          "View"
        ]
      }
    }
  },
  "info": {
    "title": "Immich",
    "description": "Immich API",
    "version": "1.141.1",
    "contact": {}
  },
  "tags": [],
  "servers": [
    {
      "url": "/api"
    }
  ],
  "components": {
    "securitySchemes": {
      "bearer": {
        "scheme": "Bearer",
        "bearerFormat": "JWT",
        "type": "http",
        "in": "header"
      },
      "cookie": {
        "type": "apiKey",
        "in": "cookie",
        "name": "immich_access_token"
      },
      "api_key": {
        "type": "apiKey",
        "in": "header",
        "name": "x-api-key"
      }
    },
    "schemas": {
      "APIKeyCreateDto": {
        "properties": {
          "name": {
            "type": "string"
          },
          "permissions": {
            "items": {
              "$ref": "#/components/schemas/Permission"
            },
            "minItems": 1,
            "type": "array"
          }
        },
        "required": [
          "permissions"
        ],
        "type": "object"
      },
      "APIKeyCreateResponseDto": {
        "properties": {
          "apiKey": {
            "$ref": "#/components/schemas/APIKeyResponseDto"
          },
          "secret": {
            "type": "string"
          }
        },
        "required": [
          "apiKey",
          "secret"
        ],
        "type": "object"
      },
      "APIKeyResponseDto": {
        "properties": {
          "createdAt": {
            "format": "date-time",
            "type": "string"
          },
          "id": {
            "type": "string"
          },
          "name": {
            "type": "string"
          },
          "permissions": {
            "items": {
              "$ref": "#/components/schemas/Permission"
            },
            "type": "array"
          },
          "updatedAt": {
            "format": "date-time",
            "type": "string"
          }
        },
        "required": [
          "createdAt",
          "id",
          "name",
          "permissions",
          "updatedAt"
        ],
        "type": "object"
      },
      "APIKeyUpdateDto": {
        "properties": {
          "name": {
            "type": "string"
          },
          "permissions": {
            "items": {
              "$ref": "#/components/schemas/Permission"
            },
            "minItems": 1,
            "type": "array"
          }
        },
        "type": "object"
      },
      "ActivityCreateDto": {
        "properties": {
          "albumId": {
            "format": "uuid",
            "type": "string"
          },
          "assetId": {
            "format": "uuid",
            "type": "string"
          },
          "comment": {
            "type": "string"
          },
          "type": {
            "allOf": [
              {
                "$ref": "#/components/schemas/ReactionType"
              }
            ]
          }
        },
        "required": [
          "albumId",
          "type"
        ],
        "type": "object"
      },
      "ActivityResponseDto": {
        "properties": {
          "assetId": {
            "nullable": true,
            "type": "string"
          },
          "comment": {
            "nullable": true,
            "type": "string"
          },
          "createdAt": {
            "format": "date-time",
            "type": "string"
          },
          "id": {
            "type": "string"
          },
          "type": {
            "allOf": [
              {
                "$ref": "#/components/schemas/ReactionType"
              }
            ]
          },
          "user": {
            "$ref": "#/components/schemas/UserResponseDto"
          }
        },
        "required": [
          "assetId",
          "createdAt",
          "id",
          "type",
          "user"
        ],
        "type": "object"
      },
      "ActivityStatisticsResponseDto": {
        "properties": {
          "comments": {
            "type": "integer"
          },
          "likes": {
            "type": "integer"
          }
        },
        "required": [
          "comments",
          "likes"
        ],
        "type": "object"
      },
      "AddUsersDto": {
        "properties": {
          "albumUsers": {
            "items": {
              "$ref": "#/components/schemas/AlbumUserAddDto"
            },
            "minItems": 1,
            "type": "array"
          }
        },
        "required": [
          "albumUsers"
        ],
        "type": "object"
      },
      "AdminOnboardingUpdateDto": {
        "properties": {
          "isOnboarded": {
            "type": "boolean"
          }
        },
        "required": [
          "isOnboarded"
        ],
        "type": "object"
      },
      "AlbumResponseDto": {
        "properties": {
          "albumName": {
            "type": "string"
          },
          "albumThumbnailAssetId": {
            "nullable": true,
            "type": "string"
          },
          "albumUsers": {
            "items": {
              "$ref": "#/components/schemas/AlbumUserResponseDto"
            },
            "type": "array"
          },
          "assetCount": {
            "type": "integer"
          },
          "assets": {
            "items": {
              "$ref": "#/components/schemas/AssetResponseDto"
            },
            "type": "array"
          },
          "createdAt": {
            "format": "date-time",
            "type": "string"
          },
          "description": {
            "type": "string"
          },
          "endDate": {
            "format": "date-time",
            "type": "string"
          },
          "hasSharedLink": {
            "type": "boolean"
          },
          "id": {
            "type": "string"
          },
          "isActivityEnabled": {
            "type": "boolean"
          },
          "lastModifiedAssetTimestamp": {
            "format": "date-time",
            "type": "string"
          },
          "order": {
            "allOf": [
              {
                "$ref": "#/components/schemas/AssetOrder"
              }
            ]
          },
          "owner": {
            "$ref": "#/components/schemas/UserResponseDto"
          },
          "ownerId": {
            "type": "string"
          },
          "shared": {
            "type": "boolean"
          },
          "startDate": {
            "format": "date-time",
            "type": "string"
          },
          "updatedAt": {
            "format": "date-time",
            "type": "string"
          }
        },
        "required": [
          "albumName",
          "albumThumbnailAssetId",
          "albumUsers",
          "assetCount",
          "assets",
          "createdAt",
          "description",
          "hasSharedLink",
          "id",
          "isActivityEnabled",
          "owner",
          "ownerId",
          "shared",
          "updatedAt"
        ],
        "type": "object"
      },
      "AlbumStatisticsResponseDto": {
        "properties": {
          "notShared": {
            "type": "integer"
          },
          "owned": {
            "type": "integer"
          },
          "shared": {
            "type": "integer"
          }
        },
        "required": [
          "notShared",
          "owned",
          "shared"
        ],
        "type": "object"
      },
      "AlbumUserAddDto": {
        "properties": {
          "role": {
            "allOf": [
              {
                "$ref": "#/components/schemas/AlbumUserRole"
              }
            ],
            "default": "editor"
          },
          "userId": {
            "format": "uuid",
            "type": "string"
          }
        },
        "required": [
          "userId"
        ],
        "type": "object"
      },
      "AlbumUserCreateDto": {
        "properties": {
          "role": {
            "allOf": [
              {
                "$ref": "#/components/schemas/AlbumUserRole"
              }
            ]
          },
          "userId": {
            "format": "uuid",
            "type": "string"
          }
        },
        "required": [
          "role",
          "userId"
        ],
        "type": "object"
      },
      "AlbumUserResponseDto": {
        "properties": {
          "role": {
            "allOf": [
              {
                "$ref": "#/components/schemas/AlbumUserRole"
              }
            ]
          },
          "user": {
            "$ref": "#/components/schemas/UserResponseDto"
          }
        },
        "required": [
          "role",
          "user"
        ],
        "type": "object"
      },
      "AlbumUserRole": {
        "enum": [
          "editor",
          "viewer"
        ],
        "type": "string"
      },
      "AlbumsAddAssetsDto": {
        "properties": {
          "albumIds": {
            "items": {
              "format": "uuid",
              "type": "string"
            },
            "type": "array"
          },
          "assetIds": {
            "items": {
              "format": "uuid",
              "type": "string"
            },
            "type": "array"
          }
        },
        "required": [
          "albumIds",
          "assetIds"
        ],
        "type": "object"
      },
      "AlbumsAddAssetsResponseDto": {
        "properties": {
          "error": {
            "allOf": [
              {
                "$ref": "#/components/schemas/BulkIdErrorReason"
              }
            ]
          },
          "success": {
            "type": "boolean"
          }
        },
        "required": [
          "success"
        ],
        "type": "object"
      },
      "AlbumsResponse": {
        "properties": {
          "defaultAssetOrder": {
            "allOf": [
              {
                "$ref": "#/components/schemas/AssetOrder"
              }
            ],
            "default": "desc"
          }
        },
        "required": [
          "defaultAssetOrder"
        ],
        "type": "object"
      },
      "AlbumsUpdate": {
        "properties": {
          "defaultAssetOrder": {
            "allOf": [
              {
                "$ref": "#/components/schemas/AssetOrder"
              }
            ]
          }
        },
        "type": "object"
      },
      "AllJobStatusResponseDto": {
        "properties": {
          "backgroundTask": {
            "$ref": "#/components/schemas/JobStatusDto"
          },
          "backupDatabase": {
            "$ref": "#/components/schemas/JobStatusDto"
          },
          "duplicateDetection": {
            "$ref": "#/components/schemas/JobStatusDto"
          },
          "faceDetection": {
            "$ref": "#/components/schemas/JobStatusDto"
          },
          "facialRecognition": {
            "$ref": "#/components/schemas/JobStatusDto"
          },
          "library": {
            "$ref": "#/components/schemas/JobStatusDto"
          },
          "metadataExtraction": {
            "$ref": "#/components/schemas/JobStatusDto"
          },
          "migration": {
            "$ref": "#/components/schemas/JobStatusDto"
          },
          "notifications": {
            "$ref": "#/components/schemas/JobStatusDto"
          },
          "search": {
            "$ref": "#/components/schemas/JobStatusDto"
          },
          "sidecar": {
            "$ref": "#/components/schemas/JobStatusDto"
          },
          "smartSearch": {
            "$ref": "#/components/schemas/JobStatusDto"
          },
          "storageTemplateMigration": {
            "$ref": "#/components/schemas/JobStatusDto"
          },
          "thumbnailGeneration": {
            "$ref": "#/components/schemas/JobStatusDto"
          },
          "videoConversion": {
            "$ref": "#/components/schemas/JobStatusDto"
          }
        },
        "required": [
          "backgroundTask",
          "backupDatabase",
          "duplicateDetection",
          "faceDetection",
          "facialRecognition",
          "library",
          "metadataExtraction",
          "migration",
          "notifications",
          "search",
          "sidecar",
          "smartSearch",
          "storageTemplateMigration",
          "thumbnailGeneration",
          "videoConversion"
        ],
        "type": "object"
      },
      "AssetBulkDeleteDto": {
        "properties": {
          "force": {
            "type": "boolean"
          },
          "ids": {
            "items": {
              "format": "uuid",
              "type": "string"
            },
            "type": "array"
          }
        },
        "required": [
          "ids"
        ],
        "type": "object"
      },
      "AssetBulkUpdateDto": {
        "properties": {
          "dateTimeOriginal": {
            "type": "string"
          },
          "dateTimeRelative": {
            "type": "number"
          },
          "description": {
            "type": "string"
          },
          "duplicateId": {
            "nullable": true,
            "type": "string"
          },
          "ids": {
            "items": {
              "format": "uuid",
              "type": "string"
            },
            "type": "array"
          },
          "isFavorite": {
            "type": "boolean"
          },
          "latitude": {
            "type": "number"
          },
          "longitude": {
            "type": "number"
          },
          "rating": {
            "maximum": 5,
            "minimum": -1,
            "type": "number"
          },
          "timeZone": {
            "type": "string"
          },
          "visibility": {
            "allOf": [
              {
                "$ref": "#/components/schemas/AssetVisibility"
              }
            ]
          }
        },
        "required": [
          "ids"
        ],
        "type": "object"
      },
      "AssetBulkUploadCheckDto": {
        "properties": {
          "assets": {
            "items": {
              "$ref": "#/components/schemas/AssetBulkUploadCheckItem"
            },
            "type": "array"
          }
        },
        "required": [
          "assets"
        ],
        "type": "object"
      },
      "AssetBulkUploadCheckItem": {
        "properties": {
          "checksum": {
            "description": "base64 or hex encoded sha1 hash",
            "type": "string"
          },
          "id": {
            "type": "string"
          }
        },
        "required": [
          "checksum",
          "id"
        ],
        "type": "object"
      },
      "AssetBulkUploadCheckResponseDto": {
        "properties": {
          "results": {
            "items": {
              "$ref": "#/components/schemas/AssetBulkUploadCheckResult"
            },
            "type": "array"
          }
        },
        "required": [
          "results"
        ],
        "type": "object"
      },
      "AssetBulkUploadCheckResult": {
        "properties": {
          "action": {
            "enum": [
              "accept",
              "reject"
            ],
            "type": "string"
          },
          "assetId": {
            "type": "string"
          },
          "id": {
            "type": "string"
          },
          "isTrashed": {
            "type": "boolean"
          },
          "reason": {
            "enum": [
              "duplicate",
              "unsupported-format"
            ],
            "type": "string"
          }
        },
        "required": [
          "action",
          "id"
        ],
        "type": "object"
      },
      "AssetDeltaSyncDto": {
        "properties": {
          "updatedAfter": {
            "format": "date-time",
            "type": "string"
          },
          "userIds": {
            "items": {
              "format": "uuid",
              "type": "string"
            },
            "type": "array"
          }
        },
        "required": [
          "updatedAfter",
          "userIds"
        ],
        "type": "object"
      },
      "AssetDeltaSyncResponseDto": {
        "properties": {
          "deleted": {
            "items": {
              "type": "string"
            },
            "type": "array"
          },
          "needsFullSync": {
            "type": "boolean"
          },
          "upserted": {
            "items": {
              "$ref": "#/components/schemas/AssetResponseDto"
            },
            "type": "array"
          }
        },
        "required": [
          "deleted",
          "needsFullSync",
          "upserted"
        ],
        "type": "object"
      },
      "AssetFaceCreateDto": {
        "properties": {
          "assetId": {
            "format": "uuid",
            "type": "string"
          },
          "height": {
            "type": "integer"
          },
          "imageHeight": {
            "type": "integer"
          },
          "imageWidth": {
            "type": "integer"
          },
          "personId": {
            "format": "uuid",
            "type": "string"
          },
          "width": {
            "type": "integer"
          },
          "x": {
            "type": "integer"
          },
          "y": {
            "type": "integer"
          }
        },
        "required": [
          "assetId",
          "height",
          "imageHeight",
          "imageWidth",
          "personId",
          "width",
          "x",
          "y"
        ],
        "type": "object"
      },
      "AssetFaceDeleteDto": {
        "properties": {
          "force": {
            "type": "boolean"
          }
        },
        "required": [
          "force"
        ],
        "type": "object"
      },
      "AssetFaceResponseDto": {
        "properties": {
          "boundingBoxX1": {
            "type": "integer"
          },
          "boundingBoxX2": {
            "type": "integer"
          },
          "boundingBoxY1": {
            "type": "integer"
          },
          "boundingBoxY2": {
            "type": "integer"
          },
          "id": {
            "format": "uuid",
            "type": "string"
          },
          "imageHeight": {
            "type": "integer"
          },
          "imageWidth": {
            "type": "integer"
          },
          "person": {
            "allOf": [
              {
                "$ref": "#/components/schemas/PersonResponseDto"
              }
            ],
            "nullable": true
          },
          "sourceType": {
            "allOf": [
              {
                "$ref": "#/components/schemas/SourceType"
              }
            ]
          }
        },
        "required": [
          "boundingBoxX1",
          "boundingBoxX2",
          "boundingBoxY1",
          "boundingBoxY2",
          "id",
          "imageHeight",
          "imageWidth",
          "person"
        ],
        "type": "object"
      },
      "AssetFaceUpdateDto": {
        "properties": {
          "data": {
            "items": {
              "$ref": "#/components/schemas/AssetFaceUpdateItem"
            },
            "type": "array"
          }
        },
        "required": [
          "data"
        ],
        "type": "object"
      },
      "AssetFaceUpdateItem": {
        "properties": {
          "assetId": {
            "format": "uuid",
            "type": "string"
          },
          "personId": {
            "format": "uuid",
            "type": "string"
          }
        },
        "required": [
          "assetId",
          "personId"
        ],
        "type": "object"
      },
      "AssetFaceWithoutPersonResponseDto": {
        "properties": {
          "boundingBoxX1": {
            "type": "integer"
          },
          "boundingBoxX2": {
            "type": "integer"
          },
          "boundingBoxY1": {
            "type": "integer"
          },
          "boundingBoxY2": {
            "type": "integer"
          },
          "id": {
            "format": "uuid",
            "type": "string"
          },
          "imageHeight": {
            "type": "integer"
          },
          "imageWidth": {
            "type": "integer"
          },
          "sourceType": {
            "allOf": [
              {
                "$ref": "#/components/schemas/SourceType"
              }
            ]
          }
        },
        "required": [
          "boundingBoxX1",
          "boundingBoxX2",
          "boundingBoxY1",
          "boundingBoxY2",
          "id",
          "imageHeight",
          "imageWidth"
        ],
        "type": "object"
      },
      "AssetFullSyncDto": {
        "properties": {
          "lastId": {
            "format": "uuid",
            "type": "string"
          },
          "limit": {
            "minimum": 1,
            "type": "integer"
          },
          "updatedUntil": {
            "format": "date-time",
            "type": "string"
          },
          "userId": {
            "format": "uuid",
            "type": "string"
          }
        },
        "required": [
          "limit",
          "updatedUntil"
        ],
        "type": "object"
      },
      "AssetIdsDto": {
        "properties": {
          "assetIds": {
            "items": {
              "format": "uuid",
              "type": "string"
            },
            "type": "array"
          }
        },
        "required": [
          "assetIds"
        ],
        "type": "object"
      },
      "AssetIdsResponseDto": {
        "properties": {
          "assetId": {
            "type": "string"
          },
          "error": {
            "enum": [
              "duplicate",
              "no_permission",
              "not_found"
            ],
            "type": "string"
          },
          "success": {
            "type": "boolean"
          }
        },
        "required": [
          "assetId",
          "success"
        ],
        "type": "object"
      },
      "AssetJobName": {
        "enum": [
          "refresh-faces",
          "refresh-metadata",
          "regenerate-thumbnail",
          "transcode-video"
        ],
        "type": "string"
      },
      "AssetJobsDto": {
        "properties": {
          "assetIds": {
            "items": {
              "format": "uuid",
              "type": "string"
            },
            "type": "array"
          },
          "name": {
            "allOf": [
              {
                "$ref": "#/components/schemas/AssetJobName"
              }
            ]
          }
        },
        "required": [
          "assetIds",
          "name"
        ],
        "type": "object"
      },
      "AssetMediaCreateDto": {
        "properties": {
          "assetData": {
            "format": "binary",
            "type": "string"
          },
          "deviceAssetId": {
            "type": "string"
          },
          "deviceId": {
            "type": "string"
          },
          "duration": {
            "type": "string"
          },
          "fileCreatedAt": {
            "format": "date-time",
            "type": "string"
          },
          "fileModifiedAt": {
            "format": "date-time",
            "type": "string"
          },
          "filename": {
            "type": "string"
          },
          "isFavorite": {
            "type": "boolean"
          },
          "livePhotoVideoId": {
            "format": "uuid",
            "type": "string"
          },
          "metadata": {
            "items": {
              "$ref": "#/components/schemas/AssetMetadataUpsertItemDto"
            },
            "type": "array"
          },
          "sidecarData": {
            "format": "binary",
            "type": "string"
          },
          "visibility": {
            "allOf": [
              {
                "$ref": "#/components/schemas/AssetVisibility"
              }
            ]
          }
        },
        "required": [
          "assetData",
          "deviceAssetId",
          "deviceId",
          "fileCreatedAt",
          "fileModifiedAt",
          "metadata"
        ],
        "type": "object"
      },
      "AssetMediaReplaceDto": {
        "properties": {
          "assetData": {
            "format": "binary",
            "type": "string"
          },
          "deviceAssetId": {
            "type": "string"
          },
          "deviceId": {
            "type": "string"
          },
          "duration": {
            "type": "string"
          },
          "fileCreatedAt": {
            "format": "date-time",
            "type": "string"
          },
          "fileModifiedAt": {
            "format": "date-time",
            "type": "string"
          },
          "filename": {
            "type": "string"
          }
        },
        "required": [
          "assetData",
          "deviceAssetId",
          "deviceId",
          "fileCreatedAt",
          "fileModifiedAt"
        ],
        "type": "object"
      },
      "AssetMediaResponseDto": {
        "properties": {
          "id": {
            "type": "string"
          },
          "status": {
            "allOf": [
              {
                "$ref": "#/components/schemas/AssetMediaStatus"
              }
            ]
          }
        },
        "required": [
          "id",
          "status"
        ],
        "type": "object"
      },
      "AssetMediaSize": {
        "enum": [
          "fullsize",
          "preview",
          "thumbnail"
        ],
        "type": "string"
      },
      "AssetMediaStatus": {
        "enum": [
          "created",
          "replaced",
          "duplicate"
        ],
        "type": "string"
      },
      "AssetMetadataKey": {
        "enum": [
          "mobile-app"
        ],
        "type": "string"
      },
      "AssetMetadataResponseDto": {
        "properties": {
          "key": {
            "allOf": [
              {
                "$ref": "#/components/schemas/AssetMetadataKey"
              }
            ]
          },
          "updatedAt": {
            "format": "date-time",
            "type": "string"
          },
          "value": {
            "type": "object"
          }
        },
        "required": [
          "key",
          "updatedAt",
          "value"
        ],
        "type": "object"
      },
      "AssetMetadataUpsertDto": {
        "properties": {
          "items": {
            "items": {
              "$ref": "#/components/schemas/AssetMetadataUpsertItemDto"
            },
            "type": "array"
          }
        },
        "required": [
          "items"
        ],
        "type": "object"
      },
      "AssetMetadataUpsertItemDto": {
        "properties": {
          "key": {
            "allOf": [
              {
                "$ref": "#/components/schemas/AssetMetadataKey"
              }
            ]
          },
          "value": {
            "type": "object"
          }
        },
        "required": [
          "key",
          "value"
        ],
        "type": "object"
      },
      "AssetOrder": {
        "enum": [
          "asc",
          "desc"
        ],
        "type": "string"
      },
      "AssetResponseDto": {
        "properties": {
          "audioStreams": {
            "items": {
              "type": "object"
            },
            "type": "array"
          },
          "checksum": {
            "description": "base64 encoded sha1 hash",
            "type": "string"
          },
          "createdAt": {
            "description": "The UTC timestamp when the asset was originally uploaded to Immich.",
            "example": "2024-01-15T20:30:00.000Z",
            "format": "date-time",
            "type": "string"
          },
          "deviceAssetId": {
            "type": "string"
          },
          "deviceId": {
            "type": "string"
          },
          "duplicateId": {
            "nullable": true,
            "type": "string"
          },
          "duration": {
            "type": "string"
          },
          "exifInfo": {
            "$ref": "#/components/schemas/ExifResponseDto"
          },
          "fileCreatedAt": {
            "description": "The actual UTC timestamp when the file was created/captured, preserving timezone information. This is the authoritative timestamp for chronological sorting within timeline groups. Combined with timezone data, this can be used to determine the exact moment the photo was taken.",
            "example": "2024-01-15T19:30:00.000Z",
            "format": "date-time",
            "type": "string"
          },
          "fileModifiedAt": {
            "description": "The UTC timestamp when the file was last modified on the filesystem. This reflects the last time the physical file was changed, which may be different from when the photo was originally taken.",
            "example": "2024-01-16T10:15:00.000Z",
            "format": "date-time",
            "type": "string"
          },
          "hasMetadata": {
            "type": "boolean"
          },
          "id": {
            "type": "string"
          },
          "isArchived": {
            "type": "boolean"
          },
          "isFavorite": {
            "type": "boolean"
          },
          "isOffline": {
            "type": "boolean"
          },
          "isTrashed": {
            "type": "boolean"
          },
          "libraryId": {
            "deprecated": true,
            "description": "This property was deprecated in v1.106.0",
            "nullable": true,
            "type": "string"
          },
          "livePhotoVideoId": {
            "nullable": true,
            "type": "string"
          },
          "localDateTime": {
            "description": "The local date and time when the photo/video was taken, derived from EXIF metadata. This represents the photographer's local time regardless of timezone, stored as a timezone-agnostic timestamp. Used for timeline grouping by \"local\" days and months.",
            "example": "2024-01-15T14:30:00.000Z",
            "format": "date-time",
            "type": "string"
          },
          "originalFileName": {
            "type": "string"
          },
          "originalMimeType": {
            "type": "string"
          },
          "originalPath": {
            "type": "string"
          },
          "owner": {
            "$ref": "#/components/schemas/UserResponseDto"
          },
          "ownerId": {
            "type": "string"
          },
          "people": {
            "items": {
              "$ref": "#/components/schemas/PersonWithFacesResponseDto"
            },
            "type": "array"
          },
          "resized": {
            "deprecated": true,
            "description": "This property was deprecated in v1.113.0",
            "type": "boolean"
          },
          "stack": {
            "allOf": [
              {
                "$ref": "#/components/schemas/AssetStackResponseDto"
              }
            ],
            "nullable": true
          },
          "tags": {
            "items": {
              "$ref": "#/components/schemas/TagResponseDto"
            },
            "type": "array"
          },
          "thumbhash": {
            "nullable": true,
            "type": "string"
          },
          "type": {
            "allOf": [
              {
                "$ref": "#/components/schemas/AssetTypeEnum"
              }
            ]
          },
          "unassignedFaces": {
            "items": {
              "$ref": "#/components/schemas/AssetFaceWithoutPersonResponseDto"
            },
            "type": "array"
          },
          "updatedAt": {
            "description": "The UTC timestamp when the asset record was last updated in the database. This is automatically maintained by the database and reflects when any field in the asset was last modified.",
            "example": "2024-01-16T12:45:30.000Z",
            "format": "date-time",
            "type": "string"
          },
          "videoStreams": {
            "items": {
              "type": "object"
            },
            "type": "array"
          },
          "visibility": {
            "allOf": [
              {
                "$ref": "#/components/schemas/AssetVisibility"
              }
            ]
          }
        },
        "required": [
          "checksum",
          "createdAt",
          "deviceAssetId",
          "deviceId",
          "duration",
          "fileCreatedAt",
          "fileModifiedAt",
          "hasMetadata",
          "id",
          "isArchived",
          "isFavorite",
          "isOffline",
          "isTrashed",
          "localDateTime",
          "originalFileName",
          "originalPath",
          "ownerId",
          "thumbhash",
          "type",
          "updatedAt",
          "visibility"
        ],
        "type": "object"
      },
      "AssetStackResponseDto": {
        "properties": {
          "assetCount": {
            "type": "integer"
          },
          "id": {
            "type": "string"
          },
          "primaryAssetId": {
            "type": "string"
          }
        },
        "required": [
          "assetCount",
          "id",
          "primaryAssetId"
        ],
        "type": "object"
      },
      "AssetStatsResponseDto": {
        "properties": {
          "images": {
            "type": "integer"
          },
          "total": {
            "type": "integer"
          },
          "videos": {
            "type": "integer"
          }
        },
        "required": [
          "images",
          "total",
          "videos"
        ],
        "type": "object"
      },
      "AssetTypeEnum": {
        "enum": [
          "IMAGE",
          "VIDEO",
          "AUDIO",
          "OTHER"
        ],
        "type": "string"
      },
      "AssetVisibility": {
        "enum": [
          "archive",
          "timeline",
          "hidden",
          "locked"
        ],
        "type": "string"
      },
      "AudioCodec": {
        "enum": [
          "mp3",
          "aac",
          "libopus",
          "pcm_s16le"
        ],
        "type": "string"
      },
      "AuthStatusResponseDto": {
        "properties": {
          "expiresAt": {
            "type": "string"
          },
          "isElevated": {
            "type": "boolean"
          },
          "password": {
            "type": "boolean"
          },
          "pinCode": {
            "type": "boolean"
          },
          "pinExpiresAt": {
            "type": "string"
          }
        },
        "required": [
          "isElevated",
          "password",
          "pinCode"
        ],
        "type": "object"
      },
      "AvatarUpdate": {
        "properties": {
          "color": {
            "allOf": [
              {
                "$ref": "#/components/schemas/UserAvatarColor"
              }
            ]
          }
        },
        "type": "object"
      },
      "BulkIdErrorReason": {
        "enum": [
          "duplicate",
          "no_permission",
          "not_found",
          "unknown"
        ],
        "type": "string"
      },
      "BulkIdResponseDto": {
        "properties": {
          "error": {
            "enum": [
              "duplicate",
              "no_permission",
              "not_found",
              "unknown"
            ],
            "type": "string"
          },
          "id": {
            "type": "string"
          },
          "success": {
            "type": "boolean"
          }
        },
        "required": [
          "id",
          "success"
        ],
        "type": "object"
      },
      "BulkIdsDto": {
        "properties": {
          "ids": {
            "items": {
              "format": "uuid",
              "type": "string"
            },
            "type": "array"
          }
        },
        "required": [
          "ids"
        ],
        "type": "object"
      },
      "CLIPConfig": {
        "properties": {
          "enabled": {
            "type": "boolean"
          },
          "modelName": {
            "type": "string"
          }
        },
        "required": [
          "enabled",
          "modelName"
        ],
        "type": "object"
      },
      "CQMode": {
        "enum": [
          "auto",
          "cqp",
          "icq"
        ],
        "type": "string"
      },
      "CastResponse": {
        "properties": {
          "gCastEnabled": {
            "default": false,
            "type": "boolean"
          }
        },
        "required": [
          "gCastEnabled"
        ],
        "type": "object"
      },
      "CastUpdate": {
        "properties": {
          "gCastEnabled": {
            "type": "boolean"
          }
        },
        "type": "object"
      },
      "ChangePasswordDto": {
        "properties": {
          "newPassword": {
            "example": "password",
            "minLength": 8,
            "type": "string"
          },
          "password": {
            "example": "password",
            "type": "string"
          }
        },
        "required": [
          "newPassword",
          "password"
        ],
        "type": "object"
      },
      "CheckExistingAssetsDto": {
        "properties": {
          "deviceAssetIds": {
            "items": {
              "type": "string"
            },
            "minItems": 1,
            "type": "array"
          },
          "deviceId": {
            "type": "string"
          }
        },
        "required": [
          "deviceAssetIds",
          "deviceId"
        ],
        "type": "object"
      },
      "CheckExistingAssetsResponseDto": {
        "properties": {
          "existingIds": {
            "items": {
              "type": "string"
            },
            "type": "array"
          }
        },
        "required": [
          "existingIds"
        ],
        "type": "object"
      },
      "Codec": {
        "enum": [
          "h264",
          "hevc",
          "vp9",
          "av1",
          "mp3",
          "aac",
          "libopus",
          "pcm_s16le"
        ],
        "type": "string"
      },
      "Colorspace": {
        "enum": [
          "srgb",
          "p3"
        ],
        "type": "string"
      },
      "CreateAlbumDto": {
        "properties": {
          "albumName": {
            "type": "string"
          },
          "albumUsers": {
            "items": {
              "$ref": "#/components/schemas/AlbumUserCreateDto"
            },
            "type": "array"
          },
          "assetIds": {
            "items": {
              "format": "uuid",
              "type": "string"
            },
            "type": "array"
          },
          "description": {
            "type": "string"
          }
        },
        "required": [
          "albumName"
        ],
        "type": "object"
      },
      "CreateLibraryDto": {
        "properties": {
          "exclusionPatterns": {
            "items": {
              "type": "string"
            },
            "maxItems": 128,
            "type": "array",
            "uniqueItems": true
          },
          "importPaths": {
            "items": {
              "type": "string"
            },
            "maxItems": 128,
            "type": "array",
            "uniqueItems": true
          },
          "name": {
            "type": "string"
          },
          "ownerId": {
            "format": "uuid",
            "type": "string"
          }
        },
        "required": [
          "ownerId"
        ],
        "type": "object"
      },
      "CreateProfileImageDto": {
        "properties": {
          "file": {
            "format": "binary",
            "type": "string"
          }
        },
        "required": [
          "file"
        ],
        "type": "object"
      },
      "CreateProfileImageResponseDto": {
        "properties": {
          "profileChangedAt": {
            "format": "date-time",
            "type": "string"
          },
          "profileImagePath": {
            "type": "string"
          },
          "userId": {
            "type": "string"
          }
        },
        "required": [
          "profileChangedAt",
          "profileImagePath",
          "userId"
        ],
        "type": "object"
      },
      "DatabaseBackupConfig": {
        "properties": {
          "cronExpression": {
            "type": "string"
          },
          "enabled": {
            "type": "boolean"
          },
          "keepLastAmount": {
            "minimum": 1,
            "type": "number"
          }
        },
        "required": [
          "cronExpression",
          "enabled",
          "keepLastAmount"
        ],
        "type": "object"
      },
      "DownloadArchiveInfo": {
        "properties": {
          "assetIds": {
            "items": {
              "type": "string"
            },
            "type": "array"
          },
          "size": {
            "type": "integer"
          }
        },
        "required": [
          "assetIds",
          "size"
        ],
        "type": "object"
      },
      "DownloadInfoDto": {
        "properties": {
          "albumId": {
            "format": "uuid",
            "type": "string"
          },
          "archiveSize": {
            "minimum": 1,
            "type": "integer"
          },
          "assetIds": {
            "items": {
              "format": "uuid",
              "type": "string"
            },
            "type": "array"
          },
          "userId": {
            "format": "uuid",
            "type": "string"
          }
        },
        "type": "object"
      },
      "DownloadResponse": {
        "properties": {
          "archiveSize": {
            "type": "integer"
          },
          "includeEmbeddedVideos": {
            "default": false,
            "type": "boolean"
          }
        },
        "required": [
          "archiveSize",
          "includeEmbeddedVideos"
        ],
        "type": "object"
      },
      "DownloadResponseDto": {
        "properties": {
          "archives": {
            "items": {
              "$ref": "#/components/schemas/DownloadArchiveInfo"
            },
            "type": "array"
          },
          "totalSize": {
            "type": "integer"
          }
        },
        "required": [
          "archives",
          "totalSize"
        ],
        "type": "object"
      },
      "DownloadUpdate": {
        "properties": {
          "archiveSize": {
            "minimum": 1,
            "type": "integer"
          },
          "includeEmbeddedVideos": {
            "type": "boolean"
          }
        },
        "type": "object"
      },
      "DuplicateDetectionConfig": {
        "properties": {
          "enabled": {
            "type": "boolean"
          },
          "maxDistance": {
            "format": "double",
            "maximum": 0.1,
            "minimum": 0.001,
            "type": "number"
          }
        },
        "required": [
          "enabled",
          "maxDistance"
        ],
        "type": "object"
      },
      "DuplicateResponseDto": {
        "properties": {
          "assets": {
            "items": {
              "$ref": "#/components/schemas/AssetResponseDto"
            },
            "type": "array"
          },
          "duplicateId": {
            "type": "string"
          }
        },
        "required": [
          "assets",
          "duplicateId"
        ],
        "type": "object"
      },
      "EmailNotificationsResponse": {
        "properties": {
          "albumInvite": {
            "type": "boolean"
          },
          "albumUpdate": {
            "type": "boolean"
          },
          "enabled": {
            "type": "boolean"
          }
        },
        "required": [
          "albumInvite",
          "albumUpdate",
          "enabled"
        ],
        "type": "object"
      },
      "EmailNotificationsUpdate": {
        "properties": {
          "albumInvite": {
            "type": "boolean"
          },
          "albumUpdate": {
            "type": "boolean"
          },
          "enabled": {
            "type": "boolean"
          }
        },
        "type": "object"
      },
      "ExifResponseDto": {
        "properties": {
          "city": {
            "default": null,
            "nullable": true,
            "type": "string"
          },
          "country": {
            "default": null,
            "nullable": true,
            "type": "string"
          },
          "dateTimeOriginal": {
            "default": null,
            "format": "date-time",
            "nullable": true,
            "type": "string"
          },
          "description": {
            "default": null,
            "nullable": true,
            "type": "string"
          },
          "exifImageHeight": {
            "default": null,
            "nullable": true,
            "type": "number"
          },
          "exifImageWidth": {
            "default": null,
            "nullable": true,
            "type": "number"
          },
          "exposureTime": {
            "default": null,
            "nullable": true,
            "type": "string"
          },
          "fNumber": {
            "default": null,
            "nullable": true,
            "type": "number"
          },
          "fileSizeInByte": {
            "default": null,
            "format": "int64",
            "nullable": true,
            "type": "integer"
          },
          "focalLength": {
            "default": null,
            "nullable": true,
            "type": "number"
          },
          "iso": {
            "default": null,
            "nullable": true,
            "type": "number"
          },
          "latitude": {
            "default": null,
            "nullable": true,
            "type": "number"
          },
          "lensModel": {
            "default": null,
            "nullable": true,
            "type": "string"
          },
          "longitude": {
            "default": null,
            "nullable": true,
            "type": "number"
          },
          "make": {
            "default": null,
            "nullable": true,
            "type": "string"
          },
          "model": {
            "default": null,
            "nullable": true,
            "type": "string"
          },
          "modifyDate": {
            "default": null,
            "format": "date-time",
            "nullable": true,
            "type": "string"
          },
          "orientation": {
            "default": null,
            "nullable": true,
            "type": "string"
          },
          "projectionType": {
            "default": null,
            "nullable": true,
            "type": "string"
          },
          "rating": {
            "default": null,
            "nullable": true,
            "type": "number"
          },
          "state": {
            "default": null,
            "nullable": true,
            "type": "string"
          },
          "timeZone": {
            "default": null,
            "nullable": true,
            "type": "string"
          }
        },
        "type": "object"
      },
      "FaceDto": {
        "properties": {
          "id": {
            "format": "uuid",
            "type": "string"
          }
        },
        "required": [
          "id"
        ],
        "type": "object"
      },
      "FacialRecognitionConfig": {
        "properties": {
          "enabled": {
            "type": "boolean"
          },
          "maxDistance": {
            "format": "double",
            "maximum": 2,
            "minimum": 0.1,
            "type": "number"
          },
          "minFaces": {
            "minimum": 1,
            "type": "integer"
          },
          "minScore": {
            "format": "double",
            "maximum": 1,
            "minimum": 0.1,
            "type": "number"
          },
          "modelName": {
            "type": "string"
          }
        },
        "required": [
          "enabled",
          "maxDistance",
          "minFaces",
          "minScore",
          "modelName"
        ],
        "type": "object"
      },
      "FoldersResponse": {
        "properties": {
          "enabled": {
            "default": false,
            "type": "boolean"
          },
          "sidebarWeb": {
            "default": false,
            "type": "boolean"
          }
        },
        "required": [
          "enabled",
          "sidebarWeb"
        ],
        "type": "object"
      },
      "FoldersUpdate": {
        "properties": {
          "enabled": {
            "type": "boolean"
          },
          "sidebarWeb": {
            "type": "boolean"
          }
        },
        "type": "object"
      },
      "ImageFormat": {
        "enum": [
          "jpeg",
          "webp"
        ],
        "type": "string"
      },
      "JobCommand": {
        "enum": [
          "start",
          "pause",
          "resume",
          "empty",
          "clear-failed"
        ],
        "type": "string"
      },
      "JobCommandDto": {
        "properties": {
          "command": {
            "allOf": [
              {
                "$ref": "#/components/schemas/JobCommand"
              }
            ]
          },
          "force": {
            "type": "boolean"
          }
        },
        "required": [
          "command"
        ],
        "type": "object"
      },
      "JobCountsDto": {
        "properties": {
          "active": {
            "type": "integer"
          },
          "completed": {
            "type": "integer"
          },
          "delayed": {
            "type": "integer"
          },
          "failed": {
            "type": "integer"
          },
          "paused": {
            "type": "integer"
          },
          "waiting": {
            "type": "integer"
          }
        },
        "required": [
          "active",
          "completed",
          "delayed",
          "failed",
          "paused",
          "waiting"
        ],
        "type": "object"
      },
      "JobCreateDto": {
        "properties": {
          "name": {
            "allOf": [
              {
                "$ref": "#/components/schemas/ManualJobName"
              }
            ]
          }
        },
        "required": [
          "name"
        ],
        "type": "object"
      },
      "JobName": {
        "enum": [
          "thumbnailGeneration",
          "metadataExtraction",
          "videoConversion",
          "faceDetection",
          "facialRecognition",
          "smartSearch",
          "duplicateDetection",
          "backgroundTask",
          "storageTemplateMigration",
          "migration",
          "search",
          "sidecar",
          "library",
          "notifications",
          "backupDatabase"
        ],
        "type": "string"
      },
      "JobSettingsDto": {
        "properties": {
          "concurrency": {
            "minimum": 1,
            "type": "integer"
          }
        },
        "required": [
          "concurrency"
        ],
        "type": "object"
      },
      "JobStatusDto": {
        "properties": {
          "jobCounts": {
            "$ref": "#/components/schemas/JobCountsDto"
          },
          "queueStatus": {
            "$ref": "#/components/schemas/QueueStatusDto"
          }
        },
        "required": [
          "jobCounts",
          "queueStatus"
        ],
        "type": "object"
      },
      "LibraryResponseDto": {
        "properties": {
          "assetCount": {
            "type": "integer"
          },
          "createdAt": {
            "format": "date-time",
            "type": "string"
          },
          "exclusionPatterns": {
            "items": {
              "type": "string"
            },
            "type": "array"
          },
          "id": {
            "type": "string"
          },
          "importPaths": {
            "items": {
              "type": "string"
            },
            "type": "array"
          },
          "name": {
            "type": "string"
          },
          "ownerId": {
            "type": "string"
          },
          "refreshedAt": {
            "format": "date-time",
            "nullable": true,
            "type": "string"
          },
          "updatedAt": {
            "format": "date-time",
            "type": "string"
          }
        },
        "required": [
          "assetCount",
          "createdAt",
          "exclusionPatterns",
          "id",
          "importPaths",
          "name",
          "ownerId",
          "refreshedAt",
          "updatedAt"
        ],
        "type": "object"
      },
      "LibraryStatsResponseDto": {
        "properties": {
          "photos": {
            "default": 0,
            "type": "integer"
          },
          "total": {
            "default": 0,
            "type": "integer"
          },
          "usage": {
            "default": 0,
            "format": "int64",
            "type": "integer"
          },
          "videos": {
            "default": 0,
            "type": "integer"
          }
        },
        "required": [
          "photos",
          "total",
          "usage",
          "videos"
        ],
        "type": "object"
      },
      "LicenseKeyDto": {
        "properties": {
          "activationKey": {
            "type": "string"
          },
          "licenseKey": {
            "pattern": "/IM(SV|CL)(-[\\dA-Za-z]{4}){8}/",
            "type": "string"
          }
        },
        "required": [
          "activationKey",
          "licenseKey"
        ],
        "type": "object"
      },
      "LicenseResponseDto": {
        "properties": {
          "activatedAt": {
            "format": "date-time",
            "type": "string"
          },
          "activationKey": {
            "type": "string"
          },
          "licenseKey": {
            "pattern": "/IM(SV|CL)(-[\\dA-Za-z]{4}){8}/",
            "type": "string"
          }
        },
        "required": [
          "activatedAt",
          "activationKey",
          "licenseKey"
        ],
        "type": "object"
      },
      "LogLevel": {
        "enum": [
          "verbose",
          "debug",
          "log",
          "warn",
          "error",
          "fatal"
        ],
        "type": "string"
      },
      "LoginCredentialDto": {
        "properties": {
          "email": {
            "example": "testuser@email.com",
            "format": "email",
            "type": "string"
          },
          "password": {
            "example": "password",
            "type": "string"
          }
        },
        "required": [
          "email",
          "password"
        ],
        "type": "object"
      },
      "LoginResponseDto": {
        "properties": {
          "accessToken": {
            "type": "string"
          },
          "isAdmin": {
            "type": "boolean"
          },
          "isOnboarded": {
            "type": "boolean"
          },
          "name": {
            "type": "string"
          },
          "profileImagePath": {
            "type": "string"
          },
          "shouldChangePassword": {
            "type": "boolean"
          },
          "userEmail": {
            "type": "string"
          },
          "userId": {
            "type": "string"
          }
        },
        "required": [
          "accessToken",
          "isAdmin",
          "isOnboarded",
          "name",
          "profileImagePath",
          "shouldChangePassword",
          "userEmail",
          "userId"
        ],
        "type": "object"
      },
      "LogoutResponseDto": {
        "properties": {
          "redirectUri": {
            "type": "string"
          },
          "successful": {
            "type": "boolean"
          }
        },
        "required": [
          "redirectUri",
          "successful"
        ],
        "type": "object"
      },
      "ManualJobName": {
        "enum": [
          "person-cleanup",
          "tag-cleanup",
          "user-cleanup",
          "memory-cleanup",
          "memory-create",
          "backup-database"
        ],
        "type": "string"
      },
      "MapMarkerResponseDto": {
        "properties": {
          "city": {
            "nullable": true,
            "type": "string"
          },
          "country": {
            "nullable": true,
            "type": "string"
          },
          "id": {
            "type": "string"
          },
          "lat": {
            "format": "double",
            "type": "number"
          },
          "lon": {
            "format": "double",
            "type": "number"
          },
          "state": {
            "nullable": true,
            "type": "string"
          }
        },
        "required": [
          "city",
          "country",
          "id",
          "lat",
          "lon",
          "state"
        ],
        "type": "object"
      },
      "MapReverseGeocodeResponseDto": {
        "properties": {
          "city": {
            "nullable": true,
            "type": "string"
          },
          "country": {
            "nullable": true,
            "type": "string"
          },
          "state": {
            "nullable": true,
            "type": "string"
          }
        },
        "required": [
          "city",
          "country",
          "state"
        ],
        "type": "object"
      },
      "MemoriesResponse": {
        "properties": {
          "enabled": {
            "default": true,
            "type": "boolean"
          }
        },
        "required": [
          "enabled"
        ],
        "type": "object"
      },
      "MemoriesUpdate": {
        "properties": {
          "enabled": {
            "type": "boolean"
          }
        },
        "type": "object"
      },
      "MemoryCreateDto": {
        "properties": {
          "assetIds": {
            "items": {
              "format": "uuid",
              "type": "string"
            },
            "type": "array"
          },
          "data": {
            "$ref": "#/components/schemas/OnThisDayDto"
          },
          "isSaved": {
            "type": "boolean"
          },
          "memoryAt": {
            "format": "date-time",
            "type": "string"
          },
          "seenAt": {
            "format": "date-time",
            "type": "string"
          },
          "type": {
            "allOf": [
              {
                "$ref": "#/components/schemas/MemoryType"
              }
            ]
          }
        },
        "required": [
          "data",
          "memoryAt",
          "type"
        ],
        "type": "object"
      },
      "MemoryResponseDto": {
        "properties": {
          "assets": {
            "items": {
              "$ref": "#/components/schemas/AssetResponseDto"
            },
            "type": "array"
          },
          "createdAt": {
            "format": "date-time",
            "type": "string"
          },
          "data": {
            "$ref": "#/components/schemas/OnThisDayDto"
          },
          "deletedAt": {
            "format": "date-time",
            "type": "string"
          },
          "hideAt": {
            "format": "date-time",
            "type": "string"
          },
          "id": {
            "type": "string"
          },
          "isSaved": {
            "type": "boolean"
          },
          "memoryAt": {
            "format": "date-time",
            "type": "string"
          },
          "ownerId": {
            "type": "string"
          },
          "seenAt": {
            "format": "date-time",
            "type": "string"
          },
          "showAt": {
            "format": "date-time",
            "type": "string"
          },
          "type": {
            "allOf": [
              {
                "$ref": "#/components/schemas/MemoryType"
              }
            ]
          },
          "updatedAt": {
            "format": "date-time",
            "type": "string"
          }
        },
        "required": [
          "assets",
          "createdAt",
          "data",
          "id",
          "isSaved",
          "memoryAt",
          "ownerId",
          "type",
          "updatedAt"
        ],
        "type": "object"
      },
      "MemoryStatisticsResponseDto": {
        "properties": {
          "total": {
            "type": "integer"
          }
        },
        "required": [
          "total"
        ],
        "type": "object"
      },
      "MemoryType": {
        "enum": [
          "on_this_day"
        ],
        "type": "string"
      },
      "MemoryUpdateDto": {
        "properties": {
          "isSaved": {
            "type": "boolean"
          },
          "memoryAt": {
            "format": "date-time",
            "type": "string"
          },
          "seenAt": {
            "format": "date-time",
            "type": "string"
          }
        },
        "type": "object"
      },
      "MergePersonDto": {
        "properties": {
          "ids": {
            "items": {
              "format": "uuid",
              "type": "string"
            },
            "type": "array"
          }
        },
        "required": [
          "ids"
        ],
        "type": "object"
      },
      "MetadataSearchDto": {
        "properties": {
          "albumIds": {
            "items": {
              "format": "uuid",
              "type": "string"
            },
            "type": "array"
          },
          "checksum": {
            "type": "string"
          },
          "city": {
            "nullable": true,
            "type": "string"
          },
          "country": {
            "nullable": true,
            "type": "string"
          },
          "createdAfter": {
            "format": "date-time",
            "type": "string"
          },
          "createdBefore": {
            "format": "date-time",
            "type": "string"
          },
          "description": {
            "type": "string"
          },
          "deviceAssetId": {
            "type": "string"
          },
          "deviceId": {
            "type": "string"
          },
          "encodedVideoPath": {
            "type": "string"
          },
          "id": {
            "format": "uuid",
            "type": "string"
          },
          "isEncoded": {
            "type": "boolean"
          },
          "isFavorite": {
            "type": "boolean"
          },
          "isMotion": {
            "type": "boolean"
          },
          "isNotInAlbum": {
            "type": "boolean"
          },
          "isOffline": {
            "type": "boolean"
          },
          "lensModel": {
            "nullable": true,
            "type": "string"
          },
          "libraryId": {
            "format": "uuid",
            "nullable": true,
            "type": "string"
          },
          "make": {
            "type": "string"
          },
          "model": {
            "nullable": true,
            "type": "string"
          },
          "order": {
            "allOf": [
              {
                "$ref": "#/components/schemas/AssetOrder"
              }
            ],
            "default": "desc"
          },
          "originalFileName": {
            "type": "string"
          },
          "originalPath": {
            "type": "string"
          },
          "page": {
            "minimum": 1,
            "type": "number"
          },
          "personIds": {
            "items": {
              "format": "uuid",
              "type": "string"
            },
            "type": "array"
          },
          "previewPath": {
            "type": "string"
          },
          "rating": {
            "maximum": 5,
            "minimum": -1,
            "type": "number"
          },
          "size": {
            "maximum": 1000,
            "minimum": 1,
            "type": "number"
          },
          "state": {
            "nullable": true,
            "type": "string"
          },
          "tagIds": {
            "items": {
              "format": "uuid",
              "type": "string"
            },
            "nullable": true,
            "type": "array"
          },
          "takenAfter": {
            "format": "date-time",
            "type": "string"
          },
          "takenBefore": {
            "format": "date-time",
            "type": "string"
          },
          "thumbnailPath": {
            "type": "string"
          },
          "trashedAfter": {
            "format": "date-time",
            "type": "string"
          },
          "trashedBefore": {
            "format": "date-time",
            "type": "string"
          },
          "type": {
            "allOf": [
              {
                "$ref": "#/components/schemas/AssetTypeEnum"
              }
            ]
          },
          "updatedAfter": {
            "format": "date-time",
            "type": "string"
          },
          "updatedBefore": {
            "format": "date-time",
            "type": "string"
          },
          "visibility": {
            "allOf": [
              {
                "$ref": "#/components/schemas/AssetVisibility"
              }
            ]
          },
          "withDeleted": {
            "type": "boolean"
          },
          "withExif": {
            "type": "boolean"
          },
          "withPeople": {
            "type": "boolean"
          },
          "withStacked": {
            "type": "boolean"
          }
        },
        "type": "object"
      },
      "NotificationCreateDto": {
        "properties": {
          "data": {
            "type": "object"
          },
          "description": {
            "nullable": true,
            "type": "string"
          },
          "level": {
            "allOf": [
              {
                "$ref": "#/components/schemas/NotificationLevel"
              }
            ]
          },
          "readAt": {
            "format": "date-time",
            "nullable": true,
            "type": "string"
          },
          "title": {
            "type": "string"
          },
          "type": {
            "allOf": [
              {
                "$ref": "#/components/schemas/NotificationType"
              }
            ]
          },
          "userId": {
            "format": "uuid",
            "type": "string"
          }
        },
        "required": [
          "title",
          "userId"
        ],
        "type": "object"
      },
      "NotificationDeleteAllDto": {
        "properties": {
          "ids": {
            "items": {
              "format": "uuid",
              "type": "string"
            },
            "type": "array"
          }
        },
        "required": [
          "ids"
        ],
        "type": "object"
      },
      "NotificationDto": {
        "properties": {
          "createdAt": {
            "format": "date-time",
            "type": "string"
          },
          "data": {
            "type": "object"
          },
          "description": {
            "type": "string"
          },
          "id": {
            "type": "string"
          },
          "level": {
            "allOf": [
              {
                "$ref": "#/components/schemas/NotificationLevel"
              }
            ]
          },
          "readAt": {
            "format": "date-time",
            "type": "string"
          },
          "title": {
            "type": "string"
          },
          "type": {
            "allOf": [
              {
                "$ref": "#/components/schemas/NotificationType"
              }
            ]
          }
        },
        "required": [
          "createdAt",
          "id",
          "level",
          "title",
          "type"
        ],
        "type": "object"
      },
      "NotificationLevel": {
        "enum": [
          "success",
          "error",
          "warning",
          "info"
        ],
        "type": "string"
      },
      "NotificationType": {
        "enum": [
          "JobFailed",
          "BackupFailed",
          "SystemMessage",
          "Custom"
        ],
        "type": "string"
      },
      "NotificationUpdateAllDto": {
        "properties": {
          "ids": {
            "items": {
              "format": "uuid",
              "type": "string"
            },
            "type": "array"
          },
          "readAt": {
            "format": "date-time",
            "nullable": true,
            "type": "string"
          }
        },
        "required": [
          "ids"
        ],
        "type": "object"
      },
      "NotificationUpdateDto": {
        "properties": {
          "readAt": {
            "format": "date-time",
            "nullable": true,
            "type": "string"
          }
        },
        "type": "object"
      },
      "OAuthAuthorizeResponseDto": {
        "properties": {
          "url": {
            "type": "string"
          }
        },
        "required": [
          "url"
        ],
        "type": "object"
      },
      "OAuthCallbackDto": {
        "properties": {
          "codeVerifier": {
            "type": "string"
          },
          "state": {
            "type": "string"
          },
          "url": {
            "type": "string"
          }
        },
        "required": [
          "url"
        ],
        "type": "object"
      },
      "OAuthConfigDto": {
        "properties": {
          "codeChallenge": {
            "type": "string"
          },
          "redirectUri": {
            "type": "string"
          },
          "state": {
            "type": "string"
          }
        },
        "required": [
          "redirectUri"
        ],
        "type": "object"
      },
      "OAuthTokenEndpointAuthMethod": {
        "enum": [
          "client_secret_post",
          "client_secret_basic"
        ],
        "type": "string"
      },
      "OnThisDayDto": {
        "properties": {
          "year": {
            "minimum": 1,
            "type": "number"
          }
        },
        "required": [
          "year"
        ],
        "type": "object"
      },
      "OnboardingDto": {
        "properties": {
          "isOnboarded": {
            "type": "boolean"
          }
        },
        "required": [
          "isOnboarded"
        ],
        "type": "object"
      },
      "OnboardingResponseDto": {
        "properties": {
          "isOnboarded": {
            "type": "boolean"
          }
        },
        "required": [
          "isOnboarded"
        ],
        "type": "object"
      },
      "PartnerCreateDto": {
        "properties": {
          "sharedWithId": {
            "format": "uuid",
            "type": "string"
          }
        },
        "required": [
          "sharedWithId"
        ],
        "type": "object"
      },
      "PartnerDirection": {
        "enum": [
          "shared-by",
          "shared-with"
        ],
        "type": "string"
      },
      "PartnerResponseDto": {
        "properties": {
          "avatarColor": {
            "allOf": [
              {
                "$ref": "#/components/schemas/UserAvatarColor"
              }
            ]
          },
          "email": {
            "type": "string"
          },
          "id": {
            "type": "string"
          },
          "inTimeline": {
            "type": "boolean"
          },
          "name": {
            "type": "string"
          },
          "profileChangedAt": {
            "format": "date-time",
            "type": "string"
          },
          "profileImagePath": {
            "type": "string"
          }
        },
        "required": [
          "avatarColor",
          "email",
          "id",
          "name",
          "profileChangedAt",
          "profileImagePath"
        ],
        "type": "object"
      },
      "PartnerUpdateDto": {
        "properties": {
          "inTimeline": {
            "type": "boolean"
          }
        },
        "required": [
          "inTimeline"
        ],
        "type": "object"
      },
      "PeopleResponse": {
        "properties": {
          "enabled": {
            "default": true,
            "type": "boolean"
          },
          "sidebarWeb": {
            "default": false,
            "type": "boolean"
          }
        },
        "required": [
          "enabled",
          "sidebarWeb"
        ],
        "type": "object"
      },
      "PeopleResponseDto": {
        "properties": {
          "hasNextPage": {
            "description": "This property was added in v1.110.0",
            "type": "boolean"
          },
          "hidden": {
            "type": "integer"
          },
          "people": {
            "items": {
              "$ref": "#/components/schemas/PersonResponseDto"
            },
            "type": "array"
          },
          "total": {
            "type": "integer"
          }
        },
        "required": [
          "hidden",
          "people",
          "total"
        ],
        "type": "object"
      },
      "PeopleUpdate": {
        "properties": {
          "enabled": {
            "type": "boolean"
          },
          "sidebarWeb": {
            "type": "boolean"
          }
        },
        "type": "object"
      },
      "PeopleUpdateDto": {
        "properties": {
          "people": {
            "items": {
              "$ref": "#/components/schemas/PeopleUpdateItem"
            },
            "type": "array"
          }
        },
        "required": [
          "people"
        ],
        "type": "object"
      },
      "PeopleUpdateItem": {
        "properties": {
          "birthDate": {
            "description": "Person date of birth.\nNote: the mobile app cannot currently set the birth date to null.",
            "format": "date",
            "nullable": true,
            "type": "string"
          },
          "color": {
            "nullable": true,
            "type": "string"
          },
          "featureFaceAssetId": {
            "description": "Asset is used to get the feature face thumbnail.",
            "format": "uuid",
            "type": "string"
          },
          "id": {
            "description": "Person id.",
            "type": "string"
          },
          "isFavorite": {
            "type": "boolean"
          },
          "isHidden": {
            "description": "Person visibility",
            "type": "boolean"
          },
          "name": {
            "description": "Person name.",
            "type": "string"
          }
        },
        "required": [
          "id"
        ],
        "type": "object"
      },
      "Permission": {
        "enum": [
          "all",
          "activity.create",
          "activity.read",
          "activity.update",
          "activity.delete",
          "activity.statistics",
          "apiKey.create",
          "apiKey.read",
          "apiKey.update",
          "apiKey.delete",
          "asset.read",
          "asset.update",
          "asset.delete",
          "asset.statistics",
          "asset.share",
          "asset.view",
          "asset.download",
          "asset.upload",
          "asset.replace",
          "album.create",
          "album.read",
          "album.update",
          "album.delete",
          "album.statistics",
          "album.share",
          "album.download",
          "albumAsset.create",
          "albumAsset.delete",
          "albumUser.create",
          "albumUser.update",
          "albumUser.delete",
          "auth.changePassword",
          "authDevice.delete",
          "archive.read",
          "duplicate.read",
          "duplicate.delete",
          "face.create",
          "face.read",
          "face.update",
          "face.delete",
          "job.create",
          "job.read",
          "library.create",
          "library.read",
          "library.update",
          "library.delete",
          "library.statistics",
          "timeline.read",
          "timeline.download",
          "memory.create",
          "memory.read",
          "memory.update",
          "memory.delete",
          "memory.statistics",
          "memoryAsset.create",
          "memoryAsset.delete",
          "notification.create",
          "notification.read",
          "notification.update",
          "notification.delete",
          "partner.create",
          "partner.read",
          "partner.update",
          "partner.delete",
          "person.create",
          "person.read",
          "person.update",
          "person.delete",
          "person.statistics",
          "person.merge",
          "person.reassign",
          "pinCode.create",
          "pinCode.update",
          "pinCode.delete",
          "server.about",
          "server.apkLinks",
          "server.storage",
          "server.statistics",
          "server.versionCheck",
          "serverLicense.read",
          "serverLicense.update",
          "serverLicense.delete",
          "session.create",
          "session.read",
          "session.update",
          "session.delete",
          "session.lock",
          "sharedLink.create",
          "sharedLink.read",
          "sharedLink.update",
          "sharedLink.delete",
          "stack.create",
          "stack.read",
          "stack.update",
          "stack.delete",
          "sync.stream",
          "syncCheckpoint.read",
          "syncCheckpoint.update",
          "syncCheckpoint.delete",
          "systemConfig.read",
          "systemConfig.update",
          "systemMetadata.read",
          "systemMetadata.update",
          "tag.create",
          "tag.read",
          "tag.update",
          "tag.delete",
          "tag.asset",
          "user.read",
          "user.update",
          "userLicense.create",
          "userLicense.read",
          "userLicense.update",
          "userLicense.delete",
          "userOnboarding.read",
          "userOnboarding.update",
          "userOnboarding.delete",
          "userPreference.read",
          "userPreference.update",
          "userProfileImage.create",
          "userProfileImage.read",
          "userProfileImage.update",
          "userProfileImage.delete",
          "adminUser.create",
          "adminUser.read",
          "adminUser.update",
          "adminUser.delete",
          "adminAuth.unlinkAll"
        ],
        "type": "string"
      },
      "PersonCreateDto": {
        "properties": {
          "birthDate": {
            "description": "Person date of birth.\nNote: the mobile app cannot currently set the birth date to null.",
            "format": "date",
            "nullable": true,
            "type": "string"
          },
          "color": {
            "nullable": true,
            "type": "string"
          },
          "isFavorite": {
            "type": "boolean"
          },
          "isHidden": {
            "description": "Person visibility",
            "type": "boolean"
          },
          "name": {
            "description": "Person name.",
            "type": "string"
          }
        },
        "type": "object"
      },
      "PersonResponseDto": {
        "properties": {
          "birthDate": {
            "format": "date",
            "nullable": true,
            "type": "string"
          },
          "color": {
            "description": "This property was added in v1.126.0",
            "type": "string"
          },
          "id": {
            "type": "string"
          },
          "isFavorite": {
            "description": "This property was added in v1.126.0",
            "type": "boolean"
          },
          "isHidden": {
            "type": "boolean"
          },
          "name": {
            "type": "string"
          },
          "thumbnailPath": {
            "type": "string"
          },
          "updatedAt": {
            "description": "This property was added in v1.107.0",
            "format": "date-time",
            "type": "string"
          }
        },
        "required": [
          "birthDate",
          "id",
          "isHidden",
          "name",
          "thumbnailPath"
        ],
        "type": "object"
      },
      "PersonStatisticsResponseDto": {
        "properties": {
          "assets": {
            "type": "integer"
          }
        },
        "required": [
          "assets"
        ],
        "type": "object"
      },
      "PersonUpdateDto": {
        "properties": {
          "birthDate": {
            "description": "Person date of birth.\nNote: the mobile app cannot currently set the birth date to null.",
            "format": "date",
            "nullable": true,
            "type": "string"
          },
          "color": {
            "nullable": true,
            "type": "string"
          },
          "featureFaceAssetId": {
            "description": "Asset is used to get the feature face thumbnail.",
            "format": "uuid",
            "type": "string"
          },
          "isFavorite": {
            "type": "boolean"
          },
          "isHidden": {
            "description": "Person visibility",
            "type": "boolean"
          },
          "name": {
            "description": "Person name.",
            "type": "string"
          }
        },
        "type": "object"
      },
      "PersonWithFacesResponseDto": {
        "properties": {
          "birthDate": {
            "format": "date",
            "nullable": true,
            "type": "string"
          },
          "color": {
            "description": "This property was added in v1.126.0",
            "type": "string"
          },
          "faces": {
            "items": {
              "$ref": "#/components/schemas/AssetFaceWithoutPersonResponseDto"
            },
            "type": "array"
          },
          "id": {
            "type": "string"
          },
          "isFavorite": {
            "description": "This property was added in v1.126.0",
            "type": "boolean"
          },
          "isHidden": {
            "type": "boolean"
          },
          "name": {
            "type": "string"
          },
          "thumbnailPath": {
            "type": "string"
          },
          "updatedAt": {
            "description": "This property was added in v1.107.0",
            "format": "date-time",
            "type": "string"
          }
        },
        "required": [
          "birthDate",
          "faces",
          "id",
          "isHidden",
          "name",
          "thumbnailPath"
        ],
        "type": "object"
      },
      "PinCodeChangeDto": {
        "properties": {
          "newPinCode": {
            "example": "123456",
            "type": "string"
          },
          "password": {
            "type": "string"
          },
          "pinCode": {
            "example": "123456",
            "type": "string"
          }
        },
        "required": [
          "newPinCode"
        ],
        "type": "object"
      },
      "PinCodeResetDto": {
        "properties": {
          "password": {
            "type": "string"
          },
          "pinCode": {
            "example": "123456",
            "type": "string"
          }
        },
        "type": "object"
      },
      "PinCodeSetupDto": {
        "properties": {
          "pinCode": {
            "example": "123456",
            "type": "string"
          }
        },
        "required": [
          "pinCode"
        ],
        "type": "object"
      },
      "PlacesResponseDto": {
        "properties": {
          "admin1name": {
            "type": "string"
          },
          "admin2name": {
            "type": "string"
          },
          "latitude": {
            "type": "number"
          },
          "longitude": {
            "type": "number"
          },
          "name": {
            "type": "string"
          }
        },
        "required": [
          "latitude",
          "longitude",
          "name"
        ],
        "type": "object"
      },
      "PurchaseResponse": {
        "properties": {
          "hideBuyButtonUntil": {
            "type": "string"
          },
          "showSupportBadge": {
            "type": "boolean"
          }
        },
        "required": [
          "hideBuyButtonUntil",
          "showSupportBadge"
        ],
        "type": "object"
      },
      "PurchaseUpdate": {
        "properties": {
          "hideBuyButtonUntil": {
            "type": "string"
          },
          "showSupportBadge": {
            "type": "boolean"
          }
        },
        "type": "object"
      },
      "QueueStatusDto": {
        "properties": {
          "isActive": {
            "type": "boolean"
          },
          "isPaused": {
            "type": "boolean"
          }
        },
        "required": [
          "isActive",
          "isPaused"
        ],
        "type": "object"
      },
      "RandomSearchDto": {
        "properties": {
          "albumIds": {
            "items": {
              "format": "uuid",
              "type": "string"
            },
            "type": "array"
          },
          "city": {
            "nullable": true,
            "type": "string"
          },
          "country": {
            "nullable": true,
            "type": "string"
          },
          "createdAfter": {
            "format": "date-time",
            "type": "string"
          },
          "createdBefore": {
            "format": "date-time",
            "type": "string"
          },
          "deviceId": {
            "type": "string"
          },
          "isEncoded": {
            "type": "boolean"
          },
          "isFavorite": {
            "type": "boolean"
          },
          "isMotion": {
            "type": "boolean"
          },
          "isNotInAlbum": {
            "type": "boolean"
          },
          "isOffline": {
            "type": "boolean"
          },
          "lensModel": {
            "nullable": true,
            "type": "string"
          },
          "libraryId": {
            "format": "uuid",
            "nullable": true,
            "type": "string"
          },
          "make": {
            "type": "string"
          },
          "model": {
            "nullable": true,
            "type": "string"
          },
          "personIds": {
            "items": {
              "format": "uuid",
              "type": "string"
            },
            "type": "array"
          },
          "rating": {
            "maximum": 5,
            "minimum": -1,
            "type": "number"
          },
          "size": {
            "maximum": 1000,
            "minimum": 1,
            "type": "number"
          },
          "state": {
            "nullable": true,
            "type": "string"
          },
          "tagIds": {
            "items": {
              "format": "uuid",
              "type": "string"
            },
            "nullable": true,
            "type": "array"
          },
          "takenAfter": {
            "format": "date-time",
            "type": "string"
          },
          "takenBefore": {
            "format": "date-time",
            "type": "string"
          },
          "trashedAfter": {
            "format": "date-time",
            "type": "string"
          },
          "trashedBefore": {
            "format": "date-time",
            "type": "string"
          },
          "type": {
            "allOf": [
              {
                "$ref": "#/components/schemas/AssetTypeEnum"
              }
            ]
          },
          "updatedAfter": {
            "format": "date-time",
            "type": "string"
          },
          "updatedBefore": {
            "format": "date-time",
            "type": "string"
          },
          "visibility": {
            "allOf": [
              {
                "$ref": "#/components/schemas/AssetVisibility"
              }
            ]
          },
          "withDeleted": {
            "type": "boolean"
          },
          "withExif": {
            "type": "boolean"
          },
          "withPeople": {
            "type": "boolean"
          },
          "withStacked": {
            "type": "boolean"
          }
        },
        "type": "object"
      },
      "RatingsResponse": {
        "properties": {
          "enabled": {
            "default": false,
            "type": "boolean"
          }
        },
        "required": [
          "enabled"
        ],
        "type": "object"
      },
      "RatingsUpdate": {
        "properties": {
          "enabled": {
            "type": "boolean"
          }
        },
        "type": "object"
      },
      "ReactionLevel": {
        "enum": [
          "album",
          "asset"
        ],
        "type": "string"
      },
      "ReactionType": {
        "enum": [
          "comment",
          "like"
        ],
        "type": "string"
      },
      "ReverseGeocodingStateResponseDto": {
        "properties": {
          "lastImportFileName": {
            "nullable": true,
            "type": "string"
          },
          "lastUpdate": {
            "nullable": true,
            "type": "string"
          }
        },
        "required": [
          "lastImportFileName",
          "lastUpdate"
        ],
        "type": "object"
      },
      "SearchAlbumResponseDto": {
        "properties": {
          "count": {
            "type": "integer"
          },
          "facets": {
            "items": {
              "$ref": "#/components/schemas/SearchFacetResponseDto"
            },
            "type": "array"
          },
          "items": {
            "items": {
              "$ref": "#/components/schemas/AlbumResponseDto"
            },
            "type": "array"
          },
          "total": {
            "type": "integer"
          }
        },
        "required": [
          "count",
          "facets",
          "items",
          "total"
        ],
        "type": "object"
      },
      "SearchAssetResponseDto": {
        "properties": {
          "count": {
            "type": "integer"
          },
          "facets": {
            "items": {
              "$ref": "#/components/schemas/SearchFacetResponseDto"
            },
            "type": "array"
          },
          "items": {
            "items": {
              "$ref": "#/components/schemas/AssetResponseDto"
            },
            "type": "array"
          },
          "nextPage": {
            "nullable": true,
            "type": "string"
          },
          "total": {
            "type": "integer"
          }
        },
        "required": [
          "count",
          "facets",
          "items",
          "nextPage",
          "total"
        ],
        "type": "object"
      },
      "SearchExploreItem": {
        "properties": {
          "data": {
            "$ref": "#/components/schemas/AssetResponseDto"
          },
          "value": {
            "type": "string"
          }
        },
        "required": [
          "data",
          "value"
        ],
        "type": "object"
      },
      "SearchExploreResponseDto": {
        "properties": {
          "fieldName": {
            "type": "string"
          },
          "items": {
            "items": {
              "$ref": "#/components/schemas/SearchExploreItem"
            },
            "type": "array"
          }
        },
        "required": [
          "fieldName",
          "items"
        ],
        "type": "object"
      },
      "SearchFacetCountResponseDto": {
        "properties": {
          "count": {
            "type": "integer"
          },
          "value": {
            "type": "string"
          }
        },
        "required": [
          "count",
          "value"
        ],
        "type": "object"
      },
      "SearchFacetResponseDto": {
        "properties": {
          "counts": {
            "items": {
              "$ref": "#/components/schemas/SearchFacetCountResponseDto"
            },
            "type": "array"
          },
          "fieldName": {
            "type": "string"
          }
        },
        "required": [
          "counts",
          "fieldName"
        ],
        "type": "object"
      },
      "SearchResponseDto": {
        "properties": {
          "albums": {
            "$ref": "#/components/schemas/SearchAlbumResponseDto"
          },
          "assets": {
            "$ref": "#/components/schemas/SearchAssetResponseDto"
          }
        },
        "required": [
          "albums",
          "assets"
        ],
        "type": "object"
      },
      "SearchStatisticsResponseDto": {
        "properties": {
          "total": {
            "type": "integer"
          }
        },
        "required": [
          "total"
        ],
        "type": "object"
      },
      "SearchSuggestionType": {
        "enum": [
          "country",
          "state",
          "city",
          "camera-make",
          "camera-model"
        ],
        "type": "string"
      },
      "ServerAboutResponseDto": {
        "properties": {
          "build": {
            "type": "string"
          },
          "buildImage": {
            "type": "string"
          },
          "buildImageUrl": {
            "type": "string"
          },
          "buildUrl": {
            "type": "string"
          },
          "exiftool": {
            "type": "string"
          },
          "ffmpeg": {
            "type": "string"
          },
          "imagemagick": {
            "type": "string"
          },
          "libvips": {
            "type": "string"
          },
          "licensed": {
            "type": "boolean"
          },
          "nodejs": {
            "type": "string"
          },
          "repository": {
            "type": "string"
          },
          "repositoryUrl": {
            "type": "string"
          },
          "sourceCommit": {
            "type": "string"
          },
          "sourceRef": {
            "type": "string"
          },
          "sourceUrl": {
            "type": "string"
          },
          "thirdPartyBugFeatureUrl": {
            "type": "string"
          },
          "thirdPartyDocumentationUrl": {
            "type": "string"
          },
          "thirdPartySourceUrl": {
            "type": "string"
          },
          "thirdPartySupportUrl": {
            "type": "string"
          },
          "version": {
            "type": "string"
          },
          "versionUrl": {
            "type": "string"
          }
        },
        "required": [
          "licensed",
          "version",
          "versionUrl"
        ],
        "type": "object"
      },
      "ServerApkLinksDto": {
        "properties": {
          "arm64v8a": {
            "type": "string"
          },
          "armeabiv7a": {
            "type": "string"
          },
          "universal": {
            "type": "string"
          },
          "x86_64": {
            "type": "string"
          }
        },
        "required": [
          "arm64v8a",
          "armeabiv7a",
          "universal",
          "x86_64"
        ],
        "type": "object"
      },
      "ServerConfigDto": {
        "properties": {
          "externalDomain": {
            "type": "string"
          },
          "isInitialized": {
            "type": "boolean"
          },
          "isOnboarded": {
            "type": "boolean"
          },
          "loginPageMessage": {
            "type": "string"
          },
          "mapDarkStyleUrl": {
            "type": "string"
          },
          "mapLightStyleUrl": {
            "type": "string"
          },
          "oauthButtonText": {
            "type": "string"
          },
          "publicUsers": {
            "type": "boolean"
          },
          "trashDays": {
            "type": "integer"
          },
          "userDeleteDelay": {
            "type": "integer"
          }
        },
        "required": [
          "externalDomain",
          "isInitialized",
          "isOnboarded",
          "loginPageMessage",
          "mapDarkStyleUrl",
          "mapLightStyleUrl",
          "oauthButtonText",
          "publicUsers",
          "trashDays",
          "userDeleteDelay"
        ],
        "type": "object"
      },
      "ServerFeaturesDto": {
        "properties": {
          "configFile": {
            "type": "boolean"
          },
          "duplicateDetection": {
            "type": "boolean"
          },
          "email": {
            "type": "boolean"
          },
          "facialRecognition": {
            "type": "boolean"
          },
          "importFaces": {
            "type": "boolean"
          },
          "map": {
            "type": "boolean"
          },
          "oauth": {
            "type": "boolean"
          },
          "oauthAutoLaunch": {
            "type": "boolean"
          },
          "passwordLogin": {
            "type": "boolean"
          },
          "reverseGeocoding": {
            "type": "boolean"
          },
          "search": {
            "type": "boolean"
          },
          "sidecar": {
            "type": "boolean"
          },
          "smartSearch": {
            "type": "boolean"
          },
          "streaming": {
            "type": "boolean"
          },
          "trash": {
            "type": "boolean"
          }
        },
        "required": [
          "configFile",
          "duplicateDetection",
          "email",
          "facialRecognition",
          "importFaces",
          "map",
          "oauth",
          "oauthAutoLaunch",
          "passwordLogin",
          "reverseGeocoding",
          "search",
          "sidecar",
          "smartSearch",
          "streaming",
          "trash"
        ],
        "type": "object"
      },
      "ServerMediaTypesResponseDto": {
        "properties": {
          "image": {
            "items": {
              "type": "string"
            },
            "type": "array"
          },
          "sidecar": {
            "items": {
              "type": "string"
            },
            "type": "array"
          },
          "video": {
            "items": {
              "type": "string"
            },
            "type": "array"
          }
        },
        "required": [
          "image",
          "sidecar",
          "video"
        ],
        "type": "object"
      },
      "ServerPingResponse": {
        "properties": {
          "res": {
            "example": "pong",
            "readOnly": true,
            "type": "string"
          }
        },
        "required": [
          "res"
        ],
        "type": "object"
      },
      "ServerStatsResponseDto": {
        "properties": {
          "photos": {
            "default": 0,
            "type": "integer"
          },
          "usage": {
            "default": 0,
            "format": "int64",
            "type": "integer"
          },
          "usageByUser": {
            "default": [],
            "example": [
              {
                "photos": 1,
                "videos": 1,
                "diskUsageRaw": 2,
                "usagePhotos": 1,
                "usageVideos": 1
              }
            ],
            "items": {
              "$ref": "#/components/schemas/UsageByUserDto"
            },
            "title": "Array of usage for each user",
            "type": "array"
          },
          "usagePhotos": {
            "default": 0,
            "format": "int64",
            "type": "integer"
          },
          "usageVideos": {
            "default": 0,
            "format": "int64",
            "type": "integer"
          },
          "videos": {
            "default": 0,
            "type": "integer"
          }
        },
        "required": [
          "photos",
          "usage",
          "usageByUser",
          "usagePhotos",
          "usageVideos",
          "videos"
        ],
        "type": "object"
      },
      "ServerStorageResponseDto": {
        "properties": {
          "diskAvailable": {
            "type": "string"
          },
          "diskAvailableRaw": {
            "format": "int64",
            "type": "integer"
          },
          "diskSize": {
            "type": "string"
          },
          "diskSizeRaw": {
            "format": "int64",
            "type": "integer"
          },
          "diskUsagePercentage": {
            "format": "double",
            "type": "number"
          },
          "diskUse": {
            "type": "string"
          },
          "diskUseRaw": {
            "format": "int64",
            "type": "integer"
          }
        },
        "required": [
          "diskAvailable",
          "diskAvailableRaw",
          "diskSize",
          "diskSizeRaw",
          "diskUsagePercentage",
          "diskUse",
          "diskUseRaw"
        ],
        "type": "object"
      },
      "ServerThemeDto": {
        "properties": {
          "customCss": {
            "type": "string"
          }
        },
        "required": [
          "customCss"
        ],
        "type": "object"
      },
      "ServerVersionHistoryResponseDto": {
        "properties": {
          "createdAt": {
            "format": "date-time",
            "type": "string"
          },
          "id": {
            "type": "string"
          },
          "version": {
            "type": "string"
          }
        },
        "required": [
          "createdAt",
          "id",
          "version"
        ],
        "type": "object"
      },
      "ServerVersionResponseDto": {
        "properties": {
          "major": {
            "type": "integer"
          },
          "minor": {
            "type": "integer"
          },
          "patch": {
            "type": "integer"
          }
        },
        "required": [
          "major",
          "minor",
          "patch"
        ],
        "type": "object"
      },
      "SessionCreateDto": {
        "properties": {
          "deviceOS": {
            "type": "string"
          },
          "deviceType": {
            "type": "string"
          },
          "duration": {
            "description": "session duration, in seconds",
            "minimum": 1,
            "type": "number"
          }
        },
        "type": "object"
      },
      "SessionCreateResponseDto": {
        "properties": {
          "createdAt": {
            "type": "string"
          },
          "current": {
            "type": "boolean"
          },
          "deviceOS": {
            "type": "string"
          },
          "deviceType": {
            "type": "string"
          },
          "expiresAt": {
            "type": "string"
          },
          "id": {
            "type": "string"
          },
          "isPendingSyncReset": {
            "type": "boolean"
          },
          "token": {
            "type": "string"
          },
          "updatedAt": {
            "type": "string"
          }
        },
        "required": [
          "createdAt",
          "current",
          "deviceOS",
          "deviceType",
          "id",
          "isPendingSyncReset",
          "token",
          "updatedAt"
        ],
        "type": "object"
      },
      "SessionResponseDto": {
        "properties": {
          "createdAt": {
            "type": "string"
          },
          "current": {
            "type": "boolean"
          },
          "deviceOS": {
            "type": "string"
          },
          "deviceType": {
            "type": "string"
          },
          "expiresAt": {
            "type": "string"
          },
          "id": {
            "type": "string"
          },
          "isPendingSyncReset": {
            "type": "boolean"
          },
          "updatedAt": {
            "type": "string"
          }
        },
        "required": [
          "createdAt",
          "current",
          "deviceOS",
          "deviceType",
          "id",
          "isPendingSyncReset",
          "updatedAt"
        ],
        "type": "object"
      },
      "SessionUnlockDto": {
        "properties": {
          "password": {
            "type": "string"
          },
          "pinCode": {
            "example": "123456",
            "type": "string"
          }
        },
        "type": "object"
      },
      "SessionUpdateDto": {
        "properties": {
          "isPendingSyncReset": {
            "type": "boolean"
          }
        },
        "type": "object"
      },
      "SharedLinkCreateDto": {
        "properties": {
          "albumId": {
            "format": "uuid",
            "type": "string"
          },
          "allowDownload": {
            "default": true,
            "type": "boolean"
          },
          "allowUpload": {
            "type": "boolean"
          },
          "assetIds": {
            "items": {
              "format": "uuid",
              "type": "string"
            },
            "type": "array"
          },
          "description": {
            "nullable": true,
            "type": "string"
          },
          "expiresAt": {
            "default": null,
            "format": "date-time",
            "nullable": true,
            "type": "string"
          },
          "password": {
            "nullable": true,
            "type": "string"
          },
          "showMetadata": {
            "default": true,
            "type": "boolean"
          },
          "slug": {
            "nullable": true,
            "type": "string"
          },
          "type": {
            "allOf": [
              {
                "$ref": "#/components/schemas/SharedLinkType"
              }
            ]
          }
        },
        "required": [
          "type"
        ],
        "type": "object"
      },
      "SharedLinkEditDto": {
        "properties": {
          "allowDownload": {
            "type": "boolean"
          },
          "allowUpload": {
            "type": "boolean"
          },
          "changeExpiryTime": {
            "description": "Few clients cannot send null to set the expiryTime to never.\nSetting this flag and not sending expiryAt is considered as null instead.\nClients that can send null values can ignore this.",
            "type": "boolean"
          },
          "description": {
            "nullable": true,
            "type": "string"
          },
          "expiresAt": {
            "format": "date-time",
            "nullable": true,
            "type": "string"
          },
          "password": {
            "nullable": true,
            "type": "string"
          },
          "showMetadata": {
            "type": "boolean"
          },
          "slug": {
            "nullable": true,
            "type": "string"
          }
        },
        "type": "object"
      },
      "SharedLinkResponseDto": {
        "properties": {
          "album": {
            "$ref": "#/components/schemas/AlbumResponseDto"
          },
          "allowDownload": {
            "type": "boolean"
          },
          "allowUpload": {
            "type": "boolean"
          },
          "assets": {
            "items": {
              "$ref": "#/components/schemas/AssetResponseDto"
            },
            "type": "array"
          },
          "createdAt": {
            "format": "date-time",
            "type": "string"
          },
          "description": {
            "nullable": true,
            "type": "string"
          },
          "expiresAt": {
            "format": "date-time",
            "nullable": true,
            "type": "string"
          },
          "id": {
            "type": "string"
          },
          "key": {
            "type": "string"
          },
          "password": {
            "nullable": true,
            "type": "string"
          },
          "showMetadata": {
            "type": "boolean"
          },
          "slug": {
            "nullable": true,
            "type": "string"
          },
          "token": {
            "nullable": true,
            "type": "string"
          },
          "type": {
            "allOf": [
              {
                "$ref": "#/components/schemas/SharedLinkType"
              }
            ]
          },
          "userId": {
            "type": "string"
          }
        },
        "required": [
          "allowDownload",
          "allowUpload",
          "assets",
          "createdAt",
          "description",
          "expiresAt",
          "id",
          "key",
          "password",
          "showMetadata",
          "slug",
          "type",
          "userId"
        ],
        "type": "object"
      },
      "SharedLinkType": {
        "enum": [
          "ALBUM",
          "INDIVIDUAL"
        ],
        "type": "string"
      },
      "SharedLinksResponse": {
        "properties": {
          "enabled": {
            "default": true,
            "type": "boolean"
          },
          "sidebarWeb": {
            "default": false,
            "type": "boolean"
          }
        },
        "required": [
          "enabled",
          "sidebarWeb"
        ],
        "type": "object"
      },
      "SharedLinksUpdate": {
        "properties": {
          "enabled": {
            "type": "boolean"
          },
          "sidebarWeb": {
            "type": "boolean"
          }
        },
        "type": "object"
      },
      "SignUpDto": {
        "properties": {
          "email": {
            "example": "testuser@email.com",
            "format": "email",
            "type": "string"
          },
          "name": {
            "example": "Admin",
            "type": "string"
          },
          "password": {
            "example": "password",
            "type": "string"
          }
        },
        "required": [
          "email",
          "name",
          "password"
        ],
        "type": "object"
      },
      "SmartSearchDto": {
        "properties": {
          "albumIds": {
            "items": {
              "format": "uuid",
              "type": "string"
            },
            "type": "array"
          },
          "city": {
            "nullable": true,
            "type": "string"
          },
          "country": {
            "nullable": true,
            "type": "string"
          },
          "createdAfter": {
            "format": "date-time",
            "type": "string"
          },
          "createdBefore": {
            "format": "date-time",
            "type": "string"
          },
          "deviceId": {
            "type": "string"
          },
          "isEncoded": {
            "type": "boolean"
          },
          "isFavorite": {
            "type": "boolean"
          },
          "isMotion": {
            "type": "boolean"
          },
          "isNotInAlbum": {
            "type": "boolean"
          },
          "isOffline": {
            "type": "boolean"
          },
          "language": {
            "type": "string"
          },
          "lensModel": {
            "nullable": true,
            "type": "string"
          },
          "libraryId": {
            "format": "uuid",
            "nullable": true,
            "type": "string"
          },
          "make": {
            "type": "string"
          },
          "model": {
            "nullable": true,
            "type": "string"
          },
          "page": {
            "minimum": 1,
            "type": "number"
          },
          "personIds": {
            "items": {
              "format": "uuid",
              "type": "string"
            },
            "type": "array"
          },
          "query": {
            "type": "string"
          },
          "queryAssetId": {
            "format": "uuid",
            "type": "string"
          },
          "rating": {
            "maximum": 5,
            "minimum": -1,
            "type": "number"
          },
          "size": {
            "maximum": 1000,
            "minimum": 1,
            "type": "number"
          },
          "state": {
            "nullable": true,
            "type": "string"
          },
          "tagIds": {
            "items": {
              "format": "uuid",
              "type": "string"
            },
            "nullable": true,
            "type": "array"
          },
          "takenAfter": {
            "format": "date-time",
            "type": "string"
          },
          "takenBefore": {
            "format": "date-time",
            "type": "string"
          },
          "trashedAfter": {
            "format": "date-time",
            "type": "string"
          },
          "trashedBefore": {
            "format": "date-time",
            "type": "string"
          },
          "type": {
            "allOf": [
              {
                "$ref": "#/components/schemas/AssetTypeEnum"
              }
            ]
          },
          "updatedAfter": {
            "format": "date-time",
            "type": "string"
          },
          "updatedBefore": {
            "format": "date-time",
            "type": "string"
          },
          "visibility": {
            "allOf": [
              {
                "$ref": "#/components/schemas/AssetVisibility"
              }
            ]
          },
          "withDeleted": {
            "type": "boolean"
          },
          "withExif": {
            "type": "boolean"
          }
        },
        "type": "object"
      },
      "SourceType": {
        "enum": [
          "machine-learning",
          "exif",
          "manual"
        ],
        "type": "string"
      },
      "StackCreateDto": {
        "properties": {
          "assetIds": {
            "description": "first asset becomes the primary",
            "items": {
              "format": "uuid",
              "type": "string"
            },
            "minItems": 2,
            "type": "array"
          }
        },
        "required": [
          "assetIds"
        ],
        "type": "object"
      },
      "StackResponseDto": {
        "properties": {
          "assets": {
            "items": {
              "$ref": "#/components/schemas/AssetResponseDto"
            },
            "type": "array"
          },
          "id": {
            "type": "string"
          },
          "primaryAssetId": {
            "type": "string"
          }
        },
        "required": [
          "assets",
          "id",
          "primaryAssetId"
        ],
        "type": "object"
      },
      "StackUpdateDto": {
        "properties": {
          "primaryAssetId": {
            "format": "uuid",
            "type": "string"
          }
        },
        "type": "object"
      },
      "StatisticsSearchDto": {
        "properties": {
          "albumIds": {
            "items": {
              "format": "uuid",
              "type": "string"
            },
            "type": "array"
          },
          "city": {
            "nullable": true,
            "type": "string"
          },
          "country": {
            "nullable": true,
            "type": "string"
          },
          "createdAfter": {
            "format": "date-time",
            "type": "string"
          },
          "createdBefore": {
            "format": "date-time",
            "type": "string"
          },
          "description": {
            "type": "string"
          },
          "deviceId": {
            "type": "string"
          },
          "isEncoded": {
            "type": "boolean"
          },
          "isFavorite": {
            "type": "boolean"
          },
          "isMotion": {
            "type": "boolean"
          },
          "isNotInAlbum": {
            "type": "boolean"
          },
          "isOffline": {
            "type": "boolean"
          },
          "lensModel": {
            "nullable": true,
            "type": "string"
          },
          "libraryId": {
            "format": "uuid",
            "nullable": true,
            "type": "string"
          },
          "make": {
            "type": "string"
          },
          "model": {
            "nullable": true,
            "type": "string"
          },
          "personIds": {
            "items": {
              "format": "uuid",
              "type": "string"
            },
            "type": "array"
          },
          "rating": {
            "maximum": 5,
            "minimum": -1,
            "type": "number"
          },
          "state": {
            "nullable": true,
            "type": "string"
          },
          "tagIds": {
            "items": {
              "format": "uuid",
              "type": "string"
            },
            "nullable": true,
            "type": "array"
          },
          "takenAfter": {
            "format": "date-time",
            "type": "string"
          },
          "takenBefore": {
            "format": "date-time",
            "type": "string"
          },
          "trashedAfter": {
            "format": "date-time",
            "type": "string"
          },
          "trashedBefore": {
            "format": "date-time",
            "type": "string"
          },
          "type": {
            "allOf": [
              {
                "$ref": "#/components/schemas/AssetTypeEnum"
              }
            ]
          },
          "updatedAfter": {
            "format": "date-time",
            "type": "string"
          },
          "updatedBefore": {
            "format": "date-time",
            "type": "string"
          },
          "visibility": {
            "allOf": [
              {
                "$ref": "#/components/schemas/AssetVisibility"
              }
            ]
          }
        },
        "type": "object"
      },
      "SyncAckDeleteDto": {
        "properties": {
          "types": {
            "items": {
              "$ref": "#/components/schemas/SyncEntityType"
            },
            "type": "array"
          }
        },
        "type": "object"
      },
      "SyncAckDto": {
        "properties": {
          "ack": {
            "type": "string"
          },
          "type": {
            "allOf": [
              {
                "$ref": "#/components/schemas/SyncEntityType"
              }
            ]
          }
        },
        "required": [
          "ack",
          "type"
        ],
        "type": "object"
      },
      "SyncAckSetDto": {
        "properties": {
          "acks": {
            "items": {
              "type": "string"
            },
            "maxItems": 1000,
            "type": "array"
          }
        },
        "required": [
          "acks"
        ],
        "type": "object"
      },
      "SyncAckV1": {
        "properties": {},
        "type": "object"
      },
      "SyncAlbumDeleteV1": {
        "properties": {
          "albumId": {
            "type": "string"
          }
        },
        "required": [
          "albumId"
        ],
        "type": "object"
      },
      "SyncAlbumToAssetDeleteV1": {
        "properties": {
          "albumId": {
            "type": "string"
          },
          "assetId": {
            "type": "string"
          }
        },
        "required": [
          "albumId",
          "assetId"
        ],
        "type": "object"
      },
      "SyncAlbumToAssetV1": {
        "properties": {
          "albumId": {
            "type": "string"
          },
          "assetId": {
            "type": "string"
          }
        },
        "required": [
          "albumId",
          "assetId"
        ],
        "type": "object"
      },
      "SyncAlbumUserDeleteV1": {
        "properties": {
          "albumId": {
            "type": "string"
          },
          "userId": {
            "type": "string"
          }
        },
        "required": [
          "albumId",
          "userId"
        ],
        "type": "object"
      },
      "SyncAlbumUserV1": {
        "properties": {
          "albumId": {
            "type": "string"
          },
          "role": {
            "allOf": [
              {
                "$ref": "#/components/schemas/AlbumUserRole"
              }
            ]
          },
          "userId": {
            "type": "string"
          }
        },
        "required": [
          "albumId",
          "role",
          "userId"
        ],
        "type": "object"
      },
      "SyncAlbumV1": {
        "properties": {
          "createdAt": {
            "format": "date-time",
            "type": "string"
          },
          "description": {
            "type": "string"
          },
          "id": {
            "type": "string"
          },
          "isActivityEnabled": {
            "type": "boolean"
          },
          "name": {
            "type": "string"
          },
          "order": {
            "allOf": [
              {
                "$ref": "#/components/schemas/AssetOrder"
              }
            ]
          },
          "ownerId": {
            "type": "string"
          },
          "thumbnailAssetId": {
            "nullable": true,
            "type": "string"
          },
          "updatedAt": {
            "format": "date-time",
            "type": "string"
          }
        },
        "required": [
          "createdAt",
          "description",
          "id",
          "isActivityEnabled",
          "name",
          "order",
          "ownerId",
          "thumbnailAssetId",
          "updatedAt"
        ],
        "type": "object"
      },
      "SyncAssetDeleteV1": {
        "properties": {
          "assetId": {
            "type": "string"
          }
        },
        "required": [
          "assetId"
        ],
        "type": "object"
      },
      "SyncAssetExifV1": {
        "properties": {
          "assetId": {
            "type": "string"
          },
          "city": {
            "nullable": true,
            "type": "string"
          },
          "country": {
            "nullable": true,
            "type": "string"
          },
          "dateTimeOriginal": {
            "format": "date-time",
            "nullable": true,
            "type": "string"
          },
          "description": {
            "nullable": true,
            "type": "string"
          },
          "exifImageHeight": {
            "nullable": true,
            "type": "integer"
          },
          "exifImageWidth": {
            "nullable": true,
            "type": "integer"
          },
          "exposureTime": {
            "nullable": true,
            "type": "string"
          },
          "fNumber": {
            "format": "double",
            "nullable": true,
            "type": "number"
          },
          "fileSizeInByte": {
            "nullable": true,
            "type": "integer"
          },
          "focalLength": {
            "format": "double",
            "nullable": true,
            "type": "number"
          },
          "fps": {
            "format": "double",
            "nullable": true,
            "type": "number"
          },
          "iso": {
            "nullable": true,
            "type": "integer"
          },
          "latitude": {
            "format": "double",
            "nullable": true,
            "type": "number"
          },
          "lensModel": {
            "nullable": true,
            "type": "string"
          },
          "longitude": {
            "format": "double",
            "nullable": true,
            "type": "number"
          },
          "make": {
            "nullable": true,
            "type": "string"
          },
          "model": {
            "nullable": true,
            "type": "string"
          },
          "modifyDate": {
            "format": "date-time",
            "nullable": true,
            "type": "string"
          },
          "orientation": {
            "nullable": true,
            "type": "string"
          },
          "profileDescription": {
            "nullable": true,
            "type": "string"
          },
          "projectionType": {
            "nullable": true,
            "type": "string"
          },
          "rating": {
            "nullable": true,
            "type": "integer"
          },
          "state": {
            "nullable": true,
            "type": "string"
          },
          "timeZone": {
            "nullable": true,
            "type": "string"
          }
        },
        "required": [
          "assetId",
          "city",
          "country",
          "dateTimeOriginal",
          "description",
          "exifImageHeight",
          "exifImageWidth",
          "exposureTime",
          "fNumber",
          "fileSizeInByte",
          "focalLength",
          "fps",
          "iso",
          "latitude",
          "lensModel",
          "longitude",
          "make",
          "model",
          "modifyDate",
          "orientation",
          "profileDescription",
          "projectionType",
          "rating",
          "state",
          "timeZone"
        ],
        "type": "object"
      },
      "SyncAssetFaceDeleteV1": {
        "properties": {
          "assetFaceId": {
            "type": "string"
          }
        },
        "required": [
          "assetFaceId"
        ],
        "type": "object"
      },
      "SyncAssetFaceV1": {
        "properties": {
          "assetId": {
            "type": "string"
          },
          "boundingBoxX1": {
            "type": "integer"
          },
          "boundingBoxX2": {
            "type": "integer"
          },
          "boundingBoxY1": {
            "type": "integer"
          },
          "boundingBoxY2": {
            "type": "integer"
          },
          "id": {
            "type": "string"
          },
          "imageHeight": {
            "type": "integer"
          },
          "imageWidth": {
            "type": "integer"
          },
          "personId": {
            "nullable": true,
            "type": "string"
          },
          "sourceType": {
            "type": "string"
          }
        },
        "required": [
          "assetId",
          "boundingBoxX1",
          "boundingBoxX2",
          "boundingBoxY1",
          "boundingBoxY2",
          "id",
          "imageHeight",
          "imageWidth",
          "personId",
          "sourceType"
        ],
        "type": "object"
      },
      "SyncAssetMetadataDeleteV1": {
        "properties": {
          "assetId": {
            "type": "string"
          },
          "key": {
            "allOf": [
              {
                "$ref": "#/components/schemas/AssetMetadataKey"
              }
            ]
          }
        },
        "required": [
          "assetId",
          "key"
        ],
        "type": "object"
      },
      "SyncAssetMetadataV1": {
        "properties": {
          "assetId": {
            "type": "string"
          },
          "key": {
            "allOf": [
              {
                "$ref": "#/components/schemas/AssetMetadataKey"
              }
            ]
          },
          "value": {
            "type": "object"
          }
        },
        "required": [
          "assetId",
          "key",
          "value"
        ],
        "type": "object"
      },
      "SyncAssetV1": {
        "properties": {
          "checksum": {
            "type": "string"
          },
          "deletedAt": {
            "format": "date-time",
            "nullable": true,
            "type": "string"
          },
          "duration": {
            "nullable": true,
            "type": "string"
          },
          "fileCreatedAt": {
            "format": "date-time",
            "nullable": true,
            "type": "string"
          },
          "fileModifiedAt": {
            "format": "date-time",
            "nullable": true,
            "type": "string"
          },
          "id": {
            "type": "string"
          },
          "isFavorite": {
            "type": "boolean"
          },
          "libraryId": {
            "nullable": true,
            "type": "string"
          },
          "livePhotoVideoId": {
            "nullable": true,
            "type": "string"
          },
          "localDateTime": {
            "format": "date-time",
            "nullable": true,
            "type": "string"
          },
          "originalFileName": {
            "type": "string"
          },
          "ownerId": {
            "type": "string"
          },
          "stackId": {
            "nullable": true,
            "type": "string"
          },
          "thumbhash": {
            "nullable": true,
            "type": "string"
          },
          "type": {
            "allOf": [
              {
                "$ref": "#/components/schemas/AssetTypeEnum"
              }
            ]
          },
          "visibility": {
            "allOf": [
              {
                "$ref": "#/components/schemas/AssetVisibility"
              }
            ]
          }
        },
        "required": [
          "checksum",
          "deletedAt",
          "duration",
          "fileCreatedAt",
          "fileModifiedAt",
          "id",
          "isFavorite",
          "libraryId",
          "livePhotoVideoId",
          "localDateTime",
          "originalFileName",
          "ownerId",
          "stackId",
          "thumbhash",
          "type",
          "visibility"
        ],
        "type": "object"
      },
      "SyncAuthUserV1": {
        "properties": {
          "avatarColor": {
            "allOf": [
              {
                "$ref": "#/components/schemas/UserAvatarColor"
              }
            ],
            "nullable": true
          },
          "deletedAt": {
            "format": "date-time",
            "nullable": true,
            "type": "string"
          },
          "email": {
            "type": "string"
          },
          "hasProfileImage": {
            "type": "boolean"
          },
          "id": {
            "type": "string"
          },
          "isAdmin": {
            "type": "boolean"
          },
          "name": {
            "type": "string"
          },
          "oauthId": {
            "type": "string"
          },
          "pinCode": {
            "nullable": true,
            "type": "string"
          },
          "profileChangedAt": {
            "format": "date-time",
            "type": "string"
          },
          "quotaSizeInBytes": {
            "nullable": true,
            "type": "integer"
          },
          "quotaUsageInBytes": {
            "type": "integer"
          },
          "storageLabel": {
            "nullable": true,
            "type": "string"
          }
        },
        "required": [
          "avatarColor",
          "deletedAt",
          "email",
          "hasProfileImage",
          "id",
          "isAdmin",
          "name",
          "oauthId",
          "pinCode",
          "profileChangedAt",
          "quotaSizeInBytes",
          "quotaUsageInBytes",
          "storageLabel"
        ],
        "type": "object"
      },
      "SyncCompleteV1": {
        "properties": {},
        "type": "object"
      },
      "SyncEntityType": {
        "enum": [
          "AuthUserV1",
          "UserV1",
          "UserDeleteV1",
          "AssetV1",
          "AssetDeleteV1",
          "AssetExifV1",
          "AssetMetadataV1",
          "AssetMetadataDeleteV1",
          "PartnerV1",
          "PartnerDeleteV1",
          "PartnerAssetV1",
          "PartnerAssetBackfillV1",
          "PartnerAssetDeleteV1",
          "PartnerAssetExifV1",
          "PartnerAssetExifBackfillV1",
          "PartnerStackBackfillV1",
          "PartnerStackDeleteV1",
          "PartnerStackV1",
          "AlbumV1",
          "AlbumDeleteV1",
          "AlbumUserV1",
          "AlbumUserBackfillV1",
          "AlbumUserDeleteV1",
          "AlbumAssetCreateV1",
          "AlbumAssetUpdateV1",
          "AlbumAssetBackfillV1",
          "AlbumAssetExifCreateV1",
          "AlbumAssetExifUpdateV1",
          "AlbumAssetExifBackfillV1",
          "AlbumToAssetV1",
          "AlbumToAssetDeleteV1",
          "AlbumToAssetBackfillV1",
          "MemoryV1",
          "MemoryDeleteV1",
          "MemoryToAssetV1",
          "MemoryToAssetDeleteV1",
          "StackV1",
          "StackDeleteV1",
          "PersonV1",
          "PersonDeleteV1",
          "AssetFaceV1",
          "AssetFaceDeleteV1",
          "UserMetadataV1",
          "UserMetadataDeleteV1",
          "SyncAckV1",
          "SyncResetV1",
          "SyncCompleteV1"
        ],
        "type": "string"
      },
      "SyncMemoryAssetDeleteV1": {
        "properties": {
          "assetId": {
            "type": "string"
          },
          "memoryId": {
            "type": "string"
          }
        },
        "required": [
          "assetId",
          "memoryId"
        ],
        "type": "object"
      },
      "SyncMemoryAssetV1": {
        "properties": {
          "assetId": {
            "type": "string"
          },
          "memoryId": {
            "type": "string"
          }
        },
        "required": [
          "assetId",
          "memoryId"
        ],
        "type": "object"
      },
      "SyncMemoryDeleteV1": {
        "properties": {
          "memoryId": {
            "type": "string"
          }
        },
        "required": [
          "memoryId"
        ],
        "type": "object"
      },
      "SyncMemoryV1": {
        "properties": {
          "createdAt": {
            "format": "date-time",
            "type": "string"
          },
          "data": {
            "type": "object"
          },
          "deletedAt": {
            "format": "date-time",
            "nullable": true,
            "type": "string"
          },
          "hideAt": {
            "format": "date-time",
            "nullable": true,
            "type": "string"
          },
          "id": {
            "type": "string"
          },
          "isSaved": {
            "type": "boolean"
          },
          "memoryAt": {
            "format": "date-time",
            "type": "string"
          },
          "ownerId": {
            "type": "string"
          },
          "seenAt": {
            "format": "date-time",
            "nullable": true,
            "type": "string"
          },
          "showAt": {
            "format": "date-time",
            "nullable": true,
            "type": "string"
          },
          "type": {
            "allOf": [
              {
                "$ref": "#/components/schemas/MemoryType"
              }
            ]
          },
          "updatedAt": {
            "format": "date-time",
            "type": "string"
          }
        },
        "required": [
          "createdAt",
          "data",
          "deletedAt",
          "hideAt",
          "id",
          "isSaved",
          "memoryAt",
          "ownerId",
          "seenAt",
          "showAt",
          "type",
          "updatedAt"
        ],
        "type": "object"
      },
      "SyncPartnerDeleteV1": {
        "properties": {
          "sharedById": {
            "type": "string"
          },
          "sharedWithId": {
            "type": "string"
          }
        },
        "required": [
          "sharedById",
          "sharedWithId"
        ],
        "type": "object"
      },
      "SyncPartnerV1": {
        "properties": {
          "inTimeline": {
            "type": "boolean"
          },
          "sharedById": {
            "type": "string"
          },
          "sharedWithId": {
            "type": "string"
          }
        },
        "required": [
          "inTimeline",
          "sharedById",
          "sharedWithId"
        ],
        "type": "object"
      },
      "SyncPersonDeleteV1": {
        "properties": {
          "personId": {
            "type": "string"
          }
        },
        "required": [
          "personId"
        ],
        "type": "object"
      },
      "SyncPersonV1": {
        "properties": {
          "birthDate": {
            "format": "date-time",
            "nullable": true,
            "type": "string"
          },
          "color": {
            "nullable": true,
            "type": "string"
          },
          "createdAt": {
            "format": "date-time",
            "type": "string"
          },
          "faceAssetId": {
            "nullable": true,
            "type": "string"
          },
          "id": {
            "type": "string"
          },
          "isFavorite": {
            "type": "boolean"
          },
          "isHidden": {
            "type": "boolean"
          },
          "name": {
            "type": "string"
          },
          "ownerId": {
            "type": "string"
          },
          "updatedAt": {
            "format": "date-time",
            "type": "string"
          }
        },
        "required": [
          "birthDate",
          "color",
          "createdAt",
          "faceAssetId",
          "id",
          "isFavorite",
          "isHidden",
          "name",
          "ownerId",
          "updatedAt"
        ],
        "type": "object"
      },
      "SyncRequestType": {
        "enum": [
          "AlbumsV1",
          "AlbumUsersV1",
          "AlbumToAssetsV1",
          "AlbumAssetsV1",
          "AlbumAssetExifsV1",
          "AssetsV1",
          "AssetExifsV1",
          "AssetMetadataV1",
          "AuthUsersV1",
          "MemoriesV1",
          "MemoryToAssetsV1",
          "PartnersV1",
          "PartnerAssetsV1",
          "PartnerAssetExifsV1",
          "PartnerStacksV1",
          "StacksV1",
          "UsersV1",
          "PeopleV1",
          "AssetFacesV1",
          "UserMetadataV1"
        ],
        "type": "string"
      },
      "SyncResetV1": {
        "properties": {},
        "type": "object"
      },
      "SyncStackDeleteV1": {
        "properties": {
          "stackId": {
            "type": "string"
          }
        },
        "required": [
          "stackId"
        ],
        "type": "object"
      },
      "SyncStackV1": {
        "properties": {
          "createdAt": {
            "format": "date-time",
            "type": "string"
          },
          "id": {
            "type": "string"
          },
          "ownerId": {
            "type": "string"
          },
          "primaryAssetId": {
            "type": "string"
          },
          "updatedAt": {
            "format": "date-time",
            "type": "string"
          }
        },
        "required": [
          "createdAt",
          "id",
          "ownerId",
          "primaryAssetId",
          "updatedAt"
        ],
        "type": "object"
      },
      "SyncStreamDto": {
        "properties": {
          "reset": {
            "type": "boolean"
          },
          "types": {
            "items": {
              "$ref": "#/components/schemas/SyncRequestType"
            },
            "type": "array"
          }
        },
        "required": [
          "types"
        ],
        "type": "object"
      },
      "SyncUserDeleteV1": {
        "properties": {
          "userId": {
            "type": "string"
          }
        },
        "required": [
          "userId"
        ],
        "type": "object"
      },
      "SyncUserMetadataDeleteV1": {
        "properties": {
          "key": {
            "allOf": [
              {
                "$ref": "#/components/schemas/UserMetadataKey"
              }
            ]
          },
          "userId": {
            "type": "string"
          }
        },
        "required": [
          "key",
          "userId"
        ],
        "type": "object"
      },
      "SyncUserMetadataV1": {
        "properties": {
          "key": {
            "allOf": [
              {
                "$ref": "#/components/schemas/UserMetadataKey"
              }
            ]
          },
          "userId": {
            "type": "string"
          },
          "value": {
            "type": "object"
          }
        },
        "required": [
          "key",
          "userId",
          "value"
        ],
        "type": "object"
      },
      "SyncUserV1": {
        "properties": {
          "avatarColor": {
            "allOf": [
              {
                "$ref": "#/components/schemas/UserAvatarColor"
              }
            ],
            "nullable": true
          },
          "deletedAt": {
            "format": "date-time",
            "nullable": true,
            "type": "string"
          },
          "email": {
            "type": "string"
          },
          "hasProfileImage": {
            "type": "boolean"
          },
          "id": {
            "type": "string"
          },
          "name": {
            "type": "string"
          },
          "profileChangedAt": {
            "format": "date-time",
            "type": "string"
          }
        },
        "required": [
          "avatarColor",
          "deletedAt",
          "email",
          "hasProfileImage",
          "id",
          "name",
          "profileChangedAt"
        ],
        "type": "object"
      },
      "SystemConfigBackupsDto": {
        "properties": {
          "database": {
            "$ref": "#/components/schemas/DatabaseBackupConfig"
          }
        },
        "required": [
          "database"
        ],
        "type": "object"
      },
      "SystemConfigDto": {
        "properties": {
          "backup": {
            "$ref": "#/components/schemas/SystemConfigBackupsDto"
          },
          "ffmpeg": {
            "$ref": "#/components/schemas/SystemConfigFFmpegDto"
          },
          "image": {
            "$ref": "#/components/schemas/SystemConfigImageDto"
          },
          "job": {
            "$ref": "#/components/schemas/SystemConfigJobDto"
          },
          "library": {
            "$ref": "#/components/schemas/SystemConfigLibraryDto"
          },
          "liveFfmpeg": {
            "$ref": "#/components/schemas/SystemConfigLiveFFmpegDto"
          },
          "logging": {
            "$ref": "#/components/schemas/SystemConfigLoggingDto"
          },
          "machineLearning": {
            "$ref": "#/components/schemas/SystemConfigMachineLearningDto"
          },
          "map": {
            "$ref": "#/components/schemas/SystemConfigMapDto"
          },
          "metadata": {
            "$ref": "#/components/schemas/SystemConfigMetadataDto"
          },
          "newVersionCheck": {
            "$ref": "#/components/schemas/SystemConfigNewVersionCheckDto"
          },
          "nightlyTasks": {
            "$ref": "#/components/schemas/SystemConfigNightlyTasksDto"
          },
          "notifications": {
            "$ref": "#/components/schemas/SystemConfigNotificationsDto"
          },
          "oauth": {
            "$ref": "#/components/schemas/SystemConfigOAuthDto"
          },
          "passwordLogin": {
            "$ref": "#/components/schemas/SystemConfigPasswordLoginDto"
          },
          "reverseGeocoding": {
            "$ref": "#/components/schemas/SystemConfigReverseGeocodingDto"
          },
          "server": {
            "$ref": "#/components/schemas/SystemConfigServerDto"
          },
          "storageTemplate": {
            "$ref": "#/components/schemas/SystemConfigStorageTemplateDto"
          },
          "templates": {
            "$ref": "#/components/schemas/SystemConfigTemplatesDto"
          },
          "theme": {
            "$ref": "#/components/schemas/SystemConfigThemeDto"
          },
          "trash": {
            "$ref": "#/components/schemas/SystemConfigTrashDto"
          },
          "user": {
            "$ref": "#/components/schemas/SystemConfigUserDto"
          }
        },
        "required": [
          "backup",
          "ffmpeg",
          "image",
          "job",
          "library",
          "liveFfmpeg",
          "logging",
          "machineLearning",
          "map",
          "metadata",
          "newVersionCheck",
          "nightlyTasks",
          "notifications",
          "oauth",
          "passwordLogin",
          "reverseGeocoding",
          "server",
          "storageTemplate",
          "templates",
          "theme",
          "trash",
          "user"
        ],
        "type": "object"
      },
      "SystemConfigFFmpegDto": {
        "properties": {
          "accel": {
            "allOf": [
              {
                "$ref": "#/components/schemas/TranscodeHWAccel"
              }
            ]
          },
          "accelDecode": {
            "type": "boolean"
          },
          "acceptedAudioCodecs": {
            "items": {
              "$ref": "#/components/schemas/AudioCodec"
            },
            "type": "array"
          },
          "acceptedContainers": {
            "items": {
              "$ref": "#/components/schemas/VideoContainer"
            },
            "type": "array"
          },
          "acceptedVideoCodecs": {
            "items": {
              "$ref": "#/components/schemas/VideoCodec"
            },
            "type": "array"
          },
          "bframes": {
            "maximum": 16,
            "minimum": -1,
            "type": "integer"
          },
          "cqMode": {
            "allOf": [
              {
                "$ref": "#/components/schemas/CQMode"
              }
            ]
          },
          "crf": {
            "maximum": 51,
            "minimum": 0,
            "type": "integer"
          },
          "gopSize": {
            "minimum": 0,
            "type": "integer"
          },
          "maxBitrate": {
            "type": "string"
          },
          "preferredHwDevice": {
            "type": "string"
          },
          "preset": {
            "type": "string"
          },
          "refs": {
            "maximum": 6,
            "minimum": 0,
            "type": "integer"
          },
          "targetAudioCodec": {
            "allOf": [
              {
                "$ref": "#/components/schemas/AudioCodec"
              }
            ]
          },
          "targetResolution": {
            "type": "string"
          },
          "targetVideoCodec": {
            "allOf": [
              {
                "$ref": "#/components/schemas/VideoCodec"
              }
            ]
          },
          "temporalAQ": {
            "type": "boolean"
          },
          "threads": {
            "minimum": 0,
            "type": "integer"
          },
          "tonemap": {
            "allOf": [
              {
                "$ref": "#/components/schemas/ToneMapping"
              }
            ]
          },
          "transcode": {
            "allOf": [
              {
                "$ref": "#/components/schemas/TranscodePolicy"
              }
            ]
          },
          "twoPass": {
            "type": "boolean"
          }
        },
        "required": [
          "accel",
          "accelDecode",
          "acceptedAudioCodecs",
          "acceptedContainers",
          "acceptedVideoCodecs",
          "bframes",
          "cqMode",
          "crf",
          "gopSize",
          "maxBitrate",
          "preferredHwDevice",
          "preset",
          "refs",
          "targetAudioCodec",
          "targetResolution",
          "targetVideoCodec",
          "temporalAQ",
          "threads",
          "tonemap",
          "transcode",
          "twoPass"
        ],
        "type": "object"
      },
      "SystemConfigFacesDto": {
        "properties": {
          "import": {
            "type": "boolean"
          }
        },
        "required": [
          "import"
        ],
        "type": "object"
      },
      "SystemConfigGeneratedFullsizeImageDto": {
        "properties": {
          "enabled": {
            "type": "boolean"
          },
          "format": {
            "allOf": [
              {
                "$ref": "#/components/schemas/ImageFormat"
              }
            ]
          },
          "quality": {
            "maximum": 100,
            "minimum": 1,
            "type": "integer"
          }
        },
        "required": [
          "enabled",
          "format",
          "quality"
        ],
        "type": "object"
      },
      "SystemConfigGeneratedImageDto": {
        "properties": {
          "format": {
            "allOf": [
              {
                "$ref": "#/components/schemas/ImageFormat"
              }
            ]
          },
          "quality": {
            "maximum": 100,
            "minimum": 1,
            "type": "integer"
          },
          "size": {
            "minimum": 1,
            "type": "integer"
          }
        },
        "required": [
          "format",
          "quality",
          "size"
        ],
        "type": "object"
      },
      "SystemConfigImageDto": {
        "properties": {
          "colorspace": {
            "allOf": [
              {
                "$ref": "#/components/schemas/Colorspace"
              }
            ]
          },
          "extractEmbedded": {
            "type": "boolean"
          },
          "fullsize": {
            "$ref": "#/components/schemas/SystemConfigGeneratedFullsizeImageDto"
          },
          "preview": {
            "$ref": "#/components/schemas/SystemConfigGeneratedImageDto"
          },
          "thumbnail": {
            "$ref": "#/components/schemas/SystemConfigGeneratedImageDto"
          }
        },
        "required": [
          "colorspace",
          "extractEmbedded",
          "fullsize",
          "preview",
          "thumbnail"
        ],
        "type": "object"
      },
      "SystemConfigJobDto": {
        "properties": {
          "backgroundTask": {
            "$ref": "#/components/schemas/JobSettingsDto"
          },
          "faceDetection": {
            "$ref": "#/components/schemas/JobSettingsDto"
          },
          "library": {
            "$ref": "#/components/schemas/JobSettingsDto"
          },
          "metadataExtraction": {
            "$ref": "#/components/schemas/JobSettingsDto"
          },
          "migration": {
            "$ref": "#/components/schemas/JobSettingsDto"
          },
          "notifications": {
            "$ref": "#/components/schemas/JobSettingsDto"
          },
          "search": {
            "$ref": "#/components/schemas/JobSettingsDto"
          },
          "sidecar": {
            "$ref": "#/components/schemas/JobSettingsDto"
          },
          "smartSearch": {
            "$ref": "#/components/schemas/JobSettingsDto"
          },
          "thumbnailGeneration": {
            "$ref": "#/components/schemas/JobSettingsDto"
          },
          "videoConversion": {
            "$ref": "#/components/schemas/JobSettingsDto"
          }
        },
        "required": [
          "backgroundTask",
          "faceDetection",
          "library",
          "metadataExtraction",
          "migration",
          "notifications",
          "search",
          "sidecar",
          "smartSearch",
          "thumbnailGeneration",
          "videoConversion"
        ],
        "type": "object"
      },
      "SystemConfigLibraryDto": {
        "properties": {
          "scan": {
            "$ref": "#/components/schemas/SystemConfigLibraryScanDto"
          },
          "watch": {
            "$ref": "#/components/schemas/SystemConfigLibraryWatchDto"
          }
        },
        "required": [
          "scan",
          "watch"
        ],
        "type": "object"
      },
      "SystemConfigLibraryScanDto": {
        "properties": {
          "cronExpression": {
            "type": "string"
          },
          "enabled": {
            "type": "boolean"
          }
        },
        "required": [
          "cronExpression",
          "enabled"
        ],
        "type": "object"
      },
      "SystemConfigLibraryWatchDto": {
        "properties": {
          "enabled": {
            "type": "boolean"
          }
        },
        "required": [
          "enabled"
        ],
        "type": "object"
      },
      "SystemConfigLiveFFmpegDto": {
        "properties": {
          "accel": {
            "allOf": [
              {
                "$ref": "#/components/schemas/TranscodeHWAccel"
              }
            ]
          },
          "accelDecode": {
            "type": "boolean"
          },
          "acceptedAudioCodecs": {
            "items": {
              "$ref": "#/components/schemas/AudioCodec"
            },
            "type": "array"
          },
          "acceptedContainers": {
            "items": {
              "$ref": "#/components/schemas/VideoContainer"
            },
            "type": "array"
          },
          "acceptedVideoCodecs": {
            "items": {
              "$ref": "#/components/schemas/VideoCodec"
            },
            "type": "array"
          },
          "bframes": {
            "maximum": 16,
            "minimum": -1,
            "type": "integer"
          },
          "cqMode": {
            "allOf": [
              {
                "$ref": "#/components/schemas/CQMode"
              }
            ]
          },
          "crf": {
            "maximum": 51,
            "minimum": 0,
            "type": "integer"
          },
          "enabled": {
            "type": "boolean"
          },
          "gopSize": {
            "minimum": 0,
            "type": "integer"
          },
          "maxBitrate": {
            "type": "string"
          },
          "preferredHwDevice": {
            "type": "string"
          },
          "preset": {
            "type": "string"
          },
          "refs": {
            "maximum": 6,
            "minimum": 0,
            "type": "integer"
          },
          "targetAudioCodec": {
            "allOf": [
              {
                "$ref": "#/components/schemas/AudioCodec"
              }
            ]
          },
          "targetResolution": {
            "type": "string"
          },
          "targetVideoCodec": {
            "allOf": [
              {
                "$ref": "#/components/schemas/VideoCodec"
              }
            ]
          },
          "temporalAQ": {
            "type": "boolean"
          },
          "threads": {
            "minimum": 0,
            "type": "integer"
          },
          "tonemap": {
            "allOf": [
              {
                "$ref": "#/components/schemas/ToneMapping"
              }
            ]
          },
          "transcode": {
            "allOf": [
              {
                "$ref": "#/components/schemas/TranscodePolicy"
              }
            ]
          },
          "twoPass": {
            "type": "boolean"
          }
        },
        "required": [
          "accel",
          "accelDecode",
          "acceptedAudioCodecs",
          "acceptedContainers",
          "acceptedVideoCodecs",
          "bframes",
          "cqMode",
          "crf",
          "enabled",
          "gopSize",
          "maxBitrate",
          "preferredHwDevice",
          "preset",
          "refs",
          "targetAudioCodec",
          "targetResolution",
          "targetVideoCodec",
          "temporalAQ",
          "threads",
          "tonemap",
          "transcode",
          "twoPass"
        ],
        "type": "object"
      },
      "SystemConfigLoggingDto": {
        "properties": {
          "enabled": {
            "type": "boolean"
          },
          "level": {
            "allOf": [
              {
                "$ref": "#/components/schemas/LogLevel"
              }
            ]
          }
        },
        "required": [
          "enabled",
          "level"
        ],
        "type": "object"
      },
      "SystemConfigMachineLearningDto": {
        "properties": {
          "clip": {
            "$ref": "#/components/schemas/CLIPConfig"
          },
          "duplicateDetection": {
            "$ref": "#/components/schemas/DuplicateDetectionConfig"
          },
          "enabled": {
            "type": "boolean"
          },
          "facialRecognition": {
            "$ref": "#/components/schemas/FacialRecognitionConfig"
          },
          "url": {
            "deprecated": true,
            "description": "This property was deprecated in v1.122.0",
            "type": "string"
          },
          "urls": {
            "format": "uri",
            "items": {
              "format": "uri",
              "type": "string"
            },
            "minItems": 1,
            "type": "array"
          }
        },
        "required": [
          "clip",
          "duplicateDetection",
          "enabled",
          "facialRecognition",
          "urls"
        ],
        "type": "object"
      },
      "SystemConfigMapDto": {
        "properties": {
          "darkStyle": {
            "format": "uri",
            "type": "string"
          },
          "enabled": {
            "type": "boolean"
          },
          "lightStyle": {
            "format": "uri",
            "type": "string"
          }
        },
        "required": [
          "darkStyle",
          "enabled",
          "lightStyle"
        ],
        "type": "object"
      },
      "SystemConfigMetadataDto": {
        "properties": {
          "faces": {
            "$ref": "#/components/schemas/SystemConfigFacesDto"
          }
        },
        "required": [
          "faces"
        ],
        "type": "object"
      },
      "SystemConfigNewVersionCheckDto": {
        "properties": {
          "enabled": {
            "type": "boolean"
          }
        },
        "required": [
          "enabled"
        ],
        "type": "object"
      },
      "SystemConfigNightlyTasksDto": {
        "properties": {
          "clusterNewFaces": {
            "type": "boolean"
          },
          "databaseCleanup": {
            "type": "boolean"
          },
          "generateMemories": {
            "type": "boolean"
          },
          "missingThumbnails": {
            "type": "boolean"
          },
          "startTime": {
            "type": "string"
          },
          "syncQuotaUsage": {
            "type": "boolean"
          }
        },
        "required": [
          "clusterNewFaces",
          "databaseCleanup",
          "generateMemories",
          "missingThumbnails",
          "startTime",
          "syncQuotaUsage"
        ],
        "type": "object"
      },
      "SystemConfigNotificationsDto": {
        "properties": {
          "smtp": {
            "$ref": "#/components/schemas/SystemConfigSmtpDto"
          }
        },
        "required": [
          "smtp"
        ],
        "type": "object"
      },
      "SystemConfigOAuthDto": {
        "properties": {
          "autoLaunch": {
            "type": "boolean"
          },
          "autoRegister": {
            "type": "boolean"
          },
          "buttonText": {
            "type": "string"
          },
          "clientId": {
            "type": "string"
          },
          "clientSecret": {
            "type": "string"
          },
          "defaultStorageQuota": {
            "format": "int64",
            "minimum": 0,
            "nullable": true,
            "type": "integer"
          },
          "enabled": {
            "type": "boolean"
          },
          "issuerUrl": {
            "type": "string"
          },
          "mobileOverrideEnabled": {
            "type": "boolean"
          },
          "mobileRedirectUri": {
            "format": "uri",
            "type": "string"
          },
          "profileSigningAlgorithm": {
            "type": "string"
          },
          "roleClaim": {
            "type": "string"
          },
          "scope": {
            "type": "string"
          },
          "signingAlgorithm": {
            "type": "string"
          },
          "storageLabelClaim": {
            "type": "string"
          },
          "storageQuotaClaim": {
            "type": "string"
          },
          "timeout": {
            "minimum": 1,
            "type": "integer"
          },
          "tokenEndpointAuthMethod": {
            "allOf": [
              {
                "$ref": "#/components/schemas/OAuthTokenEndpointAuthMethod"
              }
            ]
          }
        },
        "required": [
          "autoLaunch",
          "autoRegister",
          "buttonText",
          "clientId",
          "clientSecret",
          "defaultStorageQuota",
          "enabled",
          "issuerUrl",
          "mobileOverrideEnabled",
          "mobileRedirectUri",
          "profileSigningAlgorithm",
          "roleClaim",
          "scope",
          "signingAlgorithm",
          "storageLabelClaim",
          "storageQuotaClaim",
          "timeout",
          "tokenEndpointAuthMethod"
        ],
        "type": "object"
      },
      "SystemConfigPasswordLoginDto": {
        "properties": {
          "enabled": {
            "type": "boolean"
          }
        },
        "required": [
          "enabled"
        ],
        "type": "object"
      },
      "SystemConfigReverseGeocodingDto": {
        "properties": {
          "enabled": {
            "type": "boolean"
          }
        },
        "required": [
          "enabled"
        ],
        "type": "object"
      },
      "SystemConfigServerDto": {
        "properties": {
          "externalDomain": {
            "format": "uri",
            "type": "string"
          },
          "loginPageMessage": {
            "type": "string"
          },
          "publicUsers": {
            "type": "boolean"
          }
        },
        "required": [
          "externalDomain",
          "loginPageMessage",
          "publicUsers"
        ],
        "type": "object"
      },
      "SystemConfigSmtpDto": {
        "properties": {
          "enabled": {
            "type": "boolean"
          },
          "from": {
            "type": "string"
          },
          "replyTo": {
            "type": "string"
          },
          "transport": {
            "$ref": "#/components/schemas/SystemConfigSmtpTransportDto"
          }
        },
        "required": [
          "enabled",
          "from",
          "replyTo",
          "transport"
        ],
        "type": "object"
      },
      "SystemConfigSmtpTransportDto": {
        "properties": {
          "host": {
            "type": "string"
          },
          "ignoreCert": {
            "type": "boolean"
          },
          "password": {
            "type": "string"
          },
          "port": {
            "maximum": 65535,
            "minimum": 0,
            "type": "number"
          },
          "username": {
            "type": "string"
          }
        },
        "required": [
          "host",
          "ignoreCert",
          "password",
          "port",
          "username"
        ],
        "type": "object"
      },
      "SystemConfigStorageTemplateDto": {
        "properties": {
          "enabled": {
            "type": "boolean"
          },
          "hashVerificationEnabled": {
            "type": "boolean"
          },
          "template": {
            "type": "string"
          }
        },
        "required": [
          "enabled",
          "hashVerificationEnabled",
          "template"
        ],
        "type": "object"
      },
      "SystemConfigTemplateEmailsDto": {
        "properties": {
          "albumInviteTemplate": {
            "type": "string"
          },
          "albumUpdateTemplate": {
            "type": "string"
          },
          "welcomeTemplate": {
            "type": "string"
          }
        },
        "required": [
          "albumInviteTemplate",
          "albumUpdateTemplate",
          "welcomeTemplate"
        ],
        "type": "object"
      },
      "SystemConfigTemplateStorageOptionDto": {
        "properties": {
          "dayOptions": {
            "items": {
              "type": "string"
            },
            "type": "array"
          },
          "hourOptions": {
            "items": {
              "type": "string"
            },
            "type": "array"
          },
          "minuteOptions": {
            "items": {
              "type": "string"
            },
            "type": "array"
          },
          "monthOptions": {
            "items": {
              "type": "string"
            },
            "type": "array"
          },
          "presetOptions": {
            "items": {
              "type": "string"
            },
            "type": "array"
          },
          "secondOptions": {
            "items": {
              "type": "string"
            },
            "type": "array"
          },
          "weekOptions": {
            "items": {
              "type": "string"
            },
            "type": "array"
          },
          "yearOptions": {
            "items": {
              "type": "string"
            },
            "type": "array"
          }
        },
        "required": [
          "dayOptions",
          "hourOptions",
          "minuteOptions",
          "monthOptions",
          "presetOptions",
          "secondOptions",
          "weekOptions",
          "yearOptions"
        ],
        "type": "object"
      },
      "SystemConfigTemplatesDto": {
        "properties": {
          "email": {
            "$ref": "#/components/schemas/SystemConfigTemplateEmailsDto"
          }
        },
        "required": [
          "email"
        ],
        "type": "object"
      },
      "SystemConfigThemeDto": {
        "properties": {
          "customCss": {
            "type": "string"
          }
        },
        "required": [
          "customCss"
        ],
        "type": "object"
      },
      "SystemConfigTrashDto": {
        "properties": {
          "days": {
            "minimum": 0,
            "type": "integer"
          },
          "enabled": {
            "type": "boolean"
          }
        },
        "required": [
          "days",
          "enabled"
        ],
        "type": "object"
      },
      "SystemConfigUserDto": {
        "properties": {
          "deleteDelay": {
            "minimum": 1,
            "type": "integer"
          }
        },
        "required": [
          "deleteDelay"
        ],
        "type": "object"
      },
      "TagBulkAssetsDto": {
        "properties": {
          "assetIds": {
            "items": {
              "format": "uuid",
              "type": "string"
            },
            "type": "array"
          },
          "tagIds": {
            "items": {
              "format": "uuid",
              "type": "string"
            },
            "type": "array"
          }
        },
        "required": [
          "assetIds",
          "tagIds"
        ],
        "type": "object"
      },
      "TagBulkAssetsResponseDto": {
        "properties": {
          "count": {
            "type": "integer"
          }
        },
        "required": [
          "count"
        ],
        "type": "object"
      },
      "TagCreateDto": {
        "properties": {
          "color": {
            "pattern": "^#?([0-9A-F]{3}|[0-9A-F]{4}|[0-9A-F]{6}|[0-9A-F]{8})$",
            "type": "string"
          },
          "name": {
            "type": "string"
          },
          "parentId": {
            "format": "uuid",
            "nullable": true,
            "type": "string"
          }
        },
        "required": [
          "name"
        ],
        "type": "object"
      },
      "TagResponseDto": {
        "properties": {
          "color": {
            "type": "string"
          },
          "createdAt": {
            "format": "date-time",
            "type": "string"
          },
          "id": {
            "type": "string"
          },
          "name": {
            "type": "string"
          },
          "parentId": {
            "type": "string"
          },
          "updatedAt": {
            "format": "date-time",
            "type": "string"
          },
          "value": {
            "type": "string"
          }
        },
        "required": [
          "createdAt",
          "id",
          "name",
          "updatedAt",
          "value"
        ],
        "type": "object"
      },
      "TagUpdateDto": {
        "properties": {
          "color": {
            "nullable": true,
            "type": "string"
          }
        },
        "type": "object"
      },
      "TagUpsertDto": {
        "properties": {
          "tags": {
            "items": {
              "type": "string"
            },
            "type": "array"
          }
        },
        "required": [
          "tags"
        ],
        "type": "object"
      },
      "TagsResponse": {
        "properties": {
          "enabled": {
            "default": true,
            "type": "boolean"
          },
          "sidebarWeb": {
            "default": true,
            "type": "boolean"
          }
        },
        "required": [
          "enabled",
          "sidebarWeb"
        ],
        "type": "object"
      },
      "TagsUpdate": {
        "properties": {
          "enabled": {
            "type": "boolean"
          },
          "sidebarWeb": {
            "type": "boolean"
          }
        },
        "type": "object"
      },
      "TemplateDto": {
        "properties": {
          "template": {
            "type": "string"
          }
        },
        "required": [
          "template"
        ],
        "type": "object"
      },
      "TemplateResponseDto": {
        "properties": {
          "html": {
            "type": "string"
          },
          "name": {
            "type": "string"
          }
        },
        "required": [
          "html",
          "name"
        ],
        "type": "object"
      },
      "TestEmailResponseDto": {
        "properties": {
          "messageId": {
            "type": "string"
          }
        },
        "required": [
          "messageId"
        ],
        "type": "object"
      },
      "TimeBucketAssetResponseDto": {
        "properties": {
          "city": {
            "description": "Array of city names extracted from EXIF GPS data",
            "items": {
              "nullable": true,
              "type": "string"
            },
            "type": "array"
          },
          "country": {
            "description": "Array of country names extracted from EXIF GPS data",
            "items": {
              "nullable": true,
              "type": "string"
            },
            "type": "array"
          },
          "duration": {
            "description": "Array of video durations in HH:MM:SS format (null for images)",
            "items": {
              "nullable": true,
              "type": "string"
            },
            "type": "array"
          },
          "fileCreatedAt": {
            "description": "Array of file creation timestamps in UTC (ISO 8601 format, without timezone)",
            "items": {
              "type": "string"
            },
            "type": "array"
          },
          "id": {
            "description": "Array of asset IDs in the time bucket",
            "items": {
              "type": "string"
            },
            "type": "array"
          },
          "isFavorite": {
            "description": "Array indicating whether each asset is favorited",
            "items": {
              "type": "boolean"
            },
            "type": "array"
          },
          "isImage": {
            "description": "Array indicating whether each asset is an image (false for videos)",
            "items": {
              "type": "boolean"
            },
            "type": "array"
          },
          "isTrashed": {
            "description": "Array indicating whether each asset is in the trash",
            "items": {
              "type": "boolean"
            },
            "type": "array"
          },
          "latitude": {
            "description": "Array of latitude coordinates extracted from EXIF GPS data",
            "items": {
              "nullable": true,
              "type": "number"
            },
            "type": "array"
          },
          "livePhotoVideoId": {
            "description": "Array of live photo video asset IDs (null for non-live photos)",
            "items": {
              "nullable": true,
              "type": "string"
            },
            "type": "array"
          },
          "localOffsetHours": {
            "description": "Array of UTC offset hours at the time each photo was taken. Positive values are east of UTC, negative values are west of UTC. Values may be fractional (e.g., 5.5 for +05:30, -9.75 for -09:45). Applying this offset to 'fileCreatedAt' will give you the time the photo was taken from the photographer's perspective.",
            "items": {
              "type": "number"
            },
            "type": "array"
          },
          "longitude": {
            "description": "Array of longitude coordinates extracted from EXIF GPS data",
            "items": {
              "nullable": true,
              "type": "number"
            },
            "type": "array"
          },
          "ownerId": {
            "description": "Array of owner IDs for each asset",
            "items": {
              "type": "string"
            },
            "type": "array"
          },
          "projectionType": {
            "description": "Array of projection types for 360° content (e.g., \"EQUIRECTANGULAR\", \"CUBEFACE\", \"CYLINDRICAL\")",
            "items": {
              "nullable": true,
              "type": "string"
            },
            "type": "array"
          },
          "ratio": {
            "description": "Array of aspect ratios (width/height) for each asset",
            "items": {
              "type": "number"
            },
            "type": "array"
          },
          "stack": {
            "description": "Array of stack information as [stackId, assetCount] tuples (null for non-stacked assets)",
            "items": {
              "items": {
                "type": "string"
              },
              "maxItems": 2,
              "minItems": 2,
              "nullable": true,
              "type": "array"
            },
            "type": "array"
          },
          "thumbhash": {
            "description": "Array of BlurHash strings for generating asset previews (base64 encoded)",
            "items": {
              "nullable": true,
              "type": "string"
            },
            "type": "array"
          },
          "visibility": {
            "description": "Array of visibility statuses for each asset (e.g., ARCHIVE, TIMELINE, HIDDEN, LOCKED)",
            "items": {
              "$ref": "#/components/schemas/AssetVisibility"
            },
            "type": "array"
          }
        },
        "required": [
          "city",
          "country",
          "duration",
          "fileCreatedAt",
          "id",
          "isFavorite",
          "isImage",
          "isTrashed",
          "livePhotoVideoId",
          "localOffsetHours",
          "ownerId",
          "projectionType",
          "ratio",
          "thumbhash",
          "visibility"
        ],
        "type": "object"
      },
      "TimeBucketsResponseDto": {
        "properties": {
          "count": {
            "description": "Number of assets in this time bucket",
            "example": 42,
            "type": "integer"
          },
          "timeBucket": {
            "description": "Time bucket identifier in YYYY-MM-DD format representing the start of the time period",
            "example": "2024-01-01",
            "type": "string"
          }
        },
        "required": [
          "count",
          "timeBucket"
        ],
        "type": "object"
      },
      "ToneMapping": {
        "enum": [
          "hable",
          "mobius",
          "reinhard",
          "disabled"
        ],
        "type": "string"
      },
      "TranscodeHWAccel": {
        "enum": [
          "nvenc",
          "qsv",
          "vaapi",
          "rkmpp",
          "disabled"
        ],
        "type": "string"
      },
      "TranscodePolicy": {
        "enum": [
          "all",
          "optimal",
          "bitrate",
          "required",
          "disabled"
        ],
        "type": "string"
      },
      "TrashResponseDto": {
        "properties": {
          "count": {
            "type": "integer"
          }
        },
        "required": [
          "count"
        ],
        "type": "object"
      },
      "UpdateAlbumDto": {
        "properties": {
          "albumName": {
            "type": "string"
          },
          "albumThumbnailAssetId": {
            "format": "uuid",
            "type": "string"
          },
          "description": {
            "type": "string"
          },
          "isActivityEnabled": {
            "type": "boolean"
          },
          "order": {
            "allOf": [
              {
                "$ref": "#/components/schemas/AssetOrder"
              }
            ]
          }
        },
        "type": "object"
      },
      "UpdateAlbumUserDto": {
        "properties": {
          "role": {
            "allOf": [
              {
                "$ref": "#/components/schemas/AlbumUserRole"
              }
            ]
          }
        },
        "required": [
          "role"
        ],
        "type": "object"
      },
      "UpdateAssetDto": {
        "properties": {
          "dateTimeOriginal": {
            "type": "string"
          },
          "description": {
            "type": "string"
          },
          "isFavorite": {
            "type": "boolean"
          },
          "latitude": {
            "type": "number"
          },
          "livePhotoVideoId": {
            "format": "uuid",
            "nullable": true,
            "type": "string"
          },
          "longitude": {
            "type": "number"
          },
          "rating": {
            "maximum": 5,
            "minimum": -1,
            "type": "number"
          },
          "visibility": {
            "allOf": [
              {
                "$ref": "#/components/schemas/AssetVisibility"
              }
            ]
          }
        },
        "type": "object"
      },
      "UpdateLibraryDto": {
        "properties": {
          "exclusionPatterns": {
            "items": {
              "type": "string"
            },
            "maxItems": 128,
            "type": "array",
            "uniqueItems": true
          },
          "importPaths": {
            "items": {
              "type": "string"
            },
            "maxItems": 128,
            "type": "array",
            "uniqueItems": true
          },
          "name": {
            "type": "string"
          }
        },
        "type": "object"
      },
      "UsageByUserDto": {
        "properties": {
          "photos": {
            "type": "integer"
          },
          "quotaSizeInBytes": {
            "format": "int64",
            "nullable": true,
            "type": "integer"
          },
          "usage": {
            "format": "int64",
            "type": "integer"
          },
          "usagePhotos": {
            "format": "int64",
            "type": "integer"
          },
          "usageVideos": {
            "format": "int64",
            "type": "integer"
          },
          "userId": {
            "type": "string"
          },
          "userName": {
            "type": "string"
          },
          "videos": {
            "type": "integer"
          }
        },
        "required": [
          "photos",
          "quotaSizeInBytes",
          "usage",
          "usagePhotos",
          "usageVideos",
          "userId",
          "userName",
          "videos"
        ],
        "type": "object"
      },
      "UserAdminCreateDto": {
        "properties": {
          "avatarColor": {
            "allOf": [
              {
                "$ref": "#/components/schemas/UserAvatarColor"
              }
            ],
            "nullable": true
          },
          "email": {
            "format": "email",
            "type": "string"
          },
          "isAdmin": {
            "type": "boolean"
          },
          "name": {
            "type": "string"
          },
          "notify": {
            "type": "boolean"
          },
          "password": {
            "type": "string"
          },
          "quotaSizeInBytes": {
            "format": "int64",
            "minimum": 0,
            "nullable": true,
            "type": "integer"
          },
          "shouldChangePassword": {
            "type": "boolean"
          },
          "storageLabel": {
            "nullable": true,
            "type": "string"
          }
        },
        "required": [
          "email",
          "name",
          "password"
        ],
        "type": "object"
      },
      "UserAdminDeleteDto": {
        "properties": {
          "force": {
            "type": "boolean"
          }
        },
        "type": "object"
      },
      "UserAdminResponseDto": {
        "properties": {
          "avatarColor": {
            "allOf": [
              {
                "$ref": "#/components/schemas/UserAvatarColor"
              }
            ]
          },
          "createdAt": {
            "format": "date-time",
            "type": "string"
          },
          "deletedAt": {
            "format": "date-time",
            "nullable": true,
            "type": "string"
          },
          "email": {
            "type": "string"
          },
          "id": {
            "type": "string"
          },
          "isAdmin": {
            "type": "boolean"
          },
          "license": {
            "allOf": [
              {
                "$ref": "#/components/schemas/UserLicense"
              }
            ],
            "nullable": true
          },
          "name": {
            "type": "string"
          },
          "oauthId": {
            "type": "string"
          },
          "profileChangedAt": {
            "format": "date-time",
            "type": "string"
          },
          "profileImagePath": {
            "type": "string"
          },
          "quotaSizeInBytes": {
            "format": "int64",
            "nullable": true,
            "type": "integer"
          },
          "quotaUsageInBytes": {
            "format": "int64",
            "nullable": true,
            "type": "integer"
          },
          "shouldChangePassword": {
            "type": "boolean"
          },
          "status": {
            "allOf": [
              {
                "$ref": "#/components/schemas/UserStatus"
              }
            ]
          },
          "storageLabel": {
            "nullable": true,
            "type": "string"
          },
          "updatedAt": {
            "format": "date-time",
            "type": "string"
          }
        },
        "required": [
          "avatarColor",
          "createdAt",
          "deletedAt",
          "email",
          "id",
          "isAdmin",
          "license",
          "name",
          "oauthId",
          "profileChangedAt",
          "profileImagePath",
          "quotaSizeInBytes",
          "quotaUsageInBytes",
          "shouldChangePassword",
          "status",
          "storageLabel",
          "updatedAt"
        ],
        "type": "object"
      },
      "UserAdminUpdateDto": {
        "properties": {
          "avatarColor": {
            "allOf": [
              {
                "$ref": "#/components/schemas/UserAvatarColor"
              }
            ],
            "nullable": true
          },
          "email": {
            "format": "email",
            "type": "string"
          },
          "isAdmin": {
            "type": "boolean"
          },
          "name": {
            "type": "string"
          },
          "password": {
            "type": "string"
          },
          "pinCode": {
            "example": "123456",
            "nullable": true,
            "type": "string"
          },
          "quotaSizeInBytes": {
            "format": "int64",
            "minimum": 0,
            "nullable": true,
            "type": "integer"
          },
          "shouldChangePassword": {
            "type": "boolean"
          },
          "storageLabel": {
            "nullable": true,
            "type": "string"
          }
        },
        "type": "object"
      },
      "UserAvatarColor": {
        "enum": [
          "primary",
          "pink",
          "red",
          "yellow",
          "blue",
          "green",
          "purple",
          "orange",
          "gray",
          "amber"
        ],
        "type": "string"
      },
      "UserLicense": {
        "properties": {
          "activatedAt": {
            "format": "date-time",
            "type": "string"
          },
          "activationKey": {
            "type": "string"
          },
          "licenseKey": {
            "type": "string"
          }
        },
        "required": [
          "activatedAt",
          "activationKey",
          "licenseKey"
        ],
        "type": "object"
      },
      "UserMetadataKey": {
        "enum": [
          "preferences",
          "license",
          "onboarding"
        ],
        "type": "string"
      },
      "UserPreferencesResponseDto": {
        "properties": {
          "albums": {
            "$ref": "#/components/schemas/AlbumsResponse"
          },
          "cast": {
            "$ref": "#/components/schemas/CastResponse"
          },
          "download": {
            "$ref": "#/components/schemas/DownloadResponse"
          },
          "emailNotifications": {
            "$ref": "#/components/schemas/EmailNotificationsResponse"
          },
          "folders": {
            "$ref": "#/components/schemas/FoldersResponse"
          },
          "memories": {
            "$ref": "#/components/schemas/MemoriesResponse"
          },
          "people": {
            "$ref": "#/components/schemas/PeopleResponse"
          },
          "purchase": {
            "$ref": "#/components/schemas/PurchaseResponse"
          },
          "ratings": {
            "$ref": "#/components/schemas/RatingsResponse"
          },
          "sharedLinks": {
            "$ref": "#/components/schemas/SharedLinksResponse"
          },
          "tags": {
            "$ref": "#/components/schemas/TagsResponse"
          }
        },
        "required": [
          "albums",
          "cast",
          "download",
          "emailNotifications",
          "folders",
          "memories",
          "people",
          "purchase",
          "ratings",
          "sharedLinks",
          "tags"
        ],
        "type": "object"
      },
      "UserPreferencesUpdateDto": {
        "properties": {
          "albums": {
            "$ref": "#/components/schemas/AlbumsUpdate"
          },
          "avatar": {
            "$ref": "#/components/schemas/AvatarUpdate"
          },
          "cast": {
            "$ref": "#/components/schemas/CastUpdate"
          },
          "download": {
            "$ref": "#/components/schemas/DownloadUpdate"
          },
          "emailNotifications": {
            "$ref": "#/components/schemas/EmailNotificationsUpdate"
          },
          "folders": {
            "$ref": "#/components/schemas/FoldersUpdate"
          },
          "memories": {
            "$ref": "#/components/schemas/MemoriesUpdate"
          },
          "people": {
            "$ref": "#/components/schemas/PeopleUpdate"
          },
          "purchase": {
            "$ref": "#/components/schemas/PurchaseUpdate"
          },
          "ratings": {
            "$ref": "#/components/schemas/RatingsUpdate"
          },
          "sharedLinks": {
            "$ref": "#/components/schemas/SharedLinksUpdate"
          },
          "tags": {
            "$ref": "#/components/schemas/TagsUpdate"
          }
        },
        "type": "object"
      },
      "UserResponseDto": {
        "properties": {
          "avatarColor": {
            "allOf": [
              {
                "$ref": "#/components/schemas/UserAvatarColor"
              }
            ]
          },
          "email": {
            "type": "string"
          },
          "id": {
            "type": "string"
          },
          "name": {
            "type": "string"
          },
          "profileChangedAt": {
            "format": "date-time",
            "type": "string"
          },
          "profileImagePath": {
            "type": "string"
          }
        },
        "required": [
          "avatarColor",
          "email",
          "id",
          "name",
          "profileChangedAt",
          "profileImagePath"
        ],
        "type": "object"
      },
      "UserStatus": {
        "enum": [
          "active",
          "removing",
          "deleted"
        ],
        "type": "string"
      },
      "UserUpdateMeDto": {
        "properties": {
          "avatarColor": {
            "allOf": [
              {
                "$ref": "#/components/schemas/UserAvatarColor"
              }
            ],
            "nullable": true
          },
          "email": {
            "format": "email",
            "type": "string"
          },
          "name": {
            "type": "string"
          },
          "password": {
            "type": "string"
          }
        },
        "type": "object"
      },
      "ValidateAccessTokenResponseDto": {
        "properties": {
          "authStatus": {
            "type": "boolean"
          }
        },
        "required": [
          "authStatus"
        ],
        "type": "object"
      },
      "ValidateLibraryDto": {
        "properties": {
          "exclusionPatterns": {
            "items": {
              "type": "string"
            },
            "maxItems": 128,
            "type": "array",
            "uniqueItems": true
          },
          "importPaths": {
            "items": {
              "type": "string"
            },
            "maxItems": 128,
            "type": "array",
            "uniqueItems": true
          }
        },
        "type": "object"
      },
      "ValidateLibraryImportPathResponseDto": {
        "properties": {
          "importPath": {
            "type": "string"
          },
          "isValid": {
            "default": false,
            "type": "boolean"
          },
          "message": {
            "type": "string"
          }
        },
        "required": [
          "importPath",
          "isValid"
        ],
        "type": "object"
      },
      "ValidateLibraryResponseDto": {
        "properties": {
          "importPaths": {
            "items": {
              "$ref": "#/components/schemas/ValidateLibraryImportPathResponseDto"
            },
            "type": "array"
          }
        },
        "type": "object"
      },
      "VersionCheckStateResponseDto": {
        "properties": {
          "checkedAt": {
            "nullable": true,
            "type": "string"
          },
          "releaseVersion": {
            "nullable": true,
            "type": "string"
          }
        },
        "required": [
          "checkedAt",
          "releaseVersion"
        ],
        "type": "object"
      },
      "VideoCodec": {
        "enum": [
          "h264",
          "hevc",
          "vp9",
          "av1"
        ],
        "type": "string"
      },
      "VideoContainer": {
        "enum": [
          "mov",
          "mp4",
          "ogg",
          "webm"
        ],
        "type": "string"
      }
    }
  }
}<|MERGE_RESOLUTION|>--- conflicted
+++ resolved
@@ -5765,6 +5765,216 @@
         "description": "This endpoint requires the `person.read` permission."
       }
     },
+    "/playback/{secret}/a/{codec}/{quality}/playlist.m3u8": {
+      "get": {
+        "operationId": "getAudioPlaylist",
+        "parameters": [
+          {
+            "name": "codec",
+            "required": true,
+            "in": "path",
+            "schema": {
+              "$ref": "#/components/schemas/AudioCodec"
+            }
+          },
+          {
+            "name": "quality",
+            "required": true,
+            "in": "path",
+            "schema": {
+              "type": "string"
+            }
+          },
+          {
+            "name": "secret",
+            "required": true,
+            "in": "path",
+            "schema": {
+              "type": "string"
+            }
+          }
+        ],
+        "responses": {
+          "200": {
+            "content": {
+              "application/octet-stream": {
+                "schema": {
+                  "format": "binary",
+                  "type": "string"
+                }
+              }
+            },
+            "description": ""
+          }
+        },
+        "tags": [
+          "Transcoder"
+        ]
+      }
+    },
+    "/playback/{secret}/master.m3u8": {
+      "get": {
+        "operationId": "getMasterPlaylist",
+        "parameters": [
+          {
+            "name": "secret",
+            "required": true,
+            "in": "path",
+            "schema": {
+              "type": "string"
+            }
+          }
+        ],
+        "responses": {
+          "200": {
+            "content": {
+              "application/json": {
+                "schema": {
+                  "type": "string"
+                }
+              }
+            },
+            "description": ""
+          }
+        },
+        "tags": [
+          "Transcoder"
+        ]
+      }
+    },
+    "/playback/{secret}/original.m3u8": {
+      "get": {
+        "operationId": "getOriginalPlaylist",
+        "parameters": [
+          {
+            "name": "secret",
+            "required": true,
+            "in": "path",
+            "schema": {
+              "type": "string"
+            }
+          }
+        ],
+        "responses": {
+          "200": {
+            "content": {
+              "application/octet-stream": {
+                "schema": {
+                  "format": "binary",
+                  "type": "string"
+                }
+              }
+            },
+            "description": ""
+          }
+        },
+        "tags": [
+          "Transcoder"
+        ]
+      }
+    },
+    "/playback/{secret}/{codec}/{quality}/playlist.m3u8": {
+      "get": {
+        "operationId": "getVideoPlaylist",
+        "parameters": [
+          {
+            "name": "codec",
+            "required": true,
+            "in": "path",
+            "schema": {
+              "$ref": "#/components/schemas/VideoCodec"
+            }
+          },
+          {
+            "name": "quality",
+            "required": true,
+            "in": "path",
+            "schema": {
+              "type": "string"
+            }
+          },
+          {
+            "name": "secret",
+            "required": true,
+            "in": "path",
+            "schema": {
+              "type": "string"
+            }
+          }
+        ],
+        "responses": {
+          "200": {
+            "content": {
+              "application/octet-stream": {
+                "schema": {
+                  "format": "binary",
+                  "type": "string"
+                }
+              }
+            },
+            "description": ""
+          }
+        },
+        "tags": [
+          "Transcoder"
+        ]
+      }
+    },
+    "/playback/{secret}/{codec}/{quality}/{name}.mp4": {
+      "get": {
+        "operationId": "getVideoPart",
+        "parameters": [
+          {
+            "name": "codec",
+            "required": true,
+            "in": "path",
+            "schema": {
+              "$ref": "#/components/schemas/Codec"
+            }
+          },
+          {
+            "name": "name",
+            "required": true,
+            "in": "path",
+            "schema": {
+              "type": "string"
+            }
+          },
+          {
+            "name": "quality",
+            "required": true,
+            "in": "path",
+            "schema": {
+              "type": "string"
+            }
+          },
+          {
+            "name": "secret",
+            "required": true,
+            "in": "path",
+            "schema": {
+              "type": "string"
+            }
+          }
+        ],
+        "responses": {
+          "200": {
+            "content": {
+              "application/octet-stream": {
+                "schema": {
+                  "format": "binary",
+                  "type": "string"
+                }
+              }
+            },
+            "description": ""
+          }
+        },
+        "tags": [
+          "Transcoder"
+        ]
+      }
+    },
     "/search/cities": {
       "get": {
         "operationId": "getAssetsByCity",
@@ -6101,255 +6311,12 @@
             }
           },
           {
-<<<<<<< HEAD
-            "api_key": []
-          }
-        ],
-        "tags": [
-          "People"
-        ]
-      }
-    },
-    "/playback/{secret}/a/{codec}/{quality}/playlist.m3u8": {
-      "get": {
-        "operationId": "getAudioPlaylist",
-        "parameters": [
-          {
-            "name": "codec",
-            "required": true,
-            "in": "path",
-            "schema": {
-              "$ref": "#/components/schemas/AudioCodec"
-            }
-          },
-          {
-            "name": "quality",
-            "required": true,
-            "in": "path",
-            "schema": {
-              "type": "string"
-            }
-          },
-          {
-            "name": "secret",
-            "required": true,
-            "in": "path",
-            "schema": {
-              "type": "string"
-            }
-          }
-        ],
-        "responses": {
-          "200": {
-            "content": {
-              "application/octet-stream": {
-                "schema": {
-                  "format": "binary",
-                  "type": "string"
-                }
-              }
-            },
-            "description": ""
-          }
-        },
-        "tags": [
-          "Transcoder"
-        ]
-      }
-    },
-    "/playback/{secret}/master.m3u8": {
-      "get": {
-        "operationId": "getMasterPlaylist",
-        "parameters": [
-          {
-            "name": "secret",
-            "required": true,
-            "in": "path",
-            "schema": {
-              "type": "string"
-            }
-          }
-        ],
-        "responses": {
-          "200": {
-            "content": {
-              "application/json": {
-                "schema": {
-                  "type": "string"
-                }
-              }
-            },
-            "description": ""
-          }
-        },
-        "tags": [
-          "Transcoder"
-        ]
-      }
-    },
-    "/playback/{secret}/original.m3u8": {
-      "get": {
-        "operationId": "getOriginalPlaylist",
-        "parameters": [
-          {
-            "name": "secret",
-            "required": true,
-            "in": "path",
-            "schema": {
-              "type": "string"
-            }
-          }
-        ],
-        "responses": {
-          "200": {
-            "content": {
-              "application/octet-stream": {
-                "schema": {
-                  "format": "binary",
-                  "type": "string"
-                }
-              }
-            },
-            "description": ""
-          }
-        },
-        "tags": [
-          "Transcoder"
-        ]
-      }
-    },
-    "/playback/{secret}/{codec}/{quality}/playlist.m3u8": {
-      "get": {
-        "operationId": "getVideoPlaylist",
-        "parameters": [
-          {
-            "name": "codec",
-            "required": true,
-            "in": "path",
-            "schema": {
-              "$ref": "#/components/schemas/VideoCodec"
-            }
-          },
-          {
-            "name": "quality",
-            "required": true,
-            "in": "path",
-            "schema": {
-              "type": "string"
-            }
-          },
-          {
-            "name": "secret",
-            "required": true,
-            "in": "path",
-            "schema": {
-              "type": "string"
-            }
-          }
-        ],
-        "responses": {
-          "200": {
-            "content": {
-              "application/octet-stream": {
-                "schema": {
-                  "format": "binary",
-                  "type": "string"
-                }
-              }
-            },
-            "description": ""
-          }
-        },
-        "tags": [
-          "Transcoder"
-        ]
-      }
-    },
-    "/playback/{secret}/{codec}/{quality}/{name}.mp4": {
-      "get": {
-        "operationId": "getVideoPart",
-        "parameters": [
-          {
-            "name": "codec",
-            "required": true,
-            "in": "path",
-            "schema": {
-              "$ref": "#/components/schemas/Codec"
-            }
-          },
-          {
-            "name": "name",
-            "required": true,
-            "in": "path",
-            "schema": {
-              "type": "string"
-            }
-          },
-          {
-            "name": "quality",
-            "required": true,
-            "in": "path",
-            "schema": {
-              "type": "string"
-            }
-          },
-          {
-            "name": "secret",
-            "required": true,
-            "in": "path",
-            "schema": {
-              "type": "string"
-            }
-          }
-        ],
-        "responses": {
-          "200": {
-            "content": {
-              "application/octet-stream": {
-                "schema": {
-                  "format": "binary",
-                  "type": "string"
-                }
-              }
-            },
-            "description": ""
-          }
-        },
-        "tags": [
-          "Transcoder"
-        ]
-      }
-    },
-    "/search/cities": {
-      "get": {
-        "operationId": "getAssetsByCity",
-        "parameters": [],
-        "responses": {
-          "200": {
-            "content": {
-              "application/json": {
-                "schema": {
-                  "items": {
-                    "$ref": "#/components/schemas/AssetResponseDto"
-                  },
-                  "type": "array"
-                }
-              }
-            },
-            "description": ""
-          }
-        },
-        "security": [
-          {
-            "bearer": []
-=======
             "name": "visibility",
             "required": false,
             "in": "query",
             "schema": {
               "$ref": "#/components/schemas/AssetVisibility"
             }
->>>>>>> e239b8d2
           },
           {
             "name": "withDeleted",
