{
  "openapi": "3.0.0",
  "paths": {
    "/activities": {
      "get": {
        "operationId": "getActivities",
        "parameters": [
          {
            "name": "albumId",
            "required": true,
            "in": "query",
            "schema": {
              "format": "uuid",
              "type": "string"
            }
          },
          {
            "name": "assetId",
            "required": false,
            "in": "query",
            "schema": {
              "format": "uuid",
              "type": "string"
            }
          },
          {
            "name": "level",
            "required": false,
            "in": "query",
            "schema": {
              "$ref": "#/components/schemas/ReactionLevel"
            }
          },
          {
            "name": "type",
            "required": false,
            "in": "query",
            "schema": {
              "$ref": "#/components/schemas/ReactionType"
            }
          },
          {
            "name": "userId",
            "required": false,
            "in": "query",
            "schema": {
              "format": "uuid",
              "type": "string"
            }
          }
        ],
        "responses": {
          "200": {
            "content": {
              "application/json": {
                "schema": {
                  "items": {
                    "$ref": "#/components/schemas/ActivityResponseDto"
                  },
                  "type": "array"
                }
              }
            },
            "description": ""
          }
        },
        "security": [
          {
            "bearer": []
          },
          {
            "cookie": []
          },
          {
            "api_key": []
          }
        ],
        "tags": [
          "Activity"
        ]
      },
      "post": {
        "operationId": "createActivity",
        "parameters": [],
        "requestBody": {
          "content": {
            "application/json": {
              "schema": {
                "$ref": "#/components/schemas/ActivityCreateDto"
              }
            }
          },
          "required": true
        },
        "responses": {
          "201": {
            "content": {
              "application/json": {
                "schema": {
                  "$ref": "#/components/schemas/ActivityResponseDto"
                }
              }
            },
            "description": ""
          }
        },
        "security": [
          {
            "bearer": []
          },
          {
            "cookie": []
          },
          {
            "api_key": []
          }
        ],
        "tags": [
          "Activity"
        ]
      }
    },
    "/activities/statistics": {
      "get": {
        "operationId": "getActivityStatistics",
        "parameters": [
          {
            "name": "albumId",
            "required": true,
            "in": "query",
            "schema": {
              "format": "uuid",
              "type": "string"
            }
          },
          {
            "name": "assetId",
            "required": false,
            "in": "query",
            "schema": {
              "format": "uuid",
              "type": "string"
            }
          }
        ],
        "responses": {
          "200": {
            "content": {
              "application/json": {
                "schema": {
                  "$ref": "#/components/schemas/ActivityStatisticsResponseDto"
                }
              }
            },
            "description": ""
          }
        },
        "security": [
          {
            "bearer": []
          },
          {
            "cookie": []
          },
          {
            "api_key": []
          }
        ],
        "tags": [
          "Activity"
        ]
      }
    },
    "/activities/{id}": {
      "delete": {
        "operationId": "deleteActivity",
        "parameters": [
          {
            "name": "id",
            "required": true,
            "in": "path",
            "schema": {
              "format": "uuid",
              "type": "string"
            }
          }
        ],
        "responses": {
          "204": {
            "description": ""
          }
        },
        "security": [
          {
            "bearer": []
          },
          {
            "cookie": []
          },
          {
            "api_key": []
          }
        ],
        "tags": [
          "Activity"
        ]
      }
    },
    "/albums": {
      "get": {
        "operationId": "getAllAlbums",
        "parameters": [
          {
            "name": "assetId",
            "required": false,
            "in": "query",
            "description": "Only returns albums that contain the asset\nIgnores the shared parameter\nundefined: get all albums",
            "schema": {
              "format": "uuid",
              "type": "string"
            }
          },
          {
            "name": "shared",
            "required": false,
            "in": "query",
            "schema": {
              "type": "boolean"
            }
          }
        ],
        "responses": {
          "200": {
            "content": {
              "application/json": {
                "schema": {
                  "items": {
                    "$ref": "#/components/schemas/AlbumResponseDto"
                  },
                  "type": "array"
                }
              }
            },
            "description": ""
          }
        },
        "security": [
          {
            "bearer": []
          },
          {
            "cookie": []
          },
          {
            "api_key": []
          }
        ],
        "tags": [
          "Album"
        ]
      },
      "post": {
        "operationId": "createAlbum",
        "parameters": [],
        "requestBody": {
          "content": {
            "application/json": {
              "schema": {
                "$ref": "#/components/schemas/CreateAlbumDto"
              }
            }
          },
          "required": true
        },
        "responses": {
          "201": {
            "content": {
              "application/json": {
                "schema": {
                  "$ref": "#/components/schemas/AlbumResponseDto"
                }
              }
            },
            "description": ""
          }
        },
        "security": [
          {
            "bearer": []
          },
          {
            "cookie": []
          },
          {
            "api_key": []
          }
        ],
        "tags": [
          "Album"
        ]
      }
    },
    "/albums/count": {
      "get": {
        "operationId": "getAlbumCount",
        "parameters": [],
        "responses": {
          "200": {
            "content": {
              "application/json": {
                "schema": {
                  "$ref": "#/components/schemas/AlbumCountResponseDto"
                }
              }
            },
            "description": ""
          }
        },
        "security": [
          {
            "bearer": []
          },
          {
            "cookie": []
          },
          {
            "api_key": []
          }
        ],
        "tags": [
          "Album"
        ]
      }
    },
    "/albums/{id}": {
      "delete": {
        "operationId": "deleteAlbum",
        "parameters": [
          {
            "name": "id",
            "required": true,
            "in": "path",
            "schema": {
              "format": "uuid",
              "type": "string"
            }
          }
        ],
        "responses": {
          "200": {
            "description": ""
          }
        },
        "security": [
          {
            "bearer": []
          },
          {
            "cookie": []
          },
          {
            "api_key": []
          }
        ],
        "tags": [
          "Album"
        ]
      },
      "get": {
        "operationId": "getAlbumInfo",
        "parameters": [
          {
            "name": "id",
            "required": true,
            "in": "path",
            "schema": {
              "format": "uuid",
              "type": "string"
            }
          },
          {
            "name": "key",
            "required": false,
            "in": "query",
            "schema": {
              "type": "string"
            }
          },
          {
            "name": "withoutAssets",
            "required": false,
            "in": "query",
            "schema": {
              "type": "boolean"
            }
          }
        ],
        "responses": {
          "200": {
            "content": {
              "application/json": {
                "schema": {
                  "$ref": "#/components/schemas/AlbumResponseDto"
                }
              }
            },
            "description": ""
          }
        },
        "security": [
          {
            "bearer": []
          },
          {
            "cookie": []
          },
          {
            "api_key": []
          }
        ],
        "tags": [
          "Album"
        ]
      },
      "patch": {
        "operationId": "updateAlbumInfo",
        "parameters": [
          {
            "name": "id",
            "required": true,
            "in": "path",
            "schema": {
              "format": "uuid",
              "type": "string"
            }
          }
        ],
        "requestBody": {
          "content": {
            "application/json": {
              "schema": {
                "$ref": "#/components/schemas/UpdateAlbumDto"
              }
            }
          },
          "required": true
        },
        "responses": {
          "200": {
            "content": {
              "application/json": {
                "schema": {
                  "$ref": "#/components/schemas/AlbumResponseDto"
                }
              }
            },
            "description": ""
          }
        },
        "security": [
          {
            "bearer": []
          },
          {
            "cookie": []
          },
          {
            "api_key": []
          }
        ],
        "tags": [
          "Album"
        ]
      }
    },
    "/albums/{id}/assets": {
      "delete": {
        "operationId": "removeAssetFromAlbum",
        "parameters": [
          {
            "name": "id",
            "required": true,
            "in": "path",
            "schema": {
              "format": "uuid",
              "type": "string"
            }
          }
        ],
        "requestBody": {
          "content": {
            "application/json": {
              "schema": {
                "$ref": "#/components/schemas/BulkIdsDto"
              }
            }
          },
          "required": true
        },
        "responses": {
          "200": {
            "content": {
              "application/json": {
                "schema": {
                  "items": {
                    "$ref": "#/components/schemas/BulkIdResponseDto"
                  },
                  "type": "array"
                }
              }
            },
            "description": ""
          }
        },
        "security": [
          {
            "bearer": []
          },
          {
            "cookie": []
          },
          {
            "api_key": []
          }
        ],
        "tags": [
          "Album"
        ]
      },
      "put": {
        "operationId": "addAssetsToAlbum",
        "parameters": [
          {
            "name": "id",
            "required": true,
            "in": "path",
            "schema": {
              "format": "uuid",
              "type": "string"
            }
          },
          {
            "name": "key",
            "required": false,
            "in": "query",
            "schema": {
              "type": "string"
            }
          }
        ],
        "requestBody": {
          "content": {
            "application/json": {
              "schema": {
                "$ref": "#/components/schemas/BulkIdsDto"
              }
            }
          },
          "required": true
        },
        "responses": {
          "200": {
            "content": {
              "application/json": {
                "schema": {
                  "items": {
                    "$ref": "#/components/schemas/BulkIdResponseDto"
                  },
                  "type": "array"
                }
              }
            },
            "description": ""
          }
        },
        "security": [
          {
            "bearer": []
          },
          {
            "cookie": []
          },
          {
            "api_key": []
          }
        ],
        "tags": [
          "Album"
        ]
      }
    },
    "/albums/{id}/user/{userId}": {
      "delete": {
        "operationId": "removeUserFromAlbum",
        "parameters": [
          {
            "name": "id",
            "required": true,
            "in": "path",
            "schema": {
              "format": "uuid",
              "type": "string"
            }
          },
          {
            "name": "userId",
            "required": true,
            "in": "path",
            "schema": {
              "type": "string"
            }
          }
        ],
        "responses": {
          "200": {
            "description": ""
          }
        },
        "security": [
          {
            "bearer": []
          },
          {
            "cookie": []
          },
          {
            "api_key": []
          }
        ],
        "tags": [
          "Album"
        ]
      },
      "put": {
        "operationId": "updateAlbumUser",
        "parameters": [
          {
            "name": "id",
            "required": true,
            "in": "path",
            "schema": {
              "format": "uuid",
              "type": "string"
            }
          },
          {
            "name": "userId",
            "required": true,
            "in": "path",
            "schema": {
              "type": "string"
            }
          }
        ],
        "requestBody": {
          "content": {
            "application/json": {
              "schema": {
                "$ref": "#/components/schemas/UpdateAlbumUserDto"
              }
            }
          },
          "required": true
        },
        "responses": {
          "200": {
            "description": ""
          }
        },
        "security": [
          {
            "bearer": []
          },
          {
            "cookie": []
          },
          {
            "api_key": []
          }
        ],
        "tags": [
          "Album"
        ]
      }
    },
    "/albums/{id}/users": {
      "put": {
        "operationId": "addUsersToAlbum",
        "parameters": [
          {
            "name": "id",
            "required": true,
            "in": "path",
            "schema": {
              "format": "uuid",
              "type": "string"
            }
          }
        ],
        "requestBody": {
          "content": {
            "application/json": {
              "schema": {
                "$ref": "#/components/schemas/AddUsersDto"
              }
            }
          },
          "required": true
        },
        "responses": {
          "200": {
            "content": {
              "application/json": {
                "schema": {
                  "$ref": "#/components/schemas/AlbumResponseDto"
                }
              }
            },
            "description": ""
          }
        },
        "security": [
          {
            "bearer": []
          },
          {
            "cookie": []
          },
          {
            "api_key": []
          }
        ],
        "tags": [
          "Album"
        ]
      }
    },
    "/api-keys": {
      "get": {
        "operationId": "getApiKeys",
        "parameters": [],
        "responses": {
          "200": {
            "content": {
              "application/json": {
                "schema": {
                  "items": {
                    "$ref": "#/components/schemas/APIKeyResponseDto"
                  },
                  "type": "array"
                }
              }
            },
            "description": ""
          }
        },
        "security": [
          {
            "bearer": []
          },
          {
            "cookie": []
          },
          {
            "api_key": []
          }
        ],
        "tags": [
          "API Key"
        ]
      },
      "post": {
        "operationId": "createApiKey",
        "parameters": [],
        "requestBody": {
          "content": {
            "application/json": {
              "schema": {
                "$ref": "#/components/schemas/APIKeyCreateDto"
              }
            }
          },
          "required": true
        },
        "responses": {
          "201": {
            "content": {
              "application/json": {
                "schema": {
                  "$ref": "#/components/schemas/APIKeyCreateResponseDto"
                }
              }
            },
            "description": ""
          }
        },
        "security": [
          {
            "bearer": []
          },
          {
            "cookie": []
          },
          {
            "api_key": []
          }
        ],
        "tags": [
          "API Key"
        ]
      }
    },
    "/api-keys/{id}": {
      "delete": {
        "operationId": "deleteApiKey",
        "parameters": [
          {
            "name": "id",
            "required": true,
            "in": "path",
            "schema": {
              "format": "uuid",
              "type": "string"
            }
          }
        ],
        "responses": {
          "200": {
            "description": ""
          }
        },
        "security": [
          {
            "bearer": []
          },
          {
            "cookie": []
          },
          {
            "api_key": []
          }
        ],
        "tags": [
          "API Key"
        ]
      },
      "get": {
        "operationId": "getApiKey",
        "parameters": [
          {
            "name": "id",
            "required": true,
            "in": "path",
            "schema": {
              "format": "uuid",
              "type": "string"
            }
          }
        ],
        "responses": {
          "200": {
            "content": {
              "application/json": {
                "schema": {
                  "$ref": "#/components/schemas/APIKeyResponseDto"
                }
              }
            },
            "description": ""
          }
        },
        "security": [
          {
            "bearer": []
          },
          {
            "cookie": []
          },
          {
            "api_key": []
          }
        ],
        "tags": [
          "API Key"
        ]
      },
      "put": {
        "operationId": "updateApiKey",
        "parameters": [
          {
            "name": "id",
            "required": true,
            "in": "path",
            "schema": {
              "format": "uuid",
              "type": "string"
            }
          }
        ],
        "requestBody": {
          "content": {
            "application/json": {
              "schema": {
                "$ref": "#/components/schemas/APIKeyUpdateDto"
              }
            }
          },
          "required": true
        },
        "responses": {
          "200": {
            "content": {
              "application/json": {
                "schema": {
                  "$ref": "#/components/schemas/APIKeyResponseDto"
                }
              }
            },
            "description": ""
          }
        },
        "security": [
          {
            "bearer": []
          },
          {
            "cookie": []
          },
          {
            "api_key": []
          }
        ],
        "tags": [
          "API Key"
        ]
      }
    },
    "/asset": {
      "delete": {
        "operationId": "deleteAssets",
        "parameters": [],
        "requestBody": {
          "content": {
            "application/json": {
              "schema": {
                "$ref": "#/components/schemas/AssetBulkDeleteDto"
              }
            }
          },
          "required": true
        },
        "responses": {
          "204": {
            "description": ""
          }
        },
        "security": [
          {
            "bearer": []
          },
          {
            "cookie": []
          },
          {
            "api_key": []
          }
        ],
        "tags": [
          "Asset"
        ]
      },
      "get": {
        "description": "Get all AssetEntity belong to the user",
        "operationId": "getAllAssets",
        "parameters": [
          {
            "name": "if-none-match",
            "in": "header",
            "description": "ETag of data already cached on the client",
            "required": false,
            "schema": {
              "type": "string"
            }
          },
          {
            "name": "isArchived",
            "required": false,
            "in": "query",
            "schema": {
              "type": "boolean"
            }
          },
          {
            "name": "isFavorite",
            "required": false,
            "in": "query",
            "schema": {
              "type": "boolean"
            }
          },
          {
            "name": "skip",
            "required": false,
            "in": "query",
            "schema": {
              "type": "integer"
            }
          },
          {
            "name": "take",
            "required": false,
            "in": "query",
            "schema": {
              "type": "integer"
            }
          },
          {
            "name": "updatedAfter",
            "required": false,
            "in": "query",
            "schema": {
              "format": "date-time",
              "type": "string"
            }
          },
          {
            "name": "updatedBefore",
            "required": false,
            "in": "query",
            "schema": {
              "format": "date-time",
              "type": "string"
            }
          },
          {
            "name": "userId",
            "required": false,
            "in": "query",
            "schema": {
              "format": "uuid",
              "type": "string"
            }
          }
        ],
        "responses": {
          "200": {
            "content": {
              "application/json": {
                "schema": {
                  "items": {
                    "$ref": "#/components/schemas/AssetResponseDto"
                  },
                  "type": "array"
                }
              }
            },
            "description": ""
          }
        },
        "security": [
          {
            "bearer": []
          },
          {
            "cookie": []
          },
          {
            "api_key": []
          }
        ],
        "tags": [
          "Asset"
        ]
      },
      "put": {
        "operationId": "updateAssets",
        "parameters": [],
        "requestBody": {
          "content": {
            "application/json": {
              "schema": {
                "$ref": "#/components/schemas/AssetBulkUpdateDto"
              }
            }
          },
          "required": true
        },
        "responses": {
          "204": {
            "description": ""
          }
        },
        "security": [
          {
            "bearer": []
          },
          {
            "cookie": []
          },
          {
            "api_key": []
          }
        ],
        "tags": [
          "Asset"
        ]
      }
    },
    "/asset/bulk-upload-check": {
      "post": {
        "description": "Checks if assets exist by checksums",
        "operationId": "checkBulkUpload",
        "parameters": [],
        "requestBody": {
          "content": {
            "application/json": {
              "schema": {
                "$ref": "#/components/schemas/AssetBulkUploadCheckDto"
              }
            }
          },
          "required": true
        },
        "responses": {
          "200": {
            "content": {
              "application/json": {
                "schema": {
                  "$ref": "#/components/schemas/AssetBulkUploadCheckResponseDto"
                }
              }
            },
            "description": ""
          }
        },
        "security": [
          {
            "bearer": []
          },
          {
            "cookie": []
          },
          {
            "api_key": []
          }
        ],
        "tags": [
          "Asset"
        ]
      }
    },
    "/asset/device/{deviceId}": {
      "get": {
        "description": "Get all asset of a device that are in the database, ID only.",
        "operationId": "getAllUserAssetsByDeviceId",
        "parameters": [
          {
            "name": "deviceId",
            "required": true,
            "in": "path",
            "schema": {
              "type": "string"
            }
          }
        ],
        "responses": {
          "200": {
            "content": {
              "application/json": {
                "schema": {
                  "items": {
                    "type": "string"
                  },
                  "type": "array"
                }
              }
            },
            "description": ""
          }
        },
        "security": [
          {
            "bearer": []
          },
          {
            "cookie": []
          },
          {
            "api_key": []
          }
        ],
        "tags": [
          "Asset"
        ]
      }
    },
    "/asset/exist": {
      "post": {
        "description": "Checks if multiple assets exist on the server and returns all existing - used by background backup",
        "operationId": "checkExistingAssets",
        "parameters": [],
        "requestBody": {
          "content": {
            "application/json": {
              "schema": {
                "$ref": "#/components/schemas/CheckExistingAssetsDto"
              }
            }
          },
          "required": true
        },
        "responses": {
          "200": {
            "content": {
              "application/json": {
                "schema": {
                  "$ref": "#/components/schemas/CheckExistingAssetsResponseDto"
                }
              }
            },
            "description": ""
          }
        },
        "security": [
          {
            "bearer": []
          },
          {
            "cookie": []
          },
          {
            "api_key": []
          }
        ],
        "tags": [
          "Asset"
        ]
      }
    },
    "/asset/file/{id}": {
      "get": {
        "operationId": "serveFile",
        "parameters": [
          {
            "name": "id",
            "required": true,
            "in": "path",
            "schema": {
              "format": "uuid",
              "type": "string"
            }
          },
          {
            "name": "isThumb",
            "required": false,
            "in": "query",
            "schema": {
              "title": "Is serve thumbnail (resize) file",
              "type": "boolean"
            }
          },
          {
            "name": "isWeb",
            "required": false,
            "in": "query",
            "schema": {
              "title": "Is request made from web",
              "type": "boolean"
            }
          },
          {
            "name": "key",
            "required": false,
            "in": "query",
            "schema": {
              "type": "string"
            }
          }
        ],
        "responses": {
          "200": {
            "content": {
              "application/octet-stream": {
                "schema": {
                  "format": "binary",
                  "type": "string"
                }
              }
            },
            "description": ""
          }
        },
        "security": [
          {
            "bearer": []
          },
          {
            "cookie": []
          },
          {
            "api_key": []
          }
        ],
        "tags": [
          "Asset"
        ]
      }
    },
    "/asset/jobs": {
      "post": {
        "operationId": "runAssetJobs",
        "parameters": [],
        "requestBody": {
          "content": {
            "application/json": {
              "schema": {
                "$ref": "#/components/schemas/AssetJobsDto"
              }
            }
          },
          "required": true
        },
        "responses": {
          "204": {
            "description": ""
          }
        },
        "security": [
          {
            "bearer": []
          },
          {
            "cookie": []
          },
          {
            "api_key": []
          }
        ],
        "tags": [
          "Asset"
        ]
      }
    },
    "/asset/map-marker": {
      "get": {
        "operationId": "getMapMarkers",
        "parameters": [
          {
            "name": "fileCreatedAfter",
            "required": false,
            "in": "query",
            "schema": {
              "format": "date-time",
              "type": "string"
            }
          },
          {
            "name": "fileCreatedBefore",
            "required": false,
            "in": "query",
            "schema": {
              "format": "date-time",
              "type": "string"
            }
          },
          {
            "name": "isArchived",
            "required": false,
            "in": "query",
            "schema": {
              "type": "boolean"
            }
          },
          {
            "name": "isFavorite",
            "required": false,
            "in": "query",
            "schema": {
              "type": "boolean"
            }
          },
          {
            "name": "withPartners",
            "required": false,
            "in": "query",
            "schema": {
              "type": "boolean"
            }
          },
          {
            "name": "withSharedAlbums",
            "required": false,
            "in": "query",
            "schema": {
              "type": "boolean"
            }
          }
        ],
        "responses": {
          "200": {
            "content": {
              "application/json": {
                "schema": {
                  "items": {
                    "$ref": "#/components/schemas/MapMarkerResponseDto"
                  },
                  "type": "array"
                }
              }
            },
            "description": ""
          }
        },
        "security": [
          {
            "bearer": []
          },
          {
            "cookie": []
          },
          {
            "api_key": []
          }
        ],
        "tags": [
          "Asset"
        ]
      }
    },
    "/asset/memory-lane": {
      "get": {
        "operationId": "getMemoryLane",
        "parameters": [
          {
            "name": "day",
            "required": true,
            "in": "query",
            "schema": {
              "minimum": 1,
              "maximum": 31,
              "type": "integer"
            }
          },
          {
            "name": "month",
            "required": true,
            "in": "query",
            "schema": {
              "minimum": 1,
              "maximum": 12,
              "type": "integer"
            }
          }
        ],
        "responses": {
          "200": {
            "content": {
              "application/json": {
                "schema": {
                  "items": {
                    "$ref": "#/components/schemas/MemoryLaneResponseDto"
                  },
                  "type": "array"
                }
              }
            },
            "description": ""
          }
        },
        "security": [
          {
            "bearer": []
          },
          {
            "cookie": []
          },
          {
            "api_key": []
          }
        ],
        "tags": [
          "Asset"
        ]
      }
    },
    "/asset/random": {
      "get": {
        "operationId": "getRandom",
        "parameters": [
          {
            "name": "count",
            "required": false,
            "in": "query",
            "schema": {
              "minimum": 1,
              "type": "number"
            }
          }
        ],
        "responses": {
          "200": {
            "content": {
              "application/json": {
                "schema": {
                  "items": {
                    "$ref": "#/components/schemas/AssetResponseDto"
                  },
                  "type": "array"
                }
              }
            },
            "description": ""
          }
        },
        "security": [
          {
            "bearer": []
          },
          {
            "cookie": []
          },
          {
            "api_key": []
          }
        ],
        "tags": [
          "Asset"
        ]
      }
    },
    "/asset/stack/parent": {
      "put": {
        "operationId": "updateStackParent",
        "parameters": [],
        "requestBody": {
          "content": {
            "application/json": {
              "schema": {
                "$ref": "#/components/schemas/UpdateStackParentDto"
              }
            }
          },
          "required": true
        },
        "responses": {
          "200": {
            "description": ""
          }
        },
        "security": [
          {
            "bearer": []
          },
          {
            "cookie": []
          },
          {
            "api_key": []
          }
        ],
        "tags": [
          "Asset"
        ]
      }
    },
    "/asset/statistics": {
      "get": {
        "operationId": "getAssetStatistics",
        "parameters": [
          {
            "name": "isArchived",
            "required": false,
            "in": "query",
            "schema": {
              "type": "boolean"
            }
          },
          {
            "name": "isFavorite",
            "required": false,
            "in": "query",
            "schema": {
              "type": "boolean"
            }
          },
          {
            "name": "isTrashed",
            "required": false,
            "in": "query",
            "schema": {
              "type": "boolean"
            }
          }
        ],
        "responses": {
          "200": {
            "content": {
              "application/json": {
                "schema": {
                  "$ref": "#/components/schemas/AssetStatsResponseDto"
                }
              }
            },
            "description": ""
          }
        },
        "security": [
          {
            "bearer": []
          },
          {
            "cookie": []
          },
          {
            "api_key": []
          }
        ],
        "tags": [
          "Asset"
        ]
      }
    },
    "/asset/thumbnail/{id}": {
      "get": {
        "operationId": "getAssetThumbnail",
        "parameters": [
          {
            "name": "format",
            "required": false,
            "in": "query",
            "schema": {
              "$ref": "#/components/schemas/ThumbnailFormat"
            }
          },
          {
            "name": "id",
            "required": true,
            "in": "path",
            "schema": {
              "format": "uuid",
              "type": "string"
            }
          },
          {
            "name": "key",
            "required": false,
            "in": "query",
            "schema": {
              "type": "string"
            }
          }
        ],
        "responses": {
          "200": {
            "content": {
              "application/octet-stream": {
                "schema": {
                  "format": "binary",
                  "type": "string"
                }
              }
            },
            "description": ""
          }
        },
        "security": [
          {
            "bearer": []
          },
          {
            "cookie": []
          },
          {
            "api_key": []
          }
        ],
        "tags": [
          "Asset"
        ]
      }
    },
    "/asset/upload": {
      "post": {
        "operationId": "uploadFile",
        "parameters": [
          {
            "name": "key",
            "required": false,
            "in": "query",
            "schema": {
              "type": "string"
            }
          },
          {
            "name": "x-immich-checksum",
            "in": "header",
            "description": "sha1 checksum that can be used for duplicate detection before the file is uploaded",
            "required": false,
            "schema": {
              "type": "string"
            }
          }
        ],
        "requestBody": {
          "content": {
            "multipart/form-data": {
              "schema": {
                "$ref": "#/components/schemas/CreateAssetDto"
              }
            }
          },
          "description": "Asset Upload Information",
          "required": true
        },
        "responses": {
          "201": {
            "content": {
              "application/json": {
                "schema": {
                  "$ref": "#/components/schemas/AssetFileUploadResponseDto"
                }
              }
            },
            "description": ""
          }
        },
        "security": [
          {
            "bearer": []
          },
          {
            "cookie": []
          },
          {
            "api_key": []
          }
        ],
        "tags": [
          "Asset"
        ]
      }
    },
    "/asset/{id}": {
      "get": {
        "operationId": "getAssetInfo",
        "parameters": [
          {
            "name": "id",
            "required": true,
            "in": "path",
            "schema": {
              "format": "uuid",
              "type": "string"
            }
          },
          {
            "name": "key",
            "required": false,
            "in": "query",
            "schema": {
              "type": "string"
            }
          }
        ],
        "responses": {
          "200": {
            "content": {
              "application/json": {
                "schema": {
                  "$ref": "#/components/schemas/AssetResponseDto"
                }
              }
            },
            "description": ""
          }
        },
        "security": [
          {
            "bearer": []
          },
          {
            "cookie": []
          },
          {
            "api_key": []
          }
        ],
        "tags": [
          "Asset"
        ]
      },
      "put": {
        "operationId": "updateAsset",
        "parameters": [
          {
            "name": "id",
            "required": true,
            "in": "path",
            "schema": {
              "format": "uuid",
              "type": "string"
            }
          }
        ],
        "requestBody": {
          "content": {
            "application/json": {
              "schema": {
                "$ref": "#/components/schemas/UpdateAssetDto"
              }
            }
          },
          "required": true
        },
        "responses": {
          "200": {
            "content": {
              "application/json": {
                "schema": {
                  "$ref": "#/components/schemas/AssetResponseDto"
                }
              }
            },
            "description": ""
          }
        },
        "security": [
          {
            "bearer": []
          },
          {
            "cookie": []
          },
          {
            "api_key": []
          }
        ],
        "tags": [
          "Asset"
        ]
      }
    },
    "/audit/deletes": {
      "get": {
        "operationId": "getAuditDeletes",
        "parameters": [
          {
            "name": "after",
            "required": true,
            "in": "query",
            "schema": {
              "format": "date-time",
              "type": "string"
            }
          },
          {
            "name": "entityType",
            "required": true,
            "in": "query",
            "schema": {
              "$ref": "#/components/schemas/EntityType"
            }
          },
          {
            "name": "userId",
            "required": false,
            "in": "query",
            "schema": {
              "format": "uuid",
              "type": "string"
            }
          }
        ],
        "responses": {
          "200": {
            "content": {
              "application/json": {
                "schema": {
                  "$ref": "#/components/schemas/AuditDeletesResponseDto"
                }
              }
            },
            "description": ""
          }
        },
        "security": [
          {
            "bearer": []
          },
          {
            "cookie": []
          },
          {
            "api_key": []
          }
        ],
        "tags": [
          "Audit"
        ]
      }
    },
    "/auth/admin-sign-up": {
      "post": {
        "operationId": "signUpAdmin",
        "parameters": [],
        "requestBody": {
          "content": {
            "application/json": {
              "schema": {
                "$ref": "#/components/schemas/SignUpDto"
              }
            }
          },
          "required": true
        },
        "responses": {
          "201": {
            "content": {
              "application/json": {
                "schema": {
                  "$ref": "#/components/schemas/UserResponseDto"
                }
              }
            },
            "description": ""
          }
        },
        "tags": [
          "Authentication"
        ]
      }
    },
    "/auth/change-password": {
      "post": {
        "operationId": "changePassword",
        "parameters": [],
        "requestBody": {
          "content": {
            "application/json": {
              "schema": {
                "$ref": "#/components/schemas/ChangePasswordDto"
              }
            }
          },
          "required": true
        },
        "responses": {
          "200": {
            "content": {
              "application/json": {
                "schema": {
                  "$ref": "#/components/schemas/UserResponseDto"
                }
              }
            },
            "description": ""
          }
        },
        "security": [
          {
            "bearer": []
          },
          {
            "cookie": []
          },
          {
            "api_key": []
          }
        ],
        "tags": [
          "Authentication"
        ]
      }
    },
    "/auth/login": {
      "post": {
        "operationId": "login",
        "parameters": [],
        "requestBody": {
          "content": {
            "application/json": {
              "schema": {
                "$ref": "#/components/schemas/LoginCredentialDto"
              }
            }
          },
          "required": true
        },
        "responses": {
          "201": {
            "content": {
              "application/json": {
                "schema": {
                  "$ref": "#/components/schemas/LoginResponseDto"
                }
              }
            },
            "description": ""
          }
        },
        "tags": [
          "Authentication"
        ]
      }
    },
    "/auth/logout": {
      "post": {
        "operationId": "logout",
        "parameters": [],
        "responses": {
          "200": {
            "content": {
              "application/json": {
                "schema": {
                  "$ref": "#/components/schemas/LogoutResponseDto"
                }
              }
            },
            "description": ""
          }
        },
        "security": [
          {
            "bearer": []
          },
          {
            "cookie": []
          },
          {
            "api_key": []
          }
        ],
        "tags": [
          "Authentication"
        ]
      }
    },
    "/auth/validateToken": {
      "post": {
        "operationId": "validateAccessToken",
        "parameters": [],
        "responses": {
          "200": {
            "content": {
              "application/json": {
                "schema": {
                  "$ref": "#/components/schemas/ValidateAccessTokenResponseDto"
                }
              }
            },
            "description": ""
          }
        },
        "security": [
          {
            "bearer": []
          },
          {
            "cookie": []
          },
          {
            "api_key": []
          }
        ],
        "tags": [
          "Authentication"
        ]
      }
    },
    "/download/archive": {
      "post": {
        "operationId": "downloadArchive",
        "parameters": [
          {
            "name": "key",
            "required": false,
            "in": "query",
            "schema": {
              "type": "string"
            }
          }
        ],
        "requestBody": {
          "content": {
            "application/json": {
              "schema": {
                "$ref": "#/components/schemas/AssetIdsDto"
              }
            }
          },
          "required": true
        },
        "responses": {
          "200": {
            "content": {
              "application/octet-stream": {
                "schema": {
                  "format": "binary",
                  "type": "string"
                }
              }
            },
            "description": ""
          }
        },
        "security": [
          {
            "bearer": []
          },
          {
            "cookie": []
          },
          {
            "api_key": []
          }
        ],
        "tags": [
          "Download"
        ]
      }
    },
    "/download/asset/{id}": {
      "post": {
        "operationId": "downloadFile",
        "parameters": [
          {
            "name": "id",
            "required": true,
            "in": "path",
            "schema": {
              "format": "uuid",
              "type": "string"
            }
          },
          {
            "name": "key",
            "required": false,
            "in": "query",
            "schema": {
              "type": "string"
            }
          }
        ],
        "responses": {
          "200": {
            "content": {
              "application/octet-stream": {
                "schema": {
                  "format": "binary",
                  "type": "string"
                }
              }
            },
            "description": ""
          }
        },
        "security": [
          {
            "bearer": []
          },
          {
            "cookie": []
          },
          {
            "api_key": []
          }
        ],
        "tags": [
          "Download"
        ]
      }
    },
    "/download/info": {
      "post": {
        "operationId": "getDownloadInfo",
        "parameters": [
          {
            "name": "key",
            "required": false,
            "in": "query",
            "schema": {
              "type": "string"
            }
          }
        ],
        "requestBody": {
          "content": {
            "application/json": {
              "schema": {
                "$ref": "#/components/schemas/DownloadInfoDto"
              }
            }
          },
          "required": true
        },
        "responses": {
          "201": {
            "content": {
              "application/json": {
                "schema": {
                  "$ref": "#/components/schemas/DownloadResponseDto"
                }
              }
            },
            "description": ""
          }
        },
        "security": [
          {
            "bearer": []
          },
          {
            "cookie": []
          },
          {
            "api_key": []
          }
        ],
        "tags": [
          "Download"
        ]
      }
    },
    "/duplicates": {
      "get": {
        "operationId": "getAssetDuplicates",
        "parameters": [],
        "responses": {
          "200": {
            "content": {
              "application/json": {
                "schema": {
                  "items": {
                    "$ref": "#/components/schemas/DuplicateResponseDto"
                  },
                  "type": "array"
                }
              }
            },
            "description": ""
          }
        },
        "security": [
          {
            "bearer": []
          },
          {
            "cookie": []
          },
          {
            "api_key": []
          }
        ],
        "tags": [
          "Duplicate"
        ]
      }
    },
<<<<<<< HEAD
    "/duplicates/{id}/resolve": {
      "post": {
        "operationId": "resolveDuplicates",
        "parameters": [
          {
            "name": "id",
            "required": true,
            "in": "path",
            "schema": {
              "format": "uuid",
              "type": "string"
            }
          }
        ],
        "requestBody": {
          "content": {
            "application/json": {
              "schema": {
                "$ref": "#/components/schemas/ResolveDuplicatesDto"
              }
            }
          },
          "required": true
        },
        "responses": {
          "200": {
            "description": ""
          }
        },
        "security": [
          {
            "bearer": []
          },
          {
            "cookie": []
          },
          {
            "api_key": []
          }
        ],
        "tags": [
          "Duplicate"
        ]
      }
    },
    "/face": {
=======
    "/faces": {
>>>>>>> 202745f1
      "get": {
        "operationId": "getFaces",
        "parameters": [
          {
            "name": "id",
            "required": true,
            "in": "query",
            "schema": {
              "format": "uuid",
              "type": "string"
            }
          }
        ],
        "responses": {
          "200": {
            "content": {
              "application/json": {
                "schema": {
                  "items": {
                    "$ref": "#/components/schemas/AssetFaceResponseDto"
                  },
                  "type": "array"
                }
              }
            },
            "description": ""
          }
        },
        "security": [
          {
            "bearer": []
          },
          {
            "cookie": []
          },
          {
            "api_key": []
          }
        ],
        "tags": [
          "Face"
        ]
      }
    },
    "/faces/{id}": {
      "put": {
        "operationId": "reassignFacesById",
        "parameters": [
          {
            "name": "id",
            "required": true,
            "in": "path",
            "schema": {
              "format": "uuid",
              "type": "string"
            }
          }
        ],
        "requestBody": {
          "content": {
            "application/json": {
              "schema": {
                "$ref": "#/components/schemas/FaceDto"
              }
            }
          },
          "required": true
        },
        "responses": {
          "200": {
            "content": {
              "application/json": {
                "schema": {
                  "$ref": "#/components/schemas/PersonResponseDto"
                }
              }
            },
            "description": ""
          }
        },
        "security": [
          {
            "bearer": []
          },
          {
            "cookie": []
          },
          {
            "api_key": []
          }
        ],
        "tags": [
          "Face"
        ]
      }
    },
    "/jobs": {
      "get": {
        "operationId": "getAllJobsStatus",
        "parameters": [],
        "responses": {
          "200": {
            "content": {
              "application/json": {
                "schema": {
                  "$ref": "#/components/schemas/AllJobStatusResponseDto"
                }
              }
            },
            "description": ""
          }
        },
        "security": [
          {
            "bearer": []
          },
          {
            "cookie": []
          },
          {
            "api_key": []
          }
        ],
        "tags": [
          "Job"
        ]
      }
    },
    "/jobs/{id}": {
      "put": {
        "operationId": "sendJobCommand",
        "parameters": [
          {
            "name": "id",
            "required": true,
            "in": "path",
            "schema": {
              "$ref": "#/components/schemas/JobName"
            }
          }
        ],
        "requestBody": {
          "content": {
            "application/json": {
              "schema": {
                "$ref": "#/components/schemas/JobCommandDto"
              }
            }
          },
          "required": true
        },
        "responses": {
          "200": {
            "content": {
              "application/json": {
                "schema": {
                  "$ref": "#/components/schemas/JobStatusDto"
                }
              }
            },
            "description": ""
          }
        },
        "security": [
          {
            "bearer": []
          },
          {
            "cookie": []
          },
          {
            "api_key": []
          }
        ],
        "tags": [
          "Job"
        ]
      }
    },
    "/libraries": {
      "get": {
        "operationId": "getAllLibraries",
        "parameters": [],
        "responses": {
          "200": {
            "content": {
              "application/json": {
                "schema": {
                  "items": {
                    "$ref": "#/components/schemas/LibraryResponseDto"
                  },
                  "type": "array"
                }
              }
            },
            "description": ""
          }
        },
        "security": [
          {
            "bearer": []
          },
          {
            "cookie": []
          },
          {
            "api_key": []
          }
        ],
        "tags": [
          "Library"
        ]
      },
      "post": {
        "operationId": "createLibrary",
        "parameters": [],
        "requestBody": {
          "content": {
            "application/json": {
              "schema": {
                "$ref": "#/components/schemas/CreateLibraryDto"
              }
            }
          },
          "required": true
        },
        "responses": {
          "201": {
            "content": {
              "application/json": {
                "schema": {
                  "$ref": "#/components/schemas/LibraryResponseDto"
                }
              }
            },
            "description": ""
          }
        },
        "security": [
          {
            "bearer": []
          },
          {
            "cookie": []
          },
          {
            "api_key": []
          }
        ],
        "tags": [
          "Library"
        ]
      }
    },
    "/libraries/{id}": {
      "delete": {
        "operationId": "deleteLibrary",
        "parameters": [
          {
            "name": "id",
            "required": true,
            "in": "path",
            "schema": {
              "format": "uuid",
              "type": "string"
            }
          }
        ],
        "responses": {
          "204": {
            "description": ""
          }
        },
        "security": [
          {
            "bearer": []
          },
          {
            "cookie": []
          },
          {
            "api_key": []
          }
        ],
        "tags": [
          "Library"
        ]
      },
      "get": {
        "operationId": "getLibrary",
        "parameters": [
          {
            "name": "id",
            "required": true,
            "in": "path",
            "schema": {
              "format": "uuid",
              "type": "string"
            }
          }
        ],
        "responses": {
          "200": {
            "content": {
              "application/json": {
                "schema": {
                  "$ref": "#/components/schemas/LibraryResponseDto"
                }
              }
            },
            "description": ""
          }
        },
        "security": [
          {
            "bearer": []
          },
          {
            "cookie": []
          },
          {
            "api_key": []
          }
        ],
        "tags": [
          "Library"
        ]
      },
      "put": {
        "operationId": "updateLibrary",
        "parameters": [
          {
            "name": "id",
            "required": true,
            "in": "path",
            "schema": {
              "format": "uuid",
              "type": "string"
            }
          }
        ],
        "requestBody": {
          "content": {
            "application/json": {
              "schema": {
                "$ref": "#/components/schemas/UpdateLibraryDto"
              }
            }
          },
          "required": true
        },
        "responses": {
          "200": {
            "content": {
              "application/json": {
                "schema": {
                  "$ref": "#/components/schemas/LibraryResponseDto"
                }
              }
            },
            "description": ""
          }
        },
        "security": [
          {
            "bearer": []
          },
          {
            "cookie": []
          },
          {
            "api_key": []
          }
        ],
        "tags": [
          "Library"
        ]
      }
    },
    "/libraries/{id}/removeOffline": {
      "post": {
        "operationId": "removeOfflineFiles",
        "parameters": [
          {
            "name": "id",
            "required": true,
            "in": "path",
            "schema": {
              "format": "uuid",
              "type": "string"
            }
          }
        ],
        "responses": {
          "204": {
            "description": ""
          }
        },
        "security": [
          {
            "bearer": []
          },
          {
            "cookie": []
          },
          {
            "api_key": []
          }
        ],
        "tags": [
          "Library"
        ]
      }
    },
    "/libraries/{id}/scan": {
      "post": {
        "operationId": "scanLibrary",
        "parameters": [
          {
            "name": "id",
            "required": true,
            "in": "path",
            "schema": {
              "format": "uuid",
              "type": "string"
            }
          }
        ],
        "requestBody": {
          "content": {
            "application/json": {
              "schema": {
                "$ref": "#/components/schemas/ScanLibraryDto"
              }
            }
          },
          "required": true
        },
        "responses": {
          "204": {
            "description": ""
          }
        },
        "security": [
          {
            "bearer": []
          },
          {
            "cookie": []
          },
          {
            "api_key": []
          }
        ],
        "tags": [
          "Library"
        ]
      }
    },
    "/libraries/{id}/statistics": {
      "get": {
        "operationId": "getLibraryStatistics",
        "parameters": [
          {
            "name": "id",
            "required": true,
            "in": "path",
            "schema": {
              "format": "uuid",
              "type": "string"
            }
          }
        ],
        "responses": {
          "200": {
            "content": {
              "application/json": {
                "schema": {
                  "$ref": "#/components/schemas/LibraryStatsResponseDto"
                }
              }
            },
            "description": ""
          }
        },
        "security": [
          {
            "bearer": []
          },
          {
            "cookie": []
          },
          {
            "api_key": []
          }
        ],
        "tags": [
          "Library"
        ]
      }
    },
    "/libraries/{id}/validate": {
      "post": {
        "operationId": "validate",
        "parameters": [
          {
            "name": "id",
            "required": true,
            "in": "path",
            "schema": {
              "format": "uuid",
              "type": "string"
            }
          }
        ],
        "requestBody": {
          "content": {
            "application/json": {
              "schema": {
                "$ref": "#/components/schemas/ValidateLibraryDto"
              }
            }
          },
          "required": true
        },
        "responses": {
          "200": {
            "content": {
              "application/json": {
                "schema": {
                  "$ref": "#/components/schemas/ValidateLibraryResponseDto"
                }
              }
            },
            "description": ""
          }
        },
        "security": [
          {
            "bearer": []
          },
          {
            "cookie": []
          },
          {
            "api_key": []
          }
        ],
        "tags": [
          "Library"
        ]
      }
    },
    "/memories": {
      "get": {
        "operationId": "searchMemories",
        "parameters": [],
        "responses": {
          "200": {
            "content": {
              "application/json": {
                "schema": {
                  "items": {
                    "$ref": "#/components/schemas/MemoryResponseDto"
                  },
                  "type": "array"
                }
              }
            },
            "description": ""
          }
        },
        "security": [
          {
            "bearer": []
          },
          {
            "cookie": []
          },
          {
            "api_key": []
          }
        ],
        "tags": [
          "Memory"
        ]
      },
      "post": {
        "operationId": "createMemory",
        "parameters": [],
        "requestBody": {
          "content": {
            "application/json": {
              "schema": {
                "$ref": "#/components/schemas/MemoryCreateDto"
              }
            }
          },
          "required": true
        },
        "responses": {
          "201": {
            "content": {
              "application/json": {
                "schema": {
                  "$ref": "#/components/schemas/MemoryResponseDto"
                }
              }
            },
            "description": ""
          }
        },
        "security": [
          {
            "bearer": []
          },
          {
            "cookie": []
          },
          {
            "api_key": []
          }
        ],
        "tags": [
          "Memory"
        ]
      }
    },
    "/memories/{id}": {
      "delete": {
        "operationId": "deleteMemory",
        "parameters": [
          {
            "name": "id",
            "required": true,
            "in": "path",
            "schema": {
              "format": "uuid",
              "type": "string"
            }
          }
        ],
        "responses": {
          "204": {
            "description": ""
          }
        },
        "security": [
          {
            "bearer": []
          },
          {
            "cookie": []
          },
          {
            "api_key": []
          }
        ],
        "tags": [
          "Memory"
        ]
      },
      "get": {
        "operationId": "getMemory",
        "parameters": [
          {
            "name": "id",
            "required": true,
            "in": "path",
            "schema": {
              "format": "uuid",
              "type": "string"
            }
          }
        ],
        "responses": {
          "200": {
            "content": {
              "application/json": {
                "schema": {
                  "$ref": "#/components/schemas/MemoryResponseDto"
                }
              }
            },
            "description": ""
          }
        },
        "security": [
          {
            "bearer": []
          },
          {
            "cookie": []
          },
          {
            "api_key": []
          }
        ],
        "tags": [
          "Memory"
        ]
      },
      "put": {
        "operationId": "updateMemory",
        "parameters": [
          {
            "name": "id",
            "required": true,
            "in": "path",
            "schema": {
              "format": "uuid",
              "type": "string"
            }
          }
        ],
        "requestBody": {
          "content": {
            "application/json": {
              "schema": {
                "$ref": "#/components/schemas/MemoryUpdateDto"
              }
            }
          },
          "required": true
        },
        "responses": {
          "200": {
            "content": {
              "application/json": {
                "schema": {
                  "$ref": "#/components/schemas/MemoryResponseDto"
                }
              }
            },
            "description": ""
          }
        },
        "security": [
          {
            "bearer": []
          },
          {
            "cookie": []
          },
          {
            "api_key": []
          }
        ],
        "tags": [
          "Memory"
        ]
      }
    },
    "/memories/{id}/assets": {
      "delete": {
        "operationId": "removeMemoryAssets",
        "parameters": [
          {
            "name": "id",
            "required": true,
            "in": "path",
            "schema": {
              "format": "uuid",
              "type": "string"
            }
          }
        ],
        "requestBody": {
          "content": {
            "application/json": {
              "schema": {
                "$ref": "#/components/schemas/BulkIdsDto"
              }
            }
          },
          "required": true
        },
        "responses": {
          "200": {
            "content": {
              "application/json": {
                "schema": {
                  "items": {
                    "$ref": "#/components/schemas/BulkIdResponseDto"
                  },
                  "type": "array"
                }
              }
            },
            "description": ""
          }
        },
        "security": [
          {
            "bearer": []
          },
          {
            "cookie": []
          },
          {
            "api_key": []
          }
        ],
        "tags": [
          "Memory"
        ]
      },
      "put": {
        "operationId": "addMemoryAssets",
        "parameters": [
          {
            "name": "id",
            "required": true,
            "in": "path",
            "schema": {
              "format": "uuid",
              "type": "string"
            }
          }
        ],
        "requestBody": {
          "content": {
            "application/json": {
              "schema": {
                "$ref": "#/components/schemas/BulkIdsDto"
              }
            }
          },
          "required": true
        },
        "responses": {
          "200": {
            "content": {
              "application/json": {
                "schema": {
                  "items": {
                    "$ref": "#/components/schemas/BulkIdResponseDto"
                  },
                  "type": "array"
                }
              }
            },
            "description": ""
          }
        },
        "security": [
          {
            "bearer": []
          },
          {
            "cookie": []
          },
          {
            "api_key": []
          }
        ],
        "tags": [
          "Memory"
        ]
      }
    },
    "/oauth/authorize": {
      "post": {
        "operationId": "startOAuth",
        "parameters": [],
        "requestBody": {
          "content": {
            "application/json": {
              "schema": {
                "$ref": "#/components/schemas/OAuthConfigDto"
              }
            }
          },
          "required": true
        },
        "responses": {
          "201": {
            "content": {
              "application/json": {
                "schema": {
                  "$ref": "#/components/schemas/OAuthAuthorizeResponseDto"
                }
              }
            },
            "description": ""
          }
        },
        "tags": [
          "OAuth"
        ]
      }
    },
    "/oauth/callback": {
      "post": {
        "operationId": "finishOAuth",
        "parameters": [],
        "requestBody": {
          "content": {
            "application/json": {
              "schema": {
                "$ref": "#/components/schemas/OAuthCallbackDto"
              }
            }
          },
          "required": true
        },
        "responses": {
          "201": {
            "content": {
              "application/json": {
                "schema": {
                  "$ref": "#/components/schemas/LoginResponseDto"
                }
              }
            },
            "description": ""
          }
        },
        "tags": [
          "OAuth"
        ]
      }
    },
    "/oauth/link": {
      "post": {
        "operationId": "linkOAuthAccount",
        "parameters": [],
        "requestBody": {
          "content": {
            "application/json": {
              "schema": {
                "$ref": "#/components/schemas/OAuthCallbackDto"
              }
            }
          },
          "required": true
        },
        "responses": {
          "201": {
            "content": {
              "application/json": {
                "schema": {
                  "$ref": "#/components/schemas/UserResponseDto"
                }
              }
            },
            "description": ""
          }
        },
        "security": [
          {
            "bearer": []
          },
          {
            "cookie": []
          },
          {
            "api_key": []
          }
        ],
        "tags": [
          "OAuth"
        ]
      }
    },
    "/oauth/mobile-redirect": {
      "get": {
        "operationId": "redirectOAuthToMobile",
        "parameters": [],
        "responses": {
          "200": {
            "description": ""
          }
        },
        "tags": [
          "OAuth"
        ]
      }
    },
    "/oauth/unlink": {
      "post": {
        "operationId": "unlinkOAuthAccount",
        "parameters": [],
        "responses": {
          "201": {
            "content": {
              "application/json": {
                "schema": {
                  "$ref": "#/components/schemas/UserResponseDto"
                }
              }
            },
            "description": ""
          }
        },
        "security": [
          {
            "bearer": []
          },
          {
            "cookie": []
          },
          {
            "api_key": []
          }
        ],
        "tags": [
          "OAuth"
        ]
      }
    },
    "/partners": {
      "get": {
        "operationId": "getPartners",
        "parameters": [
          {
            "name": "direction",
            "required": true,
            "in": "query",
            "schema": {
              "enum": [
                "shared-by",
                "shared-with"
              ],
              "type": "string"
            }
          }
        ],
        "responses": {
          "200": {
            "content": {
              "application/json": {
                "schema": {
                  "items": {
                    "$ref": "#/components/schemas/PartnerResponseDto"
                  },
                  "type": "array"
                }
              }
            },
            "description": ""
          }
        },
        "security": [
          {
            "bearer": []
          },
          {
            "cookie": []
          },
          {
            "api_key": []
          }
        ],
        "tags": [
          "Partner"
        ]
      }
    },
    "/partners/{id}": {
      "delete": {
        "operationId": "removePartner",
        "parameters": [
          {
            "name": "id",
            "required": true,
            "in": "path",
            "schema": {
              "format": "uuid",
              "type": "string"
            }
          }
        ],
        "responses": {
          "200": {
            "description": ""
          }
        },
        "security": [
          {
            "bearer": []
          },
          {
            "cookie": []
          },
          {
            "api_key": []
          }
        ],
        "tags": [
          "Partner"
        ]
      },
      "post": {
        "operationId": "createPartner",
        "parameters": [
          {
            "name": "id",
            "required": true,
            "in": "path",
            "schema": {
              "format": "uuid",
              "type": "string"
            }
          }
        ],
        "responses": {
          "201": {
            "content": {
              "application/json": {
                "schema": {
                  "$ref": "#/components/schemas/PartnerResponseDto"
                }
              }
            },
            "description": ""
          }
        },
        "security": [
          {
            "bearer": []
          },
          {
            "cookie": []
          },
          {
            "api_key": []
          }
        ],
        "tags": [
          "Partner"
        ]
      },
      "put": {
        "operationId": "updatePartner",
        "parameters": [
          {
            "name": "id",
            "required": true,
            "in": "path",
            "schema": {
              "format": "uuid",
              "type": "string"
            }
          }
        ],
        "requestBody": {
          "content": {
            "application/json": {
              "schema": {
                "$ref": "#/components/schemas/UpdatePartnerDto"
              }
            }
          },
          "required": true
        },
        "responses": {
          "200": {
            "content": {
              "application/json": {
                "schema": {
                  "$ref": "#/components/schemas/PartnerResponseDto"
                }
              }
            },
            "description": ""
          }
        },
        "security": [
          {
            "bearer": []
          },
          {
            "cookie": []
          },
          {
            "api_key": []
          }
        ],
        "tags": [
          "Partner"
        ]
      }
    },
    "/people": {
      "get": {
        "operationId": "getAllPeople",
        "parameters": [
          {
            "name": "withHidden",
            "required": false,
            "in": "query",
            "schema": {
              "type": "boolean"
            }
          }
        ],
        "responses": {
          "200": {
            "content": {
              "application/json": {
                "schema": {
                  "$ref": "#/components/schemas/PeopleResponseDto"
                }
              }
            },
            "description": ""
          }
        },
        "security": [
          {
            "bearer": []
          },
          {
            "cookie": []
          },
          {
            "api_key": []
          }
        ],
        "tags": [
          "Person"
        ]
      },
      "post": {
        "operationId": "createPerson",
        "parameters": [],
        "requestBody": {
          "content": {
            "application/json": {
              "schema": {
                "$ref": "#/components/schemas/PersonCreateDto"
              }
            }
          },
          "required": true
        },
        "responses": {
          "201": {
            "content": {
              "application/json": {
                "schema": {
                  "$ref": "#/components/schemas/PersonResponseDto"
                }
              }
            },
            "description": ""
          }
        },
        "security": [
          {
            "bearer": []
          },
          {
            "cookie": []
          },
          {
            "api_key": []
          }
        ],
        "tags": [
          "Person"
        ]
      },
      "put": {
        "operationId": "updatePeople",
        "parameters": [],
        "requestBody": {
          "content": {
            "application/json": {
              "schema": {
                "$ref": "#/components/schemas/PeopleUpdateDto"
              }
            }
          },
          "required": true
        },
        "responses": {
          "200": {
            "content": {
              "application/json": {
                "schema": {
                  "items": {
                    "$ref": "#/components/schemas/BulkIdResponseDto"
                  },
                  "type": "array"
                }
              }
            },
            "description": ""
          }
        },
        "security": [
          {
            "bearer": []
          },
          {
            "cookie": []
          },
          {
            "api_key": []
          }
        ],
        "tags": [
          "Person"
        ]
      }
    },
    "/people/{id}": {
      "get": {
        "operationId": "getPerson",
        "parameters": [
          {
            "name": "id",
            "required": true,
            "in": "path",
            "schema": {
              "format": "uuid",
              "type": "string"
            }
          }
        ],
        "responses": {
          "200": {
            "content": {
              "application/json": {
                "schema": {
                  "$ref": "#/components/schemas/PersonResponseDto"
                }
              }
            },
            "description": ""
          }
        },
        "security": [
          {
            "bearer": []
          },
          {
            "cookie": []
          },
          {
            "api_key": []
          }
        ],
        "tags": [
          "Person"
        ]
      },
      "put": {
        "operationId": "updatePerson",
        "parameters": [
          {
            "name": "id",
            "required": true,
            "in": "path",
            "schema": {
              "format": "uuid",
              "type": "string"
            }
          }
        ],
        "requestBody": {
          "content": {
            "application/json": {
              "schema": {
                "$ref": "#/components/schemas/PersonUpdateDto"
              }
            }
          },
          "required": true
        },
        "responses": {
          "200": {
            "content": {
              "application/json": {
                "schema": {
                  "$ref": "#/components/schemas/PersonResponseDto"
                }
              }
            },
            "description": ""
          }
        },
        "security": [
          {
            "bearer": []
          },
          {
            "cookie": []
          },
          {
            "api_key": []
          }
        ],
        "tags": [
          "Person"
        ]
      }
    },
    "/people/{id}/assets": {
      "get": {
        "operationId": "getPersonAssets",
        "parameters": [
          {
            "name": "id",
            "required": true,
            "in": "path",
            "schema": {
              "format": "uuid",
              "type": "string"
            }
          }
        ],
        "responses": {
          "200": {
            "content": {
              "application/json": {
                "schema": {
                  "items": {
                    "$ref": "#/components/schemas/AssetResponseDto"
                  },
                  "type": "array"
                }
              }
            },
            "description": ""
          }
        },
        "security": [
          {
            "bearer": []
          },
          {
            "cookie": []
          },
          {
            "api_key": []
          }
        ],
        "tags": [
          "Person"
        ]
      }
    },
    "/people/{id}/merge": {
      "post": {
        "operationId": "mergePerson",
        "parameters": [
          {
            "name": "id",
            "required": true,
            "in": "path",
            "schema": {
              "format": "uuid",
              "type": "string"
            }
          }
        ],
        "requestBody": {
          "content": {
            "application/json": {
              "schema": {
                "$ref": "#/components/schemas/MergePersonDto"
              }
            }
          },
          "required": true
        },
        "responses": {
          "201": {
            "content": {
              "application/json": {
                "schema": {
                  "items": {
                    "$ref": "#/components/schemas/BulkIdResponseDto"
                  },
                  "type": "array"
                }
              }
            },
            "description": ""
          }
        },
        "security": [
          {
            "bearer": []
          },
          {
            "cookie": []
          },
          {
            "api_key": []
          }
        ],
        "tags": [
          "Person"
        ]
      }
    },
    "/people/{id}/reassign": {
      "put": {
        "operationId": "reassignFaces",
        "parameters": [
          {
            "name": "id",
            "required": true,
            "in": "path",
            "schema": {
              "format": "uuid",
              "type": "string"
            }
          }
        ],
        "requestBody": {
          "content": {
            "application/json": {
              "schema": {
                "$ref": "#/components/schemas/AssetFaceUpdateDto"
              }
            }
          },
          "required": true
        },
        "responses": {
          "200": {
            "content": {
              "application/json": {
                "schema": {
                  "items": {
                    "$ref": "#/components/schemas/PersonResponseDto"
                  },
                  "type": "array"
                }
              }
            },
            "description": ""
          }
        },
        "security": [
          {
            "bearer": []
          },
          {
            "cookie": []
          },
          {
            "api_key": []
          }
        ],
        "tags": [
          "Person"
        ]
      }
    },
    "/people/{id}/statistics": {
      "get": {
        "operationId": "getPersonStatistics",
        "parameters": [
          {
            "name": "id",
            "required": true,
            "in": "path",
            "schema": {
              "format": "uuid",
              "type": "string"
            }
          }
        ],
        "responses": {
          "200": {
            "content": {
              "application/json": {
                "schema": {
                  "$ref": "#/components/schemas/PersonStatisticsResponseDto"
                }
              }
            },
            "description": ""
          }
        },
        "security": [
          {
            "bearer": []
          },
          {
            "cookie": []
          },
          {
            "api_key": []
          }
        ],
        "tags": [
          "Person"
        ]
      }
    },
    "/people/{id}/thumbnail": {
      "get": {
        "operationId": "getPersonThumbnail",
        "parameters": [
          {
            "name": "id",
            "required": true,
            "in": "path",
            "schema": {
              "format": "uuid",
              "type": "string"
            }
          }
        ],
        "responses": {
          "200": {
            "content": {
              "application/octet-stream": {
                "schema": {
                  "format": "binary",
                  "type": "string"
                }
              }
            },
            "description": ""
          }
        },
        "security": [
          {
            "bearer": []
          },
          {
            "cookie": []
          },
          {
            "api_key": []
          }
        ],
        "tags": [
          "Person"
        ]
      }
    },
    "/reports": {
      "get": {
        "operationId": "getAuditFiles",
        "parameters": [],
        "responses": {
          "200": {
            "content": {
              "application/json": {
                "schema": {
                  "$ref": "#/components/schemas/FileReportDto"
                }
              }
            },
            "description": ""
          }
        },
        "security": [
          {
            "bearer": []
          },
          {
            "cookie": []
          },
          {
            "api_key": []
          }
        ],
        "tags": [
          "File Report"
        ]
      }
    },
    "/reports/checksum": {
      "post": {
        "operationId": "getFileChecksums",
        "parameters": [],
        "requestBody": {
          "content": {
            "application/json": {
              "schema": {
                "$ref": "#/components/schemas/FileChecksumDto"
              }
            }
          },
          "required": true
        },
        "responses": {
          "201": {
            "content": {
              "application/json": {
                "schema": {
                  "items": {
                    "$ref": "#/components/schemas/FileChecksumResponseDto"
                  },
                  "type": "array"
                }
              }
            },
            "description": ""
          }
        },
        "security": [
          {
            "bearer": []
          },
          {
            "cookie": []
          },
          {
            "api_key": []
          }
        ],
        "tags": [
          "File Report"
        ]
      }
    },
    "/reports/fix": {
      "post": {
        "operationId": "fixAuditFiles",
        "parameters": [],
        "requestBody": {
          "content": {
            "application/json": {
              "schema": {
                "$ref": "#/components/schemas/FileReportFixDto"
              }
            }
          },
          "required": true
        },
        "responses": {
          "201": {
            "description": ""
          }
        },
        "security": [
          {
            "bearer": []
          },
          {
            "cookie": []
          },
          {
            "api_key": []
          }
        ],
        "tags": [
          "File Report"
        ]
      }
    },
    "/search/cities": {
      "get": {
        "operationId": "getAssetsByCity",
        "parameters": [],
        "responses": {
          "200": {
            "content": {
              "application/json": {
                "schema": {
                  "items": {
                    "$ref": "#/components/schemas/AssetResponseDto"
                  },
                  "type": "array"
                }
              }
            },
            "description": ""
          }
        },
        "security": [
          {
            "bearer": []
          },
          {
            "cookie": []
          },
          {
            "api_key": []
          }
        ],
        "tags": [
          "Search"
        ]
      }
    },
    "/search/explore": {
      "get": {
        "operationId": "getExploreData",
        "parameters": [],
        "responses": {
          "200": {
            "content": {
              "application/json": {
                "schema": {
                  "items": {
                    "$ref": "#/components/schemas/SearchExploreResponseDto"
                  },
                  "type": "array"
                }
              }
            },
            "description": ""
          }
        },
        "security": [
          {
            "bearer": []
          },
          {
            "cookie": []
          },
          {
            "api_key": []
          }
        ],
        "tags": [
          "Search"
        ]
      }
    },
    "/search/metadata": {
      "post": {
        "operationId": "searchMetadata",
        "parameters": [],
        "requestBody": {
          "content": {
            "application/json": {
              "schema": {
                "$ref": "#/components/schemas/MetadataSearchDto"
              }
            }
          },
          "required": true
        },
        "responses": {
          "200": {
            "content": {
              "application/json": {
                "schema": {
                  "$ref": "#/components/schemas/SearchResponseDto"
                }
              }
            },
            "description": ""
          }
        },
        "security": [
          {
            "bearer": []
          },
          {
            "cookie": []
          },
          {
            "api_key": []
          }
        ],
        "tags": [
          "Search"
        ]
      }
    },
    "/search/person": {
      "get": {
        "operationId": "searchPerson",
        "parameters": [
          {
            "name": "name",
            "required": true,
            "in": "query",
            "schema": {
              "type": "string"
            }
          },
          {
            "name": "withHidden",
            "required": false,
            "in": "query",
            "schema": {
              "type": "boolean"
            }
          }
        ],
        "responses": {
          "200": {
            "content": {
              "application/json": {
                "schema": {
                  "items": {
                    "$ref": "#/components/schemas/PersonResponseDto"
                  },
                  "type": "array"
                }
              }
            },
            "description": ""
          }
        },
        "security": [
          {
            "bearer": []
          },
          {
            "cookie": []
          },
          {
            "api_key": []
          }
        ],
        "tags": [
          "Search"
        ]
      }
    },
    "/search/places": {
      "get": {
        "operationId": "searchPlaces",
        "parameters": [
          {
            "name": "name",
            "required": true,
            "in": "query",
            "schema": {
              "type": "string"
            }
          }
        ],
        "responses": {
          "200": {
            "content": {
              "application/json": {
                "schema": {
                  "items": {
                    "$ref": "#/components/schemas/PlacesResponseDto"
                  },
                  "type": "array"
                }
              }
            },
            "description": ""
          }
        },
        "security": [
          {
            "bearer": []
          },
          {
            "cookie": []
          },
          {
            "api_key": []
          }
        ],
        "tags": [
          "Search"
        ]
      }
    },
    "/search/smart": {
      "post": {
        "operationId": "searchSmart",
        "parameters": [],
        "requestBody": {
          "content": {
            "application/json": {
              "schema": {
                "$ref": "#/components/schemas/SmartSearchDto"
              }
            }
          },
          "required": true
        },
        "responses": {
          "200": {
            "content": {
              "application/json": {
                "schema": {
                  "$ref": "#/components/schemas/SearchResponseDto"
                }
              }
            },
            "description": ""
          }
        },
        "security": [
          {
            "bearer": []
          },
          {
            "cookie": []
          },
          {
            "api_key": []
          }
        ],
        "tags": [
          "Search"
        ]
      }
    },
    "/search/suggestions": {
      "get": {
        "operationId": "getSearchSuggestions",
        "parameters": [
          {
            "name": "country",
            "required": false,
            "in": "query",
            "schema": {
              "type": "string"
            }
          },
          {
            "name": "make",
            "required": false,
            "in": "query",
            "schema": {
              "type": "string"
            }
          },
          {
            "name": "model",
            "required": false,
            "in": "query",
            "schema": {
              "type": "string"
            }
          },
          {
            "name": "state",
            "required": false,
            "in": "query",
            "schema": {
              "type": "string"
            }
          },
          {
            "name": "type",
            "required": true,
            "in": "query",
            "schema": {
              "$ref": "#/components/schemas/SearchSuggestionType"
            }
          }
        ],
        "responses": {
          "200": {
            "content": {
              "application/json": {
                "schema": {
                  "items": {
                    "type": "string"
                  },
                  "type": "array"
                }
              }
            },
            "description": ""
          }
        },
        "security": [
          {
            "bearer": []
          },
          {
            "cookie": []
          },
          {
            "api_key": []
          }
        ],
        "tags": [
          "Search"
        ]
      }
    },
    "/server-info": {
      "get": {
        "deprecated": true,
        "description": "This property was deprecated in v1.106.0",
        "operationId": "getServerInfo",
        "parameters": [],
        "responses": {
          "200": {
            "content": {
              "application/json": {
                "schema": {
                  "$ref": "#/components/schemas/ServerStorageResponseDto"
                }
              }
            },
            "description": ""
          }
        },
        "security": [
          {
            "bearer": []
          },
          {
            "cookie": []
          },
          {
            "api_key": []
          }
        ],
        "tags": [
          "Server Info",
          "Deprecated"
        ],
        "x-immich-lifecycle": {
          "deprecatedAt": "v1.106.0"
        }
      }
    },
    "/server-info/config": {
      "get": {
        "operationId": "getServerConfig",
        "parameters": [],
        "responses": {
          "200": {
            "content": {
              "application/json": {
                "schema": {
                  "$ref": "#/components/schemas/ServerConfigDto"
                }
              }
            },
            "description": ""
          }
        },
        "tags": [
          "Server Info"
        ]
      }
    },
    "/server-info/features": {
      "get": {
        "operationId": "getServerFeatures",
        "parameters": [],
        "responses": {
          "200": {
            "content": {
              "application/json": {
                "schema": {
                  "$ref": "#/components/schemas/ServerFeaturesDto"
                }
              }
            },
            "description": ""
          }
        },
        "tags": [
          "Server Info"
        ]
      }
    },
    "/server-info/media-types": {
      "get": {
        "operationId": "getSupportedMediaTypes",
        "parameters": [],
        "responses": {
          "200": {
            "content": {
              "application/json": {
                "schema": {
                  "$ref": "#/components/schemas/ServerMediaTypesResponseDto"
                }
              }
            },
            "description": ""
          }
        },
        "tags": [
          "Server Info"
        ]
      }
    },
    "/server-info/ping": {
      "get": {
        "operationId": "pingServer",
        "parameters": [],
        "responses": {
          "200": {
            "content": {
              "application/json": {
                "schema": {
                  "$ref": "#/components/schemas/ServerPingResponse"
                }
              }
            },
            "description": ""
          }
        },
        "tags": [
          "Server Info"
        ]
      }
    },
    "/server-info/statistics": {
      "get": {
        "operationId": "getServerStatistics",
        "parameters": [],
        "responses": {
          "200": {
            "content": {
              "application/json": {
                "schema": {
                  "$ref": "#/components/schemas/ServerStatsResponseDto"
                }
              }
            },
            "description": ""
          }
        },
        "security": [
          {
            "bearer": []
          },
          {
            "cookie": []
          },
          {
            "api_key": []
          }
        ],
        "tags": [
          "Server Info"
        ]
      }
    },
    "/server-info/storage": {
      "get": {
        "operationId": "getStorage",
        "parameters": [],
        "responses": {
          "200": {
            "content": {
              "application/json": {
                "schema": {
                  "$ref": "#/components/schemas/ServerStorageResponseDto"
                }
              }
            },
            "description": ""
          }
        },
        "security": [
          {
            "bearer": []
          },
          {
            "cookie": []
          },
          {
            "api_key": []
          }
        ],
        "tags": [
          "Server Info"
        ]
      }
    },
    "/server-info/theme": {
      "get": {
        "operationId": "getTheme",
        "parameters": [],
        "responses": {
          "200": {
            "content": {
              "application/json": {
                "schema": {
                  "$ref": "#/components/schemas/ServerThemeDto"
                }
              }
            },
            "description": ""
          }
        },
        "tags": [
          "Server Info"
        ]
      }
    },
    "/server-info/version": {
      "get": {
        "operationId": "getServerVersion",
        "parameters": [],
        "responses": {
          "200": {
            "content": {
              "application/json": {
                "schema": {
                  "$ref": "#/components/schemas/ServerVersionResponseDto"
                }
              }
            },
            "description": ""
          }
        },
        "tags": [
          "Server Info"
        ]
      }
    },
    "/sessions": {
      "delete": {
        "operationId": "deleteAllSessions",
        "parameters": [],
        "responses": {
          "204": {
            "description": ""
          }
        },
        "security": [
          {
            "bearer": []
          },
          {
            "cookie": []
          },
          {
            "api_key": []
          }
        ],
        "tags": [
          "Sessions"
        ]
      },
      "get": {
        "operationId": "getSessions",
        "parameters": [],
        "responses": {
          "200": {
            "content": {
              "application/json": {
                "schema": {
                  "items": {
                    "$ref": "#/components/schemas/SessionResponseDto"
                  },
                  "type": "array"
                }
              }
            },
            "description": ""
          }
        },
        "security": [
          {
            "bearer": []
          },
          {
            "cookie": []
          },
          {
            "api_key": []
          }
        ],
        "tags": [
          "Sessions"
        ]
      }
    },
    "/sessions/{id}": {
      "delete": {
        "operationId": "deleteSession",
        "parameters": [
          {
            "name": "id",
            "required": true,
            "in": "path",
            "schema": {
              "format": "uuid",
              "type": "string"
            }
          }
        ],
        "responses": {
          "204": {
            "description": ""
          }
        },
        "security": [
          {
            "bearer": []
          },
          {
            "cookie": []
          },
          {
            "api_key": []
          }
        ],
        "tags": [
          "Sessions"
        ]
      }
    },
    "/shared-links": {
      "get": {
        "operationId": "getAllSharedLinks",
        "parameters": [],
        "responses": {
          "200": {
            "content": {
              "application/json": {
                "schema": {
                  "items": {
                    "$ref": "#/components/schemas/SharedLinkResponseDto"
                  },
                  "type": "array"
                }
              }
            },
            "description": ""
          }
        },
        "security": [
          {
            "bearer": []
          },
          {
            "cookie": []
          },
          {
            "api_key": []
          }
        ],
        "tags": [
          "Shared Link"
        ]
      },
      "post": {
        "operationId": "createSharedLink",
        "parameters": [],
        "requestBody": {
          "content": {
            "application/json": {
              "schema": {
                "$ref": "#/components/schemas/SharedLinkCreateDto"
              }
            }
          },
          "required": true
        },
        "responses": {
          "201": {
            "content": {
              "application/json": {
                "schema": {
                  "$ref": "#/components/schemas/SharedLinkResponseDto"
                }
              }
            },
            "description": ""
          }
        },
        "security": [
          {
            "bearer": []
          },
          {
            "cookie": []
          },
          {
            "api_key": []
          }
        ],
        "tags": [
          "Shared Link"
        ]
      }
    },
    "/shared-links/me": {
      "get": {
        "operationId": "getMySharedLink",
        "parameters": [
          {
            "name": "key",
            "required": false,
            "in": "query",
            "schema": {
              "type": "string"
            }
          },
          {
            "name": "password",
            "required": false,
            "in": "query",
            "example": "password",
            "schema": {
              "type": "string"
            }
          },
          {
            "name": "token",
            "required": false,
            "in": "query",
            "schema": {
              "type": "string"
            }
          }
        ],
        "responses": {
          "200": {
            "content": {
              "application/json": {
                "schema": {
                  "$ref": "#/components/schemas/SharedLinkResponseDto"
                }
              }
            },
            "description": ""
          }
        },
        "security": [
          {
            "bearer": []
          },
          {
            "cookie": []
          },
          {
            "api_key": []
          }
        ],
        "tags": [
          "Shared Link"
        ]
      }
    },
    "/shared-links/{id}": {
      "delete": {
        "operationId": "removeSharedLink",
        "parameters": [
          {
            "name": "id",
            "required": true,
            "in": "path",
            "schema": {
              "format": "uuid",
              "type": "string"
            }
          }
        ],
        "responses": {
          "200": {
            "description": ""
          }
        },
        "security": [
          {
            "bearer": []
          },
          {
            "cookie": []
          },
          {
            "api_key": []
          }
        ],
        "tags": [
          "Shared Link"
        ]
      },
      "get": {
        "operationId": "getSharedLinkById",
        "parameters": [
          {
            "name": "id",
            "required": true,
            "in": "path",
            "schema": {
              "format": "uuid",
              "type": "string"
            }
          }
        ],
        "responses": {
          "200": {
            "content": {
              "application/json": {
                "schema": {
                  "$ref": "#/components/schemas/SharedLinkResponseDto"
                }
              }
            },
            "description": ""
          }
        },
        "security": [
          {
            "bearer": []
          },
          {
            "cookie": []
          },
          {
            "api_key": []
          }
        ],
        "tags": [
          "Shared Link"
        ]
      },
      "patch": {
        "operationId": "updateSharedLink",
        "parameters": [
          {
            "name": "id",
            "required": true,
            "in": "path",
            "schema": {
              "format": "uuid",
              "type": "string"
            }
          }
        ],
        "requestBody": {
          "content": {
            "application/json": {
              "schema": {
                "$ref": "#/components/schemas/SharedLinkEditDto"
              }
            }
          },
          "required": true
        },
        "responses": {
          "200": {
            "content": {
              "application/json": {
                "schema": {
                  "$ref": "#/components/schemas/SharedLinkResponseDto"
                }
              }
            },
            "description": ""
          }
        },
        "security": [
          {
            "bearer": []
          },
          {
            "cookie": []
          },
          {
            "api_key": []
          }
        ],
        "tags": [
          "Shared Link"
        ]
      }
    },
    "/shared-links/{id}/assets": {
      "delete": {
        "operationId": "removeSharedLinkAssets",
        "parameters": [
          {
            "name": "id",
            "required": true,
            "in": "path",
            "schema": {
              "format": "uuid",
              "type": "string"
            }
          },
          {
            "name": "key",
            "required": false,
            "in": "query",
            "schema": {
              "type": "string"
            }
          }
        ],
        "requestBody": {
          "content": {
            "application/json": {
              "schema": {
                "$ref": "#/components/schemas/AssetIdsDto"
              }
            }
          },
          "required": true
        },
        "responses": {
          "200": {
            "content": {
              "application/json": {
                "schema": {
                  "items": {
                    "$ref": "#/components/schemas/AssetIdsResponseDto"
                  },
                  "type": "array"
                }
              }
            },
            "description": ""
          }
        },
        "security": [
          {
            "bearer": []
          },
          {
            "cookie": []
          },
          {
            "api_key": []
          }
        ],
        "tags": [
          "Shared Link"
        ]
      },
      "put": {
        "operationId": "addSharedLinkAssets",
        "parameters": [
          {
            "name": "id",
            "required": true,
            "in": "path",
            "schema": {
              "format": "uuid",
              "type": "string"
            }
          },
          {
            "name": "key",
            "required": false,
            "in": "query",
            "schema": {
              "type": "string"
            }
          }
        ],
        "requestBody": {
          "content": {
            "application/json": {
              "schema": {
                "$ref": "#/components/schemas/AssetIdsDto"
              }
            }
          },
          "required": true
        },
        "responses": {
          "200": {
            "content": {
              "application/json": {
                "schema": {
                  "items": {
                    "$ref": "#/components/schemas/AssetIdsResponseDto"
                  },
                  "type": "array"
                }
              }
            },
            "description": ""
          }
        },
        "security": [
          {
            "bearer": []
          },
          {
            "cookie": []
          },
          {
            "api_key": []
          }
        ],
        "tags": [
          "Shared Link"
        ]
      }
    },
    "/sync/delta-sync": {
      "post": {
        "operationId": "getDeltaSync",
        "parameters": [],
        "requestBody": {
          "content": {
            "application/json": {
              "schema": {
                "$ref": "#/components/schemas/AssetDeltaSyncDto"
              }
            }
          },
          "required": true
        },
        "responses": {
          "200": {
            "content": {
              "application/json": {
                "schema": {
                  "$ref": "#/components/schemas/AssetDeltaSyncResponseDto"
                }
              }
            },
            "description": ""
          }
        },
        "security": [
          {
            "bearer": []
          },
          {
            "cookie": []
          },
          {
            "api_key": []
          }
        ],
        "tags": [
          "Sync"
        ]
      }
    },
    "/sync/full-sync": {
      "post": {
        "operationId": "getFullSyncForUser",
        "parameters": [],
        "requestBody": {
          "content": {
            "application/json": {
              "schema": {
                "$ref": "#/components/schemas/AssetFullSyncDto"
              }
            }
          },
          "required": true
        },
        "responses": {
          "200": {
            "content": {
              "application/json": {
                "schema": {
                  "items": {
                    "$ref": "#/components/schemas/AssetResponseDto"
                  },
                  "type": "array"
                }
              }
            },
            "description": ""
          }
        },
        "security": [
          {
            "bearer": []
          },
          {
            "cookie": []
          },
          {
            "api_key": []
          }
        ],
        "tags": [
          "Sync"
        ]
      }
    },
    "/system-config": {
      "get": {
        "operationId": "getConfig",
        "parameters": [],
        "responses": {
          "200": {
            "content": {
              "application/json": {
                "schema": {
                  "$ref": "#/components/schemas/SystemConfigDto"
                }
              }
            },
            "description": ""
          }
        },
        "security": [
          {
            "bearer": []
          },
          {
            "cookie": []
          },
          {
            "api_key": []
          }
        ],
        "tags": [
          "System Config"
        ]
      },
      "put": {
        "operationId": "updateConfig",
        "parameters": [],
        "requestBody": {
          "content": {
            "application/json": {
              "schema": {
                "$ref": "#/components/schemas/SystemConfigDto"
              }
            }
          },
          "required": true
        },
        "responses": {
          "200": {
            "content": {
              "application/json": {
                "schema": {
                  "$ref": "#/components/schemas/SystemConfigDto"
                }
              }
            },
            "description": ""
          }
        },
        "security": [
          {
            "bearer": []
          },
          {
            "cookie": []
          },
          {
            "api_key": []
          }
        ],
        "tags": [
          "System Config"
        ]
      }
    },
    "/system-config/defaults": {
      "get": {
        "operationId": "getConfigDefaults",
        "parameters": [],
        "responses": {
          "200": {
            "content": {
              "application/json": {
                "schema": {
                  "$ref": "#/components/schemas/SystemConfigDto"
                }
              }
            },
            "description": ""
          }
        },
        "security": [
          {
            "bearer": []
          },
          {
            "cookie": []
          },
          {
            "api_key": []
          }
        ],
        "tags": [
          "System Config"
        ]
      }
    },
    "/system-config/map/style.json": {
      "get": {
        "operationId": "getMapStyle",
        "parameters": [
          {
            "name": "key",
            "required": false,
            "in": "query",
            "schema": {
              "type": "string"
            }
          },
          {
            "name": "theme",
            "required": true,
            "in": "query",
            "schema": {
              "$ref": "#/components/schemas/MapTheme"
            }
          }
        ],
        "responses": {
          "200": {
            "content": {
              "application/json": {
                "schema": {
                  "type": "object"
                }
              }
            },
            "description": ""
          }
        },
        "security": [
          {
            "bearer": []
          },
          {
            "cookie": []
          },
          {
            "api_key": []
          }
        ],
        "tags": [
          "System Config"
        ]
      }
    },
    "/system-config/storage-template-options": {
      "get": {
        "operationId": "getStorageTemplateOptions",
        "parameters": [],
        "responses": {
          "200": {
            "content": {
              "application/json": {
                "schema": {
                  "$ref": "#/components/schemas/SystemConfigTemplateStorageOptionDto"
                }
              }
            },
            "description": ""
          }
        },
        "security": [
          {
            "bearer": []
          },
          {
            "cookie": []
          },
          {
            "api_key": []
          }
        ],
        "tags": [
          "System Config"
        ]
      }
    },
    "/system-metadata/admin-onboarding": {
      "get": {
        "operationId": "getAdminOnboarding",
        "parameters": [],
        "responses": {
          "200": {
            "content": {
              "application/json": {
                "schema": {
                  "$ref": "#/components/schemas/AdminOnboardingUpdateDto"
                }
              }
            },
            "description": ""
          }
        },
        "security": [
          {
            "bearer": []
          },
          {
            "cookie": []
          },
          {
            "api_key": []
          }
        ],
        "tags": [
          "System Metadata"
        ]
      },
      "post": {
        "operationId": "updateAdminOnboarding",
        "parameters": [],
        "requestBody": {
          "content": {
            "application/json": {
              "schema": {
                "$ref": "#/components/schemas/AdminOnboardingUpdateDto"
              }
            }
          },
          "required": true
        },
        "responses": {
          "204": {
            "description": ""
          }
        },
        "security": [
          {
            "bearer": []
          },
          {
            "cookie": []
          },
          {
            "api_key": []
          }
        ],
        "tags": [
          "System Metadata"
        ]
      }
    },
    "/system-metadata/reverse-geocoding-state": {
      "get": {
        "operationId": "getReverseGeocodingState",
        "parameters": [],
        "responses": {
          "200": {
            "content": {
              "application/json": {
                "schema": {
                  "$ref": "#/components/schemas/ReverseGeocodingStateResponseDto"
                }
              }
            },
            "description": ""
          }
        },
        "security": [
          {
            "bearer": []
          },
          {
            "cookie": []
          },
          {
            "api_key": []
          }
        ],
        "tags": [
          "System Metadata"
        ]
      }
    },
    "/tags": {
      "get": {
        "operationId": "getAllTags",
        "parameters": [],
        "responses": {
          "200": {
            "content": {
              "application/json": {
                "schema": {
                  "items": {
                    "$ref": "#/components/schemas/TagResponseDto"
                  },
                  "type": "array"
                }
              }
            },
            "description": ""
          }
        },
        "security": [
          {
            "bearer": []
          },
          {
            "cookie": []
          },
          {
            "api_key": []
          }
        ],
        "tags": [
          "Tag"
        ]
      },
      "post": {
        "operationId": "createTag",
        "parameters": [],
        "requestBody": {
          "content": {
            "application/json": {
              "schema": {
                "$ref": "#/components/schemas/CreateTagDto"
              }
            }
          },
          "required": true
        },
        "responses": {
          "201": {
            "content": {
              "application/json": {
                "schema": {
                  "$ref": "#/components/schemas/TagResponseDto"
                }
              }
            },
            "description": ""
          }
        },
        "security": [
          {
            "bearer": []
          },
          {
            "cookie": []
          },
          {
            "api_key": []
          }
        ],
        "tags": [
          "Tag"
        ]
      }
    },
    "/tags/{id}": {
      "delete": {
        "operationId": "deleteTag",
        "parameters": [
          {
            "name": "id",
            "required": true,
            "in": "path",
            "schema": {
              "format": "uuid",
              "type": "string"
            }
          }
        ],
        "responses": {
          "200": {
            "description": ""
          }
        },
        "security": [
          {
            "bearer": []
          },
          {
            "cookie": []
          },
          {
            "api_key": []
          }
        ],
        "tags": [
          "Tag"
        ]
      },
      "get": {
        "operationId": "getTagById",
        "parameters": [
          {
            "name": "id",
            "required": true,
            "in": "path",
            "schema": {
              "format": "uuid",
              "type": "string"
            }
          }
        ],
        "responses": {
          "200": {
            "content": {
              "application/json": {
                "schema": {
                  "$ref": "#/components/schemas/TagResponseDto"
                }
              }
            },
            "description": ""
          }
        },
        "security": [
          {
            "bearer": []
          },
          {
            "cookie": []
          },
          {
            "api_key": []
          }
        ],
        "tags": [
          "Tag"
        ]
      },
      "patch": {
        "operationId": "updateTag",
        "parameters": [
          {
            "name": "id",
            "required": true,
            "in": "path",
            "schema": {
              "format": "uuid",
              "type": "string"
            }
          }
        ],
        "requestBody": {
          "content": {
            "application/json": {
              "schema": {
                "$ref": "#/components/schemas/UpdateTagDto"
              }
            }
          },
          "required": true
        },
        "responses": {
          "200": {
            "content": {
              "application/json": {
                "schema": {
                  "$ref": "#/components/schemas/TagResponseDto"
                }
              }
            },
            "description": ""
          }
        },
        "security": [
          {
            "bearer": []
          },
          {
            "cookie": []
          },
          {
            "api_key": []
          }
        ],
        "tags": [
          "Tag"
        ]
      }
    },
    "/tags/{id}/assets": {
      "delete": {
        "operationId": "untagAssets",
        "parameters": [
          {
            "name": "id",
            "required": true,
            "in": "path",
            "schema": {
              "format": "uuid",
              "type": "string"
            }
          }
        ],
        "requestBody": {
          "content": {
            "application/json": {
              "schema": {
                "$ref": "#/components/schemas/AssetIdsDto"
              }
            }
          },
          "required": true
        },
        "responses": {
          "200": {
            "content": {
              "application/json": {
                "schema": {
                  "items": {
                    "$ref": "#/components/schemas/AssetIdsResponseDto"
                  },
                  "type": "array"
                }
              }
            },
            "description": ""
          }
        },
        "security": [
          {
            "bearer": []
          },
          {
            "cookie": []
          },
          {
            "api_key": []
          }
        ],
        "tags": [
          "Tag"
        ]
      },
      "get": {
        "operationId": "getTagAssets",
        "parameters": [
          {
            "name": "id",
            "required": true,
            "in": "path",
            "schema": {
              "format": "uuid",
              "type": "string"
            }
          }
        ],
        "responses": {
          "200": {
            "content": {
              "application/json": {
                "schema": {
                  "items": {
                    "$ref": "#/components/schemas/AssetResponseDto"
                  },
                  "type": "array"
                }
              }
            },
            "description": ""
          }
        },
        "security": [
          {
            "bearer": []
          },
          {
            "cookie": []
          },
          {
            "api_key": []
          }
        ],
        "tags": [
          "Tag"
        ]
      },
      "put": {
        "operationId": "tagAssets",
        "parameters": [
          {
            "name": "id",
            "required": true,
            "in": "path",
            "schema": {
              "format": "uuid",
              "type": "string"
            }
          }
        ],
        "requestBody": {
          "content": {
            "application/json": {
              "schema": {
                "$ref": "#/components/schemas/AssetIdsDto"
              }
            }
          },
          "required": true
        },
        "responses": {
          "200": {
            "content": {
              "application/json": {
                "schema": {
                  "items": {
                    "$ref": "#/components/schemas/AssetIdsResponseDto"
                  },
                  "type": "array"
                }
              }
            },
            "description": ""
          }
        },
        "security": [
          {
            "bearer": []
          },
          {
            "cookie": []
          },
          {
            "api_key": []
          }
        ],
        "tags": [
          "Tag"
        ]
      }
    },
    "/timeline/bucket": {
      "get": {
        "operationId": "getTimeBucket",
        "parameters": [
          {
            "name": "albumId",
            "required": false,
            "in": "query",
            "schema": {
              "format": "uuid",
              "type": "string"
            }
          },
          {
            "name": "isArchived",
            "required": false,
            "in": "query",
            "schema": {
              "type": "boolean"
            }
          },
          {
            "name": "isFavorite",
            "required": false,
            "in": "query",
            "schema": {
              "type": "boolean"
            }
          },
          {
            "name": "isTrashed",
            "required": false,
            "in": "query",
            "schema": {
              "type": "boolean"
            }
          },
          {
            "name": "key",
            "required": false,
            "in": "query",
            "schema": {
              "type": "string"
            }
          },
          {
            "name": "order",
            "required": false,
            "in": "query",
            "schema": {
              "$ref": "#/components/schemas/AssetOrder"
            }
          },
          {
            "name": "personId",
            "required": false,
            "in": "query",
            "schema": {
              "format": "uuid",
              "type": "string"
            }
          },
          {
            "name": "size",
            "required": true,
            "in": "query",
            "schema": {
              "$ref": "#/components/schemas/TimeBucketSize"
            }
          },
          {
            "name": "timeBucket",
            "required": true,
            "in": "query",
            "schema": {
              "type": "string"
            }
          },
          {
            "name": "userId",
            "required": false,
            "in": "query",
            "schema": {
              "format": "uuid",
              "type": "string"
            }
          },
          {
            "name": "withPartners",
            "required": false,
            "in": "query",
            "schema": {
              "type": "boolean"
            }
          },
          {
            "name": "withStacked",
            "required": false,
            "in": "query",
            "schema": {
              "type": "boolean"
            }
          }
        ],
        "responses": {
          "200": {
            "content": {
              "application/json": {
                "schema": {
                  "items": {
                    "$ref": "#/components/schemas/AssetResponseDto"
                  },
                  "type": "array"
                }
              }
            },
            "description": ""
          }
        },
        "security": [
          {
            "bearer": []
          },
          {
            "cookie": []
          },
          {
            "api_key": []
          }
        ],
        "tags": [
          "Timeline"
        ]
      }
    },
    "/timeline/buckets": {
      "get": {
        "operationId": "getTimeBuckets",
        "parameters": [
          {
            "name": "albumId",
            "required": false,
            "in": "query",
            "schema": {
              "format": "uuid",
              "type": "string"
            }
          },
          {
            "name": "isArchived",
            "required": false,
            "in": "query",
            "schema": {
              "type": "boolean"
            }
          },
          {
            "name": "isFavorite",
            "required": false,
            "in": "query",
            "schema": {
              "type": "boolean"
            }
          },
          {
            "name": "isTrashed",
            "required": false,
            "in": "query",
            "schema": {
              "type": "boolean"
            }
          },
          {
            "name": "key",
            "required": false,
            "in": "query",
            "schema": {
              "type": "string"
            }
          },
          {
            "name": "order",
            "required": false,
            "in": "query",
            "schema": {
              "$ref": "#/components/schemas/AssetOrder"
            }
          },
          {
            "name": "personId",
            "required": false,
            "in": "query",
            "schema": {
              "format": "uuid",
              "type": "string"
            }
          },
          {
            "name": "size",
            "required": true,
            "in": "query",
            "schema": {
              "$ref": "#/components/schemas/TimeBucketSize"
            }
          },
          {
            "name": "userId",
            "required": false,
            "in": "query",
            "schema": {
              "format": "uuid",
              "type": "string"
            }
          },
          {
            "name": "withPartners",
            "required": false,
            "in": "query",
            "schema": {
              "type": "boolean"
            }
          },
          {
            "name": "withStacked",
            "required": false,
            "in": "query",
            "schema": {
              "type": "boolean"
            }
          }
        ],
        "responses": {
          "200": {
            "content": {
              "application/json": {
                "schema": {
                  "items": {
                    "$ref": "#/components/schemas/TimeBucketResponseDto"
                  },
                  "type": "array"
                }
              }
            },
            "description": ""
          }
        },
        "security": [
          {
            "bearer": []
          },
          {
            "cookie": []
          },
          {
            "api_key": []
          }
        ],
        "tags": [
          "Timeline"
        ]
      }
    },
    "/trash/empty": {
      "post": {
        "operationId": "emptyTrash",
        "parameters": [],
        "responses": {
          "204": {
            "description": ""
          }
        },
        "security": [
          {
            "bearer": []
          },
          {
            "cookie": []
          },
          {
            "api_key": []
          }
        ],
        "tags": [
          "Trash"
        ]
      }
    },
    "/trash/restore": {
      "post": {
        "operationId": "restoreTrash",
        "parameters": [],
        "responses": {
          "204": {
            "description": ""
          }
        },
        "security": [
          {
            "bearer": []
          },
          {
            "cookie": []
          },
          {
            "api_key": []
          }
        ],
        "tags": [
          "Trash"
        ]
      }
    },
    "/trash/restore/assets": {
      "post": {
        "operationId": "restoreAssets",
        "parameters": [],
        "requestBody": {
          "content": {
            "application/json": {
              "schema": {
                "$ref": "#/components/schemas/BulkIdsDto"
              }
            }
          },
          "required": true
        },
        "responses": {
          "204": {
            "description": ""
          }
        },
        "security": [
          {
            "bearer": []
          },
          {
            "cookie": []
          },
          {
            "api_key": []
          }
        ],
        "tags": [
          "Trash"
        ]
      }
    },
    "/users": {
      "get": {
        "operationId": "getAllUsers",
        "parameters": [
          {
            "name": "isAll",
            "required": true,
            "in": "query",
            "schema": {
              "type": "boolean"
            }
          }
        ],
        "responses": {
          "200": {
            "content": {
              "application/json": {
                "schema": {
                  "items": {
                    "$ref": "#/components/schemas/UserResponseDto"
                  },
                  "type": "array"
                }
              }
            },
            "description": ""
          }
        },
        "security": [
          {
            "bearer": []
          },
          {
            "cookie": []
          },
          {
            "api_key": []
          }
        ],
        "tags": [
          "User"
        ]
      },
      "post": {
        "operationId": "createUser",
        "parameters": [],
        "requestBody": {
          "content": {
            "application/json": {
              "schema": {
                "$ref": "#/components/schemas/CreateUserDto"
              }
            }
          },
          "required": true
        },
        "responses": {
          "201": {
            "content": {
              "application/json": {
                "schema": {
                  "$ref": "#/components/schemas/UserResponseDto"
                }
              }
            },
            "description": ""
          }
        },
        "security": [
          {
            "bearer": []
          },
          {
            "cookie": []
          },
          {
            "api_key": []
          }
        ],
        "tags": [
          "User"
        ]
      },
      "put": {
        "operationId": "updateUser",
        "parameters": [],
        "requestBody": {
          "content": {
            "application/json": {
              "schema": {
                "$ref": "#/components/schemas/UpdateUserDto"
              }
            }
          },
          "required": true
        },
        "responses": {
          "200": {
            "content": {
              "application/json": {
                "schema": {
                  "$ref": "#/components/schemas/UserResponseDto"
                }
              }
            },
            "description": ""
          }
        },
        "security": [
          {
            "bearer": []
          },
          {
            "cookie": []
          },
          {
            "api_key": []
          }
        ],
        "tags": [
          "User"
        ]
      }
    },
    "/users/info/{id}": {
      "get": {
        "operationId": "getUserById",
        "parameters": [
          {
            "name": "id",
            "required": true,
            "in": "path",
            "schema": {
              "format": "uuid",
              "type": "string"
            }
          }
        ],
        "responses": {
          "200": {
            "content": {
              "application/json": {
                "schema": {
                  "$ref": "#/components/schemas/UserResponseDto"
                }
              }
            },
            "description": ""
          }
        },
        "security": [
          {
            "bearer": []
          },
          {
            "cookie": []
          },
          {
            "api_key": []
          }
        ],
        "tags": [
          "User"
        ]
      }
    },
    "/users/me": {
      "get": {
        "operationId": "getMyUserInfo",
        "parameters": [],
        "responses": {
          "200": {
            "content": {
              "application/json": {
                "schema": {
                  "$ref": "#/components/schemas/UserResponseDto"
                }
              }
            },
            "description": ""
          }
        },
        "security": [
          {
            "bearer": []
          },
          {
            "cookie": []
          },
          {
            "api_key": []
          }
        ],
        "tags": [
          "User"
        ]
      }
    },
    "/users/profile-image": {
      "delete": {
        "operationId": "deleteProfileImage",
        "parameters": [],
        "responses": {
          "204": {
            "description": ""
          }
        },
        "security": [
          {
            "bearer": []
          },
          {
            "cookie": []
          },
          {
            "api_key": []
          }
        ],
        "tags": [
          "User"
        ]
      },
      "post": {
        "operationId": "createProfileImage",
        "parameters": [],
        "requestBody": {
          "content": {
            "multipart/form-data": {
              "schema": {
                "$ref": "#/components/schemas/CreateProfileImageDto"
              }
            }
          },
          "description": "A new avatar for the user",
          "required": true
        },
        "responses": {
          "201": {
            "content": {
              "application/json": {
                "schema": {
                  "$ref": "#/components/schemas/CreateProfileImageResponseDto"
                }
              }
            },
            "description": ""
          }
        },
        "security": [
          {
            "bearer": []
          },
          {
            "cookie": []
          },
          {
            "api_key": []
          }
        ],
        "tags": [
          "User"
        ]
      }
    },
    "/users/profile-image/{id}": {
      "get": {
        "operationId": "getProfileImage",
        "parameters": [
          {
            "name": "id",
            "required": true,
            "in": "path",
            "schema": {
              "format": "uuid",
              "type": "string"
            }
          }
        ],
        "responses": {
          "200": {
            "content": {
              "application/octet-stream": {
                "schema": {
                  "format": "binary",
                  "type": "string"
                }
              }
            },
            "description": ""
          }
        },
        "security": [
          {
            "bearer": []
          },
          {
            "cookie": []
          },
          {
            "api_key": []
          }
        ],
        "tags": [
          "User"
        ]
      }
    },
    "/users/{id}": {
      "delete": {
        "operationId": "deleteUser",
        "parameters": [
          {
            "name": "id",
            "required": true,
            "in": "path",
            "schema": {
              "format": "uuid",
              "type": "string"
            }
          }
        ],
        "requestBody": {
          "content": {
            "application/json": {
              "schema": {
                "$ref": "#/components/schemas/DeleteUserDto"
              }
            }
          },
          "required": true
        },
        "responses": {
          "200": {
            "content": {
              "application/json": {
                "schema": {
                  "$ref": "#/components/schemas/UserResponseDto"
                }
              }
            },
            "description": ""
          }
        },
        "security": [
          {
            "bearer": []
          },
          {
            "cookie": []
          },
          {
            "api_key": []
          }
        ],
        "tags": [
          "User"
        ]
      }
    },
    "/users/{id}/restore": {
      "post": {
        "operationId": "restoreUser",
        "parameters": [
          {
            "name": "id",
            "required": true,
            "in": "path",
            "schema": {
              "format": "uuid",
              "type": "string"
            }
          }
        ],
        "responses": {
          "201": {
            "content": {
              "application/json": {
                "schema": {
                  "$ref": "#/components/schemas/UserResponseDto"
                }
              }
            },
            "description": ""
          }
        },
        "security": [
          {
            "bearer": []
          },
          {
            "cookie": []
          },
          {
            "api_key": []
          }
        ],
        "tags": [
          "User"
        ]
      }
    }
  },
  "info": {
    "title": "Immich",
    "description": "Immich API",
    "version": "1.105.1",
    "contact": {}
  },
  "tags": [],
  "servers": [
    {
      "url": "/api"
    }
  ],
  "components": {
    "securitySchemes": {
      "bearer": {
        "scheme": "Bearer",
        "bearerFormat": "JWT",
        "type": "http",
        "in": "header"
      },
      "cookie": {
        "type": "apiKey",
        "in": "cookie",
        "name": "immich_access_token"
      },
      "api_key": {
        "type": "apiKey",
        "in": "header",
        "name": "x-api-key"
      }
    },
    "schemas": {
      "APIKeyCreateDto": {
        "properties": {
          "name": {
            "type": "string"
          }
        },
        "type": "object"
      },
      "APIKeyCreateResponseDto": {
        "properties": {
          "apiKey": {
            "$ref": "#/components/schemas/APIKeyResponseDto"
          },
          "secret": {
            "type": "string"
          }
        },
        "required": [
          "apiKey",
          "secret"
        ],
        "type": "object"
      },
      "APIKeyResponseDto": {
        "properties": {
          "createdAt": {
            "format": "date-time",
            "type": "string"
          },
          "id": {
            "type": "string"
          },
          "name": {
            "type": "string"
          },
          "updatedAt": {
            "format": "date-time",
            "type": "string"
          }
        },
        "required": [
          "createdAt",
          "id",
          "name",
          "updatedAt"
        ],
        "type": "object"
      },
      "APIKeyUpdateDto": {
        "properties": {
          "name": {
            "type": "string"
          }
        },
        "required": [
          "name"
        ],
        "type": "object"
      },
      "ActivityCreateDto": {
        "properties": {
          "albumId": {
            "format": "uuid",
            "type": "string"
          },
          "assetId": {
            "format": "uuid",
            "type": "string"
          },
          "comment": {
            "type": "string"
          },
          "type": {
            "$ref": "#/components/schemas/ReactionType"
          }
        },
        "required": [
          "albumId",
          "type"
        ],
        "type": "object"
      },
      "ActivityResponseDto": {
        "properties": {
          "assetId": {
            "nullable": true,
            "type": "string"
          },
          "comment": {
            "nullable": true,
            "type": "string"
          },
          "createdAt": {
            "format": "date-time",
            "type": "string"
          },
          "id": {
            "type": "string"
          },
          "type": {
            "enum": [
              "comment",
              "like"
            ],
            "type": "string"
          },
          "user": {
            "$ref": "#/components/schemas/UserDto"
          }
        },
        "required": [
          "assetId",
          "createdAt",
          "id",
          "type",
          "user"
        ],
        "type": "object"
      },
      "ActivityStatisticsResponseDto": {
        "properties": {
          "comments": {
            "type": "integer"
          }
        },
        "required": [
          "comments"
        ],
        "type": "object"
      },
      "AddUsersDto": {
        "properties": {
          "albumUsers": {
            "items": {
              "$ref": "#/components/schemas/AlbumUserAddDto"
            },
            "type": "array"
          },
          "sharedUserIds": {
            "deprecated": true,
            "description": "This property was deprecated in v1.102.0",
            "items": {
              "format": "uuid",
              "type": "string"
            },
            "type": "array"
          }
        },
        "required": [
          "albumUsers"
        ],
        "type": "object"
      },
      "AdminOnboardingUpdateDto": {
        "properties": {
          "isOnboarded": {
            "type": "boolean"
          }
        },
        "required": [
          "isOnboarded"
        ],
        "type": "object"
      },
      "AlbumCountResponseDto": {
        "properties": {
          "notShared": {
            "type": "integer"
          },
          "owned": {
            "type": "integer"
          },
          "shared": {
            "type": "integer"
          }
        },
        "required": [
          "notShared",
          "owned",
          "shared"
        ],
        "type": "object"
      },
      "AlbumResponseDto": {
        "properties": {
          "albumName": {
            "type": "string"
          },
          "albumThumbnailAssetId": {
            "nullable": true,
            "type": "string"
          },
          "albumUsers": {
            "items": {
              "$ref": "#/components/schemas/AlbumUserResponseDto"
            },
            "type": "array"
          },
          "assetCount": {
            "type": "integer"
          },
          "assets": {
            "items": {
              "$ref": "#/components/schemas/AssetResponseDto"
            },
            "type": "array"
          },
          "createdAt": {
            "format": "date-time",
            "type": "string"
          },
          "description": {
            "type": "string"
          },
          "endDate": {
            "format": "date-time",
            "type": "string"
          },
          "hasSharedLink": {
            "type": "boolean"
          },
          "id": {
            "type": "string"
          },
          "isActivityEnabled": {
            "type": "boolean"
          },
          "lastModifiedAssetTimestamp": {
            "format": "date-time",
            "type": "string"
          },
          "order": {
            "$ref": "#/components/schemas/AssetOrder"
          },
          "owner": {
            "$ref": "#/components/schemas/UserResponseDto"
          },
          "ownerId": {
            "type": "string"
          },
          "shared": {
            "type": "boolean"
          },
          "sharedUsers": {
            "deprecated": true,
            "description": "This property was deprecated in v1.102.0",
            "items": {
              "$ref": "#/components/schemas/UserResponseDto"
            },
            "type": "array"
          },
          "startDate": {
            "format": "date-time",
            "type": "string"
          },
          "updatedAt": {
            "format": "date-time",
            "type": "string"
          }
        },
        "required": [
          "albumName",
          "albumThumbnailAssetId",
          "albumUsers",
          "assetCount",
          "assets",
          "createdAt",
          "description",
          "hasSharedLink",
          "id",
          "isActivityEnabled",
          "owner",
          "ownerId",
          "shared",
          "sharedUsers",
          "updatedAt"
        ],
        "type": "object"
      },
      "AlbumUserAddDto": {
        "properties": {
          "role": {
            "$ref": "#/components/schemas/AlbumUserRole"
          },
          "userId": {
            "format": "uuid",
            "type": "string"
          }
        },
        "required": [
          "userId"
        ],
        "type": "object"
      },
      "AlbumUserCreateDto": {
        "properties": {
          "role": {
            "$ref": "#/components/schemas/AlbumUserRole"
          },
          "userId": {
            "format": "uuid",
            "type": "string"
          }
        },
        "required": [
          "role",
          "userId"
        ],
        "type": "object"
      },
      "AlbumUserResponseDto": {
        "properties": {
          "role": {
            "$ref": "#/components/schemas/AlbumUserRole"
          },
          "user": {
            "$ref": "#/components/schemas/UserResponseDto"
          }
        },
        "required": [
          "role",
          "user"
        ],
        "type": "object"
      },
      "AlbumUserRole": {
        "enum": [
          "editor",
          "viewer"
        ],
        "type": "string"
      },
      "AllJobStatusResponseDto": {
        "properties": {
          "backgroundTask": {
            "$ref": "#/components/schemas/JobStatusDto"
          },
          "duplicateDetection": {
            "$ref": "#/components/schemas/JobStatusDto"
          },
          "faceDetection": {
            "$ref": "#/components/schemas/JobStatusDto"
          },
          "facialRecognition": {
            "$ref": "#/components/schemas/JobStatusDto"
          },
          "library": {
            "$ref": "#/components/schemas/JobStatusDto"
          },
          "metadataExtraction": {
            "$ref": "#/components/schemas/JobStatusDto"
          },
          "migration": {
            "$ref": "#/components/schemas/JobStatusDto"
          },
          "notifications": {
            "$ref": "#/components/schemas/JobStatusDto"
          },
          "search": {
            "$ref": "#/components/schemas/JobStatusDto"
          },
          "sidecar": {
            "$ref": "#/components/schemas/JobStatusDto"
          },
          "smartSearch": {
            "$ref": "#/components/schemas/JobStatusDto"
          },
          "storageTemplateMigration": {
            "$ref": "#/components/schemas/JobStatusDto"
          },
          "thumbnailGeneration": {
            "$ref": "#/components/schemas/JobStatusDto"
          },
          "videoConversion": {
            "$ref": "#/components/schemas/JobStatusDto"
          }
        },
        "required": [
          "backgroundTask",
          "duplicateDetection",
          "faceDetection",
          "facialRecognition",
          "library",
          "metadataExtraction",
          "migration",
          "notifications",
          "search",
          "sidecar",
          "smartSearch",
          "storageTemplateMigration",
          "thumbnailGeneration",
          "videoConversion"
        ],
        "type": "object"
      },
      "AssetBulkDeleteDto": {
        "properties": {
          "force": {
            "type": "boolean"
          },
          "ids": {
            "items": {
              "format": "uuid",
              "type": "string"
            },
            "type": "array"
          }
        },
        "required": [
          "ids"
        ],
        "type": "object"
      },
      "AssetBulkUpdateDto": {
        "properties": {
          "dateTimeOriginal": {
            "type": "string"
          },
          "ids": {
            "items": {
              "format": "uuid",
              "type": "string"
            },
            "type": "array"
          },
          "isArchived": {
            "type": "boolean"
          },
          "isFavorite": {
            "type": "boolean"
          },
          "latitude": {
            "type": "number"
          },
          "longitude": {
            "type": "number"
          },
          "removeParent": {
            "type": "boolean"
          },
          "stackParentId": {
            "format": "uuid",
            "type": "string"
          }
        },
        "required": [
          "ids"
        ],
        "type": "object"
      },
      "AssetBulkUploadCheckDto": {
        "properties": {
          "assets": {
            "items": {
              "$ref": "#/components/schemas/AssetBulkUploadCheckItem"
            },
            "type": "array"
          }
        },
        "required": [
          "assets"
        ],
        "type": "object"
      },
      "AssetBulkUploadCheckItem": {
        "properties": {
          "checksum": {
            "description": "base64 or hex encoded sha1 hash",
            "type": "string"
          },
          "id": {
            "type": "string"
          }
        },
        "required": [
          "checksum",
          "id"
        ],
        "type": "object"
      },
      "AssetBulkUploadCheckResponseDto": {
        "properties": {
          "results": {
            "items": {
              "$ref": "#/components/schemas/AssetBulkUploadCheckResult"
            },
            "type": "array"
          }
        },
        "required": [
          "results"
        ],
        "type": "object"
      },
      "AssetBulkUploadCheckResult": {
        "properties": {
          "action": {
            "enum": [
              "accept",
              "reject"
            ],
            "type": "string"
          },
          "assetId": {
            "type": "string"
          },
          "id": {
            "type": "string"
          },
          "reason": {
            "enum": [
              "duplicate",
              "unsupported-format"
            ],
            "type": "string"
          }
        },
        "required": [
          "action",
          "id"
        ],
        "type": "object"
      },
      "AssetDeltaSyncDto": {
        "properties": {
          "updatedAfter": {
            "format": "date-time",
            "type": "string"
          },
          "userIds": {
            "items": {
              "format": "uuid",
              "type": "string"
            },
            "type": "array"
          }
        },
        "required": [
          "updatedAfter",
          "userIds"
        ],
        "type": "object"
      },
      "AssetDeltaSyncResponseDto": {
        "properties": {
          "deleted": {
            "items": {
              "type": "string"
            },
            "type": "array"
          },
          "needsFullSync": {
            "type": "boolean"
          },
          "upserted": {
            "items": {
              "$ref": "#/components/schemas/AssetResponseDto"
            },
            "type": "array"
          }
        },
        "required": [
          "deleted",
          "needsFullSync",
          "upserted"
        ],
        "type": "object"
      },
      "AssetFaceResponseDto": {
        "properties": {
          "boundingBoxX1": {
            "type": "integer"
          },
          "boundingBoxX2": {
            "type": "integer"
          },
          "boundingBoxY1": {
            "type": "integer"
          },
          "boundingBoxY2": {
            "type": "integer"
          },
          "id": {
            "format": "uuid",
            "type": "string"
          },
          "imageHeight": {
            "type": "integer"
          },
          "imageWidth": {
            "type": "integer"
          },
          "person": {
            "allOf": [
              {
                "$ref": "#/components/schemas/PersonResponseDto"
              }
            ],
            "nullable": true
          }
        },
        "required": [
          "boundingBoxX1",
          "boundingBoxX2",
          "boundingBoxY1",
          "boundingBoxY2",
          "id",
          "imageHeight",
          "imageWidth",
          "person"
        ],
        "type": "object"
      },
      "AssetFaceUpdateDto": {
        "properties": {
          "data": {
            "items": {
              "$ref": "#/components/schemas/AssetFaceUpdateItem"
            },
            "type": "array"
          }
        },
        "required": [
          "data"
        ],
        "type": "object"
      },
      "AssetFaceUpdateItem": {
        "properties": {
          "assetId": {
            "format": "uuid",
            "type": "string"
          },
          "personId": {
            "format": "uuid",
            "type": "string"
          }
        },
        "required": [
          "assetId",
          "personId"
        ],
        "type": "object"
      },
      "AssetFaceWithoutPersonResponseDto": {
        "properties": {
          "boundingBoxX1": {
            "type": "integer"
          },
          "boundingBoxX2": {
            "type": "integer"
          },
          "boundingBoxY1": {
            "type": "integer"
          },
          "boundingBoxY2": {
            "type": "integer"
          },
          "id": {
            "format": "uuid",
            "type": "string"
          },
          "imageHeight": {
            "type": "integer"
          },
          "imageWidth": {
            "type": "integer"
          }
        },
        "required": [
          "boundingBoxX1",
          "boundingBoxX2",
          "boundingBoxY1",
          "boundingBoxY2",
          "id",
          "imageHeight",
          "imageWidth"
        ],
        "type": "object"
      },
      "AssetFileUploadResponseDto": {
        "properties": {
          "duplicate": {
            "type": "boolean"
          },
          "id": {
            "type": "string"
          }
        },
        "required": [
          "duplicate",
          "id"
        ],
        "type": "object"
      },
      "AssetFullSyncDto": {
        "properties": {
          "lastCreationDate": {
            "format": "date-time",
            "type": "string"
          },
          "lastId": {
            "format": "uuid",
            "type": "string"
          },
          "limit": {
            "minimum": 1,
            "type": "integer"
          },
          "updatedUntil": {
            "format": "date-time",
            "type": "string"
          },
          "userId": {
            "format": "uuid",
            "type": "string"
          }
        },
        "required": [
          "limit",
          "updatedUntil"
        ],
        "type": "object"
      },
      "AssetIdsDto": {
        "properties": {
          "assetIds": {
            "items": {
              "format": "uuid",
              "type": "string"
            },
            "type": "array"
          }
        },
        "required": [
          "assetIds"
        ],
        "type": "object"
      },
      "AssetIdsResponseDto": {
        "properties": {
          "assetId": {
            "type": "string"
          },
          "error": {
            "enum": [
              "duplicate",
              "no_permission",
              "not_found"
            ],
            "type": "string"
          },
          "success": {
            "type": "boolean"
          }
        },
        "required": [
          "assetId",
          "success"
        ],
        "type": "object"
      },
      "AssetJobName": {
        "enum": [
          "regenerate-thumbnail",
          "refresh-metadata",
          "transcode-video"
        ],
        "type": "string"
      },
      "AssetJobsDto": {
        "properties": {
          "assetIds": {
            "items": {
              "format": "uuid",
              "type": "string"
            },
            "type": "array"
          },
          "name": {
            "$ref": "#/components/schemas/AssetJobName"
          }
        },
        "required": [
          "assetIds",
          "name"
        ],
        "type": "object"
      },
      "AssetOrder": {
        "enum": [
          "asc",
          "desc"
        ],
        "type": "string"
      },
      "AssetResponseDto": {
        "properties": {
          "checksum": {
            "description": "base64 encoded sha1 hash",
            "type": "string"
          },
          "deviceAssetId": {
            "type": "string"
          },
          "deviceId": {
            "type": "string"
          },
          "duplicateId": {
            "nullable": true,
            "type": "string"
          },
          "duration": {
            "type": "string"
          },
          "exifInfo": {
            "$ref": "#/components/schemas/ExifResponseDto"
          },
          "fileCreatedAt": {
            "format": "date-time",
            "type": "string"
          },
          "fileModifiedAt": {
            "format": "date-time",
            "type": "string"
          },
          "hasMetadata": {
            "type": "boolean"
          },
          "id": {
            "type": "string"
          },
          "isArchived": {
            "type": "boolean"
          },
          "isExternal": {
            "deprecated": true,
            "description": "This property was deprecated in v1.104.0",
            "type": "boolean"
          },
          "isFavorite": {
            "type": "boolean"
          },
          "isOffline": {
            "type": "boolean"
          },
          "isReadOnly": {
            "deprecated": true,
            "description": "This property was deprecated in v1.104.0",
            "type": "boolean"
          },
          "isTrashed": {
            "type": "boolean"
          },
          "libraryId": {
            "deprecated": true,
            "description": "This property was deprecated in v1.106.0",
            "nullable": true,
            "type": "string"
          },
          "livePhotoVideoId": {
            "nullable": true,
            "type": "string"
          },
          "localDateTime": {
            "format": "date-time",
            "type": "string"
          },
          "originalFileName": {
            "type": "string"
          },
          "originalPath": {
            "type": "string"
          },
          "owner": {
            "$ref": "#/components/schemas/UserResponseDto"
          },
          "ownerId": {
            "type": "string"
          },
          "people": {
            "items": {
              "$ref": "#/components/schemas/PersonWithFacesResponseDto"
            },
            "type": "array"
          },
          "resized": {
            "type": "boolean"
          },
          "smartInfo": {
            "$ref": "#/components/schemas/SmartInfoResponseDto"
          },
          "stack": {
            "items": {
              "$ref": "#/components/schemas/AssetResponseDto"
            },
            "type": "array"
          },
          "stackCount": {
            "nullable": true,
            "type": "integer"
          },
          "stackParentId": {
            "nullable": true,
            "type": "string"
          },
          "tags": {
            "items": {
              "$ref": "#/components/schemas/TagResponseDto"
            },
            "type": "array"
          },
          "thumbhash": {
            "nullable": true,
            "type": "string"
          },
          "type": {
            "$ref": "#/components/schemas/AssetTypeEnum"
          },
          "updatedAt": {
            "format": "date-time",
            "type": "string"
          }
        },
        "required": [
          "checksum",
          "deviceAssetId",
          "deviceId",
          "duration",
          "fileCreatedAt",
          "fileModifiedAt",
          "hasMetadata",
          "id",
          "isArchived",
          "isFavorite",
          "isOffline",
          "isTrashed",
          "localDateTime",
          "originalFileName",
          "originalPath",
          "ownerId",
          "resized",
          "stackCount",
          "thumbhash",
          "type",
          "updatedAt"
        ],
        "type": "object"
      },
      "AssetStatsResponseDto": {
        "properties": {
          "images": {
            "type": "integer"
          },
          "total": {
            "type": "integer"
          },
          "videos": {
            "type": "integer"
          }
        },
        "required": [
          "images",
          "total",
          "videos"
        ],
        "type": "object"
      },
      "AssetTypeEnum": {
        "enum": [
          "IMAGE",
          "VIDEO",
          "AUDIO",
          "OTHER"
        ],
        "type": "string"
      },
      "AudioCodec": {
        "enum": [
          "mp3",
          "aac",
          "libopus"
        ],
        "type": "string"
      },
      "AuditDeletesResponseDto": {
        "properties": {
          "ids": {
            "items": {
              "type": "string"
            },
            "type": "array"
          },
          "needsFullSync": {
            "type": "boolean"
          }
        },
        "required": [
          "ids",
          "needsFullSync"
        ],
        "type": "object"
      },
      "BulkIdResponseDto": {
        "properties": {
          "error": {
            "enum": [
              "duplicate",
              "no_permission",
              "not_found",
              "unknown"
            ],
            "type": "string"
          },
          "id": {
            "type": "string"
          },
          "success": {
            "type": "boolean"
          }
        },
        "required": [
          "id",
          "success"
        ],
        "type": "object"
      },
      "BulkIdsDto": {
        "properties": {
          "ids": {
            "items": {
              "format": "uuid",
              "type": "string"
            },
            "type": "array"
          }
        },
        "required": [
          "ids"
        ],
        "type": "object"
      },
      "CLIPConfig": {
        "properties": {
          "enabled": {
            "type": "boolean"
          },
          "mode": {
            "$ref": "#/components/schemas/CLIPMode"
          },
          "modelName": {
            "type": "string"
          },
          "modelType": {
            "$ref": "#/components/schemas/ModelType"
          }
        },
        "required": [
          "enabled",
          "modelName"
        ],
        "type": "object"
      },
      "CLIPMode": {
        "enum": [
          "vision",
          "text"
        ],
        "type": "string"
      },
      "CQMode": {
        "enum": [
          "auto",
          "cqp",
          "icq"
        ],
        "type": "string"
      },
      "ChangePasswordDto": {
        "properties": {
          "newPassword": {
            "example": "password",
            "minLength": 8,
            "type": "string"
          },
          "password": {
            "example": "password",
            "type": "string"
          }
        },
        "required": [
          "newPassword",
          "password"
        ],
        "type": "object"
      },
      "CheckExistingAssetsDto": {
        "properties": {
          "deviceAssetIds": {
            "items": {
              "type": "string"
            },
            "type": "array"
          },
          "deviceId": {
            "type": "string"
          }
        },
        "required": [
          "deviceAssetIds",
          "deviceId"
        ],
        "type": "object"
      },
      "CheckExistingAssetsResponseDto": {
        "properties": {
          "existingIds": {
            "items": {
              "type": "string"
            },
            "type": "array"
          }
        },
        "required": [
          "existingIds"
        ],
        "type": "object"
      },
      "Colorspace": {
        "enum": [
          "srgb",
          "p3"
        ],
        "type": "string"
      },
      "CreateAlbumDto": {
        "properties": {
          "albumName": {
            "type": "string"
          },
          "albumUsers": {
            "description": "This property was added in v1.104.0",
            "items": {
              "$ref": "#/components/schemas/AlbumUserCreateDto"
            },
            "type": "array"
          },
          "assetIds": {
            "items": {
              "format": "uuid",
              "type": "string"
            },
            "type": "array"
          },
          "description": {
            "type": "string"
          },
          "sharedWithUserIds": {
            "deprecated": true,
            "description": "This property was deprecated in v1.104.0",
            "items": {
              "format": "uuid",
              "type": "string"
            },
            "type": "array"
          }
        },
        "required": [
          "albumName"
        ],
        "type": "object"
      },
      "CreateAssetDto": {
        "properties": {
          "assetData": {
            "format": "binary",
            "type": "string"
          },
          "deviceAssetId": {
            "type": "string"
          },
          "deviceId": {
            "type": "string"
          },
          "duration": {
            "type": "string"
          },
          "fileCreatedAt": {
            "format": "date-time",
            "type": "string"
          },
          "fileModifiedAt": {
            "format": "date-time",
            "type": "string"
          },
          "isArchived": {
            "type": "boolean"
          },
          "isFavorite": {
            "type": "boolean"
          },
          "isOffline": {
            "type": "boolean"
          },
          "isVisible": {
            "type": "boolean"
          },
          "livePhotoData": {
            "format": "binary",
            "type": "string"
          },
          "sidecarData": {
            "format": "binary",
            "type": "string"
          }
        },
        "required": [
          "assetData",
          "deviceAssetId",
          "deviceId",
          "fileCreatedAt",
          "fileModifiedAt"
        ],
        "type": "object"
      },
      "CreateLibraryDto": {
        "properties": {
          "exclusionPatterns": {
            "items": {
              "type": "string"
            },
            "type": "array"
          },
          "importPaths": {
            "items": {
              "type": "string"
            },
            "type": "array"
          },
          "name": {
            "type": "string"
          },
          "ownerId": {
            "format": "uuid",
            "type": "string"
          }
        },
        "required": [
          "ownerId"
        ],
        "type": "object"
      },
      "CreateProfileImageDto": {
        "properties": {
          "file": {
            "format": "binary",
            "type": "string"
          }
        },
        "required": [
          "file"
        ],
        "type": "object"
      },
      "CreateProfileImageResponseDto": {
        "properties": {
          "profileImagePath": {
            "type": "string"
          },
          "userId": {
            "type": "string"
          }
        },
        "required": [
          "profileImagePath",
          "userId"
        ],
        "type": "object"
      },
      "CreateTagDto": {
        "properties": {
          "name": {
            "type": "string"
          },
          "type": {
            "$ref": "#/components/schemas/TagTypeEnum"
          }
        },
        "required": [
          "name",
          "type"
        ],
        "type": "object"
      },
      "CreateUserDto": {
        "properties": {
          "email": {
            "type": "string"
          },
          "memoriesEnabled": {
            "type": "boolean"
          },
          "name": {
            "type": "string"
          },
          "notify": {
            "type": "boolean"
          },
          "password": {
            "type": "string"
          },
          "quotaSizeInBytes": {
            "format": "int64",
            "minimum": 1,
            "nullable": true,
            "type": "integer"
          },
          "shouldChangePassword": {
            "type": "boolean"
          },
          "storageLabel": {
            "nullable": true,
            "type": "string"
          }
        },
        "required": [
          "email",
          "name",
          "password"
        ],
        "type": "object"
      },
      "DeleteUserDto": {
        "properties": {
          "force": {
            "type": "boolean"
          }
        },
        "type": "object"
      },
      "DownloadArchiveInfo": {
        "properties": {
          "assetIds": {
            "items": {
              "type": "string"
            },
            "type": "array"
          },
          "size": {
            "type": "integer"
          }
        },
        "required": [
          "assetIds",
          "size"
        ],
        "type": "object"
      },
      "DownloadInfoDto": {
        "properties": {
          "albumId": {
            "format": "uuid",
            "type": "string"
          },
          "archiveSize": {
            "minimum": 1,
            "type": "integer"
          },
          "assetIds": {
            "items": {
              "format": "uuid",
              "type": "string"
            },
            "type": "array"
          },
          "userId": {
            "format": "uuid",
            "type": "string"
          }
        },
        "type": "object"
      },
      "DownloadResponseDto": {
        "properties": {
          "archives": {
            "items": {
              "$ref": "#/components/schemas/DownloadArchiveInfo"
            },
            "type": "array"
          },
          "totalSize": {
            "type": "integer"
          }
        },
        "required": [
          "archives",
          "totalSize"
        ],
        "type": "object"
      },
      "DuplicateDetectionConfig": {
        "properties": {
          "enabled": {
            "type": "boolean"
          },
          "maxDistance": {
            "format": "float",
            "maximum": 0.1,
            "minimum": 0.001,
            "type": "number"
          }
        },
        "required": [
          "enabled",
          "maxDistance"
        ],
        "type": "object"
      },
      "DuplicateResponseDto": {
        "properties": {
          "assets": {
            "items": {
              "$ref": "#/components/schemas/AssetResponseDto"
            },
            "type": "array"
          },
          "duplicateId": {
            "type": "string"
          }
        },
        "required": [
          "assets",
          "duplicateId"
        ],
        "type": "object"
      },
      "EntityType": {
        "enum": [
          "ASSET",
          "ALBUM"
        ],
        "type": "string"
      },
      "ExifResponseDto": {
        "properties": {
          "city": {
            "default": null,
            "nullable": true,
            "type": "string"
          },
          "country": {
            "default": null,
            "nullable": true,
            "type": "string"
          },
          "dateTimeOriginal": {
            "default": null,
            "format": "date-time",
            "nullable": true,
            "type": "string"
          },
          "description": {
            "default": null,
            "nullable": true,
            "type": "string"
          },
          "exifImageHeight": {
            "default": null,
            "nullable": true,
            "type": "number"
          },
          "exifImageWidth": {
            "default": null,
            "nullable": true,
            "type": "number"
          },
          "exposureTime": {
            "default": null,
            "nullable": true,
            "type": "string"
          },
          "fNumber": {
            "default": null,
            "nullable": true,
            "type": "number"
          },
          "fileSizeInByte": {
            "default": null,
            "format": "int64",
            "nullable": true,
            "type": "integer"
          },
          "focalLength": {
            "default": null,
            "nullable": true,
            "type": "number"
          },
          "iso": {
            "default": null,
            "nullable": true,
            "type": "number"
          },
          "latitude": {
            "default": null,
            "nullable": true,
            "type": "number"
          },
          "lensModel": {
            "default": null,
            "nullable": true,
            "type": "string"
          },
          "longitude": {
            "default": null,
            "nullable": true,
            "type": "number"
          },
          "make": {
            "default": null,
            "nullable": true,
            "type": "string"
          },
          "model": {
            "default": null,
            "nullable": true,
            "type": "string"
          },
          "modifyDate": {
            "default": null,
            "format": "date-time",
            "nullable": true,
            "type": "string"
          },
          "orientation": {
            "default": null,
            "nullable": true,
            "type": "string"
          },
          "projectionType": {
            "default": null,
            "nullable": true,
            "type": "string"
          },
          "state": {
            "default": null,
            "nullable": true,
            "type": "string"
          },
          "timeZone": {
            "default": null,
            "nullable": true,
            "type": "string"
          }
        },
        "type": "object"
      },
      "FaceDto": {
        "properties": {
          "id": {
            "format": "uuid",
            "type": "string"
          }
        },
        "required": [
          "id"
        ],
        "type": "object"
      },
      "FileChecksumDto": {
        "properties": {
          "filenames": {
            "items": {
              "type": "string"
            },
            "type": "array"
          }
        },
        "required": [
          "filenames"
        ],
        "type": "object"
      },
      "FileChecksumResponseDto": {
        "properties": {
          "checksum": {
            "type": "string"
          },
          "filename": {
            "type": "string"
          }
        },
        "required": [
          "checksum",
          "filename"
        ],
        "type": "object"
      },
      "FileReportDto": {
        "properties": {
          "extras": {
            "items": {
              "type": "string"
            },
            "type": "array"
          },
          "orphans": {
            "items": {
              "$ref": "#/components/schemas/FileReportItemDto"
            },
            "type": "array"
          }
        },
        "required": [
          "extras",
          "orphans"
        ],
        "type": "object"
      },
      "FileReportFixDto": {
        "properties": {
          "items": {
            "items": {
              "$ref": "#/components/schemas/FileReportItemDto"
            },
            "type": "array"
          }
        },
        "required": [
          "items"
        ],
        "type": "object"
      },
      "FileReportItemDto": {
        "properties": {
          "checksum": {
            "type": "string"
          },
          "entityId": {
            "format": "uuid",
            "type": "string"
          },
          "entityType": {
            "$ref": "#/components/schemas/PathEntityType"
          },
          "pathType": {
            "$ref": "#/components/schemas/PathType"
          },
          "pathValue": {
            "type": "string"
          }
        },
        "required": [
          "entityId",
          "entityType",
          "pathType",
          "pathValue"
        ],
        "type": "object"
      },
      "ImageFormat": {
        "enum": [
          "jpeg",
          "webp"
        ],
        "type": "string"
      },
      "JobCommand": {
        "enum": [
          "start",
          "pause",
          "resume",
          "empty",
          "clear-failed"
        ],
        "type": "string"
      },
      "JobCommandDto": {
        "properties": {
          "command": {
            "$ref": "#/components/schemas/JobCommand"
          },
          "force": {
            "type": "boolean"
          }
        },
        "required": [
          "command",
          "force"
        ],
        "type": "object"
      },
      "JobCountsDto": {
        "properties": {
          "active": {
            "type": "integer"
          },
          "completed": {
            "type": "integer"
          },
          "delayed": {
            "type": "integer"
          },
          "failed": {
            "type": "integer"
          },
          "paused": {
            "type": "integer"
          },
          "waiting": {
            "type": "integer"
          }
        },
        "required": [
          "active",
          "completed",
          "delayed",
          "failed",
          "paused",
          "waiting"
        ],
        "type": "object"
      },
      "JobName": {
        "enum": [
          "thumbnailGeneration",
          "metadataExtraction",
          "videoConversion",
          "faceDetection",
          "facialRecognition",
          "smartSearch",
          "duplicateDetection",
          "backgroundTask",
          "storageTemplateMigration",
          "migration",
          "search",
          "sidecar",
          "library",
          "notifications"
        ],
        "type": "string"
      },
      "JobSettingsDto": {
        "properties": {
          "concurrency": {
            "minimum": 1,
            "type": "integer"
          }
        },
        "required": [
          "concurrency"
        ],
        "type": "object"
      },
      "JobStatusDto": {
        "properties": {
          "jobCounts": {
            "$ref": "#/components/schemas/JobCountsDto"
          },
          "queueStatus": {
            "$ref": "#/components/schemas/QueueStatusDto"
          }
        },
        "required": [
          "jobCounts",
          "queueStatus"
        ],
        "type": "object"
      },
      "LibraryResponseDto": {
        "properties": {
          "assetCount": {
            "type": "integer"
          },
          "createdAt": {
            "format": "date-time",
            "type": "string"
          },
          "exclusionPatterns": {
            "items": {
              "type": "string"
            },
            "type": "array"
          },
          "id": {
            "type": "string"
          },
          "importPaths": {
            "items": {
              "type": "string"
            },
            "type": "array"
          },
          "name": {
            "type": "string"
          },
          "ownerId": {
            "type": "string"
          },
          "refreshedAt": {
            "format": "date-time",
            "nullable": true,
            "type": "string"
          },
          "updatedAt": {
            "format": "date-time",
            "type": "string"
          }
        },
        "required": [
          "assetCount",
          "createdAt",
          "exclusionPatterns",
          "id",
          "importPaths",
          "name",
          "ownerId",
          "refreshedAt",
          "updatedAt"
        ],
        "type": "object"
      },
      "LibraryStatsResponseDto": {
        "properties": {
          "photos": {
            "default": 0,
            "type": "integer"
          },
          "total": {
            "default": 0,
            "type": "integer"
          },
          "usage": {
            "default": 0,
            "format": "int64",
            "type": "integer"
          },
          "videos": {
            "default": 0,
            "type": "integer"
          }
        },
        "required": [
          "photos",
          "total",
          "usage",
          "videos"
        ],
        "type": "object"
      },
      "LogLevel": {
        "enum": [
          "verbose",
          "debug",
          "log",
          "warn",
          "error",
          "fatal"
        ],
        "type": "string"
      },
      "LoginCredentialDto": {
        "properties": {
          "email": {
            "example": "testuser@email.com",
            "type": "string"
          },
          "password": {
            "example": "password",
            "type": "string"
          }
        },
        "required": [
          "email",
          "password"
        ],
        "type": "object"
      },
      "LoginResponseDto": {
        "properties": {
          "accessToken": {
            "type": "string"
          },
          "isAdmin": {
            "type": "boolean"
          },
          "name": {
            "type": "string"
          },
          "profileImagePath": {
            "type": "string"
          },
          "shouldChangePassword": {
            "type": "boolean"
          },
          "userEmail": {
            "type": "string"
          },
          "userId": {
            "type": "string"
          }
        },
        "required": [
          "accessToken",
          "isAdmin",
          "name",
          "profileImagePath",
          "shouldChangePassword",
          "userEmail",
          "userId"
        ],
        "type": "object"
      },
      "LogoutResponseDto": {
        "properties": {
          "redirectUri": {
            "type": "string"
          },
          "successful": {
            "type": "boolean"
          }
        },
        "required": [
          "redirectUri",
          "successful"
        ],
        "type": "object"
      },
      "MapMarkerResponseDto": {
        "properties": {
          "city": {
            "nullable": true,
            "type": "string"
          },
          "country": {
            "nullable": true,
            "type": "string"
          },
          "id": {
            "type": "string"
          },
          "lat": {
            "format": "double",
            "type": "number"
          },
          "lon": {
            "format": "double",
            "type": "number"
          },
          "state": {
            "nullable": true,
            "type": "string"
          }
        },
        "required": [
          "city",
          "country",
          "id",
          "lat",
          "lon",
          "state"
        ],
        "type": "object"
      },
      "MapTheme": {
        "enum": [
          "light",
          "dark"
        ],
        "type": "string"
      },
      "MemoryCreateDto": {
        "properties": {
          "assetIds": {
            "items": {
              "format": "uuid",
              "type": "string"
            },
            "type": "array"
          },
          "data": {
            "$ref": "#/components/schemas/OnThisDayDto"
          },
          "isSaved": {
            "type": "boolean"
          },
          "memoryAt": {
            "format": "date-time",
            "type": "string"
          },
          "seenAt": {
            "format": "date-time",
            "type": "string"
          },
          "type": {
            "$ref": "#/components/schemas/MemoryType"
          }
        },
        "required": [
          "data",
          "memoryAt",
          "type"
        ],
        "type": "object"
      },
      "MemoryLaneResponseDto": {
        "properties": {
          "assets": {
            "items": {
              "$ref": "#/components/schemas/AssetResponseDto"
            },
            "type": "array"
          },
          "title": {
            "deprecated": true,
            "description": "This property was deprecated in v1.100.0",
            "type": "string"
          },
          "yearsAgo": {
            "type": "integer"
          }
        },
        "required": [
          "assets",
          "title",
          "yearsAgo"
        ],
        "type": "object"
      },
      "MemoryResponseDto": {
        "properties": {
          "assets": {
            "items": {
              "$ref": "#/components/schemas/AssetResponseDto"
            },
            "type": "array"
          },
          "createdAt": {
            "format": "date-time",
            "type": "string"
          },
          "data": {
            "$ref": "#/components/schemas/OnThisDayDto"
          },
          "deletedAt": {
            "format": "date-time",
            "type": "string"
          },
          "id": {
            "type": "string"
          },
          "isSaved": {
            "type": "boolean"
          },
          "memoryAt": {
            "format": "date-time",
            "type": "string"
          },
          "ownerId": {
            "type": "string"
          },
          "seenAt": {
            "format": "date-time",
            "type": "string"
          },
          "type": {
            "enum": [
              "on_this_day"
            ],
            "type": "string"
          },
          "updatedAt": {
            "format": "date-time",
            "type": "string"
          }
        },
        "required": [
          "assets",
          "createdAt",
          "data",
          "id",
          "isSaved",
          "memoryAt",
          "ownerId",
          "type",
          "updatedAt"
        ],
        "type": "object"
      },
      "MemoryType": {
        "enum": [
          "on_this_day"
        ],
        "type": "string"
      },
      "MemoryUpdateDto": {
        "properties": {
          "isSaved": {
            "type": "boolean"
          },
          "memoryAt": {
            "format": "date-time",
            "type": "string"
          },
          "seenAt": {
            "format": "date-time",
            "type": "string"
          }
        },
        "type": "object"
      },
      "MergePersonDto": {
        "properties": {
          "ids": {
            "items": {
              "format": "uuid",
              "type": "string"
            },
            "type": "array"
          }
        },
        "required": [
          "ids"
        ],
        "type": "object"
      },
      "MetadataSearchDto": {
        "properties": {
          "checksum": {
            "type": "string"
          },
          "city": {
            "type": "string"
          },
          "country": {
            "type": "string"
          },
          "createdAfter": {
            "format": "date-time",
            "type": "string"
          },
          "createdBefore": {
            "format": "date-time",
            "type": "string"
          },
          "deviceAssetId": {
            "type": "string"
          },
          "deviceId": {
            "type": "string"
          },
          "encodedVideoPath": {
            "type": "string"
          },
          "id": {
            "format": "uuid",
            "type": "string"
          },
          "isArchived": {
            "type": "boolean"
          },
          "isEncoded": {
            "type": "boolean"
          },
          "isFavorite": {
            "type": "boolean"
          },
          "isMotion": {
            "type": "boolean"
          },
          "isNotInAlbum": {
            "type": "boolean"
          },
          "isOffline": {
            "type": "boolean"
          },
          "isVisible": {
            "type": "boolean"
          },
          "lensModel": {
            "type": "string"
          },
          "libraryId": {
            "format": "uuid",
            "type": "string"
          },
          "make": {
            "type": "string"
          },
          "model": {
            "type": "string"
          },
          "order": {
            "$ref": "#/components/schemas/AssetOrder"
          },
          "originalFileName": {
            "type": "string"
          },
          "originalPath": {
            "type": "string"
          },
          "page": {
            "minimum": 1,
            "type": "number"
          },
          "personIds": {
            "items": {
              "format": "uuid",
              "type": "string"
            },
            "type": "array"
          },
          "previewPath": {
            "type": "string"
          },
          "resizePath": {
            "deprecated": true,
            "description": "This property was deprecated in v1.100.0",
            "type": "string"
          },
          "size": {
            "maximum": 1000,
            "minimum": 1,
            "type": "number"
          },
          "state": {
            "type": "string"
          },
          "takenAfter": {
            "format": "date-time",
            "type": "string"
          },
          "takenBefore": {
            "format": "date-time",
            "type": "string"
          },
          "thumbnailPath": {
            "type": "string"
          },
          "trashedAfter": {
            "format": "date-time",
            "type": "string"
          },
          "trashedBefore": {
            "format": "date-time",
            "type": "string"
          },
          "type": {
            "$ref": "#/components/schemas/AssetTypeEnum"
          },
          "updatedAfter": {
            "format": "date-time",
            "type": "string"
          },
          "updatedBefore": {
            "format": "date-time",
            "type": "string"
          },
          "webpPath": {
            "deprecated": true,
            "description": "This property was deprecated in v1.100.0",
            "type": "string"
          },
          "withArchived": {
            "default": false,
            "type": "boolean"
          },
          "withDeleted": {
            "type": "boolean"
          },
          "withExif": {
            "type": "boolean"
          },
          "withPeople": {
            "type": "boolean"
          },
          "withStacked": {
            "type": "boolean"
          }
        },
        "type": "object"
      },
      "ModelType": {
        "enum": [
          "facial-recognition",
          "clip"
        ],
        "type": "string"
      },
      "OAuthAuthorizeResponseDto": {
        "properties": {
          "url": {
            "type": "string"
          }
        },
        "required": [
          "url"
        ],
        "type": "object"
      },
      "OAuthCallbackDto": {
        "properties": {
          "url": {
            "type": "string"
          }
        },
        "required": [
          "url"
        ],
        "type": "object"
      },
      "OAuthConfigDto": {
        "properties": {
          "redirectUri": {
            "type": "string"
          }
        },
        "required": [
          "redirectUri"
        ],
        "type": "object"
      },
      "OnThisDayDto": {
        "properties": {
          "year": {
            "minimum": 1,
            "type": "number"
          }
        },
        "required": [
          "year"
        ],
        "type": "object"
      },
      "PartnerResponseDto": {
        "properties": {
          "avatarColor": {
            "$ref": "#/components/schemas/UserAvatarColor"
          },
          "createdAt": {
            "format": "date-time",
            "type": "string"
          },
          "deletedAt": {
            "format": "date-time",
            "nullable": true,
            "type": "string"
          },
          "email": {
            "type": "string"
          },
          "id": {
            "type": "string"
          },
          "inTimeline": {
            "type": "boolean"
          },
          "isAdmin": {
            "type": "boolean"
          },
          "memoriesEnabled": {
            "type": "boolean"
          },
          "name": {
            "type": "string"
          },
          "oauthId": {
            "type": "string"
          },
          "profileImagePath": {
            "type": "string"
          },
          "quotaSizeInBytes": {
            "format": "int64",
            "nullable": true,
            "type": "integer"
          },
          "quotaUsageInBytes": {
            "format": "int64",
            "nullable": true,
            "type": "integer"
          },
          "shouldChangePassword": {
            "type": "boolean"
          },
          "status": {
            "$ref": "#/components/schemas/UserStatus"
          },
          "storageLabel": {
            "nullable": true,
            "type": "string"
          },
          "updatedAt": {
            "format": "date-time",
            "type": "string"
          }
        },
        "required": [
          "avatarColor",
          "createdAt",
          "deletedAt",
          "email",
          "id",
          "isAdmin",
          "name",
          "oauthId",
          "profileImagePath",
          "quotaSizeInBytes",
          "quotaUsageInBytes",
          "shouldChangePassword",
          "status",
          "storageLabel",
          "updatedAt"
        ],
        "type": "object"
      },
      "PathEntityType": {
        "enum": [
          "asset",
          "person",
          "user"
        ],
        "type": "string"
      },
      "PathType": {
        "enum": [
          "original",
          "preview",
          "thumbnail",
          "encoded_video",
          "sidecar",
          "face",
          "profile"
        ],
        "type": "string"
      },
      "PeopleResponseDto": {
        "properties": {
          "hidden": {
            "type": "integer"
          },
          "people": {
            "items": {
              "$ref": "#/components/schemas/PersonResponseDto"
            },
            "type": "array"
          },
          "total": {
            "type": "integer"
          }
        },
        "required": [
          "hidden",
          "people",
          "total"
        ],
        "type": "object"
      },
      "PeopleUpdateDto": {
        "properties": {
          "people": {
            "items": {
              "$ref": "#/components/schemas/PeopleUpdateItem"
            },
            "type": "array"
          }
        },
        "required": [
          "people"
        ],
        "type": "object"
      },
      "PeopleUpdateItem": {
        "properties": {
          "birthDate": {
            "description": "Person date of birth.\nNote: the mobile app cannot currently set the birth date to null.",
            "format": "date",
            "nullable": true,
            "type": "string"
          },
          "featureFaceAssetId": {
            "description": "Asset is used to get the feature face thumbnail.",
            "type": "string"
          },
          "id": {
            "description": "Person id.",
            "type": "string"
          },
          "isHidden": {
            "description": "Person visibility",
            "type": "boolean"
          },
          "name": {
            "description": "Person name.",
            "type": "string"
          }
        },
        "required": [
          "id"
        ],
        "type": "object"
      },
      "PersonCreateDto": {
        "properties": {
          "birthDate": {
            "description": "Person date of birth.\nNote: the mobile app cannot currently set the birth date to null.",
            "format": "date",
            "nullable": true,
            "type": "string"
          },
          "isHidden": {
            "description": "Person visibility",
            "type": "boolean"
          },
          "name": {
            "description": "Person name.",
            "type": "string"
          }
        },
        "type": "object"
      },
      "PersonResponseDto": {
        "properties": {
          "birthDate": {
            "format": "date",
            "nullable": true,
            "type": "string"
          },
          "id": {
            "type": "string"
          },
          "isHidden": {
            "type": "boolean"
          },
          "name": {
            "type": "string"
          },
          "thumbnailPath": {
            "type": "string"
          }
        },
        "required": [
          "birthDate",
          "id",
          "isHidden",
          "name",
          "thumbnailPath"
        ],
        "type": "object"
      },
      "PersonStatisticsResponseDto": {
        "properties": {
          "assets": {
            "type": "integer"
          }
        },
        "required": [
          "assets"
        ],
        "type": "object"
      },
      "PersonUpdateDto": {
        "properties": {
          "birthDate": {
            "description": "Person date of birth.\nNote: the mobile app cannot currently set the birth date to null.",
            "format": "date",
            "nullable": true,
            "type": "string"
          },
          "featureFaceAssetId": {
            "description": "Asset is used to get the feature face thumbnail.",
            "type": "string"
          },
          "isHidden": {
            "description": "Person visibility",
            "type": "boolean"
          },
          "name": {
            "description": "Person name.",
            "type": "string"
          }
        },
        "type": "object"
      },
      "PersonWithFacesResponseDto": {
        "properties": {
          "birthDate": {
            "format": "date",
            "nullable": true,
            "type": "string"
          },
          "faces": {
            "items": {
              "$ref": "#/components/schemas/AssetFaceWithoutPersonResponseDto"
            },
            "type": "array"
          },
          "id": {
            "type": "string"
          },
          "isHidden": {
            "type": "boolean"
          },
          "name": {
            "type": "string"
          },
          "thumbnailPath": {
            "type": "string"
          }
        },
        "required": [
          "birthDate",
          "faces",
          "id",
          "isHidden",
          "name",
          "thumbnailPath"
        ],
        "type": "object"
      },
      "PlacesResponseDto": {
        "properties": {
          "admin1name": {
            "type": "string"
          },
          "admin2name": {
            "type": "string"
          },
          "latitude": {
            "type": "number"
          },
          "longitude": {
            "type": "number"
          },
          "name": {
            "type": "string"
          }
        },
        "required": [
          "latitude",
          "longitude",
          "name"
        ],
        "type": "object"
      },
      "QueueStatusDto": {
        "properties": {
          "isActive": {
            "type": "boolean"
          },
          "isPaused": {
            "type": "boolean"
          }
        },
        "required": [
          "isActive",
          "isPaused"
        ],
        "type": "object"
      },
      "ReactionLevel": {
        "enum": [
          "album",
          "asset"
        ],
        "type": "string"
      },
      "ReactionType": {
        "enum": [
          "comment",
          "like"
        ],
        "type": "string"
      },
      "RecognitionConfig": {
        "properties": {
          "enabled": {
            "type": "boolean"
          },
          "maxDistance": {
            "format": "float",
            "maximum": 2,
            "minimum": 0,
            "type": "number"
          },
          "minFaces": {
            "minimum": 1,
            "type": "integer"
          },
          "minScore": {
            "format": "float",
            "maximum": 1,
            "minimum": 0,
            "type": "number"
          },
          "modelName": {
            "type": "string"
          },
          "modelType": {
            "$ref": "#/components/schemas/ModelType"
          }
        },
        "required": [
          "enabled",
          "maxDistance",
          "minFaces",
          "minScore",
          "modelName"
        ],
        "type": "object"
      },
      "ResolveDuplicatesDto": {
        "properties": {
          "assetIds": {
            "items": {
              "type": "string"
            },
            "type": "array"
          }
        },
        "required": [
          "assetIds"
        ],
        "type": "object"
      },
      "ReverseGeocodingStateResponseDto": {
        "properties": {
          "lastImportFileName": {
            "nullable": true,
            "type": "string"
          },
          "lastUpdate": {
            "nullable": true,
            "type": "string"
          }
        },
        "required": [
          "lastImportFileName",
          "lastUpdate"
        ],
        "type": "object"
      },
      "ScanLibraryDto": {
        "properties": {
          "refreshAllFiles": {
            "type": "boolean"
          },
          "refreshModifiedFiles": {
            "type": "boolean"
          }
        },
        "type": "object"
      },
      "SearchAlbumResponseDto": {
        "properties": {
          "count": {
            "type": "integer"
          },
          "facets": {
            "items": {
              "$ref": "#/components/schemas/SearchFacetResponseDto"
            },
            "type": "array"
          },
          "items": {
            "items": {
              "$ref": "#/components/schemas/AlbumResponseDto"
            },
            "type": "array"
          },
          "total": {
            "type": "integer"
          }
        },
        "required": [
          "count",
          "facets",
          "items",
          "total"
        ],
        "type": "object"
      },
      "SearchAssetResponseDto": {
        "properties": {
          "count": {
            "type": "integer"
          },
          "facets": {
            "items": {
              "$ref": "#/components/schemas/SearchFacetResponseDto"
            },
            "type": "array"
          },
          "items": {
            "items": {
              "$ref": "#/components/schemas/AssetResponseDto"
            },
            "type": "array"
          },
          "nextPage": {
            "nullable": true,
            "type": "string"
          },
          "total": {
            "type": "integer"
          }
        },
        "required": [
          "count",
          "facets",
          "items",
          "nextPage",
          "total"
        ],
        "type": "object"
      },
      "SearchExploreItem": {
        "properties": {
          "data": {
            "$ref": "#/components/schemas/AssetResponseDto"
          },
          "value": {
            "type": "string"
          }
        },
        "required": [
          "data",
          "value"
        ],
        "type": "object"
      },
      "SearchExploreResponseDto": {
        "properties": {
          "fieldName": {
            "type": "string"
          },
          "items": {
            "items": {
              "$ref": "#/components/schemas/SearchExploreItem"
            },
            "type": "array"
          }
        },
        "required": [
          "fieldName",
          "items"
        ],
        "type": "object"
      },
      "SearchFacetCountResponseDto": {
        "properties": {
          "count": {
            "type": "integer"
          },
          "value": {
            "type": "string"
          }
        },
        "required": [
          "count",
          "value"
        ],
        "type": "object"
      },
      "SearchFacetResponseDto": {
        "properties": {
          "counts": {
            "items": {
              "$ref": "#/components/schemas/SearchFacetCountResponseDto"
            },
            "type": "array"
          },
          "fieldName": {
            "type": "string"
          }
        },
        "required": [
          "counts",
          "fieldName"
        ],
        "type": "object"
      },
      "SearchResponseDto": {
        "properties": {
          "albums": {
            "$ref": "#/components/schemas/SearchAlbumResponseDto"
          },
          "assets": {
            "$ref": "#/components/schemas/SearchAssetResponseDto"
          }
        },
        "required": [
          "albums",
          "assets"
        ],
        "type": "object"
      },
      "SearchSuggestionType": {
        "enum": [
          "country",
          "state",
          "city",
          "camera-make",
          "camera-model"
        ],
        "type": "string"
      },
      "ServerConfigDto": {
        "properties": {
          "externalDomain": {
            "type": "string"
          },
          "isInitialized": {
            "type": "boolean"
          },
          "isOnboarded": {
            "type": "boolean"
          },
          "loginPageMessage": {
            "type": "string"
          },
          "oauthButtonText": {
            "type": "string"
          },
          "trashDays": {
            "type": "integer"
          },
          "userDeleteDelay": {
            "type": "integer"
          }
        },
        "required": [
          "externalDomain",
          "isInitialized",
          "isOnboarded",
          "loginPageMessage",
          "oauthButtonText",
          "trashDays",
          "userDeleteDelay"
        ],
        "type": "object"
      },
      "ServerFeaturesDto": {
        "properties": {
          "configFile": {
            "type": "boolean"
          },
          "duplicateDetection": {
            "type": "boolean"
          },
          "email": {
            "type": "boolean"
          },
          "facialRecognition": {
            "type": "boolean"
          },
          "map": {
            "type": "boolean"
          },
          "oauth": {
            "type": "boolean"
          },
          "oauthAutoLaunch": {
            "type": "boolean"
          },
          "passwordLogin": {
            "type": "boolean"
          },
          "reverseGeocoding": {
            "type": "boolean"
          },
          "search": {
            "type": "boolean"
          },
          "sidecar": {
            "type": "boolean"
          },
          "smartSearch": {
            "type": "boolean"
          },
          "trash": {
            "type": "boolean"
          }
        },
        "required": [
          "configFile",
          "duplicateDetection",
          "email",
          "facialRecognition",
          "map",
          "oauth",
          "oauthAutoLaunch",
          "passwordLogin",
          "reverseGeocoding",
          "search",
          "sidecar",
          "smartSearch",
          "trash"
        ],
        "type": "object"
      },
      "ServerMediaTypesResponseDto": {
        "properties": {
          "image": {
            "items": {
              "type": "string"
            },
            "type": "array"
          },
          "sidecar": {
            "items": {
              "type": "string"
            },
            "type": "array"
          },
          "video": {
            "items": {
              "type": "string"
            },
            "type": "array"
          }
        },
        "required": [
          "image",
          "sidecar",
          "video"
        ],
        "type": "object"
      },
      "ServerPingResponse": {
        "properties": {
          "res": {
            "example": "pong",
            "readOnly": true,
            "type": "string"
          }
        },
        "required": [
          "res"
        ],
        "type": "object"
      },
      "ServerStatsResponseDto": {
        "properties": {
          "photos": {
            "default": 0,
            "type": "integer"
          },
          "usage": {
            "default": 0,
            "format": "int64",
            "type": "integer"
          },
          "usageByUser": {
            "default": [],
            "example": [
              {
                "photos": 1,
                "videos": 1,
                "diskUsageRaw": 1
              }
            ],
            "items": {
              "$ref": "#/components/schemas/UsageByUserDto"
            },
            "title": "Array of usage for each user",
            "type": "array"
          },
          "videos": {
            "default": 0,
            "type": "integer"
          }
        },
        "required": [
          "photos",
          "usage",
          "usageByUser",
          "videos"
        ],
        "type": "object"
      },
      "ServerStorageResponseDto": {
        "properties": {
          "diskAvailable": {
            "type": "string"
          },
          "diskAvailableRaw": {
            "format": "int64",
            "type": "integer"
          },
          "diskSize": {
            "type": "string"
          },
          "diskSizeRaw": {
            "format": "int64",
            "type": "integer"
          },
          "diskUsagePercentage": {
            "format": "float",
            "type": "number"
          },
          "diskUse": {
            "type": "string"
          },
          "diskUseRaw": {
            "format": "int64",
            "type": "integer"
          }
        },
        "required": [
          "diskAvailable",
          "diskAvailableRaw",
          "diskSize",
          "diskSizeRaw",
          "diskUsagePercentage",
          "diskUse",
          "diskUseRaw"
        ],
        "type": "object"
      },
      "ServerThemeDto": {
        "properties": {
          "customCss": {
            "type": "string"
          }
        },
        "required": [
          "customCss"
        ],
        "type": "object"
      },
      "ServerVersionResponseDto": {
        "properties": {
          "major": {
            "type": "integer"
          },
          "minor": {
            "type": "integer"
          },
          "patch": {
            "type": "integer"
          }
        },
        "required": [
          "major",
          "minor",
          "patch"
        ],
        "type": "object"
      },
      "SessionResponseDto": {
        "properties": {
          "createdAt": {
            "type": "string"
          },
          "current": {
            "type": "boolean"
          },
          "deviceOS": {
            "type": "string"
          },
          "deviceType": {
            "type": "string"
          },
          "id": {
            "type": "string"
          },
          "updatedAt": {
            "type": "string"
          }
        },
        "required": [
          "createdAt",
          "current",
          "deviceOS",
          "deviceType",
          "id",
          "updatedAt"
        ],
        "type": "object"
      },
      "SharedLinkCreateDto": {
        "properties": {
          "albumId": {
            "format": "uuid",
            "type": "string"
          },
          "allowDownload": {
            "default": true,
            "type": "boolean"
          },
          "allowUpload": {
            "type": "boolean"
          },
          "assetIds": {
            "items": {
              "format": "uuid",
              "type": "string"
            },
            "type": "array"
          },
          "description": {
            "type": "string"
          },
          "expiresAt": {
            "default": null,
            "format": "date-time",
            "nullable": true,
            "type": "string"
          },
          "password": {
            "type": "string"
          },
          "showMetadata": {
            "default": true,
            "type": "boolean"
          },
          "type": {
            "$ref": "#/components/schemas/SharedLinkType"
          }
        },
        "required": [
          "type"
        ],
        "type": "object"
      },
      "SharedLinkEditDto": {
        "properties": {
          "allowDownload": {
            "type": "boolean"
          },
          "allowUpload": {
            "type": "boolean"
          },
          "changeExpiryTime": {
            "description": "Few clients cannot send null to set the expiryTime to never.\nSetting this flag and not sending expiryAt is considered as null instead.\nClients that can send null values can ignore this.",
            "type": "boolean"
          },
          "description": {
            "type": "string"
          },
          "expiresAt": {
            "format": "date-time",
            "nullable": true,
            "type": "string"
          },
          "password": {
            "type": "string"
          },
          "showMetadata": {
            "type": "boolean"
          }
        },
        "type": "object"
      },
      "SharedLinkResponseDto": {
        "properties": {
          "album": {
            "$ref": "#/components/schemas/AlbumResponseDto"
          },
          "allowDownload": {
            "type": "boolean"
          },
          "allowUpload": {
            "type": "boolean"
          },
          "assets": {
            "items": {
              "$ref": "#/components/schemas/AssetResponseDto"
            },
            "type": "array"
          },
          "createdAt": {
            "format": "date-time",
            "type": "string"
          },
          "description": {
            "nullable": true,
            "type": "string"
          },
          "expiresAt": {
            "format": "date-time",
            "nullable": true,
            "type": "string"
          },
          "id": {
            "type": "string"
          },
          "key": {
            "type": "string"
          },
          "password": {
            "nullable": true,
            "type": "string"
          },
          "showMetadata": {
            "type": "boolean"
          },
          "token": {
            "nullable": true,
            "type": "string"
          },
          "type": {
            "$ref": "#/components/schemas/SharedLinkType"
          },
          "userId": {
            "type": "string"
          }
        },
        "required": [
          "allowDownload",
          "allowUpload",
          "assets",
          "createdAt",
          "description",
          "expiresAt",
          "id",
          "key",
          "password",
          "showMetadata",
          "type",
          "userId"
        ],
        "type": "object"
      },
      "SharedLinkType": {
        "enum": [
          "ALBUM",
          "INDIVIDUAL"
        ],
        "type": "string"
      },
      "SignUpDto": {
        "properties": {
          "email": {
            "example": "testuser@email.com",
            "type": "string"
          },
          "name": {
            "example": "Admin",
            "type": "string"
          },
          "password": {
            "example": "password",
            "type": "string"
          }
        },
        "required": [
          "email",
          "name",
          "password"
        ],
        "type": "object"
      },
      "SmartInfoResponseDto": {
        "properties": {
          "objects": {
            "items": {
              "type": "string"
            },
            "nullable": true,
            "type": "array"
          },
          "tags": {
            "items": {
              "type": "string"
            },
            "nullable": true,
            "type": "array"
          }
        },
        "type": "object"
      },
      "SmartSearchDto": {
        "properties": {
          "city": {
            "type": "string"
          },
          "country": {
            "type": "string"
          },
          "createdAfter": {
            "format": "date-time",
            "type": "string"
          },
          "createdBefore": {
            "format": "date-time",
            "type": "string"
          },
          "deviceId": {
            "type": "string"
          },
          "isArchived": {
            "type": "boolean"
          },
          "isEncoded": {
            "type": "boolean"
          },
          "isFavorite": {
            "type": "boolean"
          },
          "isMotion": {
            "type": "boolean"
          },
          "isNotInAlbum": {
            "type": "boolean"
          },
          "isOffline": {
            "type": "boolean"
          },
          "isVisible": {
            "type": "boolean"
          },
          "lensModel": {
            "type": "string"
          },
          "libraryId": {
            "format": "uuid",
            "type": "string"
          },
          "make": {
            "type": "string"
          },
          "model": {
            "type": "string"
          },
          "page": {
            "minimum": 1,
            "type": "number"
          },
          "personIds": {
            "items": {
              "format": "uuid",
              "type": "string"
            },
            "type": "array"
          },
          "query": {
            "type": "string"
          },
          "size": {
            "maximum": 1000,
            "minimum": 1,
            "type": "number"
          },
          "state": {
            "type": "string"
          },
          "takenAfter": {
            "format": "date-time",
            "type": "string"
          },
          "takenBefore": {
            "format": "date-time",
            "type": "string"
          },
          "trashedAfter": {
            "format": "date-time",
            "type": "string"
          },
          "trashedBefore": {
            "format": "date-time",
            "type": "string"
          },
          "type": {
            "$ref": "#/components/schemas/AssetTypeEnum"
          },
          "updatedAfter": {
            "format": "date-time",
            "type": "string"
          },
          "updatedBefore": {
            "format": "date-time",
            "type": "string"
          },
          "withArchived": {
            "default": false,
            "type": "boolean"
          },
          "withDeleted": {
            "type": "boolean"
          },
          "withExif": {
            "type": "boolean"
          }
        },
        "required": [
          "query"
        ],
        "type": "object"
      },
      "SystemConfigDto": {
        "properties": {
          "ffmpeg": {
            "$ref": "#/components/schemas/SystemConfigFFmpegDto"
          },
          "image": {
            "$ref": "#/components/schemas/SystemConfigImageDto"
          },
          "job": {
            "$ref": "#/components/schemas/SystemConfigJobDto"
          },
          "library": {
            "$ref": "#/components/schemas/SystemConfigLibraryDto"
          },
          "logging": {
            "$ref": "#/components/schemas/SystemConfigLoggingDto"
          },
          "machineLearning": {
            "$ref": "#/components/schemas/SystemConfigMachineLearningDto"
          },
          "map": {
            "$ref": "#/components/schemas/SystemConfigMapDto"
          },
          "newVersionCheck": {
            "$ref": "#/components/schemas/SystemConfigNewVersionCheckDto"
          },
          "notifications": {
            "$ref": "#/components/schemas/SystemConfigNotificationsDto"
          },
          "oauth": {
            "$ref": "#/components/schemas/SystemConfigOAuthDto"
          },
          "passwordLogin": {
            "$ref": "#/components/schemas/SystemConfigPasswordLoginDto"
          },
          "reverseGeocoding": {
            "$ref": "#/components/schemas/SystemConfigReverseGeocodingDto"
          },
          "server": {
            "$ref": "#/components/schemas/SystemConfigServerDto"
          },
          "storageTemplate": {
            "$ref": "#/components/schemas/SystemConfigStorageTemplateDto"
          },
          "theme": {
            "$ref": "#/components/schemas/SystemConfigThemeDto"
          },
          "trash": {
            "$ref": "#/components/schemas/SystemConfigTrashDto"
          },
          "user": {
            "$ref": "#/components/schemas/SystemConfigUserDto"
          }
        },
        "required": [
          "ffmpeg",
          "image",
          "job",
          "library",
          "logging",
          "machineLearning",
          "map",
          "newVersionCheck",
          "notifications",
          "oauth",
          "passwordLogin",
          "reverseGeocoding",
          "server",
          "storageTemplate",
          "theme",
          "trash",
          "user"
        ],
        "type": "object"
      },
      "SystemConfigFFmpegDto": {
        "properties": {
          "accel": {
            "$ref": "#/components/schemas/TranscodeHWAccel"
          },
          "accelDecode": {
            "type": "boolean"
          },
          "acceptedAudioCodecs": {
            "items": {
              "$ref": "#/components/schemas/AudioCodec"
            },
            "type": "array"
          },
          "acceptedVideoCodecs": {
            "items": {
              "$ref": "#/components/schemas/VideoCodec"
            },
            "type": "array"
          },
          "bframes": {
            "maximum": 16,
            "minimum": -1,
            "type": "integer"
          },
          "cqMode": {
            "$ref": "#/components/schemas/CQMode"
          },
          "crf": {
            "maximum": 51,
            "minimum": 0,
            "type": "integer"
          },
          "gopSize": {
            "minimum": 0,
            "type": "integer"
          },
          "maxBitrate": {
            "type": "string"
          },
          "npl": {
            "minimum": 0,
            "type": "integer"
          },
          "preferredHwDevice": {
            "type": "string"
          },
          "preset": {
            "type": "string"
          },
          "refs": {
            "maximum": 6,
            "minimum": 0,
            "type": "integer"
          },
          "targetAudioCodec": {
            "$ref": "#/components/schemas/AudioCodec"
          },
          "targetResolution": {
            "type": "string"
          },
          "targetVideoCodec": {
            "$ref": "#/components/schemas/VideoCodec"
          },
          "temporalAQ": {
            "type": "boolean"
          },
          "threads": {
            "minimum": 0,
            "type": "integer"
          },
          "tonemap": {
            "$ref": "#/components/schemas/ToneMapping"
          },
          "transcode": {
            "$ref": "#/components/schemas/TranscodePolicy"
          },
          "twoPass": {
            "type": "boolean"
          }
        },
        "required": [
          "accel",
          "accelDecode",
          "acceptedAudioCodecs",
          "acceptedVideoCodecs",
          "bframes",
          "cqMode",
          "crf",
          "gopSize",
          "maxBitrate",
          "npl",
          "preferredHwDevice",
          "preset",
          "refs",
          "targetAudioCodec",
          "targetResolution",
          "targetVideoCodec",
          "temporalAQ",
          "threads",
          "tonemap",
          "transcode",
          "twoPass"
        ],
        "type": "object"
      },
      "SystemConfigImageDto": {
        "properties": {
          "colorspace": {
            "$ref": "#/components/schemas/Colorspace"
          },
          "extractEmbedded": {
            "type": "boolean"
          },
          "previewFormat": {
            "$ref": "#/components/schemas/ImageFormat"
          },
          "previewSize": {
            "minimum": 1,
            "type": "integer"
          },
          "quality": {
            "maximum": 100,
            "minimum": 1,
            "type": "integer"
          },
          "thumbnailFormat": {
            "$ref": "#/components/schemas/ImageFormat"
          },
          "thumbnailSize": {
            "minimum": 1,
            "type": "integer"
          }
        },
        "required": [
          "colorspace",
          "extractEmbedded",
          "previewFormat",
          "previewSize",
          "quality",
          "thumbnailFormat",
          "thumbnailSize"
        ],
        "type": "object"
      },
      "SystemConfigJobDto": {
        "properties": {
          "backgroundTask": {
            "$ref": "#/components/schemas/JobSettingsDto"
          },
          "faceDetection": {
            "$ref": "#/components/schemas/JobSettingsDto"
          },
          "library": {
            "$ref": "#/components/schemas/JobSettingsDto"
          },
          "metadataExtraction": {
            "$ref": "#/components/schemas/JobSettingsDto"
          },
          "migration": {
            "$ref": "#/components/schemas/JobSettingsDto"
          },
          "notifications": {
            "$ref": "#/components/schemas/JobSettingsDto"
          },
          "search": {
            "$ref": "#/components/schemas/JobSettingsDto"
          },
          "sidecar": {
            "$ref": "#/components/schemas/JobSettingsDto"
          },
          "smartSearch": {
            "$ref": "#/components/schemas/JobSettingsDto"
          },
          "thumbnailGeneration": {
            "$ref": "#/components/schemas/JobSettingsDto"
          },
          "videoConversion": {
            "$ref": "#/components/schemas/JobSettingsDto"
          }
        },
        "required": [
          "backgroundTask",
          "faceDetection",
          "library",
          "metadataExtraction",
          "migration",
          "notifications",
          "search",
          "sidecar",
          "smartSearch",
          "thumbnailGeneration",
          "videoConversion"
        ],
        "type": "object"
      },
      "SystemConfigLibraryDto": {
        "properties": {
          "scan": {
            "$ref": "#/components/schemas/SystemConfigLibraryScanDto"
          },
          "watch": {
            "$ref": "#/components/schemas/SystemConfigLibraryWatchDto"
          }
        },
        "required": [
          "scan",
          "watch"
        ],
        "type": "object"
      },
      "SystemConfigLibraryScanDto": {
        "properties": {
          "cronExpression": {
            "type": "string"
          },
          "enabled": {
            "type": "boolean"
          }
        },
        "required": [
          "cronExpression",
          "enabled"
        ],
        "type": "object"
      },
      "SystemConfigLibraryWatchDto": {
        "properties": {
          "enabled": {
            "type": "boolean"
          }
        },
        "required": [
          "enabled"
        ],
        "type": "object"
      },
      "SystemConfigLoggingDto": {
        "properties": {
          "enabled": {
            "type": "boolean"
          },
          "level": {
            "$ref": "#/components/schemas/LogLevel"
          }
        },
        "required": [
          "enabled",
          "level"
        ],
        "type": "object"
      },
      "SystemConfigMachineLearningDto": {
        "properties": {
          "clip": {
            "$ref": "#/components/schemas/CLIPConfig"
          },
          "duplicateDetection": {
            "$ref": "#/components/schemas/DuplicateDetectionConfig"
          },
          "enabled": {
            "type": "boolean"
          },
          "facialRecognition": {
            "$ref": "#/components/schemas/RecognitionConfig"
          },
          "url": {
            "type": "string"
          }
        },
        "required": [
          "clip",
          "duplicateDetection",
          "enabled",
          "facialRecognition",
          "url"
        ],
        "type": "object"
      },
      "SystemConfigMapDto": {
        "properties": {
          "darkStyle": {
            "type": "string"
          },
          "enabled": {
            "type": "boolean"
          },
          "lightStyle": {
            "type": "string"
          }
        },
        "required": [
          "darkStyle",
          "enabled",
          "lightStyle"
        ],
        "type": "object"
      },
      "SystemConfigNewVersionCheckDto": {
        "properties": {
          "enabled": {
            "type": "boolean"
          }
        },
        "required": [
          "enabled"
        ],
        "type": "object"
      },
      "SystemConfigNotificationsDto": {
        "properties": {
          "smtp": {
            "$ref": "#/components/schemas/SystemConfigSmtpDto"
          }
        },
        "required": [
          "smtp"
        ],
        "type": "object"
      },
      "SystemConfigOAuthDto": {
        "properties": {
          "autoLaunch": {
            "type": "boolean"
          },
          "autoRegister": {
            "type": "boolean"
          },
          "buttonText": {
            "type": "string"
          },
          "clientId": {
            "type": "string"
          },
          "clientSecret": {
            "type": "string"
          },
          "defaultStorageQuota": {
            "minimum": 0,
            "type": "number"
          },
          "enabled": {
            "type": "boolean"
          },
          "issuerUrl": {
            "type": "string"
          },
          "mobileOverrideEnabled": {
            "type": "boolean"
          },
          "mobileRedirectUri": {
            "type": "string"
          },
          "scope": {
            "type": "string"
          },
          "signingAlgorithm": {
            "type": "string"
          },
          "storageLabelClaim": {
            "type": "string"
          },
          "storageQuotaClaim": {
            "type": "string"
          }
        },
        "required": [
          "autoLaunch",
          "autoRegister",
          "buttonText",
          "clientId",
          "clientSecret",
          "defaultStorageQuota",
          "enabled",
          "issuerUrl",
          "mobileOverrideEnabled",
          "mobileRedirectUri",
          "scope",
          "signingAlgorithm",
          "storageLabelClaim",
          "storageQuotaClaim"
        ],
        "type": "object"
      },
      "SystemConfigPasswordLoginDto": {
        "properties": {
          "enabled": {
            "type": "boolean"
          }
        },
        "required": [
          "enabled"
        ],
        "type": "object"
      },
      "SystemConfigReverseGeocodingDto": {
        "properties": {
          "enabled": {
            "type": "boolean"
          }
        },
        "required": [
          "enabled"
        ],
        "type": "object"
      },
      "SystemConfigServerDto": {
        "properties": {
          "externalDomain": {
            "type": "string"
          },
          "loginPageMessage": {
            "type": "string"
          }
        },
        "required": [
          "externalDomain",
          "loginPageMessage"
        ],
        "type": "object"
      },
      "SystemConfigSmtpDto": {
        "properties": {
          "enabled": {
            "type": "boolean"
          },
          "from": {
            "type": "string"
          },
          "replyTo": {
            "type": "string"
          },
          "transport": {
            "$ref": "#/components/schemas/SystemConfigSmtpTransportDto"
          }
        },
        "required": [
          "enabled",
          "from",
          "replyTo",
          "transport"
        ],
        "type": "object"
      },
      "SystemConfigSmtpTransportDto": {
        "properties": {
          "host": {
            "type": "string"
          },
          "ignoreCert": {
            "type": "boolean"
          },
          "password": {
            "type": "string"
          },
          "port": {
            "maximum": 65535,
            "minimum": 0,
            "type": "number"
          },
          "username": {
            "type": "string"
          }
        },
        "required": [
          "host",
          "ignoreCert",
          "password",
          "port",
          "username"
        ],
        "type": "object"
      },
      "SystemConfigStorageTemplateDto": {
        "properties": {
          "enabled": {
            "type": "boolean"
          },
          "hashVerificationEnabled": {
            "type": "boolean"
          },
          "template": {
            "type": "string"
          }
        },
        "required": [
          "enabled",
          "hashVerificationEnabled",
          "template"
        ],
        "type": "object"
      },
      "SystemConfigTemplateStorageOptionDto": {
        "properties": {
          "dayOptions": {
            "items": {
              "type": "string"
            },
            "type": "array"
          },
          "hourOptions": {
            "items": {
              "type": "string"
            },
            "type": "array"
          },
          "minuteOptions": {
            "items": {
              "type": "string"
            },
            "type": "array"
          },
          "monthOptions": {
            "items": {
              "type": "string"
            },
            "type": "array"
          },
          "presetOptions": {
            "items": {
              "type": "string"
            },
            "type": "array"
          },
          "secondOptions": {
            "items": {
              "type": "string"
            },
            "type": "array"
          },
          "weekOptions": {
            "items": {
              "type": "string"
            },
            "type": "array"
          },
          "yearOptions": {
            "items": {
              "type": "string"
            },
            "type": "array"
          }
        },
        "required": [
          "dayOptions",
          "hourOptions",
          "minuteOptions",
          "monthOptions",
          "presetOptions",
          "secondOptions",
          "weekOptions",
          "yearOptions"
        ],
        "type": "object"
      },
      "SystemConfigThemeDto": {
        "properties": {
          "customCss": {
            "type": "string"
          }
        },
        "required": [
          "customCss"
        ],
        "type": "object"
      },
      "SystemConfigTrashDto": {
        "properties": {
          "days": {
            "minimum": 0,
            "type": "integer"
          },
          "enabled": {
            "type": "boolean"
          }
        },
        "required": [
          "days",
          "enabled"
        ],
        "type": "object"
      },
      "SystemConfigUserDto": {
        "properties": {
          "deleteDelay": {
            "minimum": 1,
            "type": "integer"
          }
        },
        "required": [
          "deleteDelay"
        ],
        "type": "object"
      },
      "TagResponseDto": {
        "properties": {
          "id": {
            "type": "string"
          },
          "name": {
            "type": "string"
          },
          "type": {
            "$ref": "#/components/schemas/TagTypeEnum"
          },
          "userId": {
            "type": "string"
          }
        },
        "required": [
          "id",
          "name",
          "type",
          "userId"
        ],
        "type": "object"
      },
      "TagTypeEnum": {
        "enum": [
          "OBJECT",
          "FACE",
          "CUSTOM"
        ],
        "type": "string"
      },
      "ThumbnailFormat": {
        "enum": [
          "JPEG",
          "WEBP"
        ],
        "type": "string"
      },
      "TimeBucketResponseDto": {
        "properties": {
          "count": {
            "type": "integer"
          },
          "timeBucket": {
            "type": "string"
          }
        },
        "required": [
          "count",
          "timeBucket"
        ],
        "type": "object"
      },
      "TimeBucketSize": {
        "enum": [
          "DAY",
          "MONTH"
        ],
        "type": "string"
      },
      "ToneMapping": {
        "enum": [
          "hable",
          "mobius",
          "reinhard",
          "disabled"
        ],
        "type": "string"
      },
      "TranscodeHWAccel": {
        "enum": [
          "nvenc",
          "qsv",
          "vaapi",
          "rkmpp",
          "disabled"
        ],
        "type": "string"
      },
      "TranscodePolicy": {
        "enum": [
          "all",
          "optimal",
          "bitrate",
          "required",
          "disabled"
        ],
        "type": "string"
      },
      "UpdateAlbumDto": {
        "properties": {
          "albumName": {
            "type": "string"
          },
          "albumThumbnailAssetId": {
            "format": "uuid",
            "type": "string"
          },
          "description": {
            "type": "string"
          },
          "isActivityEnabled": {
            "type": "boolean"
          },
          "order": {
            "$ref": "#/components/schemas/AssetOrder"
          }
        },
        "type": "object"
      },
      "UpdateAlbumUserDto": {
        "properties": {
          "role": {
            "$ref": "#/components/schemas/AlbumUserRole"
          }
        },
        "required": [
          "role"
        ],
        "type": "object"
      },
      "UpdateAssetDto": {
        "properties": {
          "dateTimeOriginal": {
            "type": "string"
          },
          "description": {
            "type": "string"
          },
          "isArchived": {
            "type": "boolean"
          },
          "isFavorite": {
            "type": "boolean"
          },
          "latitude": {
            "type": "number"
          },
          "longitude": {
            "type": "number"
          }
        },
        "type": "object"
      },
      "UpdateLibraryDto": {
        "properties": {
          "exclusionPatterns": {
            "items": {
              "type": "string"
            },
            "type": "array"
          },
          "importPaths": {
            "items": {
              "type": "string"
            },
            "type": "array"
          },
          "name": {
            "type": "string"
          }
        },
        "type": "object"
      },
      "UpdatePartnerDto": {
        "properties": {
          "inTimeline": {
            "type": "boolean"
          }
        },
        "required": [
          "inTimeline"
        ],
        "type": "object"
      },
      "UpdateStackParentDto": {
        "properties": {
          "newParentId": {
            "format": "uuid",
            "type": "string"
          },
          "oldParentId": {
            "format": "uuid",
            "type": "string"
          }
        },
        "required": [
          "newParentId",
          "oldParentId"
        ],
        "type": "object"
      },
      "UpdateTagDto": {
        "properties": {
          "name": {
            "type": "string"
          }
        },
        "type": "object"
      },
      "UpdateUserDto": {
        "properties": {
          "avatarColor": {
            "$ref": "#/components/schemas/UserAvatarColor"
          },
          "email": {
            "type": "string"
          },
          "id": {
            "format": "uuid",
            "type": "string"
          },
          "isAdmin": {
            "type": "boolean"
          },
          "memoriesEnabled": {
            "type": "boolean"
          },
          "name": {
            "type": "string"
          },
          "password": {
            "type": "string"
          },
          "quotaSizeInBytes": {
            "format": "int64",
            "minimum": 1,
            "nullable": true,
            "type": "integer"
          },
          "shouldChangePassword": {
            "type": "boolean"
          },
          "storageLabel": {
            "type": "string"
          }
        },
        "required": [
          "id"
        ],
        "type": "object"
      },
      "UsageByUserDto": {
        "properties": {
          "photos": {
            "type": "integer"
          },
          "quotaSizeInBytes": {
            "format": "int64",
            "nullable": true,
            "type": "integer"
          },
          "usage": {
            "format": "int64",
            "type": "integer"
          },
          "userId": {
            "type": "string"
          },
          "userName": {
            "type": "string"
          },
          "videos": {
            "type": "integer"
          }
        },
        "required": [
          "photos",
          "quotaSizeInBytes",
          "usage",
          "userId",
          "userName",
          "videos"
        ],
        "type": "object"
      },
      "UserAvatarColor": {
        "enum": [
          "primary",
          "pink",
          "red",
          "yellow",
          "blue",
          "green",
          "purple",
          "orange",
          "gray",
          "amber"
        ],
        "type": "string"
      },
      "UserDto": {
        "properties": {
          "avatarColor": {
            "$ref": "#/components/schemas/UserAvatarColor"
          },
          "email": {
            "type": "string"
          },
          "id": {
            "type": "string"
          },
          "name": {
            "type": "string"
          },
          "profileImagePath": {
            "type": "string"
          }
        },
        "required": [
          "avatarColor",
          "email",
          "id",
          "name",
          "profileImagePath"
        ],
        "type": "object"
      },
      "UserResponseDto": {
        "properties": {
          "avatarColor": {
            "$ref": "#/components/schemas/UserAvatarColor"
          },
          "createdAt": {
            "format": "date-time",
            "type": "string"
          },
          "deletedAt": {
            "format": "date-time",
            "nullable": true,
            "type": "string"
          },
          "email": {
            "type": "string"
          },
          "id": {
            "type": "string"
          },
          "isAdmin": {
            "type": "boolean"
          },
          "memoriesEnabled": {
            "type": "boolean"
          },
          "name": {
            "type": "string"
          },
          "oauthId": {
            "type": "string"
          },
          "profileImagePath": {
            "type": "string"
          },
          "quotaSizeInBytes": {
            "format": "int64",
            "nullable": true,
            "type": "integer"
          },
          "quotaUsageInBytes": {
            "format": "int64",
            "nullable": true,
            "type": "integer"
          },
          "shouldChangePassword": {
            "type": "boolean"
          },
          "status": {
            "$ref": "#/components/schemas/UserStatus"
          },
          "storageLabel": {
            "nullable": true,
            "type": "string"
          },
          "updatedAt": {
            "format": "date-time",
            "type": "string"
          }
        },
        "required": [
          "avatarColor",
          "createdAt",
          "deletedAt",
          "email",
          "id",
          "isAdmin",
          "name",
          "oauthId",
          "profileImagePath",
          "quotaSizeInBytes",
          "quotaUsageInBytes",
          "shouldChangePassword",
          "status",
          "storageLabel",
          "updatedAt"
        ],
        "type": "object"
      },
      "UserStatus": {
        "enum": [
          "active",
          "removing",
          "deleted"
        ],
        "type": "string"
      },
      "ValidateAccessTokenResponseDto": {
        "properties": {
          "authStatus": {
            "type": "boolean"
          }
        },
        "required": [
          "authStatus"
        ],
        "type": "object"
      },
      "ValidateLibraryDto": {
        "properties": {
          "exclusionPatterns": {
            "items": {
              "type": "string"
            },
            "type": "array"
          },
          "importPaths": {
            "items": {
              "type": "string"
            },
            "type": "array"
          }
        },
        "type": "object"
      },
      "ValidateLibraryImportPathResponseDto": {
        "properties": {
          "importPath": {
            "type": "string"
          },
          "isValid": {
            "default": false,
            "type": "boolean"
          },
          "message": {
            "type": "string"
          }
        },
        "required": [
          "importPath",
          "isValid"
        ],
        "type": "object"
      },
      "ValidateLibraryResponseDto": {
        "properties": {
          "importPaths": {
            "items": {
              "$ref": "#/components/schemas/ValidateLibraryImportPathResponseDto"
            },
            "type": "array"
          }
        },
        "type": "object"
      },
      "VideoCodec": {
        "enum": [
          "h264",
          "hevc",
          "vp9",
          "av1"
        ],
        "type": "string"
      }
    }
  }
}<|MERGE_RESOLUTION|>--- conflicted
+++ resolved
@@ -2256,7 +2256,6 @@
         ]
       }
     },
-<<<<<<< HEAD
     "/duplicates/{id}/resolve": {
       "post": {
         "operationId": "resolveDuplicates",
@@ -2302,10 +2301,7 @@
         ]
       }
     },
-    "/face": {
-=======
     "/faces": {
->>>>>>> 202745f1
       "get": {
         "operationId": "getFaces",
         "parameters": [
