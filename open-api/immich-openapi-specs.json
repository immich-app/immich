{
  "openapi": "3.0.0",
  "paths": {
    "/activities": {
      "get": {
        "operationId": "getActivities",
        "parameters": [
          {
            "name": "albumId",
            "required": true,
            "in": "query",
            "schema": {
              "format": "uuid",
              "type": "string"
            }
          },
          {
            "name": "assetId",
            "required": false,
            "in": "query",
            "schema": {
              "format": "uuid",
              "type": "string"
            }
          },
          {
            "name": "level",
            "required": false,
            "in": "query",
            "schema": {
              "$ref": "#/components/schemas/ReactionLevel"
            }
          },
          {
            "name": "type",
            "required": false,
            "in": "query",
            "schema": {
              "$ref": "#/components/schemas/ReactionType"
            }
          },
          {
            "name": "userId",
            "required": false,
            "in": "query",
            "schema": {
              "format": "uuid",
              "type": "string"
            }
          }
        ],
        "responses": {
          "200": {
            "content": {
              "application/json": {
                "schema": {
                  "items": {
                    "$ref": "#/components/schemas/ActivityResponseDto"
                  },
                  "type": "array"
                }
              }
            },
            "description": ""
          }
        },
        "security": [
          {
            "bearer": []
          },
          {
            "cookie": []
          },
          {
            "api_key": []
          }
        ],
        "tags": [
          "Activities"
        ],
        "x-immich-permission": "activity.read",
        "description": "This endpoint requires the `activity.read` permission."
      },
      "post": {
        "operationId": "createActivity",
        "parameters": [],
        "requestBody": {
          "content": {
            "application/json": {
              "schema": {
                "$ref": "#/components/schemas/ActivityCreateDto"
              }
            }
          },
          "required": true
        },
        "responses": {
          "201": {
            "content": {
              "application/json": {
                "schema": {
                  "$ref": "#/components/schemas/ActivityResponseDto"
                }
              }
            },
            "description": ""
          }
        },
        "security": [
          {
            "bearer": []
          },
          {
            "cookie": []
          },
          {
            "api_key": []
          }
        ],
        "tags": [
          "Activities"
        ],
        "x-immich-permission": "activity.create",
        "description": "This endpoint requires the `activity.create` permission."
      }
    },
    "/activities/statistics": {
      "get": {
        "operationId": "getActivityStatistics",
        "parameters": [
          {
            "name": "albumId",
            "required": true,
            "in": "query",
            "schema": {
              "format": "uuid",
              "type": "string"
            }
          },
          {
            "name": "assetId",
            "required": false,
            "in": "query",
            "schema": {
              "format": "uuid",
              "type": "string"
            }
          }
        ],
        "responses": {
          "200": {
            "content": {
              "application/json": {
                "schema": {
                  "$ref": "#/components/schemas/ActivityStatisticsResponseDto"
                }
              }
            },
            "description": ""
          }
        },
        "security": [
          {
            "bearer": []
          },
          {
            "cookie": []
          },
          {
            "api_key": []
          }
        ],
        "tags": [
          "Activities"
        ],
        "x-immich-permission": "activity.statistics",
        "description": "This endpoint requires the `activity.statistics` permission."
      }
    },
    "/activities/{id}": {
      "delete": {
        "operationId": "deleteActivity",
        "parameters": [
          {
            "name": "id",
            "required": true,
            "in": "path",
            "schema": {
              "format": "uuid",
              "type": "string"
            }
          }
        ],
        "responses": {
          "204": {
            "description": ""
          }
        },
        "security": [
          {
            "bearer": []
          },
          {
            "cookie": []
          },
          {
            "api_key": []
          }
        ],
        "tags": [
          "Activities"
        ],
        "x-immich-permission": "activity.delete",
        "description": "This endpoint requires the `activity.delete` permission."
      }
    },
    "/admin/auth/unlink-all": {
      "post": {
        "operationId": "unlinkAllOAuthAccountsAdmin",
        "parameters": [],
        "responses": {
          "204": {
            "description": ""
          }
        },
        "security": [
          {
            "bearer": []
          },
          {
            "cookie": []
          },
          {
            "api_key": []
          }
        ],
        "tags": [
          "Auth (admin)"
        ],
        "x-immich-admin-only": true,
        "x-immich-permission": "adminAuth.unlinkAll",
        "description": "This endpoint is an admin-only route, and requires the `adminAuth.unlinkAll` permission."
      }
    },
    "/admin/notifications": {
      "post": {
        "operationId": "createNotification",
        "parameters": [],
        "requestBody": {
          "content": {
            "application/json": {
              "schema": {
                "$ref": "#/components/schemas/NotificationCreateDto"
              }
            }
          },
          "required": true
        },
        "responses": {
          "201": {
            "content": {
              "application/json": {
                "schema": {
                  "$ref": "#/components/schemas/NotificationDto"
                }
              }
            },
            "description": ""
          }
        },
        "security": [
          {
            "bearer": []
          },
          {
            "cookie": []
          },
          {
            "api_key": []
          }
        ],
        "tags": [
          "Notifications (Admin)"
        ],
        "x-immich-admin-only": true
      }
    },
    "/admin/notifications/templates/{name}": {
      "post": {
        "operationId": "getNotificationTemplateAdmin",
        "parameters": [
          {
            "name": "name",
            "required": true,
            "in": "path",
            "schema": {
              "type": "string"
            }
          }
        ],
        "requestBody": {
          "content": {
            "application/json": {
              "schema": {
                "$ref": "#/components/schemas/TemplateDto"
              }
            }
          },
          "required": true
        },
        "responses": {
          "200": {
            "content": {
              "application/json": {
                "schema": {
                  "$ref": "#/components/schemas/TemplateResponseDto"
                }
              }
            },
            "description": ""
          }
        },
        "security": [
          {
            "bearer": []
          },
          {
            "cookie": []
          },
          {
            "api_key": []
          }
        ],
        "tags": [
          "Notifications (Admin)"
        ],
        "x-immich-admin-only": true
      }
    },
    "/admin/notifications/test-email": {
      "post": {
        "operationId": "sendTestEmailAdmin",
        "parameters": [],
        "requestBody": {
          "content": {
            "application/json": {
              "schema": {
                "$ref": "#/components/schemas/SystemConfigSmtpDto"
              }
            }
          },
          "required": true
        },
        "responses": {
          "200": {
            "content": {
              "application/json": {
                "schema": {
                  "$ref": "#/components/schemas/TestEmailResponseDto"
                }
              }
            },
            "description": ""
          }
        },
        "security": [
          {
            "bearer": []
          },
          {
            "cookie": []
          },
          {
            "api_key": []
          }
        ],
        "tags": [
          "Notifications (Admin)"
        ],
        "x-immich-admin-only": true
      }
    },
    "/admin/users": {
      "get": {
        "operationId": "searchUsersAdmin",
        "parameters": [
          {
            "name": "id",
            "required": false,
            "in": "query",
            "schema": {
              "format": "uuid",
              "type": "string"
            }
          },
          {
            "name": "withDeleted",
            "required": false,
            "in": "query",
            "schema": {
              "type": "boolean"
            }
          }
        ],
        "responses": {
          "200": {
            "content": {
              "application/json": {
                "schema": {
                  "items": {
                    "$ref": "#/components/schemas/UserAdminResponseDto"
                  },
                  "type": "array"
                }
              }
            },
            "description": ""
          }
        },
        "security": [
          {
            "bearer": []
          },
          {
            "cookie": []
          },
          {
            "api_key": []
          }
        ],
        "tags": [
          "Users (admin)"
        ],
        "x-immich-admin-only": true,
        "x-immich-permission": "adminUser.read",
        "description": "This endpoint is an admin-only route, and requires the `adminUser.read` permission."
      },
      "post": {
        "operationId": "createUserAdmin",
        "parameters": [],
        "requestBody": {
          "content": {
            "application/json": {
              "schema": {
                "$ref": "#/components/schemas/UserAdminCreateDto"
              }
            }
          },
          "required": true
        },
        "responses": {
          "201": {
            "content": {
              "application/json": {
                "schema": {
                  "$ref": "#/components/schemas/UserAdminResponseDto"
                }
              }
            },
            "description": ""
          }
        },
        "security": [
          {
            "bearer": []
          },
          {
            "cookie": []
          },
          {
            "api_key": []
          }
        ],
        "tags": [
          "Users (admin)"
        ],
        "x-immich-admin-only": true,
        "x-immich-permission": "adminUser.create",
        "description": "This endpoint is an admin-only route, and requires the `adminUser.create` permission."
      }
    },
    "/admin/users/{id}": {
      "delete": {
        "operationId": "deleteUserAdmin",
        "parameters": [
          {
            "name": "id",
            "required": true,
            "in": "path",
            "schema": {
              "format": "uuid",
              "type": "string"
            }
          }
        ],
        "requestBody": {
          "content": {
            "application/json": {
              "schema": {
                "$ref": "#/components/schemas/UserAdminDeleteDto"
              }
            }
          },
          "required": true
        },
        "responses": {
          "200": {
            "content": {
              "application/json": {
                "schema": {
                  "$ref": "#/components/schemas/UserAdminResponseDto"
                }
              }
            },
            "description": ""
          }
        },
        "security": [
          {
            "bearer": []
          },
          {
            "cookie": []
          },
          {
            "api_key": []
          }
        ],
        "tags": [
          "Users (admin)"
        ],
        "x-immich-admin-only": true,
        "x-immich-permission": "adminUser.delete",
        "description": "This endpoint is an admin-only route, and requires the `adminUser.delete` permission."
      },
      "get": {
        "operationId": "getUserAdmin",
        "parameters": [
          {
            "name": "id",
            "required": true,
            "in": "path",
            "schema": {
              "format": "uuid",
              "type": "string"
            }
          }
        ],
        "responses": {
          "200": {
            "content": {
              "application/json": {
                "schema": {
                  "$ref": "#/components/schemas/UserAdminResponseDto"
                }
              }
            },
            "description": ""
          }
        },
        "security": [
          {
            "bearer": []
          },
          {
            "cookie": []
          },
          {
            "api_key": []
          }
        ],
        "tags": [
          "Users (admin)"
        ],
        "x-immich-admin-only": true,
        "x-immich-permission": "adminUser.read",
        "description": "This endpoint is an admin-only route, and requires the `adminUser.read` permission."
      },
      "put": {
        "operationId": "updateUserAdmin",
        "parameters": [
          {
            "name": "id",
            "required": true,
            "in": "path",
            "schema": {
              "format": "uuid",
              "type": "string"
            }
          }
        ],
        "requestBody": {
          "content": {
            "application/json": {
              "schema": {
                "$ref": "#/components/schemas/UserAdminUpdateDto"
              }
            }
          },
          "required": true
        },
        "responses": {
          "200": {
            "content": {
              "application/json": {
                "schema": {
                  "$ref": "#/components/schemas/UserAdminResponseDto"
                }
              }
            },
            "description": ""
          }
        },
        "security": [
          {
            "bearer": []
          },
          {
            "cookie": []
          },
          {
            "api_key": []
          }
        ],
        "tags": [
          "Users (admin)"
        ],
        "x-immich-admin-only": true,
        "x-immich-permission": "adminUser.update",
        "description": "This endpoint is an admin-only route, and requires the `adminUser.update` permission."
      }
    },
    "/admin/users/{id}/preferences": {
      "get": {
        "operationId": "getUserPreferencesAdmin",
        "parameters": [
          {
            "name": "id",
            "required": true,
            "in": "path",
            "schema": {
              "format": "uuid",
              "type": "string"
            }
          }
        ],
        "responses": {
          "200": {
            "content": {
              "application/json": {
                "schema": {
                  "$ref": "#/components/schemas/UserPreferencesResponseDto"
                }
              }
            },
            "description": ""
          }
        },
        "security": [
          {
            "bearer": []
          },
          {
            "cookie": []
          },
          {
            "api_key": []
          }
        ],
        "tags": [
          "Users (admin)"
        ],
        "x-immich-admin-only": true,
        "x-immich-permission": "adminUser.read",
        "description": "This endpoint is an admin-only route, and requires the `adminUser.read` permission."
      },
      "put": {
        "operationId": "updateUserPreferencesAdmin",
        "parameters": [
          {
            "name": "id",
            "required": true,
            "in": "path",
            "schema": {
              "format": "uuid",
              "type": "string"
            }
          }
        ],
        "requestBody": {
          "content": {
            "application/json": {
              "schema": {
                "$ref": "#/components/schemas/UserPreferencesUpdateDto"
              }
            }
          },
          "required": true
        },
        "responses": {
          "200": {
            "content": {
              "application/json": {
                "schema": {
                  "$ref": "#/components/schemas/UserPreferencesResponseDto"
                }
              }
            },
            "description": ""
          }
        },
        "security": [
          {
            "bearer": []
          },
          {
            "cookie": []
          },
          {
            "api_key": []
          }
        ],
        "tags": [
          "Users (admin)"
        ],
        "x-immich-admin-only": true,
        "x-immich-permission": "adminUser.update",
        "description": "This endpoint is an admin-only route, and requires the `adminUser.update` permission."
      }
    },
    "/admin/users/{id}/restore": {
      "post": {
        "operationId": "restoreUserAdmin",
        "parameters": [
          {
            "name": "id",
            "required": true,
            "in": "path",
            "schema": {
              "format": "uuid",
              "type": "string"
            }
          }
        ],
        "responses": {
          "200": {
            "content": {
              "application/json": {
                "schema": {
                  "$ref": "#/components/schemas/UserAdminResponseDto"
                }
              }
            },
            "description": ""
          }
        },
        "security": [
          {
            "bearer": []
          },
          {
            "cookie": []
          },
          {
            "api_key": []
          }
        ],
        "tags": [
          "Users (admin)"
        ],
        "x-immich-admin-only": true,
        "x-immich-permission": "adminUser.delete",
        "description": "This endpoint is an admin-only route, and requires the `adminUser.delete` permission."
      }
    },
    "/admin/users/{id}/statistics": {
      "get": {
        "operationId": "getUserStatisticsAdmin",
        "parameters": [
          {
            "name": "id",
            "required": true,
            "in": "path",
            "schema": {
              "format": "uuid",
              "type": "string"
            }
          },
          {
            "name": "isFavorite",
            "required": false,
            "in": "query",
            "schema": {
              "type": "boolean"
            }
          },
          {
            "name": "isTrashed",
            "required": false,
            "in": "query",
            "schema": {
              "type": "boolean"
            }
          },
          {
            "name": "visibility",
            "required": false,
            "in": "query",
            "schema": {
              "$ref": "#/components/schemas/AssetVisibility"
            }
          }
        ],
        "responses": {
          "200": {
            "content": {
              "application/json": {
                "schema": {
                  "$ref": "#/components/schemas/AssetStatsResponseDto"
                }
              }
            },
            "description": ""
          }
        },
        "security": [
          {
            "bearer": []
          },
          {
            "cookie": []
          },
          {
            "api_key": []
          }
        ],
        "tags": [
          "Users (admin)"
        ],
        "x-immich-admin-only": true,
        "x-immich-permission": "adminUser.read",
        "description": "This endpoint is an admin-only route, and requires the `adminUser.read` permission."
      }
    },
    "/albums": {
      "get": {
        "operationId": "getAllAlbums",
        "parameters": [
          {
            "name": "assetId",
            "required": false,
            "in": "query",
            "description": "Only returns albums that contain the asset\nIgnores the shared parameter\nundefined: get all albums",
            "schema": {
              "format": "uuid",
              "type": "string"
            }
          },
          {
            "name": "shared",
            "required": false,
            "in": "query",
            "schema": {
              "type": "boolean"
            }
          }
        ],
        "responses": {
          "200": {
            "content": {
              "application/json": {
                "schema": {
                  "items": {
                    "$ref": "#/components/schemas/AlbumResponseDto"
                  },
                  "type": "array"
                }
              }
            },
            "description": ""
          }
        },
        "security": [
          {
            "bearer": []
          },
          {
            "cookie": []
          },
          {
            "api_key": []
          }
        ],
        "tags": [
          "Albums"
        ],
        "x-immich-permission": "album.read",
        "description": "This endpoint requires the `album.read` permission."
      },
      "post": {
        "operationId": "createAlbum",
        "parameters": [],
        "requestBody": {
          "content": {
            "application/json": {
              "schema": {
                "$ref": "#/components/schemas/CreateAlbumDto"
              }
            }
          },
          "required": true
        },
        "responses": {
          "201": {
            "content": {
              "application/json": {
                "schema": {
                  "$ref": "#/components/schemas/AlbumResponseDto"
                }
              }
            },
            "description": ""
          }
        },
        "security": [
          {
            "bearer": []
          },
          {
            "cookie": []
          },
          {
            "api_key": []
          }
        ],
        "tags": [
          "Albums"
        ],
        "x-immich-permission": "album.create",
        "description": "This endpoint requires the `album.create` permission."
      }
    },
    "/albums/assets": {
      "put": {
        "operationId": "addAssetsToAlbums",
        "parameters": [
          {
            "name": "key",
            "required": false,
            "in": "query",
            "schema": {
              "type": "string"
            }
          },
          {
            "name": "slug",
            "required": false,
            "in": "query",
            "schema": {
              "type": "string"
            }
          }
        ],
        "requestBody": {
          "content": {
            "application/json": {
              "schema": {
                "$ref": "#/components/schemas/AlbumsAddAssetsDto"
              }
            }
          },
          "required": true
        },
        "responses": {
          "200": {
            "content": {
              "application/json": {
                "schema": {
                  "$ref": "#/components/schemas/AlbumsAddAssetsResponseDto"
                }
              }
            },
            "description": ""
          }
        },
        "security": [
          {
            "bearer": []
          },
          {
            "cookie": []
          },
          {
            "api_key": []
          }
        ],
        "tags": [
          "Albums"
        ],
        "x-immich-permission": "albumAsset.create",
        "description": "This endpoint requires the `albumAsset.create` permission."
      }
    },
    "/albums/statistics": {
      "get": {
        "operationId": "getAlbumStatistics",
        "parameters": [],
        "responses": {
          "200": {
            "content": {
              "application/json": {
                "schema": {
                  "$ref": "#/components/schemas/AlbumStatisticsResponseDto"
                }
              }
            },
            "description": ""
          }
        },
        "security": [
          {
            "bearer": []
          },
          {
            "cookie": []
          },
          {
            "api_key": []
          }
        ],
        "tags": [
          "Albums"
        ],
        "x-immich-permission": "album.statistics",
        "description": "This endpoint requires the `album.statistics` permission."
      }
    },
    "/albums/{id}": {
      "delete": {
        "operationId": "deleteAlbum",
        "parameters": [
          {
            "name": "id",
            "required": true,
            "in": "path",
            "schema": {
              "format": "uuid",
              "type": "string"
            }
          }
        ],
        "responses": {
          "204": {
            "description": ""
          }
        },
        "security": [
          {
            "bearer": []
          },
          {
            "cookie": []
          },
          {
            "api_key": []
          }
        ],
        "tags": [
          "Albums"
        ],
        "x-immich-permission": "album.delete",
        "description": "This endpoint requires the `album.delete` permission."
      },
      "get": {
        "operationId": "getAlbumInfo",
        "parameters": [
          {
            "name": "id",
            "required": true,
            "in": "path",
            "schema": {
              "format": "uuid",
              "type": "string"
            }
          },
          {
            "name": "key",
            "required": false,
            "in": "query",
            "schema": {
              "type": "string"
            }
          },
          {
            "name": "slug",
            "required": false,
            "in": "query",
            "schema": {
              "type": "string"
            }
          },
          {
            "name": "withoutAssets",
            "required": false,
            "in": "query",
            "schema": {
              "type": "boolean"
            }
          }
        ],
        "responses": {
          "200": {
            "content": {
              "application/json": {
                "schema": {
                  "$ref": "#/components/schemas/AlbumResponseDto"
                }
              }
            },
            "description": ""
          }
        },
        "security": [
          {
            "bearer": []
          },
          {
            "cookie": []
          },
          {
            "api_key": []
          }
        ],
        "tags": [
          "Albums"
        ],
        "x-immich-permission": "album.read",
        "description": "This endpoint requires the `album.read` permission."
      },
      "patch": {
        "operationId": "updateAlbumInfo",
        "parameters": [
          {
            "name": "id",
            "required": true,
            "in": "path",
            "schema": {
              "format": "uuid",
              "type": "string"
            }
          }
        ],
        "requestBody": {
          "content": {
            "application/json": {
              "schema": {
                "$ref": "#/components/schemas/UpdateAlbumDto"
              }
            }
          },
          "required": true
        },
        "responses": {
          "200": {
            "content": {
              "application/json": {
                "schema": {
                  "$ref": "#/components/schemas/AlbumResponseDto"
                }
              }
            },
            "description": ""
          }
        },
        "security": [
          {
            "bearer": []
          },
          {
            "cookie": []
          },
          {
            "api_key": []
          }
        ],
        "tags": [
          "Albums"
        ],
        "x-immich-permission": "album.update",
        "description": "This endpoint requires the `album.update` permission."
      }
    },
    "/albums/{id}/assets": {
      "delete": {
        "operationId": "removeAssetFromAlbum",
        "parameters": [
          {
            "name": "id",
            "required": true,
            "in": "path",
            "schema": {
              "format": "uuid",
              "type": "string"
            }
          }
        ],
        "requestBody": {
          "content": {
            "application/json": {
              "schema": {
                "$ref": "#/components/schemas/BulkIdsDto"
              }
            }
          },
          "required": true
        },
        "responses": {
          "200": {
            "content": {
              "application/json": {
                "schema": {
                  "items": {
                    "$ref": "#/components/schemas/BulkIdResponseDto"
                  },
                  "type": "array"
                }
              }
            },
            "description": ""
          }
        },
        "security": [
          {
            "bearer": []
          },
          {
            "cookie": []
          },
          {
            "api_key": []
          }
        ],
        "tags": [
          "Albums"
        ],
        "x-immich-permission": "albumAsset.delete",
        "description": "This endpoint requires the `albumAsset.delete` permission."
      },
      "put": {
        "operationId": "addAssetsToAlbum",
        "parameters": [
          {
            "name": "id",
            "required": true,
            "in": "path",
            "schema": {
              "format": "uuid",
              "type": "string"
            }
          },
          {
            "name": "key",
            "required": false,
            "in": "query",
            "schema": {
              "type": "string"
            }
          },
          {
            "name": "slug",
            "required": false,
            "in": "query",
            "schema": {
              "type": "string"
            }
          }
        ],
        "requestBody": {
          "content": {
            "application/json": {
              "schema": {
                "$ref": "#/components/schemas/BulkIdsDto"
              }
            }
          },
          "required": true
        },
        "responses": {
          "200": {
            "content": {
              "application/json": {
                "schema": {
                  "items": {
                    "$ref": "#/components/schemas/BulkIdResponseDto"
                  },
                  "type": "array"
                }
              }
            },
            "description": ""
          }
        },
        "security": [
          {
            "bearer": []
          },
          {
            "cookie": []
          },
          {
            "api_key": []
          }
        ],
        "tags": [
          "Albums"
        ],
        "x-immich-permission": "albumAsset.create",
        "description": "This endpoint requires the `albumAsset.create` permission."
      }
    },
    "/albums/{id}/user/{userId}": {
      "delete": {
        "operationId": "removeUserFromAlbum",
        "parameters": [
          {
            "name": "id",
            "required": true,
            "in": "path",
            "schema": {
              "format": "uuid",
              "type": "string"
            }
          },
          {
            "name": "userId",
            "required": true,
            "in": "path",
            "schema": {
              "type": "string"
            }
          }
        ],
        "responses": {
          "204": {
            "description": ""
          }
        },
        "security": [
          {
            "bearer": []
          },
          {
            "cookie": []
          },
          {
            "api_key": []
          }
        ],
        "tags": [
          "Albums"
        ],
        "x-immich-permission": "albumUser.delete",
        "description": "This endpoint requires the `albumUser.delete` permission."
      },
      "put": {
        "operationId": "updateAlbumUser",
        "parameters": [
          {
            "name": "id",
            "required": true,
            "in": "path",
            "schema": {
              "format": "uuid",
              "type": "string"
            }
          },
          {
            "name": "userId",
            "required": true,
            "in": "path",
            "schema": {
              "type": "string"
            }
          }
        ],
        "requestBody": {
          "content": {
            "application/json": {
              "schema": {
                "$ref": "#/components/schemas/UpdateAlbumUserDto"
              }
            }
          },
          "required": true
        },
        "responses": {
          "204": {
            "description": ""
          }
        },
        "security": [
          {
            "bearer": []
          },
          {
            "cookie": []
          },
          {
            "api_key": []
          }
        ],
        "tags": [
          "Albums"
        ],
        "x-immich-permission": "albumUser.update",
        "description": "This endpoint requires the `albumUser.update` permission."
      }
    },
    "/albums/{id}/users": {
      "put": {
        "operationId": "addUsersToAlbum",
        "parameters": [
          {
            "name": "id",
            "required": true,
            "in": "path",
            "schema": {
              "format": "uuid",
              "type": "string"
            }
          }
        ],
        "requestBody": {
          "content": {
            "application/json": {
              "schema": {
                "$ref": "#/components/schemas/AddUsersDto"
              }
            }
          },
          "required": true
        },
        "responses": {
          "200": {
            "content": {
              "application/json": {
                "schema": {
                  "$ref": "#/components/schemas/AlbumResponseDto"
                }
              }
            },
            "description": ""
          }
        },
        "security": [
          {
            "bearer": []
          },
          {
            "cookie": []
          },
          {
            "api_key": []
          }
        ],
        "tags": [
          "Albums"
        ],
        "x-immich-permission": "albumUser.create",
        "description": "This endpoint requires the `albumUser.create` permission."
      }
    },
    "/api-keys": {
      "get": {
        "operationId": "getApiKeys",
        "parameters": [],
        "responses": {
          "200": {
            "content": {
              "application/json": {
                "schema": {
                  "items": {
                    "$ref": "#/components/schemas/APIKeyResponseDto"
                  },
                  "type": "array"
                }
              }
            },
            "description": ""
          }
        },
        "security": [
          {
            "bearer": []
          },
          {
            "cookie": []
          },
          {
            "api_key": []
          }
        ],
        "tags": [
          "API Keys"
        ],
        "x-immich-permission": "apiKey.read",
        "description": "This endpoint requires the `apiKey.read` permission."
      },
      "post": {
        "operationId": "createApiKey",
        "parameters": [],
        "requestBody": {
          "content": {
            "application/json": {
              "schema": {
                "$ref": "#/components/schemas/APIKeyCreateDto"
              }
            }
          },
          "required": true
        },
        "responses": {
          "201": {
            "content": {
              "application/json": {
                "schema": {
                  "$ref": "#/components/schemas/APIKeyCreateResponseDto"
                }
              }
            },
            "description": ""
          }
        },
        "security": [
          {
            "bearer": []
          },
          {
            "cookie": []
          },
          {
            "api_key": []
          }
        ],
        "tags": [
          "API Keys"
        ],
        "x-immich-permission": "apiKey.create",
        "description": "This endpoint requires the `apiKey.create` permission."
      }
    },
    "/api-keys/me": {
      "get": {
        "operationId": "getMyApiKey",
        "parameters": [],
        "responses": {
          "200": {
            "content": {
              "application/json": {
                "schema": {
                  "$ref": "#/components/schemas/APIKeyResponseDto"
                }
              }
            },
            "description": ""
          }
        },
        "security": [
          {
            "bearer": []
          },
          {
            "cookie": []
          },
          {
            "api_key": []
          }
        ],
        "tags": [
          "API Keys"
        ]
      }
    },
    "/api-keys/{id}": {
      "delete": {
        "operationId": "deleteApiKey",
        "parameters": [
          {
            "name": "id",
            "required": true,
            "in": "path",
            "schema": {
              "format": "uuid",
              "type": "string"
            }
          }
        ],
        "responses": {
          "204": {
            "description": ""
          }
        },
        "security": [
          {
            "bearer": []
          },
          {
            "cookie": []
          },
          {
            "api_key": []
          }
        ],
        "tags": [
          "API Keys"
        ],
        "x-immich-permission": "apiKey.delete",
        "description": "This endpoint requires the `apiKey.delete` permission."
      },
      "get": {
        "operationId": "getApiKey",
        "parameters": [
          {
            "name": "id",
            "required": true,
            "in": "path",
            "schema": {
              "format": "uuid",
              "type": "string"
            }
          }
        ],
        "responses": {
          "200": {
            "content": {
              "application/json": {
                "schema": {
                  "$ref": "#/components/schemas/APIKeyResponseDto"
                }
              }
            },
            "description": ""
          }
        },
        "security": [
          {
            "bearer": []
          },
          {
            "cookie": []
          },
          {
            "api_key": []
          }
        ],
        "tags": [
          "API Keys"
        ],
        "x-immich-permission": "apiKey.read",
        "description": "This endpoint requires the `apiKey.read` permission."
      },
      "put": {
        "operationId": "updateApiKey",
        "parameters": [
          {
            "name": "id",
            "required": true,
            "in": "path",
            "schema": {
              "format": "uuid",
              "type": "string"
            }
          }
        ],
        "requestBody": {
          "content": {
            "application/json": {
              "schema": {
                "$ref": "#/components/schemas/APIKeyUpdateDto"
              }
            }
          },
          "required": true
        },
        "responses": {
          "200": {
            "content": {
              "application/json": {
                "schema": {
                  "$ref": "#/components/schemas/APIKeyResponseDto"
                }
              }
            },
            "description": ""
          }
        },
        "security": [
          {
            "bearer": []
          },
          {
            "cookie": []
          },
          {
            "api_key": []
          }
        ],
        "tags": [
          "API Keys"
        ],
        "x-immich-permission": "apiKey.update",
        "description": "This endpoint requires the `apiKey.update` permission."
      }
    },
    "/assets": {
      "delete": {
        "operationId": "deleteAssets",
        "parameters": [],
        "requestBody": {
          "content": {
            "application/json": {
              "schema": {
                "$ref": "#/components/schemas/AssetBulkDeleteDto"
              }
            }
          },
          "required": true
        },
        "responses": {
          "204": {
            "description": ""
          }
        },
        "security": [
          {
            "bearer": []
          },
          {
            "cookie": []
          },
          {
            "api_key": []
          }
        ],
        "tags": [
          "Assets"
        ],
        "x-immich-permission": "asset.delete",
        "description": "This endpoint requires the `asset.delete` permission."
      },
      "post": {
        "operationId": "uploadAsset",
        "parameters": [
          {
            "name": "key",
            "required": false,
            "in": "query",
            "schema": {
              "type": "string"
            }
          },
          {
            "name": "slug",
            "required": false,
            "in": "query",
            "schema": {
              "type": "string"
            }
          },
          {
            "name": "x-immich-checksum",
            "in": "header",
            "description": "sha1 checksum that can be used for duplicate detection before the file is uploaded",
            "required": false,
            "schema": {
              "type": "string"
            }
          }
        ],
        "requestBody": {
          "content": {
            "multipart/form-data": {
              "schema": {
                "$ref": "#/components/schemas/AssetMediaCreateDto"
              }
            }
          },
          "description": "Asset Upload Information",
          "required": true
        },
        "responses": {
          "201": {
            "content": {
              "application/json": {
                "schema": {
                  "$ref": "#/components/schemas/AssetMediaResponseDto"
                }
              }
            },
            "description": ""
          }
        },
        "security": [
          {
            "bearer": []
          },
          {
            "cookie": []
          },
          {
            "api_key": []
          }
        ],
        "tags": [
          "Assets"
        ],
        "x-immich-permission": "asset.upload",
        "description": "This endpoint requires the `asset.upload` permission."
      },
      "put": {
        "operationId": "updateAssets",
        "parameters": [],
        "requestBody": {
          "content": {
            "application/json": {
              "schema": {
                "$ref": "#/components/schemas/AssetBulkUpdateDto"
              }
            }
          },
          "required": true
        },
        "responses": {
          "204": {
            "description": ""
          }
        },
        "security": [
          {
            "bearer": []
          },
          {
            "cookie": []
          },
          {
            "api_key": []
          }
        ],
        "tags": [
          "Assets"
        ],
        "x-immich-permission": "asset.update",
        "description": "This endpoint requires the `asset.update` permission."
      }
    },
    "/assets/bulk-upload-check": {
      "post": {
        "description": "Checks if assets exist by checksums. This endpoint requires the `asset.upload` permission.",
        "operationId": "checkBulkUpload",
        "parameters": [],
        "requestBody": {
          "content": {
            "application/json": {
              "schema": {
                "$ref": "#/components/schemas/AssetBulkUploadCheckDto"
              }
            }
          },
          "required": true
        },
        "responses": {
          "200": {
            "content": {
              "application/json": {
                "schema": {
                  "$ref": "#/components/schemas/AssetBulkUploadCheckResponseDto"
                }
              }
            },
            "description": ""
          }
        },
        "security": [
          {
            "bearer": []
          },
          {
            "cookie": []
          },
          {
            "api_key": []
          }
        ],
        "summary": "checkBulkUpload",
        "tags": [
          "Assets"
        ],
        "x-immich-permission": "asset.upload"
      }
    },
    "/assets/device/{deviceId}": {
      "get": {
        "description": "Get all asset of a device that are in the database, ID only.",
        "operationId": "getAllUserAssetsByDeviceId",
        "parameters": [
          {
            "name": "deviceId",
            "required": true,
            "in": "path",
            "schema": {
              "type": "string"
            }
          }
        ],
        "responses": {
          "200": {
            "content": {
              "application/json": {
                "schema": {
                  "items": {
                    "type": "string"
                  },
                  "type": "array"
                }
              }
            },
            "description": ""
          }
        },
        "security": [
          {
            "bearer": []
          },
          {
            "cookie": []
          },
          {
            "api_key": []
          }
        ],
        "summary": "getAllUserAssetsByDeviceId",
        "tags": [
          "Assets"
        ]
      }
    },
    "/assets/exist": {
      "post": {
        "description": "Checks if multiple assets exist on the server and returns all existing - used by background backup",
        "operationId": "checkExistingAssets",
        "parameters": [],
        "requestBody": {
          "content": {
            "application/json": {
              "schema": {
                "$ref": "#/components/schemas/CheckExistingAssetsDto"
              }
            }
          },
          "required": true
        },
        "responses": {
          "200": {
            "content": {
              "application/json": {
                "schema": {
                  "$ref": "#/components/schemas/CheckExistingAssetsResponseDto"
                }
              }
            },
            "description": ""
          }
        },
        "security": [
          {
            "bearer": []
          },
          {
            "cookie": []
          },
          {
            "api_key": []
          }
        ],
        "summary": "checkExistingAssets",
        "tags": [
          "Assets"
        ]
      }
    },
    "/assets/jobs": {
      "post": {
        "operationId": "runAssetJobs",
        "parameters": [],
        "requestBody": {
          "content": {
            "application/json": {
              "schema": {
                "$ref": "#/components/schemas/AssetJobsDto"
              }
            }
          },
          "required": true
        },
        "responses": {
          "204": {
            "description": ""
          }
        },
        "security": [
          {
            "bearer": []
          },
          {
            "cookie": []
          },
          {
            "api_key": []
          }
        ],
        "tags": [
          "Assets"
        ]
      }
    },
    "/assets/random": {
      "get": {
        "deprecated": true,
        "description": "This property was deprecated in v1.116.0. This endpoint requires the `asset.read` permission.",
        "operationId": "getRandom",
        "parameters": [
          {
            "name": "count",
            "required": false,
            "in": "query",
            "schema": {
              "minimum": 1,
              "type": "number"
            }
          }
        ],
        "responses": {
          "200": {
            "content": {
              "application/json": {
                "schema": {
                  "items": {
                    "$ref": "#/components/schemas/AssetResponseDto"
                  },
                  "type": "array"
                }
              }
            },
            "description": ""
          }
        },
        "security": [
          {
            "bearer": []
          },
          {
            "cookie": []
          },
          {
            "api_key": []
          }
        ],
        "tags": [
          "Assets",
          "Deprecated"
        ],
        "x-immich-lifecycle": {
          "deprecatedAt": "v1.116.0"
        },
        "x-immich-permission": "asset.read"
      }
    },
    "/assets/statistics": {
      "get": {
        "operationId": "getAssetStatistics",
        "parameters": [
          {
            "name": "isFavorite",
            "required": false,
            "in": "query",
            "schema": {
              "type": "boolean"
            }
          },
          {
            "name": "isTrashed",
            "required": false,
            "in": "query",
            "schema": {
              "type": "boolean"
            }
          },
          {
            "name": "visibility",
            "required": false,
            "in": "query",
            "schema": {
              "$ref": "#/components/schemas/AssetVisibility"
            }
          }
        ],
        "responses": {
          "200": {
            "content": {
              "application/json": {
                "schema": {
                  "$ref": "#/components/schemas/AssetStatsResponseDto"
                }
              }
            },
            "description": ""
          }
        },
        "security": [
          {
            "bearer": []
          },
          {
            "cookie": []
          },
          {
            "api_key": []
          }
        ],
        "tags": [
          "Assets"
        ],
        "x-immich-permission": "asset.statistics",
        "description": "This endpoint requires the `asset.statistics` permission."
      }
    },
    "/assets/{id}": {
      "get": {
        "operationId": "getAssetInfo",
        "parameters": [
          {
            "name": "id",
            "required": true,
            "in": "path",
            "schema": {
              "format": "uuid",
              "type": "string"
            }
          },
          {
            "name": "key",
            "required": false,
            "in": "query",
            "schema": {
              "type": "string"
            }
          },
          {
            "name": "slug",
            "required": false,
            "in": "query",
            "schema": {
              "type": "string"
            }
          }
        ],
        "responses": {
          "200": {
            "content": {
              "application/json": {
                "schema": {
                  "$ref": "#/components/schemas/AssetResponseDto"
                }
              }
            },
            "description": ""
          }
        },
        "security": [
          {
            "bearer": []
          },
          {
            "cookie": []
          },
          {
            "api_key": []
          }
        ],
        "tags": [
          "Assets"
        ],
        "x-immich-permission": "asset.read",
        "description": "This endpoint requires the `asset.read` permission."
      },
      "put": {
        "operationId": "updateAsset",
        "parameters": [
          {
            "name": "id",
            "required": true,
            "in": "path",
            "schema": {
              "format": "uuid",
              "type": "string"
            }
          }
        ],
        "requestBody": {
          "content": {
            "application/json": {
              "schema": {
                "$ref": "#/components/schemas/UpdateAssetDto"
              }
            }
          },
          "required": true
        },
        "responses": {
          "200": {
            "content": {
              "application/json": {
                "schema": {
                  "$ref": "#/components/schemas/AssetResponseDto"
                }
              }
            },
            "description": ""
          }
        },
        "security": [
          {
            "bearer": []
          },
          {
            "cookie": []
          },
          {
            "api_key": []
          }
        ],
        "tags": [
          "Assets"
        ],
        "x-immich-permission": "asset.update",
        "description": "This endpoint requires the `asset.update` permission."
      }
    },
    "/assets/{id}/metadata": {
      "get": {
        "operationId": "getAssetMetadata",
        "parameters": [
          {
            "name": "id",
            "required": true,
            "in": "path",
            "schema": {
              "format": "uuid",
              "type": "string"
            }
          }
        ],
        "responses": {
          "200": {
            "content": {
              "application/json": {
                "schema": {
                  "items": {
                    "$ref": "#/components/schemas/AssetMetadataResponseDto"
                  },
                  "type": "array"
                }
              }
            },
            "description": ""
          }
        },
        "security": [
          {
            "bearer": []
          },
          {
            "cookie": []
          },
          {
            "api_key": []
          }
        ],
        "tags": [
          "Assets"
        ],
        "x-immich-permission": "asset.read",
        "description": "This endpoint requires the `asset.read` permission."
      },
      "put": {
        "operationId": "updateAssetMetadata",
        "parameters": [
          {
            "name": "id",
            "required": true,
            "in": "path",
            "schema": {
              "format": "uuid",
              "type": "string"
            }
          }
        ],
        "requestBody": {
          "content": {
            "application/json": {
              "schema": {
                "$ref": "#/components/schemas/AssetMetadataUpsertDto"
              }
            }
          },
          "required": true
        },
        "responses": {
          "200": {
            "content": {
              "application/json": {
                "schema": {
                  "items": {
                    "$ref": "#/components/schemas/AssetMetadataResponseDto"
                  },
                  "type": "array"
                }
              }
            },
            "description": ""
          }
        },
        "security": [
          {
            "bearer": []
          },
          {
            "cookie": []
          },
          {
            "api_key": []
          }
        ],
        "tags": [
          "Assets"
        ],
        "x-immich-permission": "asset.update",
        "description": "This endpoint requires the `asset.update` permission."
      }
    },
    "/assets/{id}/metadata/{key}": {
      "delete": {
        "operationId": "deleteAssetMetadata",
        "parameters": [
          {
            "name": "id",
            "required": true,
            "in": "path",
            "schema": {
              "format": "uuid",
              "type": "string"
            }
          },
          {
            "name": "key",
            "required": true,
            "in": "path",
            "schema": {
              "$ref": "#/components/schemas/AssetMetadataKey"
            }
          }
        ],
        "responses": {
          "204": {
            "description": ""
          }
        },
        "security": [
          {
            "bearer": []
          },
          {
            "cookie": []
          },
          {
            "api_key": []
          }
        ],
        "tags": [
          "Assets"
        ],
        "x-immich-permission": "asset.update",
        "description": "This endpoint requires the `asset.update` permission."
      },
      "get": {
        "operationId": "getAssetMetadataByKey",
        "parameters": [
          {
            "name": "id",
            "required": true,
            "in": "path",
            "schema": {
              "format": "uuid",
              "type": "string"
            }
          },
          {
            "name": "key",
            "required": true,
            "in": "path",
            "schema": {
              "$ref": "#/components/schemas/AssetMetadataKey"
            }
          }
        ],
        "responses": {
          "200": {
            "content": {
              "application/json": {
                "schema": {
                  "$ref": "#/components/schemas/AssetMetadataResponseDto"
                }
              }
            },
            "description": ""
          }
        },
        "security": [
          {
            "bearer": []
          },
          {
            "cookie": []
          },
          {
            "api_key": []
          }
        ],
        "tags": [
          "Assets"
        ],
        "x-immich-permission": "asset.read",
        "description": "This endpoint requires the `asset.read` permission."
      }
    },
    "/assets/{id}/original": {
      "get": {
        "operationId": "downloadAsset",
        "parameters": [
          {
            "name": "id",
            "required": true,
            "in": "path",
            "schema": {
              "format": "uuid",
              "type": "string"
            }
          },
          {
            "name": "key",
            "required": false,
            "in": "query",
            "schema": {
              "type": "string"
            }
          },
          {
            "name": "slug",
            "required": false,
            "in": "query",
            "schema": {
              "type": "string"
            }
          }
        ],
        "responses": {
          "200": {
            "content": {
              "application/octet-stream": {
                "schema": {
                  "format": "binary",
                  "type": "string"
                }
              }
            },
            "description": ""
          }
        },
        "security": [
          {
            "bearer": []
          },
          {
            "cookie": []
          },
          {
            "api_key": []
          }
        ],
        "tags": [
          "Assets"
        ],
        "x-immich-permission": "asset.download",
        "description": "This endpoint requires the `asset.download` permission."
      },
      "put": {
        "deprecated": true,
        "description": "This property was deprecated in v1.142.0. Replace the asset with new file, without changing its id. This endpoint requires the `asset.replace` permission.",
        "operationId": "replaceAsset",
        "parameters": [
          {
            "name": "id",
            "required": true,
            "in": "path",
            "schema": {
              "format": "uuid",
              "type": "string"
            }
          },
          {
            "name": "key",
            "required": false,
            "in": "query",
            "schema": {
              "type": "string"
            }
          },
          {
            "name": "slug",
            "required": false,
            "in": "query",
            "schema": {
              "type": "string"
            }
          }
        ],
        "requestBody": {
          "content": {
            "multipart/form-data": {
              "schema": {
                "$ref": "#/components/schemas/AssetMediaReplaceDto"
              }
            }
          },
          "required": true
        },
        "responses": {
          "200": {
            "content": {
              "application/json": {
                "schema": {
                  "$ref": "#/components/schemas/AssetMediaResponseDto"
                }
              }
            },
            "description": ""
          }
        },
        "security": [
          {
            "bearer": []
          },
          {
            "cookie": []
          },
          {
            "api_key": []
          }
        ],
        "summary": "Replace the asset with new file, without changing its id",
        "tags": [
          "Assets",
          "Deprecated"
        ],
        "x-immich-lifecycle": {
          "addedAt": "v1.106.0",
          "deprecatedAt": "v1.142.0"
        },
        "x-immich-permission": "asset.replace"
      }
    },
    "/assets/{id}/thumbnail": {
      "get": {
        "operationId": "viewAsset",
        "parameters": [
          {
            "name": "id",
            "required": true,
            "in": "path",
            "schema": {
              "format": "uuid",
              "type": "string"
            }
          },
          {
            "name": "key",
            "required": false,
            "in": "query",
            "schema": {
              "type": "string"
            }
          },
          {
            "name": "size",
            "required": false,
            "in": "query",
            "schema": {
              "$ref": "#/components/schemas/AssetMediaSize"
            }
          },
          {
            "name": "slug",
            "required": false,
            "in": "query",
            "schema": {
              "type": "string"
            }
          }
        ],
        "responses": {
          "200": {
            "content": {
              "application/octet-stream": {
                "schema": {
                  "format": "binary",
                  "type": "string"
                }
              }
            },
            "description": ""
          }
        },
        "security": [
          {
            "bearer": []
          },
          {
            "cookie": []
          },
          {
            "api_key": []
          }
        ],
        "tags": [
          "Assets"
        ],
        "x-immich-permission": "asset.view",
        "description": "This endpoint requires the `asset.view` permission."
      }
    },
    "/assets/{id}/video/playback": {
      "get": {
        "operationId": "playAssetVideo",
        "parameters": [
          {
            "name": "id",
            "required": true,
            "in": "path",
            "schema": {
              "format": "uuid",
              "type": "string"
            }
          },
          {
            "name": "key",
            "required": false,
            "in": "query",
            "schema": {
              "type": "string"
            }
          },
          {
            "name": "slug",
            "required": false,
            "in": "query",
            "schema": {
              "type": "string"
            }
          }
        ],
        "responses": {
          "200": {
            "content": {
              "application/octet-stream": {
                "schema": {
                  "format": "binary",
                  "type": "string"
                }
              }
            },
            "description": ""
          }
        },
        "security": [
          {
            "bearer": []
          },
          {
            "cookie": []
          },
          {
            "api_key": []
          }
        ],
        "tags": [
          "Assets"
        ],
        "x-immich-permission": "asset.view",
        "description": "This endpoint requires the `asset.view` permission."
      }
    },
    "/auth/admin-sign-up": {
      "post": {
        "operationId": "signUpAdmin",
        "parameters": [],
        "requestBody": {
          "content": {
            "application/json": {
              "schema": {
                "$ref": "#/components/schemas/SignUpDto"
              }
            }
          },
          "required": true
        },
        "responses": {
          "201": {
            "content": {
              "application/json": {
                "schema": {
                  "$ref": "#/components/schemas/UserAdminResponseDto"
                }
              }
            },
            "description": ""
          }
        },
        "tags": [
          "Authentication"
        ]
      }
    },
    "/auth/change-password": {
      "post": {
        "operationId": "changePassword",
        "parameters": [],
        "requestBody": {
          "content": {
            "application/json": {
              "schema": {
                "$ref": "#/components/schemas/ChangePasswordDto"
              }
            }
          },
          "required": true
        },
        "responses": {
          "200": {
            "content": {
              "application/json": {
                "schema": {
                  "$ref": "#/components/schemas/UserAdminResponseDto"
                }
              }
            },
            "description": ""
          }
        },
        "security": [
          {
            "bearer": []
          },
          {
            "cookie": []
          },
          {
            "api_key": []
          }
        ],
        "tags": [
          "Authentication"
        ],
        "x-immich-permission": "auth.changePassword",
        "description": "This endpoint requires the `auth.changePassword` permission."
      }
    },
    "/auth/login": {
      "post": {
        "operationId": "login",
        "parameters": [],
        "requestBody": {
          "content": {
            "application/json": {
              "schema": {
                "$ref": "#/components/schemas/LoginCredentialDto"
              }
            }
          },
          "required": true
        },
        "responses": {
          "201": {
            "content": {
              "application/json": {
                "schema": {
                  "$ref": "#/components/schemas/LoginResponseDto"
                }
              }
            },
            "description": ""
          }
        },
        "tags": [
          "Authentication"
        ]
      }
    },
    "/auth/logout": {
      "post": {
        "operationId": "logout",
        "parameters": [],
        "responses": {
          "200": {
            "content": {
              "application/json": {
                "schema": {
                  "$ref": "#/components/schemas/LogoutResponseDto"
                }
              }
            },
            "description": ""
          }
        },
        "security": [
          {
            "bearer": []
          },
          {
            "cookie": []
          },
          {
            "api_key": []
          }
        ],
        "tags": [
          "Authentication"
        ]
      }
    },
    "/auth/pin-code": {
      "delete": {
        "operationId": "resetPinCode",
        "parameters": [],
        "requestBody": {
          "content": {
            "application/json": {
              "schema": {
                "$ref": "#/components/schemas/PinCodeResetDto"
              }
            }
          },
          "required": true
        },
        "responses": {
          "204": {
            "description": ""
          }
        },
        "security": [
          {
            "bearer": []
          },
          {
            "cookie": []
          },
          {
            "api_key": []
          }
        ],
        "tags": [
          "Authentication"
        ],
        "x-immich-permission": "pinCode.delete",
        "description": "This endpoint requires the `pinCode.delete` permission."
      },
      "post": {
        "operationId": "setupPinCode",
        "parameters": [],
        "requestBody": {
          "content": {
            "application/json": {
              "schema": {
                "$ref": "#/components/schemas/PinCodeSetupDto"
              }
            }
          },
          "required": true
        },
        "responses": {
          "204": {
            "description": ""
          }
        },
        "security": [
          {
            "bearer": []
          },
          {
            "cookie": []
          },
          {
            "api_key": []
          }
        ],
        "tags": [
          "Authentication"
        ],
        "x-immich-permission": "pinCode.create",
        "description": "This endpoint requires the `pinCode.create` permission."
      },
      "put": {
        "operationId": "changePinCode",
        "parameters": [],
        "requestBody": {
          "content": {
            "application/json": {
              "schema": {
                "$ref": "#/components/schemas/PinCodeChangeDto"
              }
            }
          },
          "required": true
        },
        "responses": {
          "204": {
            "description": ""
          }
        },
        "security": [
          {
            "bearer": []
          },
          {
            "cookie": []
          },
          {
            "api_key": []
          }
        ],
        "tags": [
          "Authentication"
        ],
        "x-immich-permission": "pinCode.update",
        "description": "This endpoint requires the `pinCode.update` permission."
      }
    },
    "/auth/session/lock": {
      "post": {
        "operationId": "lockAuthSession",
        "parameters": [],
        "responses": {
          "204": {
            "description": ""
          }
        },
        "security": [
          {
            "bearer": []
          },
          {
            "cookie": []
          },
          {
            "api_key": []
          }
        ],
        "tags": [
          "Authentication"
        ]
      }
    },
    "/auth/session/unlock": {
      "post": {
        "operationId": "unlockAuthSession",
        "parameters": [],
        "requestBody": {
          "content": {
            "application/json": {
              "schema": {
                "$ref": "#/components/schemas/SessionUnlockDto"
              }
            }
          },
          "required": true
        },
        "responses": {
          "204": {
            "description": ""
          }
        },
        "security": [
          {
            "bearer": []
          },
          {
            "cookie": []
          },
          {
            "api_key": []
          }
        ],
        "tags": [
          "Authentication"
        ]
      }
    },
    "/auth/status": {
      "get": {
        "operationId": "getAuthStatus",
        "parameters": [],
        "responses": {
          "200": {
            "content": {
              "application/json": {
                "schema": {
                  "$ref": "#/components/schemas/AuthStatusResponseDto"
                }
              }
            },
            "description": ""
          }
        },
        "security": [
          {
            "bearer": []
          },
          {
            "cookie": []
          },
          {
            "api_key": []
          }
        ],
        "tags": [
          "Authentication"
        ]
      }
    },
    "/auth/validateToken": {
      "post": {
        "operationId": "validateAccessToken",
        "parameters": [],
        "responses": {
          "200": {
            "content": {
              "application/json": {
                "schema": {
                  "$ref": "#/components/schemas/ValidateAccessTokenResponseDto"
                }
              }
            },
            "description": ""
          }
        },
        "security": [
          {
            "bearer": []
          },
          {
            "cookie": []
          },
          {
            "api_key": []
          }
        ],
        "tags": [
          "Authentication"
        ]
      }
    },
    "/download/archive": {
      "post": {
        "operationId": "downloadArchive",
        "parameters": [
          {
            "name": "key",
            "required": false,
            "in": "query",
            "schema": {
              "type": "string"
            }
          },
          {
            "name": "slug",
            "required": false,
            "in": "query",
            "schema": {
              "type": "string"
            }
          }
        ],
        "requestBody": {
          "content": {
            "application/json": {
              "schema": {
                "$ref": "#/components/schemas/AssetIdsDto"
              }
            }
          },
          "required": true
        },
        "responses": {
          "200": {
            "content": {
              "application/octet-stream": {
                "schema": {
                  "format": "binary",
                  "type": "string"
                }
              }
            },
            "description": ""
          }
        },
        "security": [
          {
            "bearer": []
          },
          {
            "cookie": []
          },
          {
            "api_key": []
          }
        ],
        "tags": [
          "Download"
        ],
        "x-immich-permission": "asset.download",
        "description": "This endpoint requires the `asset.download` permission."
      }
    },
    "/download/info": {
      "post": {
        "operationId": "getDownloadInfo",
        "parameters": [
          {
            "name": "key",
            "required": false,
            "in": "query",
            "schema": {
              "type": "string"
            }
          },
          {
            "name": "slug",
            "required": false,
            "in": "query",
            "schema": {
              "type": "string"
            }
          }
        ],
        "requestBody": {
          "content": {
            "application/json": {
              "schema": {
                "$ref": "#/components/schemas/DownloadInfoDto"
              }
            }
          },
          "required": true
        },
        "responses": {
          "201": {
            "content": {
              "application/json": {
                "schema": {
                  "$ref": "#/components/schemas/DownloadResponseDto"
                }
              }
            },
            "description": ""
          }
        },
        "security": [
          {
            "bearer": []
          },
          {
            "cookie": []
          },
          {
            "api_key": []
          }
        ],
        "tags": [
          "Download"
        ],
        "x-immich-permission": "asset.download",
        "description": "This endpoint requires the `asset.download` permission."
      }
    },
    "/duplicates": {
      "delete": {
        "operationId": "deleteDuplicates",
        "parameters": [],
        "requestBody": {
          "content": {
            "application/json": {
              "schema": {
                "$ref": "#/components/schemas/BulkIdsDto"
              }
            }
          },
          "required": true
        },
        "responses": {
          "204": {
            "description": ""
          }
        },
        "security": [
          {
            "bearer": []
          },
          {
            "cookie": []
          },
          {
            "api_key": []
          }
        ],
        "tags": [
          "Duplicates"
        ],
        "x-immich-permission": "duplicate.delete",
        "description": "This endpoint requires the `duplicate.delete` permission."
      },
      "get": {
        "operationId": "getAssetDuplicates",
        "parameters": [],
        "responses": {
          "200": {
            "content": {
              "application/json": {
                "schema": {
                  "items": {
                    "$ref": "#/components/schemas/DuplicateResponseDto"
                  },
                  "type": "array"
                }
              }
            },
            "description": ""
          }
        },
        "security": [
          {
            "bearer": []
          },
          {
            "cookie": []
          },
          {
            "api_key": []
          }
        ],
        "tags": [
          "Duplicates"
        ],
        "x-immich-permission": "duplicate.read",
        "description": "This endpoint requires the `duplicate.read` permission."
      }
    },
    "/duplicates/{id}": {
      "delete": {
        "operationId": "deleteDuplicate",
        "parameters": [
          {
            "name": "id",
            "required": true,
            "in": "path",
            "schema": {
              "format": "uuid",
              "type": "string"
            }
          }
        ],
        "responses": {
          "204": {
            "description": ""
          }
        },
        "security": [
          {
            "bearer": []
          },
          {
            "cookie": []
          },
          {
            "api_key": []
          }
        ],
        "tags": [
          "Duplicates"
        ],
        "x-immich-permission": "duplicate.delete",
        "description": "This endpoint requires the `duplicate.delete` permission."
      }
    },
    "/faces": {
      "get": {
        "operationId": "getFaces",
        "parameters": [
          {
            "name": "id",
            "required": true,
            "in": "query",
            "schema": {
              "format": "uuid",
              "type": "string"
            }
          }
        ],
        "responses": {
          "200": {
            "content": {
              "application/json": {
                "schema": {
                  "items": {
                    "$ref": "#/components/schemas/AssetFaceResponseDto"
                  },
                  "type": "array"
                }
              }
            },
            "description": ""
          }
        },
        "security": [
          {
            "bearer": []
          },
          {
            "cookie": []
          },
          {
            "api_key": []
          }
        ],
        "tags": [
          "Faces"
        ],
        "x-immich-permission": "face.read",
        "description": "This endpoint requires the `face.read` permission."
      },
      "post": {
        "operationId": "createFace",
        "parameters": [],
        "requestBody": {
          "content": {
            "application/json": {
              "schema": {
                "$ref": "#/components/schemas/AssetFaceCreateDto"
              }
            }
          },
          "required": true
        },
        "responses": {
          "201": {
            "description": ""
          }
        },
        "security": [
          {
            "bearer": []
          },
          {
            "cookie": []
          },
          {
            "api_key": []
          }
        ],
        "tags": [
          "Faces"
        ],
        "x-immich-permission": "face.create",
        "description": "This endpoint requires the `face.create` permission."
      }
    },
    "/faces/{id}": {
      "delete": {
        "operationId": "deleteFace",
        "parameters": [
          {
            "name": "id",
            "required": true,
            "in": "path",
            "schema": {
              "format": "uuid",
              "type": "string"
            }
          }
        ],
        "requestBody": {
          "content": {
            "application/json": {
              "schema": {
                "$ref": "#/components/schemas/AssetFaceDeleteDto"
              }
            }
          },
          "required": true
        },
        "responses": {
          "204": {
            "description": ""
          }
        },
        "security": [
          {
            "bearer": []
          },
          {
            "cookie": []
          },
          {
            "api_key": []
          }
        ],
        "tags": [
          "Faces"
        ],
        "x-immich-permission": "face.delete",
        "description": "This endpoint requires the `face.delete` permission."
      },
      "put": {
        "operationId": "reassignFacesById",
        "parameters": [
          {
            "name": "id",
            "required": true,
            "in": "path",
            "schema": {
              "format": "uuid",
              "type": "string"
            }
          }
        ],
        "requestBody": {
          "content": {
            "application/json": {
              "schema": {
                "$ref": "#/components/schemas/FaceDto"
              }
            }
          },
          "required": true
        },
        "responses": {
          "200": {
            "content": {
              "application/json": {
                "schema": {
                  "$ref": "#/components/schemas/PersonResponseDto"
                }
              }
            },
            "description": ""
          }
        },
        "security": [
          {
            "bearer": []
          },
          {
            "cookie": []
          },
          {
            "api_key": []
          }
        ],
        "tags": [
          "Faces"
        ],
        "x-immich-permission": "face.update",
        "description": "This endpoint requires the `face.update` permission."
      }
    },
    "/jobs": {
      "get": {
        "operationId": "getAllJobsStatus",
        "parameters": [],
        "responses": {
          "200": {
            "content": {
              "application/json": {
                "schema": {
                  "$ref": "#/components/schemas/AllJobStatusResponseDto"
                }
              }
            },
            "description": ""
          }
        },
        "security": [
          {
            "bearer": []
          },
          {
            "cookie": []
          },
          {
            "api_key": []
          }
        ],
        "tags": [
          "Jobs"
        ],
        "x-immich-admin-only": true,
        "x-immich-permission": "job.read",
        "description": "This endpoint is an admin-only route, and requires the `job.read` permission."
      },
      "post": {
        "operationId": "createJob",
        "parameters": [],
        "requestBody": {
          "content": {
            "application/json": {
              "schema": {
                "$ref": "#/components/schemas/JobCreateDto"
              }
            }
          },
          "required": true
        },
        "responses": {
          "204": {
            "description": ""
          }
        },
        "security": [
          {
            "bearer": []
          },
          {
            "cookie": []
          },
          {
            "api_key": []
          }
        ],
        "tags": [
          "Jobs"
        ],
        "x-immich-admin-only": true,
        "x-immich-permission": "job.create",
        "description": "This endpoint is an admin-only route, and requires the `job.create` permission."
      }
    },
    "/jobs/{id}": {
      "put": {
        "operationId": "sendJobCommand",
        "parameters": [
          {
            "name": "id",
            "required": true,
            "in": "path",
            "schema": {
              "$ref": "#/components/schemas/JobName"
            }
          }
        ],
        "requestBody": {
          "content": {
            "application/json": {
              "schema": {
                "$ref": "#/components/schemas/JobCommandDto"
              }
            }
          },
          "required": true
        },
        "responses": {
          "200": {
            "content": {
              "application/json": {
                "schema": {
                  "$ref": "#/components/schemas/JobStatusDto"
                }
              }
            },
            "description": ""
          }
        },
        "security": [
          {
            "bearer": []
          },
          {
            "cookie": []
          },
          {
            "api_key": []
          }
        ],
        "tags": [
          "Jobs"
        ],
        "x-immich-admin-only": true,
        "x-immich-permission": "job.create",
        "description": "This endpoint is an admin-only route, and requires the `job.create` permission."
      }
    },
    "/libraries": {
      "get": {
        "operationId": "getAllLibraries",
        "parameters": [],
        "responses": {
          "200": {
            "content": {
              "application/json": {
                "schema": {
                  "items": {
                    "$ref": "#/components/schemas/LibraryResponseDto"
                  },
                  "type": "array"
                }
              }
            },
            "description": ""
          }
        },
        "security": [
          {
            "bearer": []
          },
          {
            "cookie": []
          },
          {
            "api_key": []
          }
        ],
        "tags": [
          "Libraries"
        ],
        "x-immich-admin-only": true,
        "x-immich-permission": "library.read",
        "description": "This endpoint is an admin-only route, and requires the `library.read` permission."
      },
      "post": {
        "operationId": "createLibrary",
        "parameters": [],
        "requestBody": {
          "content": {
            "application/json": {
              "schema": {
                "$ref": "#/components/schemas/CreateLibraryDto"
              }
            }
          },
          "required": true
        },
        "responses": {
          "201": {
            "content": {
              "application/json": {
                "schema": {
                  "$ref": "#/components/schemas/LibraryResponseDto"
                }
              }
            },
            "description": ""
          }
        },
        "security": [
          {
            "bearer": []
          },
          {
            "cookie": []
          },
          {
            "api_key": []
          }
        ],
        "tags": [
          "Libraries"
        ],
        "x-immich-admin-only": true,
        "x-immich-permission": "library.create",
        "description": "This endpoint is an admin-only route, and requires the `library.create` permission."
      }
    },
    "/libraries/{id}": {
      "delete": {
        "operationId": "deleteLibrary",
        "parameters": [
          {
            "name": "id",
            "required": true,
            "in": "path",
            "schema": {
              "format": "uuid",
              "type": "string"
            }
          }
        ],
        "responses": {
          "204": {
            "description": ""
          }
        },
        "security": [
          {
            "bearer": []
          },
          {
            "cookie": []
          },
          {
            "api_key": []
          }
        ],
        "tags": [
          "Libraries"
        ],
        "x-immich-admin-only": true,
        "x-immich-permission": "library.delete",
        "description": "This endpoint is an admin-only route, and requires the `library.delete` permission."
      },
      "get": {
        "operationId": "getLibrary",
        "parameters": [
          {
            "name": "id",
            "required": true,
            "in": "path",
            "schema": {
              "format": "uuid",
              "type": "string"
            }
          }
        ],
        "responses": {
          "200": {
            "content": {
              "application/json": {
                "schema": {
                  "$ref": "#/components/schemas/LibraryResponseDto"
                }
              }
            },
            "description": ""
          }
        },
        "security": [
          {
            "bearer": []
          },
          {
            "cookie": []
          },
          {
            "api_key": []
          }
        ],
        "tags": [
          "Libraries"
        ],
        "x-immich-admin-only": true,
        "x-immich-permission": "library.read",
        "description": "This endpoint is an admin-only route, and requires the `library.read` permission."
      },
      "put": {
        "operationId": "updateLibrary",
        "parameters": [
          {
            "name": "id",
            "required": true,
            "in": "path",
            "schema": {
              "format": "uuid",
              "type": "string"
            }
          }
        ],
        "requestBody": {
          "content": {
            "application/json": {
              "schema": {
                "$ref": "#/components/schemas/UpdateLibraryDto"
              }
            }
          },
          "required": true
        },
        "responses": {
          "200": {
            "content": {
              "application/json": {
                "schema": {
                  "$ref": "#/components/schemas/LibraryResponseDto"
                }
              }
            },
            "description": ""
          }
        },
        "security": [
          {
            "bearer": []
          },
          {
            "cookie": []
          },
          {
            "api_key": []
          }
        ],
        "tags": [
          "Libraries"
        ],
        "x-immich-admin-only": true,
        "x-immich-permission": "library.update",
        "description": "This endpoint is an admin-only route, and requires the `library.update` permission."
      }
    },
    "/libraries/{id}/scan": {
      "post": {
        "operationId": "scanLibrary",
        "parameters": [
          {
            "name": "id",
            "required": true,
            "in": "path",
            "schema": {
              "format": "uuid",
              "type": "string"
            }
          }
        ],
        "responses": {
          "204": {
            "description": ""
          }
        },
        "security": [
          {
            "bearer": []
          },
          {
            "cookie": []
          },
          {
            "api_key": []
          }
        ],
        "tags": [
          "Libraries"
        ],
        "x-immich-admin-only": true,
        "x-immich-permission": "library.update",
        "description": "This endpoint is an admin-only route, and requires the `library.update` permission."
      }
    },
    "/libraries/{id}/statistics": {
      "get": {
        "operationId": "getLibraryStatistics",
        "parameters": [
          {
            "name": "id",
            "required": true,
            "in": "path",
            "schema": {
              "format": "uuid",
              "type": "string"
            }
          }
        ],
        "responses": {
          "200": {
            "content": {
              "application/json": {
                "schema": {
                  "$ref": "#/components/schemas/LibraryStatsResponseDto"
                }
              }
            },
            "description": ""
          }
        },
        "security": [
          {
            "bearer": []
          },
          {
            "cookie": []
          },
          {
            "api_key": []
          }
        ],
        "tags": [
          "Libraries"
        ],
        "x-immich-admin-only": true,
        "x-immich-permission": "library.statistics",
        "description": "This endpoint is an admin-only route, and requires the `library.statistics` permission."
      }
    },
    "/libraries/{id}/validate": {
      "post": {
        "operationId": "validate",
        "parameters": [
          {
            "name": "id",
            "required": true,
            "in": "path",
            "schema": {
              "format": "uuid",
              "type": "string"
            }
          }
        ],
        "requestBody": {
          "content": {
            "application/json": {
              "schema": {
                "$ref": "#/components/schemas/ValidateLibraryDto"
              }
            }
          },
          "required": true
        },
        "responses": {
          "200": {
            "content": {
              "application/json": {
                "schema": {
                  "$ref": "#/components/schemas/ValidateLibraryResponseDto"
                }
              }
            },
            "description": ""
          }
        },
        "security": [
          {
            "bearer": []
          },
          {
            "cookie": []
          },
          {
            "api_key": []
          }
        ],
        "tags": [
          "Libraries"
        ],
        "x-immich-admin-only": true
      }
    },
    "/map/markers": {
      "get": {
        "operationId": "getMapMarkers",
        "parameters": [
          {
            "name": "isArchived",
            "required": false,
            "in": "query",
            "schema": {
              "type": "boolean"
            }
          },
          {
            "name": "isFavorite",
            "required": false,
            "in": "query",
            "schema": {
              "type": "boolean"
            }
          },
          {
            "name": "fileCreatedAfter",
            "required": false,
            "in": "query",
            "schema": {
              "format": "date-time",
              "type": "string"
            }
          },
          {
            "name": "fileCreatedBefore",
            "required": false,
            "in": "query",
            "schema": {
              "format": "date-time",
              "type": "string"
            }
          },
          {
            "name": "withPartners",
            "required": false,
            "in": "query",
            "schema": {
              "type": "boolean"
            }
          },
          {
            "name": "withSharedAlbums",
            "required": false,
            "in": "query",
            "schema": {
              "type": "boolean"
            }
          }
        ],
        "responses": {
          "200": {
            "content": {
              "application/json": {
                "schema": {
                  "items": {
                    "$ref": "#/components/schemas/MapMarkerResponseDto"
                  },
                  "type": "array"
                }
              }
            },
            "description": ""
          }
        },
        "security": [
          {
            "bearer": []
          },
          {
            "cookie": []
          },
          {
            "api_key": []
          }
        ],
        "tags": [
          "Map"
        ]
      }
    },
    "/map/reverse-geocode": {
      "get": {
        "operationId": "reverseGeocode",
        "parameters": [
          {
            "name": "lat",
            "required": true,
            "in": "query",
            "schema": {
              "format": "double",
              "type": "number"
            }
          },
          {
            "name": "lon",
            "required": true,
            "in": "query",
            "schema": {
              "format": "double",
              "type": "number"
            }
          }
        ],
        "responses": {
          "200": {
            "content": {
              "application/json": {
                "schema": {
                  "items": {
                    "$ref": "#/components/schemas/MapReverseGeocodeResponseDto"
                  },
                  "type": "array"
                }
              }
            },
            "description": ""
          }
        },
        "security": [
          {
            "bearer": []
          },
          {
            "cookie": []
          },
          {
            "api_key": []
          }
        ],
        "tags": [
          "Map"
        ]
      }
    },
    "/memories": {
      "get": {
        "operationId": "searchMemories",
        "parameters": [
          {
            "name": "for",
            "required": false,
            "in": "query",
            "schema": {
              "format": "date-time",
              "type": "string"
            }
          },
          {
            "name": "isSaved",
            "required": false,
            "in": "query",
            "schema": {
              "type": "boolean"
            }
          },
          {
            "name": "isTrashed",
            "required": false,
            "in": "query",
            "schema": {
              "type": "boolean"
            }
          },
          {
            "name": "type",
            "required": false,
            "in": "query",
            "schema": {
              "$ref": "#/components/schemas/MemoryType"
            }
          }
        ],
        "responses": {
          "200": {
            "content": {
              "application/json": {
                "schema": {
                  "items": {
                    "$ref": "#/components/schemas/MemoryResponseDto"
                  },
                  "type": "array"
                }
              }
            },
            "description": ""
          }
        },
        "security": [
          {
            "bearer": []
          },
          {
            "cookie": []
          },
          {
            "api_key": []
          }
        ],
        "tags": [
          "Memories"
        ],
        "x-immich-permission": "memory.read",
        "description": "This endpoint requires the `memory.read` permission."
      },
      "post": {
        "operationId": "createMemory",
        "parameters": [],
        "requestBody": {
          "content": {
            "application/json": {
              "schema": {
                "$ref": "#/components/schemas/MemoryCreateDto"
              }
            }
          },
          "required": true
        },
        "responses": {
          "201": {
            "content": {
              "application/json": {
                "schema": {
                  "$ref": "#/components/schemas/MemoryResponseDto"
                }
              }
            },
            "description": ""
          }
        },
        "security": [
          {
            "bearer": []
          },
          {
            "cookie": []
          },
          {
            "api_key": []
          }
        ],
        "tags": [
          "Memories"
        ],
        "x-immich-permission": "memory.create",
        "description": "This endpoint requires the `memory.create` permission."
      }
    },
    "/memories/statistics": {
      "get": {
        "operationId": "memoriesStatistics",
        "parameters": [
          {
            "name": "for",
            "required": false,
            "in": "query",
            "schema": {
              "format": "date-time",
              "type": "string"
            }
          },
          {
            "name": "isSaved",
            "required": false,
            "in": "query",
            "schema": {
              "type": "boolean"
            }
          },
          {
            "name": "isTrashed",
            "required": false,
            "in": "query",
            "schema": {
              "type": "boolean"
            }
          },
          {
            "name": "type",
            "required": false,
            "in": "query",
            "schema": {
              "$ref": "#/components/schemas/MemoryType"
            }
          }
        ],
        "responses": {
          "200": {
            "content": {
              "application/json": {
                "schema": {
                  "$ref": "#/components/schemas/MemoryStatisticsResponseDto"
                }
              }
            },
            "description": ""
          }
        },
        "security": [
          {
            "bearer": []
          },
          {
            "cookie": []
          },
          {
            "api_key": []
          }
        ],
        "tags": [
          "Memories"
        ],
        "x-immich-permission": "memory.statistics",
        "description": "This endpoint requires the `memory.statistics` permission."
      }
    },
    "/memories/{id}": {
      "delete": {
        "operationId": "deleteMemory",
        "parameters": [
          {
            "name": "id",
            "required": true,
            "in": "path",
            "schema": {
              "format": "uuid",
              "type": "string"
            }
          }
        ],
        "responses": {
          "204": {
            "description": ""
          }
        },
        "security": [
          {
            "bearer": []
          },
          {
            "cookie": []
          },
          {
            "api_key": []
          }
        ],
        "tags": [
          "Memories"
        ],
        "x-immich-permission": "memory.delete",
        "description": "This endpoint requires the `memory.delete` permission."
      },
      "get": {
        "operationId": "getMemory",
        "parameters": [
          {
            "name": "id",
            "required": true,
            "in": "path",
            "schema": {
              "format": "uuid",
              "type": "string"
            }
          }
        ],
        "responses": {
          "200": {
            "content": {
              "application/json": {
                "schema": {
                  "$ref": "#/components/schemas/MemoryResponseDto"
                }
              }
            },
            "description": ""
          }
        },
        "security": [
          {
            "bearer": []
          },
          {
            "cookie": []
          },
          {
            "api_key": []
          }
        ],
        "tags": [
          "Memories"
        ],
        "x-immich-permission": "memory.read",
        "description": "This endpoint requires the `memory.read` permission."
      },
      "put": {
        "operationId": "updateMemory",
        "parameters": [
          {
            "name": "id",
            "required": true,
            "in": "path",
            "schema": {
              "format": "uuid",
              "type": "string"
            }
          }
        ],
        "requestBody": {
          "content": {
            "application/json": {
              "schema": {
                "$ref": "#/components/schemas/MemoryUpdateDto"
              }
            }
          },
          "required": true
        },
        "responses": {
          "200": {
            "content": {
              "application/json": {
                "schema": {
                  "$ref": "#/components/schemas/MemoryResponseDto"
                }
              }
            },
            "description": ""
          }
        },
        "security": [
          {
            "bearer": []
          },
          {
            "cookie": []
          },
          {
            "api_key": []
          }
        ],
        "tags": [
          "Memories"
        ],
        "x-immich-permission": "memory.update",
        "description": "This endpoint requires the `memory.update` permission."
      }
    },
    "/memories/{id}/assets": {
      "delete": {
        "operationId": "removeMemoryAssets",
        "parameters": [
          {
            "name": "id",
            "required": true,
            "in": "path",
            "schema": {
              "format": "uuid",
              "type": "string"
            }
          }
        ],
        "requestBody": {
          "content": {
            "application/json": {
              "schema": {
                "$ref": "#/components/schemas/BulkIdsDto"
              }
            }
          },
          "required": true
        },
        "responses": {
          "200": {
            "content": {
              "application/json": {
                "schema": {
                  "items": {
                    "$ref": "#/components/schemas/BulkIdResponseDto"
                  },
                  "type": "array"
                }
              }
            },
            "description": ""
          }
        },
        "security": [
          {
            "bearer": []
          },
          {
            "cookie": []
          },
          {
            "api_key": []
          }
        ],
        "tags": [
          "Memories"
        ],
        "x-immich-permission": "memoryAsset.delete",
        "description": "This endpoint requires the `memoryAsset.delete` permission."
      },
      "put": {
        "operationId": "addMemoryAssets",
        "parameters": [
          {
            "name": "id",
            "required": true,
            "in": "path",
            "schema": {
              "format": "uuid",
              "type": "string"
            }
          }
        ],
        "requestBody": {
          "content": {
            "application/json": {
              "schema": {
                "$ref": "#/components/schemas/BulkIdsDto"
              }
            }
          },
          "required": true
        },
        "responses": {
          "200": {
            "content": {
              "application/json": {
                "schema": {
                  "items": {
                    "$ref": "#/components/schemas/BulkIdResponseDto"
                  },
                  "type": "array"
                }
              }
            },
            "description": ""
          }
        },
        "security": [
          {
            "bearer": []
          },
          {
            "cookie": []
          },
          {
            "api_key": []
          }
        ],
        "tags": [
          "Memories"
        ],
        "x-immich-permission": "memoryAsset.create",
        "description": "This endpoint requires the `memoryAsset.create` permission."
      }
    },
    "/notifications": {
      "delete": {
        "operationId": "deleteNotifications",
        "parameters": [],
        "requestBody": {
          "content": {
            "application/json": {
              "schema": {
                "$ref": "#/components/schemas/NotificationDeleteAllDto"
              }
            }
          },
          "required": true
        },
        "responses": {
          "204": {
            "description": ""
          }
        },
        "security": [
          {
            "bearer": []
          },
          {
            "cookie": []
          },
          {
            "api_key": []
          }
        ],
        "tags": [
          "Notifications"
        ],
        "x-immich-permission": "notification.delete",
        "description": "This endpoint requires the `notification.delete` permission."
      },
      "get": {
        "operationId": "getNotifications",
        "parameters": [
          {
            "name": "id",
            "required": false,
            "in": "query",
            "schema": {
              "format": "uuid",
              "type": "string"
            }
          },
          {
            "name": "level",
            "required": false,
            "in": "query",
            "schema": {
              "$ref": "#/components/schemas/NotificationLevel"
            }
          },
          {
            "name": "type",
            "required": false,
            "in": "query",
            "schema": {
              "$ref": "#/components/schemas/NotificationType"
            }
          },
          {
            "name": "unread",
            "required": false,
            "in": "query",
            "schema": {
              "type": "boolean"
            }
          }
        ],
        "responses": {
          "200": {
            "content": {
              "application/json": {
                "schema": {
                  "items": {
                    "$ref": "#/components/schemas/NotificationDto"
                  },
                  "type": "array"
                }
              }
            },
            "description": ""
          }
        },
        "security": [
          {
            "bearer": []
          },
          {
            "cookie": []
          },
          {
            "api_key": []
          }
        ],
        "tags": [
          "Notifications"
        ],
        "x-immich-permission": "notification.read",
        "description": "This endpoint requires the `notification.read` permission."
      },
      "put": {
        "operationId": "updateNotifications",
        "parameters": [],
        "requestBody": {
          "content": {
            "application/json": {
              "schema": {
                "$ref": "#/components/schemas/NotificationUpdateAllDto"
              }
            }
          },
          "required": true
        },
        "responses": {
          "204": {
            "description": ""
          }
        },
        "security": [
          {
            "bearer": []
          },
          {
            "cookie": []
          },
          {
            "api_key": []
          }
        ],
        "tags": [
          "Notifications"
        ],
        "x-immich-permission": "notification.update",
        "description": "This endpoint requires the `notification.update` permission."
      }
    },
    "/notifications/{id}": {
      "delete": {
        "operationId": "deleteNotification",
        "parameters": [
          {
            "name": "id",
            "required": true,
            "in": "path",
            "schema": {
              "format": "uuid",
              "type": "string"
            }
          }
        ],
        "responses": {
          "204": {
            "description": ""
          }
        },
        "security": [
          {
            "bearer": []
          },
          {
            "cookie": []
          },
          {
            "api_key": []
          }
        ],
        "tags": [
          "Notifications"
        ],
        "x-immich-permission": "notification.delete",
        "description": "This endpoint requires the `notification.delete` permission."
      },
      "get": {
        "operationId": "getNotification",
        "parameters": [
          {
            "name": "id",
            "required": true,
            "in": "path",
            "schema": {
              "format": "uuid",
              "type": "string"
            }
          }
        ],
        "responses": {
          "200": {
            "content": {
              "application/json": {
                "schema": {
                  "$ref": "#/components/schemas/NotificationDto"
                }
              }
            },
            "description": ""
          }
        },
        "security": [
          {
            "bearer": []
          },
          {
            "cookie": []
          },
          {
            "api_key": []
          }
        ],
        "tags": [
          "Notifications"
        ],
        "x-immich-permission": "notification.read",
        "description": "This endpoint requires the `notification.read` permission."
      },
      "put": {
        "operationId": "updateNotification",
        "parameters": [
          {
            "name": "id",
            "required": true,
            "in": "path",
            "schema": {
              "format": "uuid",
              "type": "string"
            }
          }
        ],
        "requestBody": {
          "content": {
            "application/json": {
              "schema": {
                "$ref": "#/components/schemas/NotificationUpdateDto"
              }
            }
          },
          "required": true
        },
        "responses": {
          "200": {
            "content": {
              "application/json": {
                "schema": {
                  "$ref": "#/components/schemas/NotificationDto"
                }
              }
            },
            "description": ""
          }
        },
        "security": [
          {
            "bearer": []
          },
          {
            "cookie": []
          },
          {
            "api_key": []
          }
        ],
        "tags": [
          "Notifications"
        ],
        "x-immich-permission": "notification.update",
        "description": "This endpoint requires the `notification.update` permission."
      }
    },
    "/oauth/authorize": {
      "post": {
        "operationId": "startOAuth",
        "parameters": [],
        "requestBody": {
          "content": {
            "application/json": {
              "schema": {
                "$ref": "#/components/schemas/OAuthConfigDto"
              }
            }
          },
          "required": true
        },
        "responses": {
          "201": {
            "content": {
              "application/json": {
                "schema": {
                  "$ref": "#/components/schemas/OAuthAuthorizeResponseDto"
                }
              }
            },
            "description": ""
          }
        },
        "tags": [
          "OAuth"
        ]
      }
    },
    "/oauth/callback": {
      "post": {
        "operationId": "finishOAuth",
        "parameters": [],
        "requestBody": {
          "content": {
            "application/json": {
              "schema": {
                "$ref": "#/components/schemas/OAuthCallbackDto"
              }
            }
          },
          "required": true
        },
        "responses": {
          "201": {
            "content": {
              "application/json": {
                "schema": {
                  "$ref": "#/components/schemas/LoginResponseDto"
                }
              }
            },
            "description": ""
          }
        },
        "tags": [
          "OAuth"
        ]
      }
    },
    "/oauth/link": {
      "post": {
        "operationId": "linkOAuthAccount",
        "parameters": [],
        "requestBody": {
          "content": {
            "application/json": {
              "schema": {
                "$ref": "#/components/schemas/OAuthCallbackDto"
              }
            }
          },
          "required": true
        },
        "responses": {
          "200": {
            "content": {
              "application/json": {
                "schema": {
                  "$ref": "#/components/schemas/UserAdminResponseDto"
                }
              }
            },
            "description": ""
          }
        },
        "security": [
          {
            "bearer": []
          },
          {
            "cookie": []
          },
          {
            "api_key": []
          }
        ],
        "tags": [
          "OAuth"
        ]
      }
    },
    "/oauth/mobile-redirect": {
      "get": {
        "operationId": "redirectOAuthToMobile",
        "parameters": [],
        "responses": {
          "200": {
            "description": ""
          }
        },
        "tags": [
          "OAuth"
        ]
      }
    },
    "/oauth/unlink": {
      "post": {
        "operationId": "unlinkOAuthAccount",
        "parameters": [],
        "responses": {
          "200": {
            "content": {
              "application/json": {
                "schema": {
                  "$ref": "#/components/schemas/UserAdminResponseDto"
                }
              }
            },
            "description": ""
          }
        },
        "security": [
          {
            "bearer": []
          },
          {
            "cookie": []
          },
          {
            "api_key": []
          }
        ],
        "tags": [
          "OAuth"
        ]
      }
    },
    "/partners": {
      "get": {
        "operationId": "getPartners",
        "parameters": [
          {
            "name": "direction",
            "required": true,
            "in": "query",
            "schema": {
              "$ref": "#/components/schemas/PartnerDirection"
            }
          }
        ],
        "responses": {
          "200": {
            "content": {
              "application/json": {
                "schema": {
                  "items": {
                    "$ref": "#/components/schemas/PartnerResponseDto"
                  },
                  "type": "array"
                }
              }
            },
            "description": ""
          }
        },
        "security": [
          {
            "bearer": []
          },
          {
            "cookie": []
          },
          {
            "api_key": []
          }
        ],
        "tags": [
          "Partners"
        ],
        "x-immich-permission": "partner.read",
        "description": "This endpoint requires the `partner.read` permission."
      },
      "post": {
        "operationId": "createPartner",
        "parameters": [],
        "requestBody": {
          "content": {
            "application/json": {
              "schema": {
                "$ref": "#/components/schemas/PartnerCreateDto"
              }
            }
          },
          "required": true
        },
        "responses": {
          "201": {
            "content": {
              "application/json": {
                "schema": {
                  "$ref": "#/components/schemas/PartnerResponseDto"
                }
              }
            },
            "description": ""
          }
        },
        "security": [
          {
            "bearer": []
          },
          {
            "cookie": []
          },
          {
            "api_key": []
          }
        ],
        "tags": [
          "Partners"
        ],
        "x-immich-permission": "partner.create",
        "description": "This endpoint requires the `partner.create` permission."
      }
    },
    "/partners/{id}": {
      "delete": {
        "operationId": "removePartner",
        "parameters": [
          {
            "name": "id",
            "required": true,
            "in": "path",
            "schema": {
              "format": "uuid",
              "type": "string"
            }
          }
        ],
        "responses": {
          "204": {
            "description": ""
          }
        },
        "security": [
          {
            "bearer": []
          },
          {
            "cookie": []
          },
          {
            "api_key": []
          }
        ],
        "tags": [
          "Partners"
        ],
        "x-immich-permission": "partner.delete",
        "description": "This endpoint requires the `partner.delete` permission."
      },
      "post": {
        "deprecated": true,
        "description": "This property was deprecated in v1.141.0. This endpoint requires the `partner.create` permission.",
        "operationId": "createPartnerDeprecated",
        "parameters": [
          {
            "name": "id",
            "required": true,
            "in": "path",
            "schema": {
              "format": "uuid",
              "type": "string"
            }
          }
        ],
        "responses": {
          "201": {
            "content": {
              "application/json": {
                "schema": {
                  "$ref": "#/components/schemas/PartnerResponseDto"
                }
              }
            },
            "description": ""
          }
        },
        "security": [
          {
            "bearer": []
          },
          {
            "cookie": []
          },
          {
            "api_key": []
          }
        ],
        "tags": [
          "Partners",
          "Deprecated"
        ],
        "x-immich-lifecycle": {
          "deprecatedAt": "v1.141.0"
        },
        "x-immich-permission": "partner.create"
      },
      "put": {
        "operationId": "updatePartner",
        "parameters": [
          {
            "name": "id",
            "required": true,
            "in": "path",
            "schema": {
              "format": "uuid",
              "type": "string"
            }
          }
        ],
        "requestBody": {
          "content": {
            "application/json": {
              "schema": {
                "$ref": "#/components/schemas/PartnerUpdateDto"
              }
            }
          },
          "required": true
        },
        "responses": {
          "200": {
            "content": {
              "application/json": {
                "schema": {
                  "$ref": "#/components/schemas/PartnerResponseDto"
                }
              }
            },
            "description": ""
          }
        },
        "security": [
          {
            "bearer": []
          },
          {
            "cookie": []
          },
          {
            "api_key": []
          }
        ],
        "tags": [
          "Partners"
        ],
        "x-immich-permission": "partner.update",
        "description": "This endpoint requires the `partner.update` permission."
      }
    },
    "/people": {
      "delete": {
        "operationId": "deletePeople",
        "parameters": [],
        "requestBody": {
          "content": {
            "application/json": {
              "schema": {
                "$ref": "#/components/schemas/BulkIdsDto"
              }
            }
          },
          "required": true
        },
        "responses": {
          "204": {
            "description": ""
          }
        },
        "security": [
          {
            "bearer": []
          },
          {
            "cookie": []
          },
          {
            "api_key": []
          }
        ],
        "tags": [
          "People"
        ],
        "x-immich-permission": "person.delete",
        "description": "This endpoint requires the `person.delete` permission."
      },
      "get": {
        "operationId": "getAllPeople",
        "parameters": [
          {
            "name": "closestAssetId",
            "required": false,
            "in": "query",
            "schema": {
              "format": "uuid",
              "type": "string"
            }
          },
          {
            "name": "closestPersonId",
            "required": false,
            "in": "query",
            "schema": {
              "format": "uuid",
              "type": "string"
            }
          },
          {
            "name": "page",
            "required": false,
            "in": "query",
            "description": "Page number for pagination",
            "schema": {
              "minimum": 1,
              "default": 1,
              "type": "number"
            }
          },
          {
            "name": "size",
            "required": false,
            "in": "query",
            "description": "Number of items per page",
            "schema": {
              "minimum": 1,
              "maximum": 1000,
              "default": 500,
              "type": "number"
            }
          },
          {
            "name": "withHidden",
            "required": false,
            "in": "query",
            "schema": {
              "type": "boolean"
            }
          }
        ],
        "responses": {
          "200": {
            "content": {
              "application/json": {
                "schema": {
                  "$ref": "#/components/schemas/PeopleResponseDto"
                }
              }
            },
            "description": ""
          }
        },
        "security": [
          {
            "bearer": []
          },
          {
            "cookie": []
          },
          {
            "api_key": []
          }
        ],
        "tags": [
          "People"
        ],
        "x-immich-permission": "person.read",
        "description": "This endpoint requires the `person.read` permission."
      },
      "post": {
        "operationId": "createPerson",
        "parameters": [],
        "requestBody": {
          "content": {
            "application/json": {
              "schema": {
                "$ref": "#/components/schemas/PersonCreateDto"
              }
            }
          },
          "required": true
        },
        "responses": {
          "201": {
            "content": {
              "application/json": {
                "schema": {
                  "$ref": "#/components/schemas/PersonResponseDto"
                }
              }
            },
            "description": ""
          }
        },
        "security": [
          {
            "bearer": []
          },
          {
            "cookie": []
          },
          {
            "api_key": []
          }
        ],
        "tags": [
          "People"
        ],
        "x-immich-permission": "person.create",
        "description": "This endpoint requires the `person.create` permission."
      },
      "put": {
        "operationId": "updatePeople",
        "parameters": [],
        "requestBody": {
          "content": {
            "application/json": {
              "schema": {
                "$ref": "#/components/schemas/PeopleUpdateDto"
              }
            }
          },
          "required": true
        },
        "responses": {
          "200": {
            "content": {
              "application/json": {
                "schema": {
                  "items": {
                    "$ref": "#/components/schemas/BulkIdResponseDto"
                  },
                  "type": "array"
                }
              }
            },
            "description": ""
          }
        },
        "security": [
          {
            "bearer": []
          },
          {
            "cookie": []
          },
          {
            "api_key": []
          }
        ],
        "tags": [
          "People"
        ],
        "x-immich-permission": "person.update",
        "description": "This endpoint requires the `person.update` permission."
      }
    },
    "/people/{id}": {
      "delete": {
        "operationId": "deletePerson",
        "parameters": [
          {
            "name": "id",
            "required": true,
            "in": "path",
            "schema": {
              "format": "uuid",
              "type": "string"
            }
          }
        ],
        "responses": {
          "204": {
            "description": ""
          }
        },
        "security": [
          {
            "bearer": []
          },
          {
            "cookie": []
          },
          {
            "api_key": []
          }
        ],
        "tags": [
          "People"
        ],
        "x-immich-permission": "person.delete",
        "description": "This endpoint requires the `person.delete` permission."
      },
      "get": {
        "operationId": "getPerson",
        "parameters": [
          {
            "name": "id",
            "required": true,
            "in": "path",
            "schema": {
              "format": "uuid",
              "type": "string"
            }
          }
        ],
        "responses": {
          "200": {
            "content": {
              "application/json": {
                "schema": {
                  "$ref": "#/components/schemas/PersonResponseDto"
                }
              }
            },
            "description": ""
          }
        },
        "security": [
          {
            "bearer": []
          },
          {
            "cookie": []
          },
          {
            "api_key": []
          }
        ],
        "tags": [
          "People"
        ],
        "x-immich-permission": "person.read",
        "description": "This endpoint requires the `person.read` permission."
      },
      "put": {
        "operationId": "updatePerson",
        "parameters": [
          {
            "name": "id",
            "required": true,
            "in": "path",
            "schema": {
              "format": "uuid",
              "type": "string"
            }
          }
        ],
        "requestBody": {
          "content": {
            "application/json": {
              "schema": {
                "$ref": "#/components/schemas/PersonUpdateDto"
              }
            }
          },
          "required": true
        },
        "responses": {
          "200": {
            "content": {
              "application/json": {
                "schema": {
                  "$ref": "#/components/schemas/PersonResponseDto"
                }
              }
            },
            "description": ""
          }
        },
        "security": [
          {
            "bearer": []
          },
          {
            "cookie": []
          },
          {
            "api_key": []
          }
        ],
        "tags": [
          "People"
        ],
        "x-immich-permission": "person.update",
        "description": "This endpoint requires the `person.update` permission."
      }
    },
    "/people/{id}/merge": {
      "post": {
        "operationId": "mergePerson",
        "parameters": [
          {
            "name": "id",
            "required": true,
            "in": "path",
            "schema": {
              "format": "uuid",
              "type": "string"
            }
          }
        ],
        "requestBody": {
          "content": {
            "application/json": {
              "schema": {
                "$ref": "#/components/schemas/MergePersonDto"
              }
            }
          },
          "required": true
        },
        "responses": {
          "200": {
            "content": {
              "application/json": {
                "schema": {
                  "items": {
                    "$ref": "#/components/schemas/BulkIdResponseDto"
                  },
                  "type": "array"
                }
              }
            },
            "description": ""
          }
        },
        "security": [
          {
            "bearer": []
          },
          {
            "cookie": []
          },
          {
            "api_key": []
          }
        ],
        "tags": [
          "People"
        ],
        "x-immich-permission": "person.merge",
        "description": "This endpoint requires the `person.merge` permission."
      }
    },
    "/people/{id}/reassign": {
      "put": {
        "operationId": "reassignFaces",
        "parameters": [
          {
            "name": "id",
            "required": true,
            "in": "path",
            "schema": {
              "format": "uuid",
              "type": "string"
            }
          }
        ],
        "requestBody": {
          "content": {
            "application/json": {
              "schema": {
                "$ref": "#/components/schemas/AssetFaceUpdateDto"
              }
            }
          },
          "required": true
        },
        "responses": {
          "200": {
            "content": {
              "application/json": {
                "schema": {
                  "items": {
                    "$ref": "#/components/schemas/PersonResponseDto"
                  },
                  "type": "array"
                }
              }
            },
            "description": ""
          }
        },
        "security": [
          {
            "bearer": []
          },
          {
            "cookie": []
          },
          {
            "api_key": []
          }
        ],
        "tags": [
          "People"
        ],
        "x-immich-permission": "person.reassign",
        "description": "This endpoint requires the `person.reassign` permission."
      }
    },
    "/people/{id}/statistics": {
      "get": {
        "operationId": "getPersonStatistics",
        "parameters": [
          {
            "name": "id",
            "required": true,
            "in": "path",
            "schema": {
              "format": "uuid",
              "type": "string"
            }
          }
        ],
        "responses": {
          "200": {
            "content": {
              "application/json": {
                "schema": {
                  "$ref": "#/components/schemas/PersonStatisticsResponseDto"
                }
              }
            },
            "description": ""
          }
        },
        "security": [
          {
            "bearer": []
          },
          {
            "cookie": []
          },
          {
            "api_key": []
          }
        ],
        "tags": [
          "People"
        ],
        "x-immich-permission": "person.statistics",
        "description": "This endpoint requires the `person.statistics` permission."
      }
    },
    "/people/{id}/thumbnail": {
      "get": {
        "operationId": "getPersonThumbnail",
        "parameters": [
          {
            "name": "id",
            "required": true,
            "in": "path",
            "schema": {
              "format": "uuid",
              "type": "string"
            }
          }
        ],
        "responses": {
          "200": {
            "content": {
              "application/octet-stream": {
                "schema": {
                  "format": "binary",
                  "type": "string"
                }
              }
            },
            "description": ""
          }
        },
        "security": [
          {
            "bearer": []
          },
          {
            "cookie": []
          },
          {
            "api_key": []
          }
        ],
        "tags": [
          "People"
        ],
        "x-immich-permission": "person.read",
        "description": "This endpoint requires the `person.read` permission."
      }
    },
    "/search/cities": {
      "get": {
        "operationId": "getAssetsByCity",
        "parameters": [],
        "responses": {
          "200": {
            "content": {
              "application/json": {
                "schema": {
                  "items": {
                    "$ref": "#/components/schemas/AssetResponseDto"
                  },
                  "type": "array"
                }
              }
            },
            "description": ""
          }
        },
        "security": [
          {
            "bearer": []
          },
          {
            "cookie": []
          },
          {
            "api_key": []
          }
        ],
        "tags": [
          "Search"
        ],
        "x-immich-permission": "asset.read",
        "description": "This endpoint requires the `asset.read` permission."
      }
    },
    "/search/explore": {
      "get": {
        "operationId": "getExploreData",
        "parameters": [],
        "responses": {
          "200": {
            "content": {
              "application/json": {
                "schema": {
                  "items": {
                    "$ref": "#/components/schemas/SearchExploreResponseDto"
                  },
                  "type": "array"
                }
              }
            },
            "description": ""
          }
        },
        "security": [
          {
            "bearer": []
          },
          {
            "cookie": []
          },
          {
            "api_key": []
          }
        ],
        "tags": [
          "Search"
        ],
        "x-immich-permission": "asset.read",
        "description": "This endpoint requires the `asset.read` permission."
      }
    },
    "/search/large-assets": {
      "post": {
        "operationId": "searchLargeAssets",
        "parameters": [
          {
            "name": "albumIds",
            "required": false,
            "in": "query",
            "schema": {
              "type": "array",
              "items": {
                "type": "string",
                "format": "uuid"
              }
            }
          },
          {
            "name": "city",
            "required": false,
            "in": "query",
            "schema": {
              "nullable": true,
              "type": "string"
            }
          },
          {
            "name": "country",
            "required": false,
            "in": "query",
            "schema": {
              "nullable": true,
              "type": "string"
            }
          },
          {
            "name": "createdAfter",
            "required": false,
            "in": "query",
            "schema": {
              "format": "date-time",
              "type": "string"
            }
          },
          {
            "name": "createdBefore",
            "required": false,
            "in": "query",
            "schema": {
              "format": "date-time",
              "type": "string"
            }
          },
          {
            "name": "deviceId",
            "required": false,
            "in": "query",
            "schema": {
              "type": "string"
            }
          },
          {
            "name": "isEncoded",
            "required": false,
            "in": "query",
            "schema": {
              "type": "boolean"
            }
          },
          {
            "name": "isFavorite",
            "required": false,
            "in": "query",
            "schema": {
              "type": "boolean"
            }
          },
          {
            "name": "isMotion",
            "required": false,
            "in": "query",
            "schema": {
              "type": "boolean"
            }
          },
          {
            "name": "isNotInAlbum",
            "required": false,
            "in": "query",
            "schema": {
              "type": "boolean"
            }
          },
          {
            "name": "isOffline",
            "required": false,
            "in": "query",
            "schema": {
              "type": "boolean"
            }
          },
          {
            "name": "lensModel",
            "required": false,
            "in": "query",
            "schema": {
              "nullable": true,
              "type": "string"
            }
          },
          {
            "name": "libraryId",
            "required": false,
            "in": "query",
            "schema": {
              "format": "uuid",
              "nullable": true,
              "type": "string"
            }
          },
          {
            "name": "make",
            "required": false,
            "in": "query",
            "schema": {
              "type": "string"
            }
          },
          {
            "name": "minFileSize",
            "required": false,
            "in": "query",
            "schema": {
              "minimum": 0,
              "type": "integer"
            }
          },
          {
            "name": "model",
            "required": false,
            "in": "query",
            "schema": {
              "nullable": true,
              "type": "string"
            }
          },
          {
            "name": "ocr",
            "required": false,
            "in": "query",
            "schema": {
              "type": "string"
            }
          },
          {
            "name": "personIds",
            "required": false,
            "in": "query",
            "schema": {
              "type": "array",
              "items": {
                "type": "string",
                "format": "uuid"
              }
            }
          },
          {
            "name": "rating",
            "required": false,
            "in": "query",
            "schema": {
              "minimum": -1,
              "maximum": 5,
              "type": "number"
            }
          },
          {
            "name": "size",
            "required": false,
            "in": "query",
            "schema": {
              "minimum": 1,
              "maximum": 1000,
              "type": "number"
            }
          },
          {
            "name": "state",
            "required": false,
            "in": "query",
            "schema": {
              "nullable": true,
              "type": "string"
            }
          },
          {
            "name": "tagIds",
            "required": false,
            "in": "query",
            "schema": {
              "nullable": true,
              "type": "array",
              "items": {
                "type": "string",
                "format": "uuid"
              }
            }
          },
          {
            "name": "takenAfter",
            "required": false,
            "in": "query",
            "schema": {
              "format": "date-time",
              "type": "string"
            }
          },
          {
            "name": "takenBefore",
            "required": false,
            "in": "query",
            "schema": {
              "format": "date-time",
              "type": "string"
            }
          },
          {
            "name": "trashedAfter",
            "required": false,
            "in": "query",
            "schema": {
              "format": "date-time",
              "type": "string"
            }
          },
          {
            "name": "trashedBefore",
            "required": false,
            "in": "query",
            "schema": {
              "format": "date-time",
              "type": "string"
            }
          },
          {
            "name": "type",
            "required": false,
            "in": "query",
            "schema": {
              "$ref": "#/components/schemas/AssetTypeEnum"
            }
          },
          {
            "name": "updatedAfter",
            "required": false,
            "in": "query",
            "schema": {
              "format": "date-time",
              "type": "string"
            }
          },
          {
            "name": "updatedBefore",
            "required": false,
            "in": "query",
            "schema": {
              "format": "date-time",
              "type": "string"
            }
          },
          {
            "name": "visibility",
            "required": false,
            "in": "query",
            "schema": {
              "$ref": "#/components/schemas/AssetVisibility"
            }
          },
          {
            "name": "withDeleted",
            "required": false,
            "in": "query",
            "schema": {
              "type": "boolean"
            }
          },
          {
            "name": "withExif",
            "required": false,
            "in": "query",
            "schema": {
              "type": "boolean"
            }
          }
        ],
        "responses": {
          "200": {
            "content": {
              "application/json": {
                "schema": {
                  "items": {
                    "$ref": "#/components/schemas/AssetResponseDto"
                  },
                  "type": "array"
                }
              }
            },
            "description": ""
          }
        },
        "security": [
          {
            "bearer": []
          },
          {
            "cookie": []
          },
          {
            "api_key": []
          }
        ],
        "tags": [
          "Search"
        ],
        "x-immich-permission": "asset.read",
        "description": "This endpoint requires the `asset.read` permission."
      }
    },
    "/search/metadata": {
      "post": {
        "operationId": "searchAssets",
        "parameters": [],
        "requestBody": {
          "content": {
            "application/json": {
              "schema": {
                "$ref": "#/components/schemas/MetadataSearchDto"
              }
            }
          },
          "required": true
        },
        "responses": {
          "200": {
            "content": {
              "application/json": {
                "schema": {
                  "$ref": "#/components/schemas/SearchResponseDto"
                }
              }
            },
            "description": ""
          }
        },
        "security": [
          {
            "bearer": []
          },
          {
            "cookie": []
          },
          {
            "api_key": []
          }
        ],
        "tags": [
          "Search"
        ],
        "x-immich-permission": "asset.read",
        "description": "This endpoint requires the `asset.read` permission."
      }
    },
    "/search/person": {
      "get": {
        "operationId": "searchPerson",
        "parameters": [
          {
            "name": "name",
            "required": true,
            "in": "query",
            "schema": {
              "type": "string"
            }
          },
          {
            "name": "withHidden",
            "required": false,
            "in": "query",
            "schema": {
              "type": "boolean"
            }
          }
        ],
        "responses": {
          "200": {
            "content": {
              "application/json": {
                "schema": {
                  "items": {
                    "$ref": "#/components/schemas/PersonResponseDto"
                  },
                  "type": "array"
                }
              }
            },
            "description": ""
          }
        },
        "security": [
          {
            "bearer": []
          },
          {
            "cookie": []
          },
          {
            "api_key": []
          }
        ],
        "tags": [
          "Search"
        ],
        "x-immich-permission": "person.read",
        "description": "This endpoint requires the `person.read` permission."
      }
    },
    "/search/places": {
      "get": {
        "operationId": "searchPlaces",
        "parameters": [
          {
            "name": "name",
            "required": true,
            "in": "query",
            "schema": {
              "type": "string"
            }
          }
        ],
        "responses": {
          "200": {
            "content": {
              "application/json": {
                "schema": {
                  "items": {
                    "$ref": "#/components/schemas/PlacesResponseDto"
                  },
                  "type": "array"
                }
              }
            },
            "description": ""
          }
        },
        "security": [
          {
            "bearer": []
          },
          {
            "cookie": []
          },
          {
            "api_key": []
          }
        ],
        "tags": [
          "Search"
        ],
        "x-immich-permission": "asset.read",
        "description": "This endpoint requires the `asset.read` permission."
      }
    },
    "/search/random": {
      "post": {
        "operationId": "searchRandom",
        "parameters": [],
        "requestBody": {
          "content": {
            "application/json": {
              "schema": {
                "$ref": "#/components/schemas/RandomSearchDto"
              }
            }
          },
          "required": true
        },
        "responses": {
          "200": {
            "content": {
              "application/json": {
                "schema": {
                  "items": {
                    "$ref": "#/components/schemas/AssetResponseDto"
                  },
                  "type": "array"
                }
              }
            },
            "description": ""
          }
        },
        "security": [
          {
            "bearer": []
          },
          {
            "cookie": []
          },
          {
            "api_key": []
          }
        ],
        "tags": [
          "Search"
        ],
        "x-immich-permission": "asset.read",
        "description": "This endpoint requires the `asset.read` permission."
      }
    },
    "/search/smart": {
      "post": {
        "operationId": "searchSmart",
        "parameters": [],
        "requestBody": {
          "content": {
            "application/json": {
              "schema": {
                "$ref": "#/components/schemas/SmartSearchDto"
              }
            }
          },
          "required": true
        },
        "responses": {
          "200": {
            "content": {
              "application/json": {
                "schema": {
                  "$ref": "#/components/schemas/SearchResponseDto"
                }
              }
            },
            "description": ""
          }
        },
        "security": [
          {
            "bearer": []
          },
          {
            "cookie": []
          },
          {
            "api_key": []
          }
        ],
        "tags": [
          "Search"
        ],
        "x-immich-permission": "asset.read",
        "description": "This endpoint requires the `asset.read` permission."
      }
    },
    "/search/statistics": {
      "post": {
        "operationId": "searchAssetStatistics",
        "parameters": [],
        "requestBody": {
          "content": {
            "application/json": {
              "schema": {
                "$ref": "#/components/schemas/StatisticsSearchDto"
              }
            }
          },
          "required": true
        },
        "responses": {
          "200": {
            "content": {
              "application/json": {
                "schema": {
                  "$ref": "#/components/schemas/SearchStatisticsResponseDto"
                }
              }
            },
            "description": ""
          }
        },
        "security": [
          {
            "bearer": []
          },
          {
            "cookie": []
          },
          {
            "api_key": []
          }
        ],
        "tags": [
          "Search"
        ],
        "x-immich-permission": "asset.statistics",
        "description": "This endpoint requires the `asset.statistics` permission."
      }
    },
    "/search/suggestions": {
      "get": {
        "operationId": "getSearchSuggestions",
        "parameters": [
          {
            "name": "country",
            "required": false,
            "in": "query",
            "schema": {
              "type": "string"
            }
          },
          {
            "name": "includeNull",
            "required": false,
            "in": "query",
            "description": "This property was added in v111.0.0",
            "schema": {
              "type": "boolean"
            }
          },
          {
            "name": "make",
            "required": false,
            "in": "query",
            "schema": {
              "type": "string"
            }
          },
          {
            "name": "model",
            "required": false,
            "in": "query",
            "schema": {
              "type": "string"
            }
          },
          {
            "name": "state",
            "required": false,
            "in": "query",
            "schema": {
              "type": "string"
            }
          },
          {
            "name": "type",
            "required": true,
            "in": "query",
            "schema": {
              "$ref": "#/components/schemas/SearchSuggestionType"
            }
          }
        ],
        "responses": {
          "200": {
            "content": {
              "application/json": {
                "schema": {
                  "items": {
                    "type": "string"
                  },
                  "type": "array"
                }
              }
            },
            "description": ""
          }
        },
        "security": [
          {
            "bearer": []
          },
          {
            "cookie": []
          },
          {
            "api_key": []
          }
        ],
        "tags": [
          "Search"
        ],
        "x-immich-permission": "asset.read",
        "description": "This endpoint requires the `asset.read` permission."
      }
    },
    "/server/about": {
      "get": {
        "operationId": "getAboutInfo",
        "parameters": [],
        "responses": {
          "200": {
            "content": {
              "application/json": {
                "schema": {
                  "$ref": "#/components/schemas/ServerAboutResponseDto"
                }
              }
            },
            "description": ""
          }
        },
        "security": [
          {
            "bearer": []
          },
          {
            "cookie": []
          },
          {
            "api_key": []
          }
        ],
        "tags": [
          "Server"
        ],
        "x-immich-permission": "server.about",
        "description": "This endpoint requires the `server.about` permission."
      }
    },
    "/server/apk-links": {
      "get": {
        "operationId": "getApkLinks",
        "parameters": [],
        "responses": {
          "200": {
            "content": {
              "application/json": {
                "schema": {
                  "$ref": "#/components/schemas/ServerApkLinksDto"
                }
              }
            },
            "description": ""
          }
        },
        "security": [
          {
            "bearer": []
          },
          {
            "cookie": []
          },
          {
            "api_key": []
          }
        ],
        "tags": [
          "Server"
        ],
        "x-immich-permission": "server.apkLinks",
        "description": "This endpoint requires the `server.apkLinks` permission."
      }
    },
    "/server/config": {
      "get": {
        "operationId": "getServerConfig",
        "parameters": [],
        "responses": {
          "200": {
            "content": {
              "application/json": {
                "schema": {
                  "$ref": "#/components/schemas/ServerConfigDto"
                }
              }
            },
            "description": ""
          }
        },
        "tags": [
          "Server"
        ]
      }
    },
    "/server/features": {
      "get": {
        "operationId": "getServerFeatures",
        "parameters": [],
        "responses": {
          "200": {
            "content": {
              "application/json": {
                "schema": {
                  "$ref": "#/components/schemas/ServerFeaturesDto"
                }
              }
            },
            "description": ""
          }
        },
        "tags": [
          "Server"
        ]
      }
    },
    "/server/license": {
      "delete": {
        "operationId": "deleteServerLicense",
        "parameters": [],
        "responses": {
          "204": {
            "description": ""
          }
        },
        "security": [
          {
            "bearer": []
          },
          {
            "cookie": []
          },
          {
            "api_key": []
          }
        ],
        "tags": [
          "Server"
        ],
        "x-immich-admin-only": true,
        "x-immich-permission": "serverLicense.delete",
        "description": "This endpoint is an admin-only route, and requires the `serverLicense.delete` permission."
      },
      "get": {
        "operationId": "getServerLicense",
        "parameters": [],
        "responses": {
          "200": {
            "content": {
              "application/json": {
                "schema": {
                  "$ref": "#/components/schemas/LicenseResponseDto"
                }
              }
            },
            "description": ""
          },
          "404": {
            "description": ""
          }
        },
        "security": [
          {
            "bearer": []
          },
          {
            "cookie": []
          },
          {
            "api_key": []
          }
        ],
        "tags": [
          "Server"
        ],
        "x-immich-admin-only": true,
        "x-immich-permission": "serverLicense.read",
        "description": "This endpoint is an admin-only route, and requires the `serverLicense.read` permission."
      },
      "put": {
        "operationId": "setServerLicense",
        "parameters": [],
        "requestBody": {
          "content": {
            "application/json": {
              "schema": {
                "$ref": "#/components/schemas/LicenseKeyDto"
              }
            }
          },
          "required": true
        },
        "responses": {
          "200": {
            "content": {
              "application/json": {
                "schema": {
                  "$ref": "#/components/schemas/LicenseResponseDto"
                }
              }
            },
            "description": ""
          }
        },
        "security": [
          {
            "bearer": []
          },
          {
            "cookie": []
          },
          {
            "api_key": []
          }
        ],
        "tags": [
          "Server"
        ],
        "x-immich-admin-only": true,
        "x-immich-permission": "serverLicense.update",
        "description": "This endpoint is an admin-only route, and requires the `serverLicense.update` permission."
      }
    },
    "/server/media-types": {
      "get": {
        "operationId": "getSupportedMediaTypes",
        "parameters": [],
        "responses": {
          "200": {
            "content": {
              "application/json": {
                "schema": {
                  "$ref": "#/components/schemas/ServerMediaTypesResponseDto"
                }
              }
            },
            "description": ""
          }
        },
        "tags": [
          "Server"
        ]
      }
    },
    "/server/ping": {
      "get": {
        "operationId": "pingServer",
        "parameters": [],
        "responses": {
          "200": {
            "content": {
              "application/json": {
                "schema": {
                  "$ref": "#/components/schemas/ServerPingResponse"
                }
              }
            },
            "description": ""
          }
        },
        "tags": [
          "Server"
        ]
      }
    },
    "/server/statistics": {
      "get": {
        "operationId": "getServerStatistics",
        "parameters": [],
        "responses": {
          "200": {
            "content": {
              "application/json": {
                "schema": {
                  "$ref": "#/components/schemas/ServerStatsResponseDto"
                }
              }
            },
            "description": ""
          }
        },
        "security": [
          {
            "bearer": []
          },
          {
            "cookie": []
          },
          {
            "api_key": []
          }
        ],
        "tags": [
          "Server"
        ],
        "x-immich-admin-only": true,
        "x-immich-permission": "server.statistics",
        "description": "This endpoint is an admin-only route, and requires the `server.statistics` permission."
      }
    },
    "/server/storage": {
      "get": {
        "operationId": "getStorage",
        "parameters": [],
        "responses": {
          "200": {
            "content": {
              "application/json": {
                "schema": {
                  "$ref": "#/components/schemas/ServerStorageResponseDto"
                }
              }
            },
            "description": ""
          }
        },
        "security": [
          {
            "bearer": []
          },
          {
            "cookie": []
          },
          {
            "api_key": []
          }
        ],
        "tags": [
          "Server"
        ],
        "x-immich-permission": "server.storage",
        "description": "This endpoint requires the `server.storage` permission."
      }
    },
    "/server/theme": {
      "get": {
        "operationId": "getTheme",
        "parameters": [],
        "responses": {
          "200": {
            "content": {
              "application/json": {
                "schema": {
                  "$ref": "#/components/schemas/ServerThemeDto"
                }
              }
            },
            "description": ""
          }
        },
        "tags": [
          "Server"
        ]
      }
    },
    "/server/version": {
      "get": {
        "operationId": "getServerVersion",
        "parameters": [],
        "responses": {
          "200": {
            "content": {
              "application/json": {
                "schema": {
                  "$ref": "#/components/schemas/ServerVersionResponseDto"
                }
              }
            },
            "description": ""
          }
        },
        "tags": [
          "Server"
        ]
      }
    },
    "/server/version-check": {
      "get": {
        "operationId": "getVersionCheck",
        "parameters": [],
        "responses": {
          "200": {
            "content": {
              "application/json": {
                "schema": {
                  "$ref": "#/components/schemas/VersionCheckStateResponseDto"
                }
              }
            },
            "description": ""
          }
        },
        "security": [
          {
            "bearer": []
          },
          {
            "cookie": []
          },
          {
            "api_key": []
          }
        ],
        "tags": [
          "Server"
        ],
        "x-immich-permission": "server.versionCheck",
        "description": "This endpoint requires the `server.versionCheck` permission."
      }
    },
    "/server/version-history": {
      "get": {
        "operationId": "getVersionHistory",
        "parameters": [],
        "responses": {
          "200": {
            "content": {
              "application/json": {
                "schema": {
                  "items": {
                    "$ref": "#/components/schemas/ServerVersionHistoryResponseDto"
                  },
                  "type": "array"
                }
              }
            },
            "description": ""
          }
        },
        "tags": [
          "Server"
        ]
      }
    },
    "/sessions": {
      "delete": {
        "operationId": "deleteAllSessions",
        "parameters": [],
        "responses": {
          "204": {
            "description": ""
          }
        },
        "security": [
          {
            "bearer": []
          },
          {
            "cookie": []
          },
          {
            "api_key": []
          }
        ],
        "tags": [
          "Sessions"
        ],
        "x-immich-permission": "session.delete",
        "description": "This endpoint requires the `session.delete` permission."
      },
      "get": {
        "operationId": "getSessions",
        "parameters": [],
        "responses": {
          "200": {
            "content": {
              "application/json": {
                "schema": {
                  "items": {
                    "$ref": "#/components/schemas/SessionResponseDto"
                  },
                  "type": "array"
                }
              }
            },
            "description": ""
          }
        },
        "security": [
          {
            "bearer": []
          },
          {
            "cookie": []
          },
          {
            "api_key": []
          }
        ],
        "tags": [
          "Sessions"
        ],
        "x-immich-permission": "session.read",
        "description": "This endpoint requires the `session.read` permission."
      },
      "post": {
        "operationId": "createSession",
        "parameters": [],
        "requestBody": {
          "content": {
            "application/json": {
              "schema": {
                "$ref": "#/components/schemas/SessionCreateDto"
              }
            }
          },
          "required": true
        },
        "responses": {
          "201": {
            "content": {
              "application/json": {
                "schema": {
                  "$ref": "#/components/schemas/SessionCreateResponseDto"
                }
              }
            },
            "description": ""
          }
        },
        "security": [
          {
            "bearer": []
          },
          {
            "cookie": []
          },
          {
            "api_key": []
          }
        ],
        "tags": [
          "Sessions"
        ],
        "x-immich-permission": "session.create",
        "description": "This endpoint requires the `session.create` permission."
      }
    },
    "/sessions/{id}": {
      "delete": {
        "operationId": "deleteSession",
        "parameters": [
          {
            "name": "id",
            "required": true,
            "in": "path",
            "schema": {
              "format": "uuid",
              "type": "string"
            }
          }
        ],
        "responses": {
          "204": {
            "description": ""
          }
        },
        "security": [
          {
            "bearer": []
          },
          {
            "cookie": []
          },
          {
            "api_key": []
          }
        ],
        "tags": [
          "Sessions"
        ],
        "x-immich-permission": "session.delete",
        "description": "This endpoint requires the `session.delete` permission."
      },
      "put": {
        "operationId": "updateSession",
        "parameters": [
          {
            "name": "id",
            "required": true,
            "in": "path",
            "schema": {
              "format": "uuid",
              "type": "string"
            }
          }
        ],
        "requestBody": {
          "content": {
            "application/json": {
              "schema": {
                "$ref": "#/components/schemas/SessionUpdateDto"
              }
            }
          },
          "required": true
        },
        "responses": {
          "200": {
            "content": {
              "application/json": {
                "schema": {
                  "$ref": "#/components/schemas/SessionResponseDto"
                }
              }
            },
            "description": ""
          }
        },
        "security": [
          {
            "bearer": []
          },
          {
            "cookie": []
          },
          {
            "api_key": []
          }
        ],
        "tags": [
          "Sessions"
        ],
        "x-immich-permission": "session.update",
        "description": "This endpoint requires the `session.update` permission."
      }
    },
    "/sessions/{id}/lock": {
      "post": {
        "operationId": "lockSession",
        "parameters": [
          {
            "name": "id",
            "required": true,
            "in": "path",
            "schema": {
              "format": "uuid",
              "type": "string"
            }
          }
        ],
        "responses": {
          "204": {
            "description": ""
          }
        },
        "security": [
          {
            "bearer": []
          },
          {
            "cookie": []
          },
          {
            "api_key": []
          }
        ],
        "tags": [
          "Sessions"
        ],
        "x-immich-permission": "session.lock",
        "description": "This endpoint requires the `session.lock` permission."
      }
    },
    "/shared-links": {
      "get": {
        "operationId": "getAllSharedLinks",
        "parameters": [
          {
            "name": "albumId",
            "required": false,
            "in": "query",
            "schema": {
              "format": "uuid",
              "type": "string"
            }
          }
        ],
        "responses": {
          "200": {
            "content": {
              "application/json": {
                "schema": {
                  "items": {
                    "$ref": "#/components/schemas/SharedLinkResponseDto"
                  },
                  "type": "array"
                }
              }
            },
            "description": ""
          }
        },
        "security": [
          {
            "bearer": []
          },
          {
            "cookie": []
          },
          {
            "api_key": []
          }
        ],
        "tags": [
          "Shared Links"
        ],
        "x-immich-permission": "sharedLink.read",
        "description": "This endpoint requires the `sharedLink.read` permission."
      },
      "post": {
        "operationId": "createSharedLink",
        "parameters": [],
        "requestBody": {
          "content": {
            "application/json": {
              "schema": {
                "$ref": "#/components/schemas/SharedLinkCreateDto"
              }
            }
          },
          "required": true
        },
        "responses": {
          "201": {
            "content": {
              "application/json": {
                "schema": {
                  "$ref": "#/components/schemas/SharedLinkResponseDto"
                }
              }
            },
            "description": ""
          }
        },
        "security": [
          {
            "bearer": []
          },
          {
            "cookie": []
          },
          {
            "api_key": []
          }
        ],
        "tags": [
          "Shared Links"
        ],
        "x-immich-permission": "sharedLink.create",
        "description": "This endpoint requires the `sharedLink.create` permission."
      }
    },
    "/shared-links/me": {
      "get": {
        "operationId": "getMySharedLink",
        "parameters": [
          {
            "name": "password",
            "required": false,
            "in": "query",
            "schema": {
              "example": "password",
              "type": "string"
            }
          },
          {
            "name": "token",
            "required": false,
            "in": "query",
            "schema": {
              "type": "string"
            }
          },
          {
            "name": "key",
            "required": false,
            "in": "query",
            "schema": {
              "type": "string"
            }
          },
          {
            "name": "slug",
            "required": false,
            "in": "query",
            "schema": {
              "type": "string"
            }
          }
        ],
        "responses": {
          "200": {
            "content": {
              "application/json": {
                "schema": {
                  "$ref": "#/components/schemas/SharedLinkResponseDto"
                }
              }
            },
            "description": ""
          }
        },
        "security": [
          {
            "bearer": []
          },
          {
            "cookie": []
          },
          {
            "api_key": []
          }
        ],
        "tags": [
          "Shared Links"
        ]
      }
    },
    "/shared-links/{id}": {
      "delete": {
        "operationId": "removeSharedLink",
        "parameters": [
          {
            "name": "id",
            "required": true,
            "in": "path",
            "schema": {
              "format": "uuid",
              "type": "string"
            }
          }
        ],
        "responses": {
          "204": {
            "description": ""
          }
        },
        "security": [
          {
            "bearer": []
          },
          {
            "cookie": []
          },
          {
            "api_key": []
          }
        ],
        "tags": [
          "Shared Links"
        ],
        "x-immich-permission": "sharedLink.delete",
        "description": "This endpoint requires the `sharedLink.delete` permission."
      },
      "get": {
        "operationId": "getSharedLinkById",
        "parameters": [
          {
            "name": "id",
            "required": true,
            "in": "path",
            "schema": {
              "format": "uuid",
              "type": "string"
            }
          }
        ],
        "responses": {
          "200": {
            "content": {
              "application/json": {
                "schema": {
                  "$ref": "#/components/schemas/SharedLinkResponseDto"
                }
              }
            },
            "description": ""
          }
        },
        "security": [
          {
            "bearer": []
          },
          {
            "cookie": []
          },
          {
            "api_key": []
          }
        ],
        "tags": [
          "Shared Links"
        ],
        "x-immich-permission": "sharedLink.read",
        "description": "This endpoint requires the `sharedLink.read` permission."
      },
      "patch": {
        "operationId": "updateSharedLink",
        "parameters": [
          {
            "name": "id",
            "required": true,
            "in": "path",
            "schema": {
              "format": "uuid",
              "type": "string"
            }
          }
        ],
        "requestBody": {
          "content": {
            "application/json": {
              "schema": {
                "$ref": "#/components/schemas/SharedLinkEditDto"
              }
            }
          },
          "required": true
        },
        "responses": {
          "200": {
            "content": {
              "application/json": {
                "schema": {
                  "$ref": "#/components/schemas/SharedLinkResponseDto"
                }
              }
            },
            "description": ""
          }
        },
        "security": [
          {
            "bearer": []
          },
          {
            "cookie": []
          },
          {
            "api_key": []
          }
        ],
        "tags": [
          "Shared Links"
        ],
        "x-immich-permission": "sharedLink.update",
        "description": "This endpoint requires the `sharedLink.update` permission."
      }
    },
    "/shared-links/{id}/assets": {
      "delete": {
        "operationId": "removeSharedLinkAssets",
        "parameters": [
          {
            "name": "id",
            "required": true,
            "in": "path",
            "schema": {
              "format": "uuid",
              "type": "string"
            }
          },
          {
            "name": "key",
            "required": false,
            "in": "query",
            "schema": {
              "type": "string"
            }
          },
          {
            "name": "slug",
            "required": false,
            "in": "query",
            "schema": {
              "type": "string"
            }
          }
        ],
        "requestBody": {
          "content": {
            "application/json": {
              "schema": {
                "$ref": "#/components/schemas/AssetIdsDto"
              }
            }
          },
          "required": true
        },
        "responses": {
          "200": {
            "content": {
              "application/json": {
                "schema": {
                  "items": {
                    "$ref": "#/components/schemas/AssetIdsResponseDto"
                  },
                  "type": "array"
                }
              }
            },
            "description": ""
          }
        },
        "security": [
          {
            "bearer": []
          },
          {
            "cookie": []
          },
          {
            "api_key": []
          }
        ],
        "tags": [
          "Shared Links"
        ]
      },
      "put": {
        "operationId": "addSharedLinkAssets",
        "parameters": [
          {
            "name": "id",
            "required": true,
            "in": "path",
            "schema": {
              "format": "uuid",
              "type": "string"
            }
          },
          {
            "name": "key",
            "required": false,
            "in": "query",
            "schema": {
              "type": "string"
            }
          },
          {
            "name": "slug",
            "required": false,
            "in": "query",
            "schema": {
              "type": "string"
            }
          }
        ],
        "requestBody": {
          "content": {
            "application/json": {
              "schema": {
                "$ref": "#/components/schemas/AssetIdsDto"
              }
            }
          },
          "required": true
        },
        "responses": {
          "200": {
            "content": {
              "application/json": {
                "schema": {
                  "items": {
                    "$ref": "#/components/schemas/AssetIdsResponseDto"
                  },
                  "type": "array"
                }
              }
            },
            "description": ""
          }
        },
        "security": [
          {
            "bearer": []
          },
          {
            "cookie": []
          },
          {
            "api_key": []
          }
        ],
        "tags": [
          "Shared Links"
        ]
      }
    },
    "/stacks": {
      "delete": {
        "operationId": "deleteStacks",
        "parameters": [],
        "requestBody": {
          "content": {
            "application/json": {
              "schema": {
                "$ref": "#/components/schemas/BulkIdsDto"
              }
            }
          },
          "required": true
        },
        "responses": {
          "204": {
            "description": ""
          }
        },
        "security": [
          {
            "bearer": []
          },
          {
            "cookie": []
          },
          {
            "api_key": []
          }
        ],
        "tags": [
          "Stacks"
        ],
        "x-immich-permission": "stack.delete",
        "description": "This endpoint requires the `stack.delete` permission."
      },
      "get": {
        "operationId": "searchStacks",
        "parameters": [
          {
            "name": "primaryAssetId",
            "required": false,
            "in": "query",
            "schema": {
              "format": "uuid",
              "type": "string"
            }
          }
        ],
        "responses": {
          "200": {
            "content": {
              "application/json": {
                "schema": {
                  "items": {
                    "$ref": "#/components/schemas/StackResponseDto"
                  },
                  "type": "array"
                }
              }
            },
            "description": ""
          }
        },
        "security": [
          {
            "bearer": []
          },
          {
            "cookie": []
          },
          {
            "api_key": []
          }
        ],
        "tags": [
          "Stacks"
        ],
        "x-immich-permission": "stack.read",
        "description": "This endpoint requires the `stack.read` permission."
      },
      "post": {
        "operationId": "createStack",
        "parameters": [],
        "requestBody": {
          "content": {
            "application/json": {
              "schema": {
                "$ref": "#/components/schemas/StackCreateDto"
              }
            }
          },
          "required": true
        },
        "responses": {
          "201": {
            "content": {
              "application/json": {
                "schema": {
                  "$ref": "#/components/schemas/StackResponseDto"
                }
              }
            },
            "description": ""
          }
        },
        "security": [
          {
            "bearer": []
          },
          {
            "cookie": []
          },
          {
            "api_key": []
          }
        ],
        "tags": [
          "Stacks"
        ],
        "x-immich-permission": "stack.create",
        "description": "This endpoint requires the `stack.create` permission."
      }
    },
    "/stacks/{id}": {
      "delete": {
        "operationId": "deleteStack",
        "parameters": [
          {
            "name": "id",
            "required": true,
            "in": "path",
            "schema": {
              "format": "uuid",
              "type": "string"
            }
          }
        ],
        "responses": {
          "204": {
            "description": ""
          }
        },
        "security": [
          {
            "bearer": []
          },
          {
            "cookie": []
          },
          {
            "api_key": []
          }
        ],
        "tags": [
          "Stacks"
        ],
        "x-immich-permission": "stack.delete",
        "description": "This endpoint requires the `stack.delete` permission."
      },
      "get": {
        "operationId": "getStack",
        "parameters": [
          {
            "name": "id",
            "required": true,
            "in": "path",
            "schema": {
              "format": "uuid",
              "type": "string"
            }
          }
        ],
        "responses": {
          "200": {
            "content": {
              "application/json": {
                "schema": {
                  "$ref": "#/components/schemas/StackResponseDto"
                }
              }
            },
            "description": ""
          }
        },
        "security": [
          {
            "bearer": []
          },
          {
            "cookie": []
          },
          {
            "api_key": []
          }
        ],
        "tags": [
          "Stacks"
        ],
        "x-immich-permission": "stack.read",
        "description": "This endpoint requires the `stack.read` permission."
      },
      "put": {
        "operationId": "updateStack",
        "parameters": [
          {
            "name": "id",
            "required": true,
            "in": "path",
            "schema": {
              "format": "uuid",
              "type": "string"
            }
          }
        ],
        "requestBody": {
          "content": {
            "application/json": {
              "schema": {
                "$ref": "#/components/schemas/StackUpdateDto"
              }
            }
          },
          "required": true
        },
        "responses": {
          "200": {
            "content": {
              "application/json": {
                "schema": {
                  "$ref": "#/components/schemas/StackResponseDto"
                }
              }
            },
            "description": ""
          }
        },
        "security": [
          {
            "bearer": []
          },
          {
            "cookie": []
          },
          {
            "api_key": []
          }
        ],
        "tags": [
          "Stacks"
        ],
        "x-immich-permission": "stack.update",
        "description": "This endpoint requires the `stack.update` permission."
      }
    },
    "/stacks/{id}/assets/{assetId}": {
      "delete": {
        "operationId": "removeAssetFromStack",
        "parameters": [
          {
            "name": "assetId",
            "required": true,
            "in": "path",
            "schema": {
              "format": "uuid",
              "type": "string"
            }
          },
          {
            "name": "id",
            "required": true,
            "in": "path",
            "schema": {
              "format": "uuid",
              "type": "string"
            }
          }
        ],
        "responses": {
          "204": {
            "description": ""
          }
        },
        "security": [
          {
            "bearer": []
          },
          {
            "cookie": []
          },
          {
            "api_key": []
          }
        ],
        "tags": [
          "Stacks"
        ],
        "x-immich-permission": "stack.update",
        "description": "This endpoint requires the `stack.update` permission."
      }
    },
    "/sync/ack": {
      "delete": {
        "operationId": "deleteSyncAck",
        "parameters": [],
        "requestBody": {
          "content": {
            "application/json": {
              "schema": {
                "$ref": "#/components/schemas/SyncAckDeleteDto"
              }
            }
          },
          "required": true
        },
        "responses": {
          "204": {
            "description": ""
          }
        },
        "security": [
          {
            "bearer": []
          },
          {
            "cookie": []
          },
          {
            "api_key": []
          }
        ],
        "tags": [
          "Sync"
        ],
        "x-immich-permission": "syncCheckpoint.delete",
        "description": "This endpoint requires the `syncCheckpoint.delete` permission."
      },
      "get": {
        "operationId": "getSyncAck",
        "parameters": [],
        "responses": {
          "200": {
            "content": {
              "application/json": {
                "schema": {
                  "items": {
                    "$ref": "#/components/schemas/SyncAckDto"
                  },
                  "type": "array"
                }
              }
            },
            "description": ""
          }
        },
        "security": [
          {
            "bearer": []
          },
          {
            "cookie": []
          },
          {
            "api_key": []
          }
        ],
        "tags": [
          "Sync"
        ],
        "x-immich-permission": "syncCheckpoint.read",
        "description": "This endpoint requires the `syncCheckpoint.read` permission."
      },
      "post": {
        "operationId": "sendSyncAck",
        "parameters": [],
        "requestBody": {
          "content": {
            "application/json": {
              "schema": {
                "$ref": "#/components/schemas/SyncAckSetDto"
              }
            }
          },
          "required": true
        },
        "responses": {
          "204": {
            "description": ""
          }
        },
        "security": [
          {
            "bearer": []
          },
          {
            "cookie": []
          },
          {
            "api_key": []
          }
        ],
        "tags": [
          "Sync"
        ],
        "x-immich-permission": "syncCheckpoint.update",
        "description": "This endpoint requires the `syncCheckpoint.update` permission."
      }
    },
    "/sync/delta-sync": {
      "post": {
        "operationId": "getDeltaSync",
        "parameters": [],
        "requestBody": {
          "content": {
            "application/json": {
              "schema": {
                "$ref": "#/components/schemas/AssetDeltaSyncDto"
              }
            }
          },
          "required": true
        },
        "responses": {
          "200": {
            "content": {
              "application/json": {
                "schema": {
                  "$ref": "#/components/schemas/AssetDeltaSyncResponseDto"
                }
              }
            },
            "description": ""
          }
        },
        "security": [
          {
            "bearer": []
          },
          {
            "cookie": []
          },
          {
            "api_key": []
          }
        ],
        "tags": [
          "Sync"
        ]
      }
    },
    "/sync/full-sync": {
      "post": {
        "operationId": "getFullSyncForUser",
        "parameters": [],
        "requestBody": {
          "content": {
            "application/json": {
              "schema": {
                "$ref": "#/components/schemas/AssetFullSyncDto"
              }
            }
          },
          "required": true
        },
        "responses": {
          "200": {
            "content": {
              "application/json": {
                "schema": {
                  "items": {
                    "$ref": "#/components/schemas/AssetResponseDto"
                  },
                  "type": "array"
                }
              }
            },
            "description": ""
          }
        },
        "security": [
          {
            "bearer": []
          },
          {
            "cookie": []
          },
          {
            "api_key": []
          }
        ],
        "tags": [
          "Sync"
        ]
      }
    },
    "/sync/stream": {
      "post": {
        "operationId": "getSyncStream",
        "parameters": [],
        "requestBody": {
          "content": {
            "application/json": {
              "schema": {
                "$ref": "#/components/schemas/SyncStreamDto"
              }
            }
          },
          "required": true
        },
        "responses": {
          "200": {
            "description": ""
          }
        },
        "security": [
          {
            "bearer": []
          },
          {
            "cookie": []
          },
          {
            "api_key": []
          }
        ],
        "tags": [
          "Sync"
        ],
        "x-immich-permission": "sync.stream",
        "description": "This endpoint requires the `sync.stream` permission."
      }
    },
    "/system-config": {
      "get": {
        "operationId": "getConfig",
        "parameters": [],
        "responses": {
          "200": {
            "content": {
              "application/json": {
                "schema": {
                  "$ref": "#/components/schemas/SystemConfigDto"
                }
              }
            },
            "description": ""
          }
        },
        "security": [
          {
            "bearer": []
          },
          {
            "cookie": []
          },
          {
            "api_key": []
          }
        ],
        "tags": [
          "System Config"
        ],
        "x-immich-admin-only": true,
        "x-immich-permission": "systemConfig.read",
        "description": "This endpoint is an admin-only route, and requires the `systemConfig.read` permission."
      },
      "put": {
        "operationId": "updateConfig",
        "parameters": [],
        "requestBody": {
          "content": {
            "application/json": {
              "schema": {
                "$ref": "#/components/schemas/SystemConfigDto"
              }
            }
          },
          "required": true
        },
        "responses": {
          "200": {
            "content": {
              "application/json": {
                "schema": {
                  "$ref": "#/components/schemas/SystemConfigDto"
                }
              }
            },
            "description": ""
          }
        },
        "security": [
          {
            "bearer": []
          },
          {
            "cookie": []
          },
          {
            "api_key": []
          }
        ],
        "tags": [
          "System Config"
        ],
        "x-immich-admin-only": true,
        "x-immich-permission": "systemConfig.update",
        "description": "This endpoint is an admin-only route, and requires the `systemConfig.update` permission."
      }
    },
    "/system-config/defaults": {
      "get": {
        "operationId": "getConfigDefaults",
        "parameters": [],
        "responses": {
          "200": {
            "content": {
              "application/json": {
                "schema": {
                  "$ref": "#/components/schemas/SystemConfigDto"
                }
              }
            },
            "description": ""
          }
        },
        "security": [
          {
            "bearer": []
          },
          {
            "cookie": []
          },
          {
            "api_key": []
          }
        ],
        "tags": [
          "System Config"
        ],
        "x-immich-admin-only": true,
        "x-immich-permission": "systemConfig.read",
        "description": "This endpoint is an admin-only route, and requires the `systemConfig.read` permission."
      }
    },
    "/system-config/storage-template-options": {
      "get": {
        "operationId": "getStorageTemplateOptions",
        "parameters": [],
        "responses": {
          "200": {
            "content": {
              "application/json": {
                "schema": {
                  "$ref": "#/components/schemas/SystemConfigTemplateStorageOptionDto"
                }
              }
            },
            "description": ""
          }
        },
        "security": [
          {
            "bearer": []
          },
          {
            "cookie": []
          },
          {
            "api_key": []
          }
        ],
        "tags": [
          "System Config"
        ],
        "x-immich-admin-only": true,
        "x-immich-permission": "systemConfig.read",
        "description": "This endpoint is an admin-only route, and requires the `systemConfig.read` permission."
      }
    },
    "/system-metadata/admin-onboarding": {
      "get": {
        "operationId": "getAdminOnboarding",
        "parameters": [],
        "responses": {
          "200": {
            "content": {
              "application/json": {
                "schema": {
                  "$ref": "#/components/schemas/AdminOnboardingUpdateDto"
                }
              }
            },
            "description": ""
          }
        },
        "security": [
          {
            "bearer": []
          },
          {
            "cookie": []
          },
          {
            "api_key": []
          }
        ],
        "tags": [
          "System Metadata"
        ],
        "x-immich-admin-only": true,
        "x-immich-permission": "systemMetadata.read",
        "description": "This endpoint is an admin-only route, and requires the `systemMetadata.read` permission."
      },
      "post": {
        "operationId": "updateAdminOnboarding",
        "parameters": [],
        "requestBody": {
          "content": {
            "application/json": {
              "schema": {
                "$ref": "#/components/schemas/AdminOnboardingUpdateDto"
              }
            }
          },
          "required": true
        },
        "responses": {
          "204": {
            "description": ""
          }
        },
        "security": [
          {
            "bearer": []
          },
          {
            "cookie": []
          },
          {
            "api_key": []
          }
        ],
        "tags": [
          "System Metadata"
        ],
        "x-immich-admin-only": true,
        "x-immich-permission": "systemMetadata.update",
        "description": "This endpoint is an admin-only route, and requires the `systemMetadata.update` permission."
      }
    },
    "/system-metadata/reverse-geocoding-state": {
      "get": {
        "operationId": "getReverseGeocodingState",
        "parameters": [],
        "responses": {
          "200": {
            "content": {
              "application/json": {
                "schema": {
                  "$ref": "#/components/schemas/ReverseGeocodingStateResponseDto"
                }
              }
            },
            "description": ""
          }
        },
        "security": [
          {
            "bearer": []
          },
          {
            "cookie": []
          },
          {
            "api_key": []
          }
        ],
        "tags": [
          "System Metadata"
        ],
        "x-immich-admin-only": true,
        "x-immich-permission": "systemMetadata.read",
        "description": "This endpoint is an admin-only route, and requires the `systemMetadata.read` permission."
      }
    },
    "/system-metadata/version-check-state": {
      "get": {
        "operationId": "getVersionCheckState",
        "parameters": [],
        "responses": {
          "200": {
            "content": {
              "application/json": {
                "schema": {
                  "$ref": "#/components/schemas/VersionCheckStateResponseDto"
                }
              }
            },
            "description": ""
          }
        },
        "security": [
          {
            "bearer": []
          },
          {
            "cookie": []
          },
          {
            "api_key": []
          }
        ],
        "tags": [
          "System Metadata"
        ],
        "x-immich-admin-only": true,
        "x-immich-permission": "systemMetadata.read",
        "description": "This endpoint is an admin-only route, and requires the `systemMetadata.read` permission."
      }
    },
    "/tags": {
      "get": {
        "operationId": "getAllTags",
        "parameters": [],
        "responses": {
          "200": {
            "content": {
              "application/json": {
                "schema": {
                  "items": {
                    "$ref": "#/components/schemas/TagResponseDto"
                  },
                  "type": "array"
                }
              }
            },
            "description": ""
          }
        },
        "security": [
          {
            "bearer": []
          },
          {
            "cookie": []
          },
          {
            "api_key": []
          }
        ],
        "tags": [
          "Tags"
        ],
        "x-immich-permission": "tag.read",
        "description": "This endpoint requires the `tag.read` permission."
      },
      "post": {
        "operationId": "createTag",
        "parameters": [],
        "requestBody": {
          "content": {
            "application/json": {
              "schema": {
                "$ref": "#/components/schemas/TagCreateDto"
              }
            }
          },
          "required": true
        },
        "responses": {
          "201": {
            "content": {
              "application/json": {
                "schema": {
                  "$ref": "#/components/schemas/TagResponseDto"
                }
              }
            },
            "description": ""
          }
        },
        "security": [
          {
            "bearer": []
          },
          {
            "cookie": []
          },
          {
            "api_key": []
          }
        ],
        "tags": [
          "Tags"
        ],
        "x-immich-permission": "tag.create",
        "description": "This endpoint requires the `tag.create` permission."
      },
      "put": {
        "operationId": "upsertTags",
        "parameters": [],
        "requestBody": {
          "content": {
            "application/json": {
              "schema": {
                "$ref": "#/components/schemas/TagUpsertDto"
              }
            }
          },
          "required": true
        },
        "responses": {
          "200": {
            "content": {
              "application/json": {
                "schema": {
                  "items": {
                    "$ref": "#/components/schemas/TagResponseDto"
                  },
                  "type": "array"
                }
              }
            },
            "description": ""
          }
        },
        "security": [
          {
            "bearer": []
          },
          {
            "cookie": []
          },
          {
            "api_key": []
          }
        ],
        "tags": [
          "Tags"
        ],
        "x-immich-permission": "tag.create",
        "description": "This endpoint requires the `tag.create` permission."
      }
    },
    "/tags/assets": {
      "put": {
        "operationId": "bulkTagAssets",
        "parameters": [],
        "requestBody": {
          "content": {
            "application/json": {
              "schema": {
                "$ref": "#/components/schemas/TagBulkAssetsDto"
              }
            }
          },
          "required": true
        },
        "responses": {
          "200": {
            "content": {
              "application/json": {
                "schema": {
                  "$ref": "#/components/schemas/TagBulkAssetsResponseDto"
                }
              }
            },
            "description": ""
          }
        },
        "security": [
          {
            "bearer": []
          },
          {
            "cookie": []
          },
          {
            "api_key": []
          }
        ],
        "tags": [
          "Tags"
        ],
        "x-immich-permission": "tag.asset",
        "description": "This endpoint requires the `tag.asset` permission."
      }
    },
    "/tags/{id}": {
      "delete": {
        "operationId": "deleteTag",
        "parameters": [
          {
            "name": "id",
            "required": true,
            "in": "path",
            "schema": {
              "format": "uuid",
              "type": "string"
            }
          }
        ],
        "responses": {
          "204": {
            "description": ""
          }
        },
        "security": [
          {
            "bearer": []
          },
          {
            "cookie": []
          },
          {
            "api_key": []
          }
        ],
        "tags": [
          "Tags"
        ],
        "x-immich-permission": "tag.delete",
        "description": "This endpoint requires the `tag.delete` permission."
      },
      "get": {
        "operationId": "getTagById",
        "parameters": [
          {
            "name": "id",
            "required": true,
            "in": "path",
            "schema": {
              "format": "uuid",
              "type": "string"
            }
          }
        ],
        "responses": {
          "200": {
            "content": {
              "application/json": {
                "schema": {
                  "$ref": "#/components/schemas/TagResponseDto"
                }
              }
            },
            "description": ""
          }
        },
        "security": [
          {
            "bearer": []
          },
          {
            "cookie": []
          },
          {
            "api_key": []
          }
        ],
        "tags": [
          "Tags"
        ],
        "x-immich-permission": "tag.read",
        "description": "This endpoint requires the `tag.read` permission."
      },
      "put": {
        "operationId": "updateTag",
        "parameters": [
          {
            "name": "id",
            "required": true,
            "in": "path",
            "schema": {
              "format": "uuid",
              "type": "string"
            }
          }
        ],
        "requestBody": {
          "content": {
            "application/json": {
              "schema": {
                "$ref": "#/components/schemas/TagUpdateDto"
              }
            }
          },
          "required": true
        },
        "responses": {
          "200": {
            "content": {
              "application/json": {
                "schema": {
                  "$ref": "#/components/schemas/TagResponseDto"
                }
              }
            },
            "description": ""
          }
        },
        "security": [
          {
            "bearer": []
          },
          {
            "cookie": []
          },
          {
            "api_key": []
          }
        ],
        "tags": [
          "Tags"
        ],
        "x-immich-permission": "tag.update",
        "description": "This endpoint requires the `tag.update` permission."
      }
    },
    "/tags/{id}/assets": {
      "delete": {
        "operationId": "untagAssets",
        "parameters": [
          {
            "name": "id",
            "required": true,
            "in": "path",
            "schema": {
              "format": "uuid",
              "type": "string"
            }
          }
        ],
        "requestBody": {
          "content": {
            "application/json": {
              "schema": {
                "$ref": "#/components/schemas/BulkIdsDto"
              }
            }
          },
          "required": true
        },
        "responses": {
          "200": {
            "content": {
              "application/json": {
                "schema": {
                  "items": {
                    "$ref": "#/components/schemas/BulkIdResponseDto"
                  },
                  "type": "array"
                }
              }
            },
            "description": ""
          }
        },
        "security": [
          {
            "bearer": []
          },
          {
            "cookie": []
          },
          {
            "api_key": []
          }
        ],
        "tags": [
          "Tags"
        ],
        "x-immich-permission": "tag.asset",
        "description": "This endpoint requires the `tag.asset` permission."
      },
      "put": {
        "operationId": "tagAssets",
        "parameters": [
          {
            "name": "id",
            "required": true,
            "in": "path",
            "schema": {
              "format": "uuid",
              "type": "string"
            }
          }
        ],
        "requestBody": {
          "content": {
            "application/json": {
              "schema": {
                "$ref": "#/components/schemas/BulkIdsDto"
              }
            }
          },
          "required": true
        },
        "responses": {
          "200": {
            "content": {
              "application/json": {
                "schema": {
                  "items": {
                    "$ref": "#/components/schemas/BulkIdResponseDto"
                  },
                  "type": "array"
                }
              }
            },
            "description": ""
          }
        },
        "security": [
          {
            "bearer": []
          },
          {
            "cookie": []
          },
          {
            "api_key": []
          }
        ],
        "tags": [
          "Tags"
        ],
        "x-immich-permission": "tag.asset",
        "description": "This endpoint requires the `tag.asset` permission."
      }
    },
    "/timeline/bucket": {
      "get": {
        "operationId": "getTimeBucket",
        "parameters": [
          {
            "name": "albumId",
            "required": false,
            "in": "query",
            "description": "Filter assets belonging to a specific album",
            "schema": {
              "format": "uuid",
              "type": "string"
            }
          },
          {
            "name": "isFavorite",
            "required": false,
            "in": "query",
            "description": "Filter by favorite status (true for favorites only, false for non-favorites only)",
            "schema": {
              "type": "boolean"
            }
          },
          {
            "name": "isTrashed",
            "required": false,
            "in": "query",
            "description": "Filter by trash status (true for trashed assets only, false for non-trashed only)",
            "schema": {
              "type": "boolean"
            }
          },
          {
            "name": "key",
            "required": false,
            "in": "query",
            "schema": {
              "type": "string"
            }
          },
          {
            "name": "order",
            "required": false,
            "in": "query",
            "description": "Sort order for assets within time buckets (ASC for oldest first, DESC for newest first)",
            "schema": {
              "$ref": "#/components/schemas/AssetOrder"
            }
          },
          {
            "name": "personId",
            "required": false,
            "in": "query",
            "description": "Filter assets containing a specific person (face recognition)",
            "schema": {
              "format": "uuid",
              "type": "string"
            }
          },
          {
            "name": "slug",
            "required": false,
            "in": "query",
            "schema": {
              "type": "string"
            }
          },
          {
            "name": "tagId",
            "required": false,
            "in": "query",
            "description": "Filter assets with a specific tag",
            "schema": {
              "format": "uuid",
              "type": "string"
            }
          },
          {
            "name": "timeBucket",
            "required": true,
            "in": "query",
            "description": "Time bucket identifier in YYYY-MM-DD format (e.g., \"2024-01-01\" for January 2024)",
            "schema": {
              "example": "2024-01-01",
              "type": "string"
            }
          },
          {
            "name": "userId",
            "required": false,
            "in": "query",
            "description": "Filter assets by specific user ID",
            "schema": {
              "format": "uuid",
              "type": "string"
            }
          },
          {
            "name": "visibility",
            "required": false,
            "in": "query",
            "description": "Filter by asset visibility status (ARCHIVE, TIMELINE, HIDDEN, LOCKED)",
            "schema": {
              "$ref": "#/components/schemas/AssetVisibility"
            }
          },
          {
            "name": "withCoordinates",
            "required": false,
            "in": "query",
            "description": "Include location data in the response",
            "schema": {
              "type": "boolean"
            }
          },
          {
            "name": "withPartners",
            "required": false,
            "in": "query",
            "description": "Include assets shared by partners",
            "schema": {
              "type": "boolean"
            }
          },
          {
            "name": "withStacked",
            "required": false,
            "in": "query",
            "description": "Include stacked assets in the response. When true, only primary assets from stacks are returned.",
            "schema": {
              "type": "boolean"
            }
          }
        ],
        "responses": {
          "200": {
            "content": {
              "application/json": {
                "schema": {
                  "$ref": "#/components/schemas/TimeBucketAssetResponseDto"
                }
              }
            },
            "description": ""
          }
        },
        "security": [
          {
            "bearer": []
          },
          {
            "cookie": []
          },
          {
            "api_key": []
          }
        ],
        "tags": [
          "Timeline"
        ],
        "x-immich-permission": "asset.read",
        "description": "This endpoint requires the `asset.read` permission."
      }
    },
    "/timeline/buckets": {
      "get": {
        "operationId": "getTimeBuckets",
        "parameters": [
          {
            "name": "albumId",
            "required": false,
            "in": "query",
            "description": "Filter assets belonging to a specific album",
            "schema": {
              "format": "uuid",
              "type": "string"
            }
          },
          {
            "name": "isFavorite",
            "required": false,
            "in": "query",
            "description": "Filter by favorite status (true for favorites only, false for non-favorites only)",
            "schema": {
              "type": "boolean"
            }
          },
          {
            "name": "isTrashed",
            "required": false,
            "in": "query",
            "description": "Filter by trash status (true for trashed assets only, false for non-trashed only)",
            "schema": {
              "type": "boolean"
            }
          },
          {
            "name": "key",
            "required": false,
            "in": "query",
            "schema": {
              "type": "string"
            }
          },
          {
            "name": "order",
            "required": false,
            "in": "query",
            "description": "Sort order for assets within time buckets (ASC for oldest first, DESC for newest first)",
            "schema": {
              "$ref": "#/components/schemas/AssetOrder"
            }
          },
          {
            "name": "personId",
            "required": false,
            "in": "query",
            "description": "Filter assets containing a specific person (face recognition)",
            "schema": {
              "format": "uuid",
              "type": "string"
            }
          },
          {
            "name": "slug",
            "required": false,
            "in": "query",
            "schema": {
              "type": "string"
            }
          },
          {
            "name": "tagId",
            "required": false,
            "in": "query",
            "description": "Filter assets with a specific tag",
            "schema": {
              "format": "uuid",
              "type": "string"
            }
          },
          {
            "name": "userId",
            "required": false,
            "in": "query",
            "description": "Filter assets by specific user ID",
            "schema": {
              "format": "uuid",
              "type": "string"
            }
          },
          {
            "name": "visibility",
            "required": false,
            "in": "query",
            "description": "Filter by asset visibility status (ARCHIVE, TIMELINE, HIDDEN, LOCKED)",
            "schema": {
              "$ref": "#/components/schemas/AssetVisibility"
            }
          },
          {
            "name": "withCoordinates",
            "required": false,
            "in": "query",
            "description": "Include location data in the response",
            "schema": {
              "type": "boolean"
            }
          },
          {
            "name": "withPartners",
            "required": false,
            "in": "query",
            "description": "Include assets shared by partners",
            "schema": {
              "type": "boolean"
            }
          },
          {
            "name": "withStacked",
            "required": false,
            "in": "query",
            "description": "Include stacked assets in the response. When true, only primary assets from stacks are returned.",
            "schema": {
              "type": "boolean"
            }
          }
        ],
        "responses": {
          "200": {
            "content": {
              "application/json": {
                "schema": {
                  "items": {
                    "$ref": "#/components/schemas/TimeBucketsResponseDto"
                  },
                  "type": "array"
                }
              }
            },
            "description": ""
          }
        },
        "security": [
          {
            "bearer": []
          },
          {
            "cookie": []
          },
          {
            "api_key": []
          }
        ],
        "tags": [
          "Timeline"
        ],
        "x-immich-permission": "asset.read",
        "description": "This endpoint requires the `asset.read` permission."
      }
    },
    "/trash/empty": {
      "post": {
        "operationId": "emptyTrash",
        "parameters": [],
        "responses": {
          "200": {
            "content": {
              "application/json": {
                "schema": {
                  "$ref": "#/components/schemas/TrashResponseDto"
                }
              }
            },
            "description": ""
          }
        },
        "security": [
          {
            "bearer": []
          },
          {
            "cookie": []
          },
          {
            "api_key": []
          }
        ],
        "tags": [
          "Trash"
        ],
        "x-immich-permission": "asset.delete",
        "description": "This endpoint requires the `asset.delete` permission."
      }
    },
    "/trash/restore": {
      "post": {
        "operationId": "restoreTrash",
        "parameters": [],
        "responses": {
          "200": {
            "content": {
              "application/json": {
                "schema": {
                  "$ref": "#/components/schemas/TrashResponseDto"
                }
              }
            },
            "description": ""
          }
        },
        "security": [
          {
            "bearer": []
          },
          {
            "cookie": []
          },
          {
            "api_key": []
          }
        ],
        "tags": [
          "Trash"
        ],
        "x-immich-permission": "asset.delete",
        "description": "This endpoint requires the `asset.delete` permission."
      }
    },
    "/trash/restore/assets": {
      "post": {
        "operationId": "restoreAssets",
        "parameters": [],
        "requestBody": {
          "content": {
            "application/json": {
              "schema": {
                "$ref": "#/components/schemas/BulkIdsDto"
              }
            }
          },
          "required": true
        },
        "responses": {
          "200": {
            "content": {
              "application/json": {
                "schema": {
                  "$ref": "#/components/schemas/TrashResponseDto"
                }
              }
            },
            "description": ""
          }
        },
        "security": [
          {
            "bearer": []
          },
          {
            "cookie": []
          },
          {
            "api_key": []
          }
        ],
        "tags": [
          "Trash"
        ],
        "x-immich-permission": "asset.delete",
        "description": "This endpoint requires the `asset.delete` permission."
      }
    },
    "/users": {
      "get": {
        "operationId": "searchUsers",
        "parameters": [],
        "responses": {
          "200": {
            "content": {
              "application/json": {
                "schema": {
                  "items": {
                    "$ref": "#/components/schemas/UserResponseDto"
                  },
                  "type": "array"
                }
              }
            },
            "description": ""
          }
        },
        "security": [
          {
            "bearer": []
          },
          {
            "cookie": []
          },
          {
            "api_key": []
          }
        ],
        "tags": [
          "Users"
        ],
        "x-immich-permission": "user.read",
        "description": "This endpoint requires the `user.read` permission."
      }
    },
    "/users/me": {
      "get": {
        "operationId": "getMyUser",
        "parameters": [],
        "responses": {
          "200": {
            "content": {
              "application/json": {
                "schema": {
                  "$ref": "#/components/schemas/UserAdminResponseDto"
                }
              }
            },
            "description": ""
          }
        },
        "security": [
          {
            "bearer": []
          },
          {
            "cookie": []
          },
          {
            "api_key": []
          }
        ],
        "tags": [
          "Users"
        ],
        "x-immich-permission": "user.read",
        "description": "This endpoint requires the `user.read` permission."
      },
      "put": {
        "operationId": "updateMyUser",
        "parameters": [],
        "requestBody": {
          "content": {
            "application/json": {
              "schema": {
                "$ref": "#/components/schemas/UserUpdateMeDto"
              }
            }
          },
          "required": true
        },
        "responses": {
          "200": {
            "content": {
              "application/json": {
                "schema": {
                  "$ref": "#/components/schemas/UserAdminResponseDto"
                }
              }
            },
            "description": ""
          }
        },
        "security": [
          {
            "bearer": []
          },
          {
            "cookie": []
          },
          {
            "api_key": []
          }
        ],
        "tags": [
          "Users"
        ],
        "x-immich-permission": "user.update",
        "description": "This endpoint requires the `user.update` permission."
      }
    },
    "/users/me/license": {
      "delete": {
        "operationId": "deleteUserLicense",
        "parameters": [],
        "responses": {
          "204": {
            "description": ""
          }
        },
        "security": [
          {
            "bearer": []
          },
          {
            "cookie": []
          },
          {
            "api_key": []
          }
        ],
        "tags": [
          "Users"
        ],
        "x-immich-permission": "userLicense.delete",
        "description": "This endpoint requires the `userLicense.delete` permission."
      },
      "get": {
        "operationId": "getUserLicense",
        "parameters": [],
        "responses": {
          "200": {
            "content": {
              "application/json": {
                "schema": {
                  "$ref": "#/components/schemas/LicenseResponseDto"
                }
              }
            },
            "description": ""
          }
        },
        "security": [
          {
            "bearer": []
          },
          {
            "cookie": []
          },
          {
            "api_key": []
          }
        ],
        "tags": [
          "Users"
        ],
        "x-immich-permission": "userLicense.read",
        "description": "This endpoint requires the `userLicense.read` permission."
      },
      "put": {
        "operationId": "setUserLicense",
        "parameters": [],
        "requestBody": {
          "content": {
            "application/json": {
              "schema": {
                "$ref": "#/components/schemas/LicenseKeyDto"
              }
            }
          },
          "required": true
        },
        "responses": {
          "200": {
            "content": {
              "application/json": {
                "schema": {
                  "$ref": "#/components/schemas/LicenseResponseDto"
                }
              }
            },
            "description": ""
          }
        },
        "security": [
          {
            "bearer": []
          },
          {
            "cookie": []
          },
          {
            "api_key": []
          }
        ],
        "tags": [
          "Users"
        ],
        "x-immich-permission": "userLicense.update",
        "description": "This endpoint requires the `userLicense.update` permission."
      }
    },
    "/users/me/onboarding": {
      "delete": {
        "operationId": "deleteUserOnboarding",
        "parameters": [],
        "responses": {
          "204": {
            "description": ""
          }
        },
        "security": [
          {
            "bearer": []
          },
          {
            "cookie": []
          },
          {
            "api_key": []
          }
        ],
        "tags": [
          "Users"
        ],
        "x-immich-permission": "userOnboarding.delete",
        "description": "This endpoint requires the `userOnboarding.delete` permission."
      },
      "get": {
        "operationId": "getUserOnboarding",
        "parameters": [],
        "responses": {
          "200": {
            "content": {
              "application/json": {
                "schema": {
                  "$ref": "#/components/schemas/OnboardingResponseDto"
                }
              }
            },
            "description": ""
          }
        },
        "security": [
          {
            "bearer": []
          },
          {
            "cookie": []
          },
          {
            "api_key": []
          }
        ],
        "tags": [
          "Users"
        ],
        "x-immich-permission": "userOnboarding.read",
        "description": "This endpoint requires the `userOnboarding.read` permission."
      },
      "put": {
        "operationId": "setUserOnboarding",
        "parameters": [],
        "requestBody": {
          "content": {
            "application/json": {
              "schema": {
                "$ref": "#/components/schemas/OnboardingDto"
              }
            }
          },
          "required": true
        },
        "responses": {
          "200": {
            "content": {
              "application/json": {
                "schema": {
                  "$ref": "#/components/schemas/OnboardingResponseDto"
                }
              }
            },
            "description": ""
          }
        },
        "security": [
          {
            "bearer": []
          },
          {
            "cookie": []
          },
          {
            "api_key": []
          }
        ],
        "tags": [
          "Users"
        ],
        "x-immich-permission": "userOnboarding.update",
        "description": "This endpoint requires the `userOnboarding.update` permission."
      }
    },
    "/users/me/preferences": {
      "get": {
        "operationId": "getMyPreferences",
        "parameters": [],
        "responses": {
          "200": {
            "content": {
              "application/json": {
                "schema": {
                  "$ref": "#/components/schemas/UserPreferencesResponseDto"
                }
              }
            },
            "description": ""
          }
        },
        "security": [
          {
            "bearer": []
          },
          {
            "cookie": []
          },
          {
            "api_key": []
          }
        ],
        "tags": [
          "Users"
        ],
        "x-immich-permission": "userPreference.read",
        "description": "This endpoint requires the `userPreference.read` permission."
      },
      "put": {
        "operationId": "updateMyPreferences",
        "parameters": [],
        "requestBody": {
          "content": {
            "application/json": {
              "schema": {
                "$ref": "#/components/schemas/UserPreferencesUpdateDto"
              }
            }
          },
          "required": true
        },
        "responses": {
          "200": {
            "content": {
              "application/json": {
                "schema": {
                  "$ref": "#/components/schemas/UserPreferencesResponseDto"
                }
              }
            },
            "description": ""
          }
        },
        "security": [
          {
            "bearer": []
          },
          {
            "cookie": []
          },
          {
            "api_key": []
          }
        ],
        "tags": [
          "Users"
        ],
        "x-immich-permission": "userPreference.update",
        "description": "This endpoint requires the `userPreference.update` permission."
      }
    },
    "/users/profile-image": {
      "delete": {
        "operationId": "deleteProfileImage",
        "parameters": [],
        "responses": {
          "204": {
            "description": ""
          }
        },
        "security": [
          {
            "bearer": []
          },
          {
            "cookie": []
          },
          {
            "api_key": []
          }
        ],
        "tags": [
          "Users"
        ],
        "x-immich-permission": "userProfileImage.delete",
        "description": "This endpoint requires the `userProfileImage.delete` permission."
      },
      "post": {
        "operationId": "createProfileImage",
        "parameters": [],
        "requestBody": {
          "content": {
            "multipart/form-data": {
              "schema": {
                "$ref": "#/components/schemas/CreateProfileImageDto"
              }
            }
          },
          "description": "A new avatar for the user",
          "required": true
        },
        "responses": {
          "201": {
            "content": {
              "application/json": {
                "schema": {
                  "$ref": "#/components/schemas/CreateProfileImageResponseDto"
                }
              }
            },
            "description": ""
          }
        },
        "security": [
          {
            "bearer": []
          },
          {
            "cookie": []
          },
          {
            "api_key": []
          }
        ],
        "tags": [
          "Users"
        ],
        "x-immich-permission": "userProfileImage.update",
        "description": "This endpoint requires the `userProfileImage.update` permission."
      }
    },
    "/users/{id}": {
      "get": {
        "operationId": "getUser",
        "parameters": [
          {
            "name": "id",
            "required": true,
            "in": "path",
            "schema": {
              "format": "uuid",
              "type": "string"
            }
          }
        ],
        "responses": {
          "200": {
            "content": {
              "application/json": {
                "schema": {
                  "$ref": "#/components/schemas/UserResponseDto"
                }
              }
            },
            "description": ""
          }
        },
        "security": [
          {
            "bearer": []
          },
          {
            "cookie": []
          },
          {
            "api_key": []
          }
        ],
        "tags": [
          "Users"
        ],
        "x-immich-permission": "user.read",
        "description": "This endpoint requires the `user.read` permission."
      }
    },
    "/users/{id}/profile-image": {
      "get": {
        "operationId": "getProfileImage",
        "parameters": [
          {
            "name": "id",
            "required": true,
            "in": "path",
            "schema": {
              "format": "uuid",
              "type": "string"
            }
          }
        ],
        "responses": {
          "200": {
            "content": {
              "application/octet-stream": {
                "schema": {
                  "format": "binary",
                  "type": "string"
                }
              }
            },
            "description": ""
          }
        },
        "security": [
          {
            "bearer": []
          },
          {
            "cookie": []
          },
          {
            "api_key": []
          }
        ],
        "tags": [
          "Users"
        ],
        "x-immich-permission": "userProfileImage.read",
        "description": "This endpoint requires the `userProfileImage.read` permission."
      }
    },
    "/view/folder": {
      "get": {
        "operationId": "getAssetsByOriginalPath",
        "parameters": [
          {
            "name": "path",
            "required": true,
            "in": "query",
            "schema": {
              "type": "string"
            }
          }
        ],
        "responses": {
          "200": {
            "content": {
              "application/json": {
                "schema": {
                  "items": {
                    "$ref": "#/components/schemas/AssetResponseDto"
                  },
                  "type": "array"
                }
              }
            },
            "description": ""
          }
        },
        "security": [
          {
            "bearer": []
          },
          {
            "cookie": []
          },
          {
            "api_key": []
          }
        ],
        "tags": [
          "View"
        ]
      }
    },
    "/view/folder/unique-paths": {
      "get": {
        "operationId": "getUniqueOriginalPaths",
        "parameters": [],
        "responses": {
          "200": {
            "content": {
              "application/json": {
                "schema": {
                  "items": {
                    "type": "string"
                  },
                  "type": "array"
                }
              }
            },
            "description": ""
          }
        },
        "security": [
          {
            "bearer": []
          },
          {
            "cookie": []
          },
          {
            "api_key": []
          }
        ],
        "tags": [
          "View"
        ]
      }
    }
  },
  "info": {
    "title": "Immich",
    "description": "Immich API",
    "version": "1.142.1",
    "contact": {}
  },
  "tags": [],
  "servers": [
    {
      "url": "/api"
    }
  ],
  "components": {
    "securitySchemes": {
      "bearer": {
        "scheme": "Bearer",
        "bearerFormat": "JWT",
        "type": "http",
        "in": "header"
      },
      "cookie": {
        "type": "apiKey",
        "in": "cookie",
        "name": "immich_access_token"
      },
      "api_key": {
        "type": "apiKey",
        "in": "header",
        "name": "x-api-key"
      }
    },
    "schemas": {
      "APIKeyCreateDto": {
        "properties": {
          "name": {
            "type": "string"
          },
          "permissions": {
            "items": {
              "$ref": "#/components/schemas/Permission"
            },
            "minItems": 1,
            "type": "array"
          }
        },
        "required": [
          "permissions"
        ],
        "type": "object"
      },
      "APIKeyCreateResponseDto": {
        "properties": {
          "apiKey": {
            "$ref": "#/components/schemas/APIKeyResponseDto"
          },
          "secret": {
            "type": "string"
          }
        },
        "required": [
          "apiKey",
          "secret"
        ],
        "type": "object"
      },
      "APIKeyResponseDto": {
        "properties": {
          "createdAt": {
            "format": "date-time",
            "type": "string"
          },
          "id": {
            "type": "string"
          },
          "name": {
            "type": "string"
          },
          "permissions": {
            "items": {
              "$ref": "#/components/schemas/Permission"
            },
            "type": "array"
          },
          "updatedAt": {
            "format": "date-time",
            "type": "string"
          }
        },
        "required": [
          "createdAt",
          "id",
          "name",
          "permissions",
          "updatedAt"
        ],
        "type": "object"
      },
      "APIKeyUpdateDto": {
        "properties": {
          "name": {
            "type": "string"
          },
          "permissions": {
            "items": {
              "$ref": "#/components/schemas/Permission"
            },
            "minItems": 1,
            "type": "array"
          }
        },
        "type": "object"
      },
      "ActivityCreateDto": {
        "properties": {
          "albumId": {
            "format": "uuid",
            "type": "string"
          },
          "assetId": {
            "format": "uuid",
            "type": "string"
          },
          "comment": {
            "type": "string"
          },
          "type": {
            "allOf": [
              {
                "$ref": "#/components/schemas/ReactionType"
              }
            ]
          }
        },
        "required": [
          "albumId",
          "type"
        ],
        "type": "object"
      },
      "ActivityResponseDto": {
        "properties": {
          "assetId": {
            "nullable": true,
            "type": "string"
          },
          "comment": {
            "nullable": true,
            "type": "string"
          },
          "createdAt": {
            "format": "date-time",
            "type": "string"
          },
          "id": {
            "type": "string"
          },
          "type": {
            "allOf": [
              {
                "$ref": "#/components/schemas/ReactionType"
              }
            ]
          },
          "user": {
            "$ref": "#/components/schemas/UserResponseDto"
          }
        },
        "required": [
          "assetId",
          "createdAt",
          "id",
          "type",
          "user"
        ],
        "type": "object"
      },
      "ActivityStatisticsResponseDto": {
        "properties": {
          "comments": {
            "type": "integer"
          },
          "likes": {
            "type": "integer"
          }
        },
        "required": [
          "comments",
          "likes"
        ],
        "type": "object"
      },
      "AddUsersDto": {
        "properties": {
          "albumUsers": {
            "items": {
              "$ref": "#/components/schemas/AlbumUserAddDto"
            },
            "minItems": 1,
            "type": "array"
          }
        },
        "required": [
          "albumUsers"
        ],
        "type": "object"
      },
      "AdminOnboardingUpdateDto": {
        "properties": {
          "isOnboarded": {
            "type": "boolean"
          }
        },
        "required": [
          "isOnboarded"
        ],
        "type": "object"
      },
      "AlbumResponseDto": {
        "properties": {
          "albumName": {
            "type": "string"
          },
          "albumThumbnailAssetId": {
            "nullable": true,
            "type": "string"
          },
          "albumUsers": {
            "items": {
              "$ref": "#/components/schemas/AlbumUserResponseDto"
            },
            "type": "array"
          },
          "assetCount": {
            "type": "integer"
          },
          "assets": {
            "items": {
              "$ref": "#/components/schemas/AssetResponseDto"
            },
            "type": "array"
          },
          "createdAt": {
            "format": "date-time",
            "type": "string"
          },
          "description": {
            "type": "string"
          },
          "endDate": {
            "format": "date-time",
            "type": "string"
          },
          "hasSharedLink": {
            "type": "boolean"
          },
          "id": {
            "type": "string"
          },
          "isActivityEnabled": {
            "type": "boolean"
          },
          "lastModifiedAssetTimestamp": {
            "format": "date-time",
            "type": "string"
          },
          "order": {
            "allOf": [
              {
                "$ref": "#/components/schemas/AssetOrder"
              }
            ]
          },
          "owner": {
            "$ref": "#/components/schemas/UserResponseDto"
          },
          "ownerId": {
            "type": "string"
          },
          "shared": {
            "type": "boolean"
          },
          "startDate": {
            "format": "date-time",
            "type": "string"
          },
          "updatedAt": {
            "format": "date-time",
            "type": "string"
          }
        },
        "required": [
          "albumName",
          "albumThumbnailAssetId",
          "albumUsers",
          "assetCount",
          "assets",
          "createdAt",
          "description",
          "hasSharedLink",
          "id",
          "isActivityEnabled",
          "owner",
          "ownerId",
          "shared",
          "updatedAt"
        ],
        "type": "object"
      },
      "AlbumStatisticsResponseDto": {
        "properties": {
          "notShared": {
            "type": "integer"
          },
          "owned": {
            "type": "integer"
          },
          "shared": {
            "type": "integer"
          }
        },
        "required": [
          "notShared",
          "owned",
          "shared"
        ],
        "type": "object"
      },
      "AlbumUserAddDto": {
        "properties": {
          "role": {
            "allOf": [
              {
                "$ref": "#/components/schemas/AlbumUserRole"
              }
            ],
            "default": "editor"
          },
          "userId": {
            "format": "uuid",
            "type": "string"
          }
        },
        "required": [
          "userId"
        ],
        "type": "object"
      },
      "AlbumUserCreateDto": {
        "properties": {
          "role": {
            "allOf": [
              {
                "$ref": "#/components/schemas/AlbumUserRole"
              }
            ]
          },
          "userId": {
            "format": "uuid",
            "type": "string"
          }
        },
        "required": [
          "role",
          "userId"
        ],
        "type": "object"
      },
      "AlbumUserResponseDto": {
        "properties": {
          "role": {
            "allOf": [
              {
                "$ref": "#/components/schemas/AlbumUserRole"
              }
            ]
          },
          "user": {
            "$ref": "#/components/schemas/UserResponseDto"
          }
        },
        "required": [
          "role",
          "user"
        ],
        "type": "object"
      },
      "AlbumUserRole": {
        "enum": [
          "editor",
          "viewer"
        ],
        "type": "string"
      },
      "AlbumsAddAssetsDto": {
        "properties": {
          "albumIds": {
            "items": {
              "format": "uuid",
              "type": "string"
            },
            "type": "array"
          },
          "assetIds": {
            "items": {
              "format": "uuid",
              "type": "string"
            },
            "type": "array"
          }
        },
        "required": [
          "albumIds",
          "assetIds"
        ],
        "type": "object"
      },
      "AlbumsAddAssetsResponseDto": {
        "properties": {
          "error": {
            "allOf": [
              {
                "$ref": "#/components/schemas/BulkIdErrorReason"
              }
            ]
          },
          "success": {
            "type": "boolean"
          }
        },
        "required": [
          "success"
        ],
        "type": "object"
      },
      "AlbumsResponse": {
        "properties": {
          "defaultAssetOrder": {
            "allOf": [
              {
                "$ref": "#/components/schemas/AssetOrder"
              }
            ],
            "default": "desc"
          }
        },
        "required": [
          "defaultAssetOrder"
        ],
        "type": "object"
      },
      "AlbumsUpdate": {
        "properties": {
          "defaultAssetOrder": {
            "allOf": [
              {
                "$ref": "#/components/schemas/AssetOrder"
              }
            ]
          }
        },
        "type": "object"
      },
      "AllJobStatusResponseDto": {
        "properties": {
          "backgroundTask": {
            "$ref": "#/components/schemas/JobStatusDto"
          },
          "backupDatabase": {
            "$ref": "#/components/schemas/JobStatusDto"
          },
          "duplicateDetection": {
            "$ref": "#/components/schemas/JobStatusDto"
          },
          "faceDetection": {
            "$ref": "#/components/schemas/JobStatusDto"
          },
          "facialRecognition": {
            "$ref": "#/components/schemas/JobStatusDto"
          },
          "library": {
            "$ref": "#/components/schemas/JobStatusDto"
          },
          "metadataExtraction": {
            "$ref": "#/components/schemas/JobStatusDto"
          },
          "migration": {
            "$ref": "#/components/schemas/JobStatusDto"
          },
          "notifications": {
            "$ref": "#/components/schemas/JobStatusDto"
          },
          "ocr": {
            "$ref": "#/components/schemas/JobStatusDto"
          },
          "search": {
            "$ref": "#/components/schemas/JobStatusDto"
          },
          "sidecar": {
            "$ref": "#/components/schemas/JobStatusDto"
          },
          "smartSearch": {
            "$ref": "#/components/schemas/JobStatusDto"
          },
          "storageTemplateMigration": {
            "$ref": "#/components/schemas/JobStatusDto"
          },
          "thumbnailGeneration": {
            "$ref": "#/components/schemas/JobStatusDto"
          },
          "videoConversion": {
            "$ref": "#/components/schemas/JobStatusDto"
          }
        },
        "required": [
          "backgroundTask",
          "backupDatabase",
          "duplicateDetection",
          "faceDetection",
          "facialRecognition",
          "library",
          "metadataExtraction",
          "migration",
          "notifications",
          "ocr",
          "search",
          "sidecar",
          "smartSearch",
          "storageTemplateMigration",
          "thumbnailGeneration",
          "videoConversion"
        ],
        "type": "object"
      },
      "AssetBulkDeleteDto": {
        "properties": {
          "force": {
            "type": "boolean"
          },
          "ids": {
            "items": {
              "format": "uuid",
              "type": "string"
            },
            "type": "array"
          }
        },
        "required": [
          "ids"
        ],
        "type": "object"
      },
      "AssetBulkUpdateDto": {
        "properties": {
          "dateTimeOriginal": {
            "type": "string"
          },
          "dateTimeRelative": {
            "type": "number"
          },
          "description": {
            "type": "string"
          },
          "duplicateId": {
            "nullable": true,
            "type": "string"
          },
          "ids": {
            "items": {
              "format": "uuid",
              "type": "string"
            },
            "type": "array"
          },
          "isFavorite": {
            "type": "boolean"
          },
          "latitude": {
            "type": "number"
          },
          "longitude": {
            "type": "number"
          },
          "rating": {
            "maximum": 5,
            "minimum": -1,
            "type": "number"
          },
          "timeZone": {
            "type": "string"
          },
          "visibility": {
            "allOf": [
              {
                "$ref": "#/components/schemas/AssetVisibility"
              }
            ]
          }
        },
        "required": [
          "ids"
        ],
        "type": "object"
      },
      "AssetBulkUploadCheckDto": {
        "properties": {
          "assets": {
            "items": {
              "$ref": "#/components/schemas/AssetBulkUploadCheckItem"
            },
            "type": "array"
          }
        },
        "required": [
          "assets"
        ],
        "type": "object"
      },
      "AssetBulkUploadCheckItem": {
        "properties": {
          "checksum": {
            "description": "base64 or hex encoded sha1 hash",
            "type": "string"
          },
          "id": {
            "type": "string"
          }
        },
        "required": [
          "checksum",
          "id"
        ],
        "type": "object"
      },
      "AssetBulkUploadCheckResponseDto": {
        "properties": {
          "results": {
            "items": {
              "$ref": "#/components/schemas/AssetBulkUploadCheckResult"
            },
            "type": "array"
          }
        },
        "required": [
          "results"
        ],
        "type": "object"
      },
      "AssetBulkUploadCheckResult": {
        "properties": {
          "action": {
            "enum": [
              "accept",
              "reject"
            ],
            "type": "string"
          },
          "assetId": {
            "type": "string"
          },
          "id": {
            "type": "string"
          },
          "isTrashed": {
            "type": "boolean"
          },
          "reason": {
            "enum": [
              "duplicate",
              "unsupported-format"
            ],
            "type": "string"
          }
        },
        "required": [
          "action",
          "id"
        ],
        "type": "object"
      },
      "AssetDeltaSyncDto": {
        "properties": {
          "updatedAfter": {
            "format": "date-time",
            "type": "string"
          },
          "userIds": {
            "items": {
              "format": "uuid",
              "type": "string"
            },
            "type": "array"
          }
        },
        "required": [
          "updatedAfter",
          "userIds"
        ],
        "type": "object"
      },
      "AssetDeltaSyncResponseDto": {
        "properties": {
          "deleted": {
            "items": {
              "type": "string"
            },
            "type": "array"
          },
          "needsFullSync": {
            "type": "boolean"
          },
          "upserted": {
            "items": {
              "$ref": "#/components/schemas/AssetResponseDto"
            },
            "type": "array"
          }
        },
        "required": [
          "deleted",
          "needsFullSync",
          "upserted"
        ],
        "type": "object"
      },
      "AssetFaceCreateDto": {
        "properties": {
          "assetId": {
            "format": "uuid",
            "type": "string"
          },
          "height": {
            "type": "integer"
          },
          "imageHeight": {
            "type": "integer"
          },
          "imageWidth": {
            "type": "integer"
          },
          "personId": {
            "format": "uuid",
            "type": "string"
          },
          "width": {
            "type": "integer"
          },
          "x": {
            "type": "integer"
          },
          "y": {
            "type": "integer"
          }
        },
        "required": [
          "assetId",
          "height",
          "imageHeight",
          "imageWidth",
          "personId",
          "width",
          "x",
          "y"
        ],
        "type": "object"
      },
      "AssetFaceDeleteDto": {
        "properties": {
          "force": {
            "type": "boolean"
          }
        },
        "required": [
          "force"
        ],
        "type": "object"
      },
      "AssetFaceResponseDto": {
        "properties": {
          "boundingBoxX1": {
            "type": "integer"
          },
          "boundingBoxX2": {
            "type": "integer"
          },
          "boundingBoxY1": {
            "type": "integer"
          },
          "boundingBoxY2": {
            "type": "integer"
          },
          "id": {
            "format": "uuid",
            "type": "string"
          },
          "imageHeight": {
            "type": "integer"
          },
          "imageWidth": {
            "type": "integer"
          },
          "person": {
            "allOf": [
              {
                "$ref": "#/components/schemas/PersonResponseDto"
              }
            ],
            "nullable": true
          },
          "sourceType": {
            "allOf": [
              {
                "$ref": "#/components/schemas/SourceType"
              }
            ]
          }
        },
        "required": [
          "boundingBoxX1",
          "boundingBoxX2",
          "boundingBoxY1",
          "boundingBoxY2",
          "id",
          "imageHeight",
          "imageWidth",
          "person"
        ],
        "type": "object"
      },
      "AssetFaceUpdateDto": {
        "properties": {
          "data": {
            "items": {
              "$ref": "#/components/schemas/AssetFaceUpdateItem"
            },
            "type": "array"
          }
        },
        "required": [
          "data"
        ],
        "type": "object"
      },
      "AssetFaceUpdateItem": {
        "properties": {
          "assetId": {
            "format": "uuid",
            "type": "string"
          },
          "personId": {
            "format": "uuid",
            "type": "string"
          }
        },
        "required": [
          "assetId",
          "personId"
        ],
        "type": "object"
      },
      "AssetFaceWithoutPersonResponseDto": {
        "properties": {
          "boundingBoxX1": {
            "type": "integer"
          },
          "boundingBoxX2": {
            "type": "integer"
          },
          "boundingBoxY1": {
            "type": "integer"
          },
          "boundingBoxY2": {
            "type": "integer"
          },
          "id": {
            "format": "uuid",
            "type": "string"
          },
          "imageHeight": {
            "type": "integer"
          },
          "imageWidth": {
            "type": "integer"
          },
          "sourceType": {
            "allOf": [
              {
                "$ref": "#/components/schemas/SourceType"
              }
            ]
          }
        },
        "required": [
          "boundingBoxX1",
          "boundingBoxX2",
          "boundingBoxY1",
          "boundingBoxY2",
          "id",
          "imageHeight",
          "imageWidth"
        ],
        "type": "object"
      },
      "AssetFullSyncDto": {
        "properties": {
          "lastId": {
            "format": "uuid",
            "type": "string"
          },
          "limit": {
            "minimum": 1,
            "type": "integer"
          },
          "updatedUntil": {
            "format": "date-time",
            "type": "string"
          },
          "userId": {
            "format": "uuid",
            "type": "string"
          }
        },
        "required": [
          "limit",
          "updatedUntil"
        ],
        "type": "object"
      },
      "AssetIdsDto": {
        "properties": {
          "assetIds": {
            "items": {
              "format": "uuid",
              "type": "string"
            },
            "type": "array"
          }
        },
        "required": [
          "assetIds"
        ],
        "type": "object"
      },
      "AssetIdsResponseDto": {
        "properties": {
          "assetId": {
            "type": "string"
          },
          "error": {
            "enum": [
              "duplicate",
              "no_permission",
              "not_found"
            ],
            "type": "string"
          },
          "success": {
            "type": "boolean"
          }
        },
        "required": [
          "assetId",
          "success"
        ],
        "type": "object"
      },
      "AssetJobName": {
        "enum": [
          "refresh-faces",
          "refresh-metadata",
          "regenerate-thumbnail",
          "transcode-video"
        ],
        "type": "string"
      },
      "AssetJobsDto": {
        "properties": {
          "assetIds": {
            "items": {
              "format": "uuid",
              "type": "string"
            },
            "type": "array"
          },
          "name": {
            "allOf": [
              {
                "$ref": "#/components/schemas/AssetJobName"
              }
            ]
          }
        },
        "required": [
          "assetIds",
          "name"
        ],
        "type": "object"
      },
      "AssetMediaCreateDto": {
        "properties": {
          "assetData": {
            "format": "binary",
            "type": "string"
          },
          "deviceAssetId": {
            "type": "string"
          },
          "deviceId": {
            "type": "string"
          },
          "duration": {
            "type": "string"
          },
          "fileCreatedAt": {
            "format": "date-time",
            "type": "string"
          },
          "fileModifiedAt": {
            "format": "date-time",
            "type": "string"
          },
          "filename": {
            "type": "string"
          },
          "isFavorite": {
            "type": "boolean"
          },
          "livePhotoVideoId": {
            "format": "uuid",
            "type": "string"
          },
          "metadata": {
            "items": {
              "$ref": "#/components/schemas/AssetMetadataUpsertItemDto"
            },
            "type": "array"
          },
          "sidecarData": {
            "format": "binary",
            "type": "string"
          },
          "visibility": {
            "allOf": [
              {
                "$ref": "#/components/schemas/AssetVisibility"
              }
            ]
          }
        },
        "required": [
          "assetData",
          "deviceAssetId",
          "deviceId",
          "fileCreatedAt",
          "fileModifiedAt",
          "metadata"
        ],
        "type": "object"
      },
      "AssetMediaReplaceDto": {
        "properties": {
          "assetData": {
            "format": "binary",
            "type": "string"
          },
          "deviceAssetId": {
            "type": "string"
          },
          "deviceId": {
            "type": "string"
          },
          "duration": {
            "type": "string"
          },
          "fileCreatedAt": {
            "format": "date-time",
            "type": "string"
          },
          "fileModifiedAt": {
            "format": "date-time",
            "type": "string"
          },
          "filename": {
            "type": "string"
          }
        },
        "required": [
          "assetData",
          "deviceAssetId",
          "deviceId",
          "fileCreatedAt",
          "fileModifiedAt"
        ],
        "type": "object"
      },
      "AssetMediaResponseDto": {
        "properties": {
          "id": {
            "type": "string"
          },
          "status": {
            "allOf": [
              {
                "$ref": "#/components/schemas/AssetMediaStatus"
              }
            ]
          }
        },
        "required": [
          "id",
          "status"
        ],
        "type": "object"
      },
      "AssetMediaSize": {
        "enum": [
          "fullsize",
          "preview",
          "thumbnail"
        ],
        "type": "string"
      },
      "AssetMediaStatus": {
        "enum": [
          "created",
          "replaced",
          "duplicate"
        ],
        "type": "string"
      },
      "AssetMetadataKey": {
        "enum": [
          "mobile-app"
        ],
        "type": "string"
      },
      "AssetMetadataResponseDto": {
        "properties": {
          "key": {
            "allOf": [
              {
                "$ref": "#/components/schemas/AssetMetadataKey"
              }
            ]
          },
          "updatedAt": {
            "format": "date-time",
            "type": "string"
          },
          "value": {
            "type": "object"
          }
        },
        "required": [
          "key",
          "updatedAt",
          "value"
        ],
        "type": "object"
      },
      "AssetMetadataUpsertDto": {
        "properties": {
          "items": {
            "items": {
              "$ref": "#/components/schemas/AssetMetadataUpsertItemDto"
            },
            "type": "array"
          }
        },
        "required": [
          "items"
        ],
        "type": "object"
      },
      "AssetMetadataUpsertItemDto": {
        "properties": {
          "key": {
            "allOf": [
              {
                "$ref": "#/components/schemas/AssetMetadataKey"
              }
            ]
          },
          "value": {
            "type": "object"
          }
        },
        "required": [
          "key",
          "value"
        ],
        "type": "object"
      },
      "AssetOrder": {
        "enum": [
          "asc",
          "desc"
        ],
        "type": "string"
      },
      "AssetResponseDto": {
        "properties": {
          "checksum": {
            "description": "base64 encoded sha1 hash",
            "type": "string"
          },
          "createdAt": {
            "description": "The UTC timestamp when the asset was originally uploaded to Immich.",
            "example": "2024-01-15T20:30:00.000Z",
            "format": "date-time",
            "type": "string"
          },
          "deviceAssetId": {
            "type": "string"
          },
          "deviceId": {
            "type": "string"
          },
          "duplicateId": {
            "nullable": true,
            "type": "string"
          },
          "duration": {
            "type": "string"
          },
          "exifInfo": {
            "$ref": "#/components/schemas/ExifResponseDto"
          },
          "fileCreatedAt": {
            "description": "The actual UTC timestamp when the file was created/captured, preserving timezone information. This is the authoritative timestamp for chronological sorting within timeline groups. Combined with timezone data, this can be used to determine the exact moment the photo was taken.",
            "example": "2024-01-15T19:30:00.000Z",
            "format": "date-time",
            "type": "string"
          },
          "fileModifiedAt": {
            "description": "The UTC timestamp when the file was last modified on the filesystem. This reflects the last time the physical file was changed, which may be different from when the photo was originally taken.",
            "example": "2024-01-16T10:15:00.000Z",
            "format": "date-time",
            "type": "string"
          },
          "hasMetadata": {
            "type": "boolean"
          },
          "id": {
            "type": "string"
          },
          "isArchived": {
            "type": "boolean"
          },
          "isFavorite": {
            "type": "boolean"
          },
          "isOffline": {
            "type": "boolean"
          },
          "isTrashed": {
            "type": "boolean"
          },
          "libraryId": {
            "deprecated": true,
            "description": "This property was deprecated in v1.106.0",
            "nullable": true,
            "type": "string"
          },
          "livePhotoVideoId": {
            "nullable": true,
            "type": "string"
          },
          "localDateTime": {
            "description": "The local date and time when the photo/video was taken, derived from EXIF metadata. This represents the photographer's local time regardless of timezone, stored as a timezone-agnostic timestamp. Used for timeline grouping by \"local\" days and months.",
            "example": "2024-01-15T14:30:00.000Z",
            "format": "date-time",
            "type": "string"
          },
          "originalFileName": {
            "type": "string"
          },
          "originalMimeType": {
            "type": "string"
          },
          "originalPath": {
            "type": "string"
          },
          "owner": {
            "$ref": "#/components/schemas/UserResponseDto"
          },
          "ownerId": {
            "type": "string"
          },
          "people": {
            "items": {
              "$ref": "#/components/schemas/PersonWithFacesResponseDto"
            },
            "type": "array"
          },
          "resized": {
            "deprecated": true,
            "description": "This property was deprecated in v1.113.0",
            "type": "boolean"
          },
          "stack": {
            "allOf": [
              {
                "$ref": "#/components/schemas/AssetStackResponseDto"
              }
            ],
            "nullable": true
          },
          "tags": {
            "items": {
              "$ref": "#/components/schemas/TagResponseDto"
            },
            "type": "array"
          },
          "thumbhash": {
            "nullable": true,
            "type": "string"
          },
          "type": {
            "allOf": [
              {
                "$ref": "#/components/schemas/AssetTypeEnum"
              }
            ]
          },
          "unassignedFaces": {
            "items": {
              "$ref": "#/components/schemas/AssetFaceWithoutPersonResponseDto"
            },
            "type": "array"
          },
          "updatedAt": {
            "description": "The UTC timestamp when the asset record was last updated in the database. This is automatically maintained by the database and reflects when any field in the asset was last modified.",
            "example": "2024-01-16T12:45:30.000Z",
            "format": "date-time",
            "type": "string"
          },
          "visibility": {
            "allOf": [
              {
                "$ref": "#/components/schemas/AssetVisibility"
              }
            ]
          }
        },
        "required": [
          "checksum",
          "createdAt",
          "deviceAssetId",
          "deviceId",
          "duration",
          "fileCreatedAt",
          "fileModifiedAt",
          "hasMetadata",
          "id",
          "isArchived",
          "isFavorite",
          "isOffline",
          "isTrashed",
          "localDateTime",
          "originalFileName",
          "originalPath",
          "ownerId",
          "thumbhash",
          "type",
          "updatedAt",
          "visibility"
        ],
        "type": "object"
      },
      "AssetStackResponseDto": {
        "properties": {
          "assetCount": {
            "type": "integer"
          },
          "id": {
            "type": "string"
          },
          "primaryAssetId": {
            "type": "string"
          }
        },
        "required": [
          "assetCount",
          "id",
          "primaryAssetId"
        ],
        "type": "object"
      },
      "AssetStatsResponseDto": {
        "properties": {
          "images": {
            "type": "integer"
          },
          "total": {
            "type": "integer"
          },
          "videos": {
            "type": "integer"
          }
        },
        "required": [
          "images",
          "total",
          "videos"
        ],
        "type": "object"
      },
      "AssetTypeEnum": {
        "enum": [
          "IMAGE",
          "VIDEO",
          "AUDIO",
          "OTHER"
        ],
        "type": "string"
      },
      "AssetVisibility": {
        "enum": [
          "archive",
          "timeline",
          "hidden",
          "locked"
        ],
        "type": "string"
      },
      "AudioCodec": {
        "enum": [
          "mp3",
          "aac",
          "libopus",
          "pcm_s16le"
        ],
        "type": "string"
      },
      "AuthStatusResponseDto": {
        "properties": {
          "expiresAt": {
            "type": "string"
          },
          "isElevated": {
            "type": "boolean"
          },
          "password": {
            "type": "boolean"
          },
          "pinCode": {
            "type": "boolean"
          },
          "pinExpiresAt": {
            "type": "string"
          }
        },
        "required": [
          "isElevated",
          "password",
          "pinCode"
        ],
        "type": "object"
      },
      "AvatarUpdate": {
        "properties": {
          "color": {
            "allOf": [
              {
                "$ref": "#/components/schemas/UserAvatarColor"
              }
            ]
          }
        },
        "type": "object"
      },
      "BulkIdErrorReason": {
        "enum": [
          "duplicate",
          "no_permission",
          "not_found",
          "unknown"
        ],
        "type": "string"
      },
      "BulkIdResponseDto": {
        "properties": {
          "error": {
            "enum": [
              "duplicate",
              "no_permission",
              "not_found",
              "unknown"
            ],
            "type": "string"
          },
          "id": {
            "type": "string"
          },
          "success": {
            "type": "boolean"
          }
        },
        "required": [
          "id",
          "success"
        ],
        "type": "object"
      },
      "BulkIdsDto": {
        "properties": {
          "ids": {
            "items": {
              "format": "uuid",
              "type": "string"
            },
            "type": "array"
          }
        },
        "required": [
          "ids"
        ],
        "type": "object"
      },
      "CLIPConfig": {
        "properties": {
          "enabled": {
            "type": "boolean"
          },
          "modelName": {
            "type": "string"
          }
        },
        "required": [
          "enabled",
          "modelName"
        ],
        "type": "object"
      },
      "CQMode": {
        "enum": [
          "auto",
          "cqp",
          "icq"
        ],
        "type": "string"
      },
      "CastResponse": {
        "properties": {
          "gCastEnabled": {
            "default": false,
            "type": "boolean"
          }
        },
        "required": [
          "gCastEnabled"
        ],
        "type": "object"
      },
      "CastUpdate": {
        "properties": {
          "gCastEnabled": {
            "type": "boolean"
          }
        },
        "type": "object"
      },
      "ChangePasswordDto": {
        "properties": {
          "newPassword": {
            "example": "password",
            "minLength": 8,
            "type": "string"
          },
          "password": {
            "example": "password",
            "type": "string"
          }
        },
        "required": [
          "newPassword",
          "password"
        ],
        "type": "object"
      },
      "CheckExistingAssetsDto": {
        "properties": {
          "deviceAssetIds": {
            "items": {
              "type": "string"
            },
            "minItems": 1,
            "type": "array"
          },
          "deviceId": {
            "type": "string"
          }
        },
        "required": [
          "deviceAssetIds",
          "deviceId"
        ],
        "type": "object"
      },
      "CheckExistingAssetsResponseDto": {
        "properties": {
          "existingIds": {
            "items": {
              "type": "string"
            },
            "type": "array"
          }
        },
        "required": [
          "existingIds"
        ],
        "type": "object"
      },
      "Colorspace": {
        "enum": [
          "srgb",
          "p3"
        ],
        "type": "string"
      },
      "CreateAlbumDto": {
        "properties": {
          "albumName": {
            "type": "string"
          },
          "albumUsers": {
            "items": {
              "$ref": "#/components/schemas/AlbumUserCreateDto"
            },
            "type": "array"
          },
          "assetIds": {
            "items": {
              "format": "uuid",
              "type": "string"
            },
            "type": "array"
          },
          "description": {
            "type": "string"
          }
        },
        "required": [
          "albumName"
        ],
        "type": "object"
      },
      "CreateLibraryDto": {
        "properties": {
          "exclusionPatterns": {
            "items": {
              "type": "string"
            },
            "maxItems": 128,
            "type": "array",
            "uniqueItems": true
          },
          "importPaths": {
            "items": {
              "type": "string"
            },
            "maxItems": 128,
            "type": "array",
            "uniqueItems": true
          },
          "name": {
            "type": "string"
          },
          "ownerId": {
            "format": "uuid",
            "type": "string"
          }
        },
        "required": [
          "ownerId"
        ],
        "type": "object"
      },
      "CreateProfileImageDto": {
        "properties": {
          "file": {
            "format": "binary",
            "type": "string"
          }
        },
        "required": [
          "file"
        ],
        "type": "object"
      },
      "CreateProfileImageResponseDto": {
        "properties": {
          "profileChangedAt": {
            "format": "date-time",
            "type": "string"
          },
          "profileImagePath": {
            "type": "string"
          },
          "userId": {
            "type": "string"
          }
        },
        "required": [
          "profileChangedAt",
          "profileImagePath",
          "userId"
        ],
        "type": "object"
      },
      "DatabaseBackupConfig": {
        "properties": {
          "cronExpression": {
            "type": "string"
          },
          "enabled": {
            "type": "boolean"
          },
          "keepLastAmount": {
            "minimum": 1,
            "type": "number"
          }
        },
        "required": [
          "cronExpression",
          "enabled",
          "keepLastAmount"
        ],
        "type": "object"
      },
      "DownloadArchiveInfo": {
        "properties": {
          "assetIds": {
            "items": {
              "type": "string"
            },
            "type": "array"
          },
          "size": {
            "type": "integer"
          }
        },
        "required": [
          "assetIds",
          "size"
        ],
        "type": "object"
      },
      "DownloadInfoDto": {
        "properties": {
          "albumId": {
            "format": "uuid",
            "type": "string"
          },
          "archiveSize": {
            "minimum": 1,
            "type": "integer"
          },
          "assetIds": {
            "items": {
              "format": "uuid",
              "type": "string"
            },
            "type": "array"
          },
          "userId": {
            "format": "uuid",
            "type": "string"
          }
        },
        "type": "object"
      },
      "DownloadResponse": {
        "properties": {
          "archiveSize": {
            "type": "integer"
          },
          "includeEmbeddedVideos": {
            "default": false,
            "type": "boolean"
          }
        },
        "required": [
          "archiveSize",
          "includeEmbeddedVideos"
        ],
        "type": "object"
      },
      "DownloadResponseDto": {
        "properties": {
          "archives": {
            "items": {
              "$ref": "#/components/schemas/DownloadArchiveInfo"
            },
            "type": "array"
          },
          "totalSize": {
            "type": "integer"
          }
        },
        "required": [
          "archives",
          "totalSize"
        ],
        "type": "object"
      },
      "DownloadUpdate": {
        "properties": {
          "archiveSize": {
            "minimum": 1,
            "type": "integer"
          },
          "includeEmbeddedVideos": {
            "type": "boolean"
          }
        },
        "type": "object"
      },
      "DuplicateDetectionConfig": {
        "properties": {
          "enabled": {
            "type": "boolean"
          },
          "maxDistance": {
            "format": "double",
            "maximum": 0.1,
            "minimum": 0.001,
            "type": "number"
          }
        },
        "required": [
          "enabled",
          "maxDistance"
        ],
        "type": "object"
      },
      "DuplicateResponseDto": {
        "properties": {
          "assets": {
            "items": {
              "$ref": "#/components/schemas/AssetResponseDto"
            },
            "type": "array"
          },
          "duplicateId": {
            "type": "string"
          }
        },
        "required": [
          "assets",
          "duplicateId"
        ],
        "type": "object"
      },
      "EmailNotificationsResponse": {
        "properties": {
          "albumInvite": {
            "type": "boolean"
          },
          "albumUpdate": {
            "type": "boolean"
          },
          "enabled": {
            "type": "boolean"
          }
        },
        "required": [
          "albumInvite",
          "albumUpdate",
          "enabled"
        ],
        "type": "object"
      },
      "EmailNotificationsUpdate": {
        "properties": {
          "albumInvite": {
            "type": "boolean"
          },
          "albumUpdate": {
            "type": "boolean"
          },
          "enabled": {
            "type": "boolean"
          }
        },
        "type": "object"
      },
      "ExifResponseDto": {
        "properties": {
          "city": {
            "default": null,
            "nullable": true,
            "type": "string"
          },
          "country": {
            "default": null,
            "nullable": true,
            "type": "string"
          },
          "dateTimeOriginal": {
            "default": null,
            "format": "date-time",
            "nullable": true,
            "type": "string"
          },
          "description": {
            "default": null,
            "nullable": true,
            "type": "string"
          },
          "exifImageHeight": {
            "default": null,
            "nullable": true,
            "type": "number"
          },
          "exifImageWidth": {
            "default": null,
            "nullable": true,
            "type": "number"
          },
          "exposureTime": {
            "default": null,
            "nullable": true,
            "type": "string"
          },
          "fNumber": {
            "default": null,
            "nullable": true,
            "type": "number"
          },
          "fileSizeInByte": {
            "default": null,
            "format": "int64",
            "nullable": true,
            "type": "integer"
          },
          "focalLength": {
            "default": null,
            "nullable": true,
            "type": "number"
          },
          "iso": {
            "default": null,
            "nullable": true,
            "type": "number"
          },
          "latitude": {
            "default": null,
            "nullable": true,
            "type": "number"
          },
          "lensModel": {
            "default": null,
            "nullable": true,
            "type": "string"
          },
          "longitude": {
            "default": null,
            "nullable": true,
            "type": "number"
          },
          "make": {
            "default": null,
            "nullable": true,
            "type": "string"
          },
          "model": {
            "default": null,
            "nullable": true,
            "type": "string"
          },
          "modifyDate": {
            "default": null,
            "format": "date-time",
            "nullable": true,
            "type": "string"
          },
          "orientation": {
            "default": null,
            "nullable": true,
            "type": "string"
          },
          "projectionType": {
            "default": null,
            "nullable": true,
            "type": "string"
          },
          "rating": {
            "default": null,
            "nullable": true,
            "type": "number"
          },
          "state": {
            "default": null,
            "nullable": true,
            "type": "string"
          },
          "timeZone": {
            "default": null,
            "nullable": true,
            "type": "string"
          }
        },
        "type": "object"
      },
      "FaceDto": {
        "properties": {
          "id": {
            "format": "uuid",
            "type": "string"
          }
        },
        "required": [
          "id"
        ],
        "type": "object"
      },
      "FacialRecognitionConfig": {
        "properties": {
          "enabled": {
            "type": "boolean"
          },
          "maxDistance": {
            "format": "double",
            "maximum": 2,
            "minimum": 0.1,
            "type": "number"
          },
          "minFaces": {
            "minimum": 1,
            "type": "integer"
          },
          "minScore": {
            "format": "double",
            "maximum": 1,
            "minimum": 0.1,
            "type": "number"
          },
          "modelName": {
            "type": "string"
          }
        },
        "required": [
          "enabled",
          "maxDistance",
          "minFaces",
          "minScore",
          "modelName"
        ],
        "type": "object"
      },
      "FoldersResponse": {
        "properties": {
          "enabled": {
            "default": false,
            "type": "boolean"
          },
          "sidebarWeb": {
            "default": false,
            "type": "boolean"
          }
        },
        "required": [
          "enabled",
          "sidebarWeb"
        ],
        "type": "object"
      },
      "FoldersUpdate": {
        "properties": {
          "enabled": {
            "type": "boolean"
          },
          "sidebarWeb": {
            "type": "boolean"
          }
        },
        "type": "object"
      },
      "ImageFormat": {
        "enum": [
          "jpeg",
          "webp"
        ],
        "type": "string"
      },
      "JobCommand": {
        "enum": [
          "start",
          "pause",
          "resume",
          "empty",
          "clear-failed"
        ],
        "type": "string"
      },
      "JobCommandDto": {
        "properties": {
          "command": {
            "allOf": [
              {
                "$ref": "#/components/schemas/JobCommand"
              }
            ]
          },
          "force": {
            "type": "boolean"
          }
        },
        "required": [
          "command"
        ],
        "type": "object"
      },
      "JobCountsDto": {
        "properties": {
          "active": {
            "type": "integer"
          },
          "completed": {
            "type": "integer"
          },
          "delayed": {
            "type": "integer"
          },
          "failed": {
            "type": "integer"
          },
          "paused": {
            "type": "integer"
          },
          "waiting": {
            "type": "integer"
          }
        },
        "required": [
          "active",
          "completed",
          "delayed",
          "failed",
          "paused",
          "waiting"
        ],
        "type": "object"
      },
      "JobCreateDto": {
        "properties": {
          "name": {
            "allOf": [
              {
                "$ref": "#/components/schemas/ManualJobName"
              }
            ]
          }
        },
        "required": [
          "name"
        ],
        "type": "object"
      },
      "JobName": {
        "enum": [
          "thumbnailGeneration",
          "metadataExtraction",
          "videoConversion",
          "faceDetection",
          "facialRecognition",
          "smartSearch",
          "duplicateDetection",
          "backgroundTask",
          "storageTemplateMigration",
          "migration",
          "search",
          "sidecar",
          "library",
          "notifications",
          "backupDatabase",
          "ocr"
        ],
        "type": "string"
      },
      "JobSettingsDto": {
        "properties": {
          "concurrency": {
            "minimum": 1,
            "type": "integer"
          }
        },
        "required": [
          "concurrency"
        ],
        "type": "object"
      },
      "JobStatusDto": {
        "properties": {
          "jobCounts": {
            "$ref": "#/components/schemas/JobCountsDto"
          },
          "queueStatus": {
            "$ref": "#/components/schemas/QueueStatusDto"
          }
        },
        "required": [
          "jobCounts",
          "queueStatus"
        ],
        "type": "object"
      },
      "LibraryResponseDto": {
        "properties": {
          "assetCount": {
            "type": "integer"
          },
          "createdAt": {
            "format": "date-time",
            "type": "string"
          },
          "exclusionPatterns": {
            "items": {
              "type": "string"
            },
            "type": "array"
          },
          "id": {
            "type": "string"
          },
          "importPaths": {
            "items": {
              "type": "string"
            },
            "type": "array"
          },
          "name": {
            "type": "string"
          },
          "ownerId": {
            "type": "string"
          },
          "refreshedAt": {
            "format": "date-time",
            "nullable": true,
            "type": "string"
          },
          "updatedAt": {
            "format": "date-time",
            "type": "string"
          }
        },
        "required": [
          "assetCount",
          "createdAt",
          "exclusionPatterns",
          "id",
          "importPaths",
          "name",
          "ownerId",
          "refreshedAt",
          "updatedAt"
        ],
        "type": "object"
      },
      "LibraryStatsResponseDto": {
        "properties": {
          "photos": {
            "default": 0,
            "type": "integer"
          },
          "total": {
            "default": 0,
            "type": "integer"
          },
          "usage": {
            "default": 0,
            "format": "int64",
            "type": "integer"
          },
          "videos": {
            "default": 0,
            "type": "integer"
          }
        },
        "required": [
          "photos",
          "total",
          "usage",
          "videos"
        ],
        "type": "object"
      },
      "LicenseKeyDto": {
        "properties": {
          "activationKey": {
            "type": "string"
          },
          "licenseKey": {
            "pattern": "/IM(SV|CL)(-[\\dA-Za-z]{4}){8}/",
            "type": "string"
          }
        },
        "required": [
          "activationKey",
          "licenseKey"
        ],
        "type": "object"
      },
      "LicenseResponseDto": {
        "properties": {
          "activatedAt": {
            "format": "date-time",
            "type": "string"
          },
          "activationKey": {
            "type": "string"
          },
          "licenseKey": {
            "pattern": "/IM(SV|CL)(-[\\dA-Za-z]{4}){8}/",
            "type": "string"
          }
        },
        "required": [
          "activatedAt",
          "activationKey",
          "licenseKey"
        ],
        "type": "object"
      },
      "LogLevel": {
        "enum": [
          "verbose",
          "debug",
          "log",
          "warn",
          "error",
          "fatal"
        ],
        "type": "string"
      },
      "LoginCredentialDto": {
        "properties": {
          "email": {
            "example": "testuser@email.com",
            "format": "email",
            "type": "string"
          },
          "password": {
            "example": "password",
            "type": "string"
          }
        },
        "required": [
          "email",
          "password"
        ],
        "type": "object"
      },
      "LoginResponseDto": {
        "properties": {
          "accessToken": {
            "type": "string"
          },
          "isAdmin": {
            "type": "boolean"
          },
          "isOnboarded": {
            "type": "boolean"
          },
          "name": {
            "type": "string"
          },
          "profileImagePath": {
            "type": "string"
          },
          "shouldChangePassword": {
            "type": "boolean"
          },
          "userEmail": {
            "type": "string"
          },
          "userId": {
            "type": "string"
          }
        },
        "required": [
          "accessToken",
          "isAdmin",
          "isOnboarded",
          "name",
          "profileImagePath",
          "shouldChangePassword",
          "userEmail",
          "userId"
        ],
        "type": "object"
      },
      "LogoutResponseDto": {
        "properties": {
          "redirectUri": {
            "type": "string"
          },
          "successful": {
            "type": "boolean"
          }
        },
        "required": [
          "redirectUri",
          "successful"
        ],
        "type": "object"
      },
      "MachineLearningAvailabilityChecksDto": {
        "properties": {
          "enabled": {
            "type": "boolean"
          },
          "interval": {
            "type": "number"
          },
          "timeout": {
            "type": "number"
          }
        },
        "required": [
          "enabled",
          "interval",
          "timeout"
        ],
        "type": "object"
      },
      "ManualJobName": {
        "enum": [
          "person-cleanup",
          "tag-cleanup",
          "user-cleanup",
          "memory-cleanup",
          "memory-create",
          "backup-database"
        ],
        "type": "string"
      },
      "MapMarkerResponseDto": {
        "properties": {
          "city": {
            "nullable": true,
            "type": "string"
          },
          "country": {
            "nullable": true,
            "type": "string"
          },
          "id": {
            "type": "string"
          },
          "lat": {
            "format": "double",
            "type": "number"
          },
          "lon": {
            "format": "double",
            "type": "number"
          },
          "state": {
            "nullable": true,
            "type": "string"
          }
        },
        "required": [
          "city",
          "country",
          "id",
          "lat",
          "lon",
          "state"
        ],
        "type": "object"
      },
      "MapReverseGeocodeResponseDto": {
        "properties": {
          "city": {
            "nullable": true,
            "type": "string"
          },
          "country": {
            "nullable": true,
            "type": "string"
          },
          "state": {
            "nullable": true,
            "type": "string"
          }
        },
        "required": [
          "city",
          "country",
          "state"
        ],
        "type": "object"
      },
      "MemoriesResponse": {
        "properties": {
          "enabled": {
            "default": true,
            "type": "boolean"
          }
        },
        "required": [
          "enabled"
        ],
        "type": "object"
      },
      "MemoriesUpdate": {
        "properties": {
          "enabled": {
            "type": "boolean"
          }
        },
        "type": "object"
      },
      "MemoryCreateDto": {
        "properties": {
          "assetIds": {
            "items": {
              "format": "uuid",
              "type": "string"
            },
            "type": "array"
          },
          "data": {
            "$ref": "#/components/schemas/OnThisDayDto"
          },
          "isSaved": {
            "type": "boolean"
          },
          "memoryAt": {
            "format": "date-time",
            "type": "string"
          },
          "seenAt": {
            "format": "date-time",
            "type": "string"
          },
          "type": {
            "allOf": [
              {
                "$ref": "#/components/schemas/MemoryType"
              }
            ]
          }
        },
        "required": [
          "data",
          "memoryAt",
          "type"
        ],
        "type": "object"
      },
      "MemoryResponseDto": {
        "properties": {
          "assets": {
            "items": {
              "$ref": "#/components/schemas/AssetResponseDto"
            },
            "type": "array"
          },
          "createdAt": {
            "format": "date-time",
            "type": "string"
          },
          "data": {
            "$ref": "#/components/schemas/OnThisDayDto"
          },
          "deletedAt": {
            "format": "date-time",
            "type": "string"
          },
          "hideAt": {
            "format": "date-time",
            "type": "string"
          },
          "id": {
            "type": "string"
          },
          "isSaved": {
            "type": "boolean"
          },
          "memoryAt": {
            "format": "date-time",
            "type": "string"
          },
          "ownerId": {
            "type": "string"
          },
          "seenAt": {
            "format": "date-time",
            "type": "string"
          },
          "showAt": {
            "format": "date-time",
            "type": "string"
          },
          "type": {
            "allOf": [
              {
                "$ref": "#/components/schemas/MemoryType"
              }
            ]
          },
          "updatedAt": {
            "format": "date-time",
            "type": "string"
          }
        },
        "required": [
          "assets",
          "createdAt",
          "data",
          "id",
          "isSaved",
          "memoryAt",
          "ownerId",
          "type",
          "updatedAt"
        ],
        "type": "object"
      },
      "MemoryStatisticsResponseDto": {
        "properties": {
          "total": {
            "type": "integer"
          }
        },
        "required": [
          "total"
        ],
        "type": "object"
      },
      "MemoryType": {
        "enum": [
          "on_this_day"
        ],
        "type": "string"
      },
      "MemoryUpdateDto": {
        "properties": {
          "isSaved": {
            "type": "boolean"
          },
          "memoryAt": {
            "format": "date-time",
            "type": "string"
          },
          "seenAt": {
            "format": "date-time",
            "type": "string"
          }
        },
        "type": "object"
      },
      "MergePersonDto": {
        "properties": {
          "ids": {
            "items": {
              "format": "uuid",
              "type": "string"
            },
            "type": "array"
          }
        },
        "required": [
          "ids"
        ],
        "type": "object"
      },
      "MetadataSearchDto": {
        "properties": {
          "albumIds": {
            "items": {
              "format": "uuid",
              "type": "string"
            },
            "type": "array"
          },
          "checksum": {
            "type": "string"
          },
          "city": {
            "nullable": true,
            "type": "string"
          },
          "country": {
            "nullable": true,
            "type": "string"
          },
          "createdAfter": {
            "format": "date-time",
            "type": "string"
          },
          "createdBefore": {
            "format": "date-time",
            "type": "string"
          },
          "description": {
            "type": "string"
          },
          "deviceAssetId": {
            "type": "string"
          },
          "deviceId": {
            "type": "string"
          },
          "encodedVideoPath": {
            "type": "string"
          },
          "id": {
            "format": "uuid",
            "type": "string"
          },
          "isEncoded": {
            "type": "boolean"
          },
          "isFavorite": {
            "type": "boolean"
          },
          "isMotion": {
            "type": "boolean"
          },
          "isNotInAlbum": {
            "type": "boolean"
          },
          "isOffline": {
            "type": "boolean"
          },
          "lensModel": {
            "nullable": true,
            "type": "string"
          },
          "libraryId": {
            "format": "uuid",
            "nullable": true,
            "type": "string"
          },
          "make": {
            "type": "string"
          },
          "model": {
            "nullable": true,
            "type": "string"
          },
          "ocr": {
            "type": "string"
          },
          "order": {
            "allOf": [
              {
                "$ref": "#/components/schemas/AssetOrder"
              }
            ],
            "default": "desc"
          },
          "originalFileName": {
            "type": "string"
          },
          "originalPath": {
            "type": "string"
          },
          "page": {
            "minimum": 1,
            "type": "number"
          },
          "personIds": {
            "items": {
              "format": "uuid",
              "type": "string"
            },
            "type": "array"
          },
          "previewPath": {
            "type": "string"
          },
          "rating": {
            "maximum": 5,
            "minimum": -1,
            "type": "number"
          },
          "size": {
            "maximum": 1000,
            "minimum": 1,
            "type": "number"
          },
          "state": {
            "nullable": true,
            "type": "string"
          },
          "tagIds": {
            "items": {
              "format": "uuid",
              "type": "string"
            },
            "nullable": true,
            "type": "array"
          },
          "takenAfter": {
            "format": "date-time",
            "type": "string"
          },
          "takenBefore": {
            "format": "date-time",
            "type": "string"
          },
          "thumbnailPath": {
            "type": "string"
          },
          "trashedAfter": {
            "format": "date-time",
            "type": "string"
          },
          "trashedBefore": {
            "format": "date-time",
            "type": "string"
          },
          "type": {
            "allOf": [
              {
                "$ref": "#/components/schemas/AssetTypeEnum"
              }
            ]
          },
          "updatedAfter": {
            "format": "date-time",
            "type": "string"
          },
          "updatedBefore": {
            "format": "date-time",
            "type": "string"
          },
          "visibility": {
            "allOf": [
              {
                "$ref": "#/components/schemas/AssetVisibility"
              }
            ]
          },
          "withDeleted": {
            "type": "boolean"
          },
          "withExif": {
            "type": "boolean"
          },
          "withPeople": {
            "type": "boolean"
          },
          "withStacked": {
            "type": "boolean"
          }
        },
        "type": "object"
      },
      "NotificationCreateDto": {
        "properties": {
          "data": {
            "type": "object"
          },
          "description": {
            "nullable": true,
            "type": "string"
          },
          "level": {
            "allOf": [
              {
                "$ref": "#/components/schemas/NotificationLevel"
              }
            ]
          },
          "readAt": {
            "format": "date-time",
            "nullable": true,
            "type": "string"
          },
          "title": {
            "type": "string"
          },
          "type": {
            "allOf": [
              {
                "$ref": "#/components/schemas/NotificationType"
              }
            ]
          },
          "userId": {
            "format": "uuid",
            "type": "string"
          }
        },
        "required": [
          "title",
          "userId"
        ],
        "type": "object"
      },
      "NotificationDeleteAllDto": {
        "properties": {
          "ids": {
            "items": {
              "format": "uuid",
              "type": "string"
            },
            "type": "array"
          }
        },
        "required": [
          "ids"
        ],
        "type": "object"
      },
      "NotificationDto": {
        "properties": {
          "createdAt": {
            "format": "date-time",
            "type": "string"
          },
          "data": {
            "type": "object"
          },
          "description": {
            "type": "string"
          },
          "id": {
            "type": "string"
          },
          "level": {
            "allOf": [
              {
                "$ref": "#/components/schemas/NotificationLevel"
              }
            ]
          },
          "readAt": {
            "format": "date-time",
            "type": "string"
          },
          "title": {
            "type": "string"
          },
          "type": {
            "allOf": [
              {
                "$ref": "#/components/schemas/NotificationType"
              }
            ]
          }
        },
        "required": [
          "createdAt",
          "id",
          "level",
          "title",
          "type"
        ],
        "type": "object"
      },
      "NotificationLevel": {
        "enum": [
          "success",
          "error",
          "warning",
          "info"
        ],
        "type": "string"
      },
      "NotificationType": {
        "enum": [
          "JobFailed",
          "BackupFailed",
          "SystemMessage",
          "Custom"
        ],
        "type": "string"
      },
      "NotificationUpdateAllDto": {
        "properties": {
          "ids": {
            "items": {
              "format": "uuid",
              "type": "string"
            },
            "type": "array"
          },
          "readAt": {
            "format": "date-time",
            "nullable": true,
            "type": "string"
          }
        },
        "required": [
          "ids"
        ],
        "type": "object"
      },
      "NotificationUpdateDto": {
        "properties": {
          "readAt": {
            "format": "date-time",
            "nullable": true,
            "type": "string"
          }
        },
        "type": "object"
      },
      "OAuthAuthorizeResponseDto": {
        "properties": {
          "url": {
            "type": "string"
          }
        },
        "required": [
          "url"
        ],
        "type": "object"
      },
      "OAuthCallbackDto": {
        "properties": {
          "codeVerifier": {
            "type": "string"
          },
          "state": {
            "type": "string"
          },
          "url": {
            "type": "string"
          }
        },
        "required": [
          "url"
        ],
        "type": "object"
      },
      "OAuthConfigDto": {
        "properties": {
          "codeChallenge": {
            "type": "string"
          },
          "redirectUri": {
            "type": "string"
          },
          "state": {
            "type": "string"
          }
        },
        "required": [
          "redirectUri"
        ],
        "type": "object"
      },
      "OAuthTokenEndpointAuthMethod": {
        "enum": [
          "client_secret_post",
          "client_secret_basic"
        ],
        "type": "string"
      },
      "OcrConfig": {
        "properties": {
          "enabled": {
            "type": "boolean"
          },
          "maxResolution": {
            "minimum": 1,
            "type": "integer"
          },
          "minDetectionScore": {
            "format": "double",
            "maximum": 1,
            "minimum": 0.1,
            "type": "number"
          },
          "minRecognitionScore": {
            "format": "double",
            "maximum": 1,
            "minimum": 0.1,
            "type": "number"
          },
          "modelName": {
            "type": "string"
          }
        },
        "required": [
          "enabled",
          "maxResolution",
          "minDetectionScore",
          "minRecognitionScore",
          "modelName"
        ],
        "type": "object"
      },
      "OnThisDayDto": {
        "properties": {
          "year": {
            "minimum": 1,
            "type": "number"
          }
        },
        "required": [
          "year"
        ],
        "type": "object"
      },
      "OnboardingDto": {
        "properties": {
          "isOnboarded": {
            "type": "boolean"
          }
        },
        "required": [
          "isOnboarded"
        ],
        "type": "object"
      },
      "OnboardingResponseDto": {
        "properties": {
          "isOnboarded": {
            "type": "boolean"
          }
        },
        "required": [
          "isOnboarded"
        ],
        "type": "object"
      },
      "PartnerCreateDto": {
        "properties": {
          "sharedWithId": {
            "format": "uuid",
            "type": "string"
          }
        },
        "required": [
          "sharedWithId"
        ],
        "type": "object"
      },
      "PartnerDirection": {
        "enum": [
          "shared-by",
          "shared-with"
        ],
        "type": "string"
      },
      "PartnerResponseDto": {
        "properties": {
          "avatarColor": {
            "allOf": [
              {
                "$ref": "#/components/schemas/UserAvatarColor"
              }
            ]
          },
          "email": {
            "type": "string"
          },
          "id": {
            "type": "string"
          },
          "inTimeline": {
            "type": "boolean"
          },
          "name": {
            "type": "string"
          },
          "profileChangedAt": {
            "format": "date-time",
            "type": "string"
          },
          "profileImagePath": {
            "type": "string"
          }
        },
        "required": [
          "avatarColor",
          "email",
          "id",
          "name",
          "profileChangedAt",
          "profileImagePath"
        ],
        "type": "object"
      },
      "PartnerUpdateDto": {
        "properties": {
          "inTimeline": {
            "type": "boolean"
          }
        },
        "required": [
          "inTimeline"
        ],
        "type": "object"
      },
      "PeopleResponse": {
        "properties": {
          "enabled": {
            "default": true,
            "type": "boolean"
          },
          "sidebarWeb": {
            "default": false,
            "type": "boolean"
          }
        },
        "required": [
          "enabled",
          "sidebarWeb"
        ],
        "type": "object"
      },
      "PeopleResponseDto": {
        "properties": {
          "hasNextPage": {
            "description": "This property was added in v1.110.0",
            "type": "boolean"
          },
          "hidden": {
            "type": "integer"
          },
          "people": {
            "items": {
              "$ref": "#/components/schemas/PersonResponseDto"
            },
            "type": "array"
          },
          "total": {
            "type": "integer"
          }
        },
        "required": [
          "hidden",
          "people",
          "total"
        ],
        "type": "object"
      },
      "PeopleUpdate": {
        "properties": {
          "enabled": {
            "type": "boolean"
          },
          "sidebarWeb": {
            "type": "boolean"
          }
        },
        "type": "object"
      },
      "PeopleUpdateDto": {
        "properties": {
          "people": {
            "items": {
              "$ref": "#/components/schemas/PeopleUpdateItem"
            },
            "type": "array"
          }
        },
        "required": [
          "people"
        ],
        "type": "object"
      },
      "PeopleUpdateItem": {
        "properties": {
          "birthDate": {
            "description": "Person date of birth.\nNote: the mobile app cannot currently set the birth date to null.",
            "format": "date",
            "nullable": true,
            "type": "string"
          },
          "color": {
            "nullable": true,
            "type": "string"
          },
          "featureFaceAssetId": {
            "description": "Asset is used to get the feature face thumbnail.",
            "format": "uuid",
            "type": "string"
          },
          "id": {
            "description": "Person id.",
            "type": "string"
          },
          "isFavorite": {
            "type": "boolean"
          },
          "isHidden": {
            "description": "Person visibility",
            "type": "boolean"
          },
          "name": {
            "description": "Person name.",
            "type": "string"
          }
        },
        "required": [
          "id"
        ],
        "type": "object"
      },
      "Permission": {
        "enum": [
          "all",
          "activity.create",
          "activity.read",
          "activity.update",
          "activity.delete",
          "activity.statistics",
          "apiKey.create",
          "apiKey.read",
          "apiKey.update",
          "apiKey.delete",
          "asset.read",
          "asset.update",
          "asset.delete",
          "asset.statistics",
          "asset.share",
          "asset.view",
          "asset.download",
          "asset.upload",
          "asset.replace",
          "album.create",
          "album.read",
          "album.update",
          "album.delete",
          "album.statistics",
          "album.share",
          "album.download",
          "albumAsset.create",
          "albumAsset.delete",
          "albumUser.create",
          "albumUser.update",
          "albumUser.delete",
          "auth.changePassword",
          "authDevice.delete",
          "archive.read",
          "duplicate.read",
          "duplicate.delete",
          "face.create",
          "face.read",
          "face.update",
          "face.delete",
          "job.create",
          "job.read",
          "library.create",
          "library.read",
          "library.update",
          "library.delete",
          "library.statistics",
          "timeline.read",
          "timeline.download",
          "memory.create",
          "memory.read",
          "memory.update",
          "memory.delete",
          "memory.statistics",
          "memoryAsset.create",
          "memoryAsset.delete",
          "notification.create",
          "notification.read",
          "notification.update",
          "notification.delete",
          "partner.create",
          "partner.read",
          "partner.update",
          "partner.delete",
          "person.create",
          "person.read",
          "person.update",
          "person.delete",
          "person.statistics",
          "person.merge",
          "person.reassign",
          "pinCode.create",
          "pinCode.update",
          "pinCode.delete",
          "server.about",
          "server.apkLinks",
          "server.storage",
          "server.statistics",
          "server.versionCheck",
          "serverLicense.read",
          "serverLicense.update",
          "serverLicense.delete",
          "session.create",
          "session.read",
          "session.update",
          "session.delete",
          "session.lock",
          "sharedLink.create",
          "sharedLink.read",
          "sharedLink.update",
          "sharedLink.delete",
          "stack.create",
          "stack.read",
          "stack.update",
          "stack.delete",
          "sync.stream",
          "syncCheckpoint.read",
          "syncCheckpoint.update",
          "syncCheckpoint.delete",
          "systemConfig.read",
          "systemConfig.update",
          "systemMetadata.read",
          "systemMetadata.update",
          "tag.create",
          "tag.read",
          "tag.update",
          "tag.delete",
          "tag.asset",
          "user.read",
          "user.update",
          "userLicense.create",
          "userLicense.read",
          "userLicense.update",
          "userLicense.delete",
          "userOnboarding.read",
          "userOnboarding.update",
          "userOnboarding.delete",
          "userPreference.read",
          "userPreference.update",
          "userProfileImage.create",
          "userProfileImage.read",
          "userProfileImage.update",
          "userProfileImage.delete",
          "adminUser.create",
          "adminUser.read",
          "adminUser.update",
          "adminUser.delete",
          "adminAuth.unlinkAll"
        ],
        "type": "string"
      },
      "PersonCreateDto": {
        "properties": {
          "birthDate": {
            "description": "Person date of birth.\nNote: the mobile app cannot currently set the birth date to null.",
            "format": "date",
            "nullable": true,
            "type": "string"
          },
          "color": {
            "nullable": true,
            "type": "string"
          },
          "isFavorite": {
            "type": "boolean"
          },
          "isHidden": {
            "description": "Person visibility",
            "type": "boolean"
          },
          "name": {
            "description": "Person name.",
            "type": "string"
          }
        },
        "type": "object"
      },
      "PersonResponseDto": {
        "properties": {
          "birthDate": {
            "format": "date",
            "nullable": true,
            "type": "string"
          },
          "color": {
            "description": "This property was added in v1.126.0",
            "type": "string"
          },
          "id": {
            "type": "string"
          },
          "isFavorite": {
            "description": "This property was added in v1.126.0",
            "type": "boolean"
          },
          "isHidden": {
            "type": "boolean"
          },
          "name": {
            "type": "string"
          },
          "thumbnailPath": {
            "type": "string"
          },
          "updatedAt": {
            "description": "This property was added in v1.107.0",
            "format": "date-time",
            "type": "string"
          }
        },
        "required": [
          "birthDate",
          "id",
          "isHidden",
          "name",
          "thumbnailPath"
        ],
        "type": "object"
      },
      "PersonStatisticsResponseDto": {
        "properties": {
          "assets": {
            "type": "integer"
          }
        },
        "required": [
          "assets"
        ],
        "type": "object"
      },
      "PersonUpdateDto": {
        "properties": {
          "birthDate": {
            "description": "Person date of birth.\nNote: the mobile app cannot currently set the birth date to null.",
            "format": "date",
            "nullable": true,
            "type": "string"
          },
          "color": {
            "nullable": true,
            "type": "string"
          },
          "featureFaceAssetId": {
            "description": "Asset is used to get the feature face thumbnail.",
            "format": "uuid",
            "type": "string"
          },
          "isFavorite": {
            "type": "boolean"
          },
          "isHidden": {
            "description": "Person visibility",
            "type": "boolean"
          },
          "name": {
            "description": "Person name.",
            "type": "string"
          }
        },
        "type": "object"
      },
      "PersonWithFacesResponseDto": {
        "properties": {
          "birthDate": {
            "format": "date",
            "nullable": true,
            "type": "string"
          },
          "color": {
            "description": "This property was added in v1.126.0",
            "type": "string"
          },
          "faces": {
            "items": {
              "$ref": "#/components/schemas/AssetFaceWithoutPersonResponseDto"
            },
            "type": "array"
          },
          "id": {
            "type": "string"
          },
          "isFavorite": {
            "description": "This property was added in v1.126.0",
            "type": "boolean"
          },
          "isHidden": {
            "type": "boolean"
          },
          "name": {
            "type": "string"
          },
          "thumbnailPath": {
            "type": "string"
          },
          "updatedAt": {
            "description": "This property was added in v1.107.0",
            "format": "date-time",
            "type": "string"
          }
        },
        "required": [
          "birthDate",
          "faces",
          "id",
          "isHidden",
          "name",
          "thumbnailPath"
        ],
        "type": "object"
      },
      "PinCodeChangeDto": {
        "properties": {
          "newPinCode": {
            "example": "123456",
            "type": "string"
          },
          "password": {
            "type": "string"
          },
          "pinCode": {
            "example": "123456",
            "type": "string"
          }
        },
        "required": [
          "newPinCode"
        ],
        "type": "object"
      },
      "PinCodeResetDto": {
        "properties": {
          "password": {
            "type": "string"
          },
          "pinCode": {
            "example": "123456",
            "type": "string"
          }
        },
        "type": "object"
      },
      "PinCodeSetupDto": {
        "properties": {
          "pinCode": {
            "example": "123456",
            "type": "string"
          }
        },
        "required": [
          "pinCode"
        ],
        "type": "object"
      },
      "PlacesResponseDto": {
        "properties": {
          "admin1name": {
            "type": "string"
          },
          "admin2name": {
            "type": "string"
          },
          "latitude": {
            "type": "number"
          },
          "longitude": {
            "type": "number"
          },
          "name": {
            "type": "string"
          }
        },
        "required": [
          "latitude",
          "longitude",
          "name"
        ],
        "type": "object"
      },
      "PurchaseResponse": {
        "properties": {
          "hideBuyButtonUntil": {
            "type": "string"
          },
          "showSupportBadge": {
            "type": "boolean"
          }
        },
        "required": [
          "hideBuyButtonUntil",
          "showSupportBadge"
        ],
        "type": "object"
      },
      "PurchaseUpdate": {
        "properties": {
          "hideBuyButtonUntil": {
            "type": "string"
          },
          "showSupportBadge": {
            "type": "boolean"
          }
        },
        "type": "object"
      },
      "QueueStatusDto": {
        "properties": {
          "isActive": {
            "type": "boolean"
          },
          "isPaused": {
            "type": "boolean"
          }
        },
        "required": [
          "isActive",
          "isPaused"
        ],
        "type": "object"
      },
      "RandomSearchDto": {
        "properties": {
          "albumIds": {
            "items": {
              "format": "uuid",
              "type": "string"
            },
            "type": "array"
          },
          "city": {
            "nullable": true,
            "type": "string"
          },
          "country": {
            "nullable": true,
            "type": "string"
          },
          "createdAfter": {
            "format": "date-time",
            "type": "string"
          },
          "createdBefore": {
            "format": "date-time",
            "type": "string"
          },
          "deviceId": {
            "type": "string"
          },
          "isEncoded": {
            "type": "boolean"
          },
          "isFavorite": {
            "type": "boolean"
          },
          "isMotion": {
            "type": "boolean"
          },
          "isNotInAlbum": {
            "type": "boolean"
          },
          "isOffline": {
            "type": "boolean"
          },
          "lensModel": {
            "nullable": true,
            "type": "string"
          },
          "libraryId": {
            "format": "uuid",
            "nullable": true,
            "type": "string"
          },
          "make": {
            "type": "string"
          },
          "model": {
            "nullable": true,
            "type": "string"
          },
          "ocr": {
            "type": "string"
          },
          "personIds": {
            "items": {
              "format": "uuid",
              "type": "string"
            },
            "type": "array"
          },
          "rating": {
            "maximum": 5,
            "minimum": -1,
            "type": "number"
          },
          "size": {
            "maximum": 1000,
            "minimum": 1,
            "type": "number"
          },
          "state": {
            "nullable": true,
            "type": "string"
          },
          "tagIds": {
            "items": {
              "format": "uuid",
              "type": "string"
            },
            "nullable": true,
            "type": "array"
          },
          "takenAfter": {
            "format": "date-time",
            "type": "string"
          },
          "takenBefore": {
            "format": "date-time",
            "type": "string"
          },
          "trashedAfter": {
            "format": "date-time",
            "type": "string"
          },
          "trashedBefore": {
            "format": "date-time",
            "type": "string"
          },
          "type": {
            "allOf": [
              {
                "$ref": "#/components/schemas/AssetTypeEnum"
              }
            ]
          },
          "updatedAfter": {
            "format": "date-time",
            "type": "string"
          },
          "updatedBefore": {
            "format": "date-time",
            "type": "string"
          },
          "visibility": {
            "allOf": [
              {
                "$ref": "#/components/schemas/AssetVisibility"
              }
            ]
          },
          "withDeleted": {
            "type": "boolean"
          },
          "withExif": {
            "type": "boolean"
          },
          "withPeople": {
            "type": "boolean"
          },
          "withStacked": {
            "type": "boolean"
          }
        },
        "type": "object"
      },
      "RatingsResponse": {
        "properties": {
          "enabled": {
            "default": false,
            "type": "boolean"
          }
        },
        "required": [
          "enabled"
        ],
        "type": "object"
      },
      "RatingsUpdate": {
        "properties": {
          "enabled": {
            "type": "boolean"
          }
        },
        "type": "object"
      },
      "ReactionLevel": {
        "enum": [
          "album",
          "asset"
        ],
        "type": "string"
      },
      "ReactionType": {
        "enum": [
          "comment",
          "like"
        ],
        "type": "string"
      },
      "ReverseGeocodingStateResponseDto": {
        "properties": {
          "lastImportFileName": {
            "nullable": true,
            "type": "string"
          },
          "lastUpdate": {
            "nullable": true,
            "type": "string"
          }
        },
        "required": [
          "lastImportFileName",
          "lastUpdate"
        ],
        "type": "object"
      },
      "SearchAlbumResponseDto": {
        "properties": {
          "count": {
            "type": "integer"
          },
          "facets": {
            "items": {
              "$ref": "#/components/schemas/SearchFacetResponseDto"
            },
            "type": "array"
          },
          "items": {
            "items": {
              "$ref": "#/components/schemas/AlbumResponseDto"
            },
            "type": "array"
          },
          "total": {
            "type": "integer"
          }
        },
        "required": [
          "count",
          "facets",
          "items",
          "total"
        ],
        "type": "object"
      },
      "SearchAssetResponseDto": {
        "properties": {
          "count": {
            "type": "integer"
          },
          "facets": {
            "items": {
              "$ref": "#/components/schemas/SearchFacetResponseDto"
            },
            "type": "array"
          },
          "items": {
            "items": {
              "$ref": "#/components/schemas/AssetResponseDto"
            },
            "type": "array"
          },
          "nextPage": {
            "nullable": true,
            "type": "string"
          },
          "total": {
            "type": "integer"
          }
        },
        "required": [
          "count",
          "facets",
          "items",
          "nextPage",
          "total"
        ],
        "type": "object"
      },
      "SearchExploreItem": {
        "properties": {
          "data": {
            "$ref": "#/components/schemas/AssetResponseDto"
          },
          "value": {
            "type": "string"
          }
        },
        "required": [
          "data",
          "value"
        ],
        "type": "object"
      },
      "SearchExploreResponseDto": {
        "properties": {
          "fieldName": {
            "type": "string"
          },
          "items": {
            "items": {
              "$ref": "#/components/schemas/SearchExploreItem"
            },
            "type": "array"
          }
        },
        "required": [
          "fieldName",
          "items"
        ],
        "type": "object"
      },
      "SearchFacetCountResponseDto": {
        "properties": {
          "count": {
            "type": "integer"
          },
          "value": {
            "type": "string"
          }
        },
        "required": [
          "count",
          "value"
        ],
        "type": "object"
      },
      "SearchFacetResponseDto": {
        "properties": {
          "counts": {
            "items": {
              "$ref": "#/components/schemas/SearchFacetCountResponseDto"
            },
            "type": "array"
          },
          "fieldName": {
            "type": "string"
          }
        },
        "required": [
          "counts",
          "fieldName"
        ],
        "type": "object"
      },
      "SearchResponseDto": {
        "properties": {
          "albums": {
            "$ref": "#/components/schemas/SearchAlbumResponseDto"
          },
          "assets": {
            "$ref": "#/components/schemas/SearchAssetResponseDto"
          }
        },
        "required": [
          "albums",
          "assets"
        ],
        "type": "object"
      },
      "SearchStatisticsResponseDto": {
        "properties": {
          "total": {
            "type": "integer"
          }
        },
        "required": [
          "total"
        ],
        "type": "object"
      },
      "SearchSuggestionType": {
        "enum": [
          "country",
          "state",
          "city",
          "camera-make",
          "camera-model"
        ],
        "type": "string"
      },
      "ServerAboutResponseDto": {
        "properties": {
          "build": {
            "type": "string"
          },
          "buildImage": {
            "type": "string"
          },
          "buildImageUrl": {
            "type": "string"
          },
          "buildUrl": {
            "type": "string"
          },
          "exiftool": {
            "type": "string"
          },
          "ffmpeg": {
            "type": "string"
          },
          "imagemagick": {
            "type": "string"
          },
          "libvips": {
            "type": "string"
          },
          "licensed": {
            "type": "boolean"
          },
          "nodejs": {
            "type": "string"
          },
          "repository": {
            "type": "string"
          },
          "repositoryUrl": {
            "type": "string"
          },
          "sourceCommit": {
            "type": "string"
          },
          "sourceRef": {
            "type": "string"
          },
          "sourceUrl": {
            "type": "string"
          },
          "thirdPartyBugFeatureUrl": {
            "type": "string"
          },
          "thirdPartyDocumentationUrl": {
            "type": "string"
          },
          "thirdPartySourceUrl": {
            "type": "string"
          },
          "thirdPartySupportUrl": {
            "type": "string"
          },
          "version": {
            "type": "string"
          },
          "versionUrl": {
            "type": "string"
          }
        },
        "required": [
          "licensed",
          "version",
          "versionUrl"
        ],
        "type": "object"
      },
      "ServerApkLinksDto": {
        "properties": {
          "arm64v8a": {
            "type": "string"
          },
          "armeabiv7a": {
            "type": "string"
          },
          "universal": {
            "type": "string"
          },
          "x86_64": {
            "type": "string"
          }
        },
        "required": [
          "arm64v8a",
          "armeabiv7a",
          "universal",
          "x86_64"
        ],
        "type": "object"
      },
      "ServerConfigDto": {
        "properties": {
          "externalDomain": {
            "type": "string"
          },
          "isInitialized": {
            "type": "boolean"
          },
          "isOnboarded": {
            "type": "boolean"
          },
          "loginPageMessage": {
            "type": "string"
          },
          "mapDarkStyleUrl": {
            "type": "string"
          },
          "mapLightStyleUrl": {
            "type": "string"
          },
          "oauthButtonText": {
            "type": "string"
          },
          "publicUsers": {
            "type": "boolean"
          },
          "trashDays": {
            "type": "integer"
          },
          "userDeleteDelay": {
            "type": "integer"
          }
        },
        "required": [
          "externalDomain",
          "isInitialized",
          "isOnboarded",
          "loginPageMessage",
          "mapDarkStyleUrl",
          "mapLightStyleUrl",
          "oauthButtonText",
          "publicUsers",
          "trashDays",
          "userDeleteDelay"
        ],
        "type": "object"
      },
      "ServerFeaturesDto": {
        "properties": {
          "configFile": {
            "type": "boolean"
          },
          "duplicateDetection": {
            "type": "boolean"
          },
          "email": {
            "type": "boolean"
          },
          "facialRecognition": {
            "type": "boolean"
          },
          "importFaces": {
            "type": "boolean"
          },
          "map": {
            "type": "boolean"
          },
          "oauth": {
            "type": "boolean"
          },
          "oauthAutoLaunch": {
            "type": "boolean"
          },
          "ocr": {
            "type": "boolean"
          },
          "passwordLogin": {
            "type": "boolean"
          },
          "reverseGeocoding": {
            "type": "boolean"
          },
          "search": {
            "type": "boolean"
          },
          "sidecar": {
            "type": "boolean"
          },
          "smartSearch": {
            "type": "boolean"
          },
          "trash": {
            "type": "boolean"
          }
        },
        "required": [
          "configFile",
          "duplicateDetection",
          "email",
          "facialRecognition",
          "importFaces",
          "map",
          "oauth",
          "oauthAutoLaunch",
          "ocr",
          "passwordLogin",
          "reverseGeocoding",
          "search",
          "sidecar",
          "smartSearch",
          "trash"
        ],
        "type": "object"
      },
      "ServerMediaTypesResponseDto": {
        "properties": {
          "image": {
            "items": {
              "type": "string"
            },
            "type": "array"
          },
          "sidecar": {
            "items": {
              "type": "string"
            },
            "type": "array"
          },
          "video": {
            "items": {
              "type": "string"
            },
            "type": "array"
          }
        },
        "required": [
          "image",
          "sidecar",
          "video"
        ],
        "type": "object"
      },
      "ServerPingResponse": {
        "properties": {
          "res": {
            "example": "pong",
            "readOnly": true,
            "type": "string"
          }
        },
        "required": [
          "res"
        ],
        "type": "object"
      },
      "ServerStatsResponseDto": {
        "properties": {
          "photos": {
            "default": 0,
            "type": "integer"
          },
          "usage": {
            "default": 0,
            "format": "int64",
            "type": "integer"
          },
          "usageByUser": {
            "default": [],
            "example": [
              {
                "photos": 1,
                "videos": 1,
                "diskUsageRaw": 2,
                "usagePhotos": 1,
                "usageVideos": 1
              }
            ],
            "items": {
              "$ref": "#/components/schemas/UsageByUserDto"
            },
            "title": "Array of usage for each user",
            "type": "array"
          },
          "usagePhotos": {
            "default": 0,
            "format": "int64",
            "type": "integer"
          },
          "usageVideos": {
            "default": 0,
            "format": "int64",
            "type": "integer"
          },
          "videos": {
            "default": 0,
            "type": "integer"
          }
        },
        "required": [
          "photos",
          "usage",
          "usageByUser",
          "usagePhotos",
          "usageVideos",
          "videos"
        ],
        "type": "object"
      },
      "ServerStorageResponseDto": {
        "properties": {
          "diskAvailable": {
            "type": "string"
          },
          "diskAvailableRaw": {
            "format": "int64",
            "type": "integer"
          },
          "diskSize": {
            "type": "string"
          },
          "diskSizeRaw": {
            "format": "int64",
            "type": "integer"
          },
          "diskUsagePercentage": {
            "format": "double",
            "type": "number"
          },
          "diskUse": {
            "type": "string"
          },
          "diskUseRaw": {
            "format": "int64",
            "type": "integer"
          }
        },
        "required": [
          "diskAvailable",
          "diskAvailableRaw",
          "diskSize",
          "diskSizeRaw",
          "diskUsagePercentage",
          "diskUse",
          "diskUseRaw"
        ],
        "type": "object"
      },
      "ServerThemeDto": {
        "properties": {
          "customCss": {
            "type": "string"
          }
        },
        "required": [
          "customCss"
        ],
        "type": "object"
      },
      "ServerVersionHistoryResponseDto": {
        "properties": {
          "createdAt": {
            "format": "date-time",
            "type": "string"
          },
          "id": {
            "type": "string"
          },
          "version": {
            "type": "string"
          }
        },
        "required": [
          "createdAt",
          "id",
          "version"
        ],
        "type": "object"
      },
      "ServerVersionResponseDto": {
        "properties": {
          "major": {
            "type": "integer"
          },
          "minor": {
            "type": "integer"
          },
          "patch": {
            "type": "integer"
          }
        },
        "required": [
          "major",
          "minor",
          "patch"
        ],
        "type": "object"
      },
      "SessionCreateDto": {
        "properties": {
          "deviceOS": {
            "type": "string"
          },
          "deviceType": {
            "type": "string"
          },
          "duration": {
            "description": "session duration, in seconds",
            "minimum": 1,
            "type": "number"
          }
        },
        "type": "object"
      },
      "SessionCreateResponseDto": {
        "properties": {
          "createdAt": {
            "type": "string"
          },
          "current": {
            "type": "boolean"
          },
          "deviceOS": {
            "type": "string"
          },
          "deviceType": {
            "type": "string"
          },
          "expiresAt": {
            "type": "string"
          },
          "id": {
            "type": "string"
          },
          "isPendingSyncReset": {
            "type": "boolean"
          },
          "token": {
            "type": "string"
          },
          "updatedAt": {
            "type": "string"
          }
        },
        "required": [
          "createdAt",
          "current",
          "deviceOS",
          "deviceType",
          "id",
          "isPendingSyncReset",
          "token",
          "updatedAt"
        ],
        "type": "object"
      },
      "SessionResponseDto": {
        "properties": {
          "createdAt": {
            "type": "string"
          },
          "current": {
            "type": "boolean"
          },
          "deviceOS": {
            "type": "string"
          },
          "deviceType": {
            "type": "string"
          },
          "expiresAt": {
            "type": "string"
          },
          "id": {
            "type": "string"
          },
          "isPendingSyncReset": {
            "type": "boolean"
          },
          "updatedAt": {
            "type": "string"
          }
        },
        "required": [
          "createdAt",
          "current",
          "deviceOS",
          "deviceType",
          "id",
          "isPendingSyncReset",
          "updatedAt"
        ],
        "type": "object"
      },
      "SessionUnlockDto": {
        "properties": {
          "password": {
            "type": "string"
          },
          "pinCode": {
            "example": "123456",
            "type": "string"
          }
        },
        "type": "object"
      },
      "SessionUpdateDto": {
        "properties": {
          "isPendingSyncReset": {
            "type": "boolean"
          }
        },
        "type": "object"
      },
      "SharedLinkCreateDto": {
        "properties": {
          "albumId": {
            "format": "uuid",
            "type": "string"
          },
          "allowDownload": {
            "default": true,
            "type": "boolean"
          },
          "allowUpload": {
            "type": "boolean"
          },
          "assetIds": {
            "items": {
              "format": "uuid",
              "type": "string"
            },
            "type": "array"
          },
          "description": {
            "nullable": true,
            "type": "string"
          },
          "expiresAt": {
            "default": null,
            "format": "date-time",
            "nullable": true,
            "type": "string"
          },
          "password": {
            "nullable": true,
            "type": "string"
          },
          "showMetadata": {
            "default": true,
            "type": "boolean"
          },
          "slug": {
            "nullable": true,
            "type": "string"
          },
          "type": {
            "allOf": [
              {
                "$ref": "#/components/schemas/SharedLinkType"
              }
            ]
          }
        },
        "required": [
          "type"
        ],
        "type": "object"
      },
      "SharedLinkEditDto": {
        "properties": {
          "allowDownload": {
            "type": "boolean"
          },
          "allowUpload": {
            "type": "boolean"
          },
          "changeExpiryTime": {
            "description": "Few clients cannot send null to set the expiryTime to never.\nSetting this flag and not sending expiryAt is considered as null instead.\nClients that can send null values can ignore this.",
            "type": "boolean"
          },
          "description": {
            "nullable": true,
            "type": "string"
          },
          "expiresAt": {
            "format": "date-time",
            "nullable": true,
            "type": "string"
          },
          "password": {
            "nullable": true,
            "type": "string"
          },
          "showMetadata": {
            "type": "boolean"
          },
          "slug": {
            "nullable": true,
            "type": "string"
          }
        },
        "type": "object"
      },
      "SharedLinkResponseDto": {
        "properties": {
          "album": {
            "$ref": "#/components/schemas/AlbumResponseDto"
          },
          "allowDownload": {
            "type": "boolean"
          },
          "allowUpload": {
            "type": "boolean"
          },
          "assets": {
            "items": {
              "$ref": "#/components/schemas/AssetResponseDto"
            },
            "type": "array"
          },
          "createdAt": {
            "format": "date-time",
            "type": "string"
          },
          "description": {
            "nullable": true,
            "type": "string"
          },
          "expiresAt": {
            "format": "date-time",
            "nullable": true,
            "type": "string"
          },
          "id": {
            "type": "string"
          },
          "key": {
            "type": "string"
          },
          "password": {
            "nullable": true,
            "type": "string"
          },
          "showMetadata": {
            "type": "boolean"
          },
          "slug": {
            "nullable": true,
            "type": "string"
          },
          "token": {
            "nullable": true,
            "type": "string"
          },
          "type": {
            "allOf": [
              {
                "$ref": "#/components/schemas/SharedLinkType"
              }
            ]
          },
          "userId": {
            "type": "string"
          }
        },
        "required": [
          "allowDownload",
          "allowUpload",
          "assets",
          "createdAt",
          "description",
          "expiresAt",
          "id",
          "key",
          "password",
          "showMetadata",
          "slug",
          "type",
          "userId"
        ],
        "type": "object"
      },
      "SharedLinkType": {
        "enum": [
          "ALBUM",
          "INDIVIDUAL"
        ],
        "type": "string"
      },
      "SharedLinksResponse": {
        "properties": {
          "enabled": {
            "default": true,
            "type": "boolean"
          },
          "sidebarWeb": {
            "default": false,
            "type": "boolean"
          }
        },
        "required": [
          "enabled",
          "sidebarWeb"
        ],
        "type": "object"
      },
      "SharedLinksUpdate": {
        "properties": {
          "enabled": {
            "type": "boolean"
          },
          "sidebarWeb": {
            "type": "boolean"
          }
        },
        "type": "object"
      },
      "SignUpDto": {
        "properties": {
          "email": {
            "example": "testuser@email.com",
            "format": "email",
            "type": "string"
          },
          "name": {
            "example": "Admin",
            "type": "string"
          },
          "password": {
            "example": "password",
            "type": "string"
          }
        },
        "required": [
          "email",
          "name",
          "password"
        ],
        "type": "object"
      },
      "SmartSearchDto": {
        "properties": {
          "albumIds": {
            "items": {
              "format": "uuid",
              "type": "string"
            },
            "type": "array"
          },
          "city": {
            "nullable": true,
            "type": "string"
          },
          "country": {
            "nullable": true,
            "type": "string"
          },
          "createdAfter": {
            "format": "date-time",
            "type": "string"
          },
          "createdBefore": {
            "format": "date-time",
            "type": "string"
          },
          "deviceId": {
            "type": "string"
          },
          "isEncoded": {
            "type": "boolean"
          },
          "isFavorite": {
            "type": "boolean"
          },
          "isMotion": {
            "type": "boolean"
          },
          "isNotInAlbum": {
            "type": "boolean"
          },
          "isOffline": {
            "type": "boolean"
          },
          "language": {
            "type": "string"
          },
          "lensModel": {
            "nullable": true,
            "type": "string"
          },
          "libraryId": {
            "format": "uuid",
            "nullable": true,
            "type": "string"
          },
          "make": {
            "type": "string"
          },
          "model": {
            "nullable": true,
            "type": "string"
          },
          "ocr": {
            "type": "string"
          },
          "page": {
            "minimum": 1,
            "type": "number"
          },
          "personIds": {
            "items": {
              "format": "uuid",
              "type": "string"
            },
            "type": "array"
          },
          "query": {
            "type": "string"
          },
          "queryAssetId": {
            "format": "uuid",
            "type": "string"
          },
          "rating": {
            "maximum": 5,
            "minimum": -1,
            "type": "number"
          },
          "size": {
            "maximum": 1000,
            "minimum": 1,
            "type": "number"
          },
          "state": {
            "nullable": true,
            "type": "string"
          },
          "tagIds": {
            "items": {
              "format": "uuid",
              "type": "string"
            },
            "nullable": true,
            "type": "array"
          },
          "takenAfter": {
            "format": "date-time",
            "type": "string"
          },
          "takenBefore": {
            "format": "date-time",
            "type": "string"
          },
          "trashedAfter": {
            "format": "date-time",
            "type": "string"
          },
          "trashedBefore": {
            "format": "date-time",
            "type": "string"
          },
          "type": {
            "allOf": [
              {
                "$ref": "#/components/schemas/AssetTypeEnum"
              }
            ]
          },
          "updatedAfter": {
            "format": "date-time",
            "type": "string"
          },
          "updatedBefore": {
            "format": "date-time",
            "type": "string"
          },
          "visibility": {
            "allOf": [
              {
                "$ref": "#/components/schemas/AssetVisibility"
              }
            ]
          },
          "withDeleted": {
            "type": "boolean"
          },
          "withExif": {
            "type": "boolean"
          }
        },
        "type": "object"
      },
      "SourceType": {
        "enum": [
          "machine-learning",
          "exif",
          "manual"
        ],
        "type": "string"
      },
      "StackCreateDto": {
        "properties": {
          "assetIds": {
            "description": "first asset becomes the primary",
            "items": {
              "format": "uuid",
              "type": "string"
            },
            "minItems": 2,
            "type": "array"
          }
        },
        "required": [
          "assetIds"
        ],
        "type": "object"
      },
      "StackResponseDto": {
        "properties": {
          "assets": {
            "items": {
              "$ref": "#/components/schemas/AssetResponseDto"
            },
            "type": "array"
          },
          "id": {
            "type": "string"
          },
          "primaryAssetId": {
            "type": "string"
          }
        },
        "required": [
          "assets",
          "id",
          "primaryAssetId"
        ],
        "type": "object"
      },
      "StackUpdateDto": {
        "properties": {
          "primaryAssetId": {
            "format": "uuid",
            "type": "string"
          }
        },
        "type": "object"
      },
      "StatisticsSearchDto": {
        "properties": {
          "albumIds": {
            "items": {
              "format": "uuid",
              "type": "string"
            },
            "type": "array"
          },
          "city": {
            "nullable": true,
            "type": "string"
          },
          "country": {
            "nullable": true,
            "type": "string"
          },
          "createdAfter": {
            "format": "date-time",
            "type": "string"
          },
          "createdBefore": {
            "format": "date-time",
            "type": "string"
          },
          "description": {
            "type": "string"
          },
          "deviceId": {
            "type": "string"
          },
          "isEncoded": {
            "type": "boolean"
          },
          "isFavorite": {
            "type": "boolean"
          },
          "isMotion": {
            "type": "boolean"
          },
          "isNotInAlbum": {
            "type": "boolean"
          },
          "isOffline": {
            "type": "boolean"
          },
          "lensModel": {
            "nullable": true,
            "type": "string"
          },
          "libraryId": {
            "format": "uuid",
            "nullable": true,
            "type": "string"
          },
          "make": {
            "type": "string"
          },
          "model": {
            "nullable": true,
            "type": "string"
          },
          "ocr": {
            "type": "string"
          },
          "personIds": {
            "items": {
              "format": "uuid",
              "type": "string"
            },
            "type": "array"
          },
          "rating": {
            "maximum": 5,
            "minimum": -1,
            "type": "number"
          },
          "state": {
            "nullable": true,
            "type": "string"
          },
          "tagIds": {
            "items": {
              "format": "uuid",
              "type": "string"
            },
            "nullable": true,
            "type": "array"
          },
          "takenAfter": {
            "format": "date-time",
            "type": "string"
          },
          "takenBefore": {
            "format": "date-time",
            "type": "string"
          },
          "trashedAfter": {
            "format": "date-time",
            "type": "string"
          },
          "trashedBefore": {
            "format": "date-time",
            "type": "string"
          },
          "type": {
            "allOf": [
              {
                "$ref": "#/components/schemas/AssetTypeEnum"
              }
            ]
          },
          "updatedAfter": {
            "format": "date-time",
            "type": "string"
          },
          "updatedBefore": {
            "format": "date-time",
            "type": "string"
          },
          "visibility": {
            "allOf": [
              {
                "$ref": "#/components/schemas/AssetVisibility"
              }
            ]
          }
        },
        "type": "object"
      },
      "SyncAckDeleteDto": {
        "properties": {
          "types": {
            "items": {
              "$ref": "#/components/schemas/SyncEntityType"
            },
            "type": "array"
          }
        },
        "type": "object"
      },
      "SyncAckDto": {
        "properties": {
          "ack": {
            "type": "string"
          },
          "type": {
            "allOf": [
              {
                "$ref": "#/components/schemas/SyncEntityType"
              }
            ]
          }
        },
        "required": [
          "ack",
          "type"
        ],
        "type": "object"
      },
      "SyncAckSetDto": {
        "properties": {
          "acks": {
            "items": {
              "type": "string"
            },
            "maxItems": 1000,
            "type": "array"
          }
        },
        "required": [
          "acks"
        ],
        "type": "object"
      },
      "SyncAckV1": {
        "properties": {},
        "type": "object"
      },
      "SyncAlbumDeleteV1": {
        "properties": {
          "albumId": {
            "type": "string"
          }
        },
        "required": [
          "albumId"
        ],
        "type": "object"
      },
      "SyncAlbumToAssetDeleteV1": {
        "properties": {
          "albumId": {
            "type": "string"
          },
          "assetId": {
            "type": "string"
          }
        },
        "required": [
          "albumId",
          "assetId"
        ],
        "type": "object"
      },
      "SyncAlbumToAssetV1": {
        "properties": {
          "albumId": {
            "type": "string"
          },
          "assetId": {
            "type": "string"
          }
        },
        "required": [
          "albumId",
          "assetId"
        ],
        "type": "object"
      },
      "SyncAlbumUserDeleteV1": {
        "properties": {
          "albumId": {
            "type": "string"
          },
          "userId": {
            "type": "string"
          }
        },
        "required": [
          "albumId",
          "userId"
        ],
        "type": "object"
      },
      "SyncAlbumUserV1": {
        "properties": {
          "albumId": {
            "type": "string"
          },
          "role": {
            "allOf": [
              {
                "$ref": "#/components/schemas/AlbumUserRole"
              }
            ]
          },
          "userId": {
            "type": "string"
          }
        },
        "required": [
          "albumId",
          "role",
          "userId"
        ],
        "type": "object"
      },
      "SyncAlbumV1": {
        "properties": {
          "createdAt": {
            "format": "date-time",
            "type": "string"
          },
          "description": {
            "type": "string"
          },
          "id": {
            "type": "string"
          },
          "isActivityEnabled": {
            "type": "boolean"
          },
          "name": {
            "type": "string"
          },
          "order": {
            "allOf": [
              {
                "$ref": "#/components/schemas/AssetOrder"
              }
            ]
          },
          "ownerId": {
            "type": "string"
          },
          "thumbnailAssetId": {
            "nullable": true,
            "type": "string"
          },
          "updatedAt": {
            "format": "date-time",
            "type": "string"
          }
        },
        "required": [
          "createdAt",
          "description",
          "id",
          "isActivityEnabled",
          "name",
          "order",
          "ownerId",
          "thumbnailAssetId",
          "updatedAt"
        ],
        "type": "object"
      },
      "SyncAssetDeleteV1": {
        "properties": {
          "assetId": {
            "type": "string"
          }
        },
        "required": [
          "assetId"
        ],
        "type": "object"
      },
      "SyncAssetExifV1": {
        "properties": {
          "assetId": {
            "type": "string"
          },
          "city": {
            "nullable": true,
            "type": "string"
          },
          "country": {
            "nullable": true,
            "type": "string"
          },
          "dateTimeOriginal": {
            "format": "date-time",
            "nullable": true,
            "type": "string"
          },
          "description": {
            "nullable": true,
            "type": "string"
          },
          "exifImageHeight": {
            "nullable": true,
            "type": "integer"
          },
          "exifImageWidth": {
            "nullable": true,
            "type": "integer"
          },
          "exposureTime": {
            "nullable": true,
            "type": "string"
          },
          "fNumber": {
            "format": "double",
            "nullable": true,
            "type": "number"
          },
          "fileSizeInByte": {
            "nullable": true,
            "type": "integer"
          },
          "focalLength": {
            "format": "double",
            "nullable": true,
            "type": "number"
          },
          "fps": {
            "format": "double",
            "nullable": true,
            "type": "number"
          },
          "iso": {
            "nullable": true,
            "type": "integer"
          },
          "latitude": {
            "format": "double",
            "nullable": true,
            "type": "number"
          },
          "lensModel": {
            "nullable": true,
            "type": "string"
          },
          "longitude": {
            "format": "double",
            "nullable": true,
            "type": "number"
          },
          "make": {
            "nullable": true,
            "type": "string"
          },
          "model": {
            "nullable": true,
            "type": "string"
          },
          "modifyDate": {
            "format": "date-time",
            "nullable": true,
            "type": "string"
          },
          "orientation": {
            "nullable": true,
            "type": "string"
          },
          "profileDescription": {
            "nullable": true,
            "type": "string"
          },
          "projectionType": {
            "nullable": true,
            "type": "string"
          },
          "rating": {
            "nullable": true,
            "type": "integer"
          },
          "state": {
            "nullable": true,
            "type": "string"
          },
          "timeZone": {
            "nullable": true,
            "type": "string"
          }
        },
        "required": [
          "assetId",
          "city",
          "country",
          "dateTimeOriginal",
          "description",
          "exifImageHeight",
          "exifImageWidth",
          "exposureTime",
          "fNumber",
          "fileSizeInByte",
          "focalLength",
          "fps",
          "iso",
          "latitude",
          "lensModel",
          "longitude",
          "make",
          "model",
          "modifyDate",
          "orientation",
          "profileDescription",
          "projectionType",
          "rating",
          "state",
          "timeZone"
        ],
        "type": "object"
      },
      "SyncAssetFaceDeleteV1": {
        "properties": {
          "assetFaceId": {
            "type": "string"
          }
        },
        "required": [
          "assetFaceId"
        ],
        "type": "object"
      },
      "SyncAssetFaceV1": {
        "properties": {
          "assetId": {
            "type": "string"
          },
          "boundingBoxX1": {
            "type": "integer"
          },
          "boundingBoxX2": {
            "type": "integer"
          },
          "boundingBoxY1": {
            "type": "integer"
          },
          "boundingBoxY2": {
            "type": "integer"
          },
          "id": {
            "type": "string"
          },
          "imageHeight": {
            "type": "integer"
          },
          "imageWidth": {
            "type": "integer"
          },
          "personId": {
            "nullable": true,
            "type": "string"
          },
          "sourceType": {
            "type": "string"
          }
        },
        "required": [
          "assetId",
          "boundingBoxX1",
          "boundingBoxX2",
          "boundingBoxY1",
          "boundingBoxY2",
          "id",
          "imageHeight",
          "imageWidth",
          "personId",
          "sourceType"
        ],
        "type": "object"
      },
      "SyncAssetMetadataDeleteV1": {
        "properties": {
          "assetId": {
            "type": "string"
          },
          "key": {
            "allOf": [
              {
                "$ref": "#/components/schemas/AssetMetadataKey"
              }
            ]
          }
        },
        "required": [
          "assetId",
          "key"
        ],
        "type": "object"
      },
      "SyncAssetMetadataV1": {
        "properties": {
          "assetId": {
            "type": "string"
          },
          "key": {
            "allOf": [
              {
                "$ref": "#/components/schemas/AssetMetadataKey"
              }
            ]
          },
          "value": {
            "type": "object"
          }
        },
        "required": [
          "assetId",
          "key",
          "value"
        ],
        "type": "object"
      },
      "SyncAssetV1": {
        "properties": {
          "checksum": {
            "type": "string"
          },
          "deletedAt": {
            "format": "date-time",
            "nullable": true,
            "type": "string"
          },
          "duration": {
            "nullable": true,
            "type": "string"
          },
          "fileCreatedAt": {
            "format": "date-time",
            "nullable": true,
            "type": "string"
          },
          "fileModifiedAt": {
            "format": "date-time",
            "nullable": true,
            "type": "string"
          },
          "id": {
            "type": "string"
          },
          "isFavorite": {
            "type": "boolean"
          },
          "libraryId": {
            "nullable": true,
            "type": "string"
          },
          "livePhotoVideoId": {
            "nullable": true,
            "type": "string"
          },
          "localDateTime": {
            "format": "date-time",
            "nullable": true,
            "type": "string"
          },
          "originalFileName": {
            "type": "string"
          },
          "ownerId": {
            "type": "string"
          },
          "stackId": {
            "nullable": true,
            "type": "string"
          },
          "thumbhash": {
            "nullable": true,
            "type": "string"
          },
          "type": {
            "allOf": [
              {
                "$ref": "#/components/schemas/AssetTypeEnum"
              }
            ]
          },
          "visibility": {
            "allOf": [
              {
                "$ref": "#/components/schemas/AssetVisibility"
              }
            ]
          }
        },
        "required": [
          "checksum",
          "deletedAt",
          "duration",
          "fileCreatedAt",
          "fileModifiedAt",
          "id",
          "isFavorite",
          "libraryId",
          "livePhotoVideoId",
          "localDateTime",
          "originalFileName",
          "ownerId",
          "stackId",
          "thumbhash",
          "type",
          "visibility"
        ],
        "type": "object"
      },
      "SyncAuthUserV1": {
        "properties": {
          "avatarColor": {
            "allOf": [
              {
                "$ref": "#/components/schemas/UserAvatarColor"
              }
            ],
            "nullable": true
          },
          "deletedAt": {
            "format": "date-time",
            "nullable": true,
            "type": "string"
          },
          "email": {
            "type": "string"
          },
          "hasProfileImage": {
            "type": "boolean"
          },
          "id": {
            "type": "string"
          },
          "isAdmin": {
            "type": "boolean"
          },
          "name": {
            "type": "string"
          },
          "oauthId": {
            "type": "string"
          },
          "pinCode": {
            "nullable": true,
            "type": "string"
          },
          "profileChangedAt": {
            "format": "date-time",
            "type": "string"
          },
          "quotaSizeInBytes": {
            "nullable": true,
            "type": "integer"
          },
          "quotaUsageInBytes": {
            "type": "integer"
          },
          "storageLabel": {
            "nullable": true,
            "type": "string"
          }
        },
        "required": [
          "avatarColor",
          "deletedAt",
          "email",
          "hasProfileImage",
          "id",
          "isAdmin",
          "name",
          "oauthId",
          "pinCode",
          "profileChangedAt",
          "quotaSizeInBytes",
          "quotaUsageInBytes",
          "storageLabel"
        ],
        "type": "object"
      },
      "SyncCompleteV1": {
        "properties": {},
        "type": "object"
      },
      "SyncEntityType": {
        "enum": [
          "AuthUserV1",
          "UserV1",
          "UserDeleteV1",
          "AssetV1",
          "AssetDeleteV1",
          "AssetExifV1",
          "AssetMetadataV1",
          "AssetMetadataDeleteV1",
          "PartnerV1",
          "PartnerDeleteV1",
          "PartnerAssetV1",
          "PartnerAssetBackfillV1",
          "PartnerAssetDeleteV1",
          "PartnerAssetExifV1",
          "PartnerAssetExifBackfillV1",
          "PartnerStackBackfillV1",
          "PartnerStackDeleteV1",
          "PartnerStackV1",
          "AlbumV1",
          "AlbumDeleteV1",
          "AlbumUserV1",
          "AlbumUserBackfillV1",
          "AlbumUserDeleteV1",
          "AlbumAssetCreateV1",
          "AlbumAssetUpdateV1",
          "AlbumAssetBackfillV1",
          "AlbumAssetExifCreateV1",
          "AlbumAssetExifUpdateV1",
          "AlbumAssetExifBackfillV1",
          "AlbumToAssetV1",
          "AlbumToAssetDeleteV1",
          "AlbumToAssetBackfillV1",
          "MemoryV1",
          "MemoryDeleteV1",
          "MemoryToAssetV1",
          "MemoryToAssetDeleteV1",
          "StackV1",
          "StackDeleteV1",
          "PersonV1",
          "PersonDeleteV1",
          "AssetFaceV1",
          "AssetFaceDeleteV1",
          "UserMetadataV1",
          "UserMetadataDeleteV1",
          "SyncAckV1",
          "SyncResetV1",
          "SyncCompleteV1"
        ],
        "type": "string"
      },
      "SyncMemoryAssetDeleteV1": {
        "properties": {
          "assetId": {
            "type": "string"
          },
          "memoryId": {
            "type": "string"
          }
        },
        "required": [
          "assetId",
          "memoryId"
        ],
        "type": "object"
      },
      "SyncMemoryAssetV1": {
        "properties": {
          "assetId": {
            "type": "string"
          },
          "memoryId": {
            "type": "string"
          }
        },
        "required": [
          "assetId",
          "memoryId"
        ],
        "type": "object"
      },
      "SyncMemoryDeleteV1": {
        "properties": {
          "memoryId": {
            "type": "string"
          }
        },
        "required": [
          "memoryId"
        ],
        "type": "object"
      },
      "SyncMemoryV1": {
        "properties": {
          "createdAt": {
            "format": "date-time",
            "type": "string"
          },
          "data": {
            "type": "object"
          },
          "deletedAt": {
            "format": "date-time",
            "nullable": true,
            "type": "string"
          },
          "hideAt": {
            "format": "date-time",
            "nullable": true,
            "type": "string"
          },
          "id": {
            "type": "string"
          },
          "isSaved": {
            "type": "boolean"
          },
          "memoryAt": {
            "format": "date-time",
            "type": "string"
          },
          "ownerId": {
            "type": "string"
          },
          "seenAt": {
            "format": "date-time",
            "nullable": true,
            "type": "string"
          },
          "showAt": {
            "format": "date-time",
            "nullable": true,
            "type": "string"
          },
          "type": {
            "allOf": [
              {
                "$ref": "#/components/schemas/MemoryType"
              }
            ]
          },
          "updatedAt": {
            "format": "date-time",
            "type": "string"
          }
        },
        "required": [
          "createdAt",
          "data",
          "deletedAt",
          "hideAt",
          "id",
          "isSaved",
          "memoryAt",
          "ownerId",
          "seenAt",
          "showAt",
          "type",
          "updatedAt"
        ],
        "type": "object"
      },
      "SyncPartnerDeleteV1": {
        "properties": {
          "sharedById": {
            "type": "string"
          },
          "sharedWithId": {
            "type": "string"
          }
        },
        "required": [
          "sharedById",
          "sharedWithId"
        ],
        "type": "object"
      },
      "SyncPartnerV1": {
        "properties": {
          "inTimeline": {
            "type": "boolean"
          },
          "sharedById": {
            "type": "string"
          },
          "sharedWithId": {
            "type": "string"
          }
        },
        "required": [
          "inTimeline",
          "sharedById",
          "sharedWithId"
        ],
        "type": "object"
      },
      "SyncPersonDeleteV1": {
        "properties": {
          "personId": {
            "type": "string"
          }
        },
        "required": [
          "personId"
        ],
        "type": "object"
      },
      "SyncPersonV1": {
        "properties": {
          "birthDate": {
            "format": "date-time",
            "nullable": true,
            "type": "string"
          },
          "color": {
            "nullable": true,
            "type": "string"
          },
          "createdAt": {
            "format": "date-time",
            "type": "string"
          },
          "faceAssetId": {
            "nullable": true,
            "type": "string"
          },
          "id": {
            "type": "string"
          },
          "isFavorite": {
            "type": "boolean"
          },
          "isHidden": {
            "type": "boolean"
          },
          "name": {
            "type": "string"
          },
          "ownerId": {
            "type": "string"
          },
          "updatedAt": {
            "format": "date-time",
            "type": "string"
          }
        },
        "required": [
          "birthDate",
          "color",
          "createdAt",
          "faceAssetId",
          "id",
          "isFavorite",
          "isHidden",
          "name",
          "ownerId",
          "updatedAt"
        ],
        "type": "object"
      },
      "SyncRequestType": {
        "enum": [
          "AlbumsV1",
          "AlbumUsersV1",
          "AlbumToAssetsV1",
          "AlbumAssetsV1",
          "AlbumAssetExifsV1",
          "AssetsV1",
          "AssetExifsV1",
          "AssetMetadataV1",
          "AuthUsersV1",
          "MemoriesV1",
          "MemoryToAssetsV1",
          "PartnersV1",
          "PartnerAssetsV1",
          "PartnerAssetExifsV1",
          "PartnerStacksV1",
          "StacksV1",
          "UsersV1",
          "PeopleV1",
          "AssetFacesV1",
          "UserMetadataV1"
        ],
        "type": "string"
      },
      "SyncResetV1": {
        "properties": {},
        "type": "object"
      },
      "SyncStackDeleteV1": {
        "properties": {
          "stackId": {
            "type": "string"
          }
        },
        "required": [
          "stackId"
        ],
        "type": "object"
      },
      "SyncStackV1": {
        "properties": {
          "createdAt": {
            "format": "date-time",
            "type": "string"
          },
          "id": {
            "type": "string"
          },
          "ownerId": {
            "type": "string"
          },
          "primaryAssetId": {
            "type": "string"
          },
          "updatedAt": {
            "format": "date-time",
            "type": "string"
          }
        },
        "required": [
          "createdAt",
          "id",
          "ownerId",
          "primaryAssetId",
          "updatedAt"
        ],
        "type": "object"
      },
      "SyncStreamDto": {
        "properties": {
          "reset": {
            "type": "boolean"
          },
          "types": {
            "items": {
              "$ref": "#/components/schemas/SyncRequestType"
            },
            "type": "array"
          }
        },
        "required": [
          "types"
        ],
        "type": "object"
      },
      "SyncUserDeleteV1": {
        "properties": {
          "userId": {
            "type": "string"
          }
        },
        "required": [
          "userId"
        ],
        "type": "object"
      },
      "SyncUserMetadataDeleteV1": {
        "properties": {
          "key": {
            "allOf": [
              {
                "$ref": "#/components/schemas/UserMetadataKey"
              }
            ]
          },
          "userId": {
            "type": "string"
          }
        },
        "required": [
          "key",
          "userId"
        ],
        "type": "object"
      },
      "SyncUserMetadataV1": {
        "properties": {
          "key": {
            "allOf": [
              {
                "$ref": "#/components/schemas/UserMetadataKey"
              }
            ]
          },
          "userId": {
            "type": "string"
          },
          "value": {
            "type": "object"
          }
        },
        "required": [
          "key",
          "userId",
          "value"
        ],
        "type": "object"
      },
      "SyncUserV1": {
        "properties": {
          "avatarColor": {
            "allOf": [
              {
                "$ref": "#/components/schemas/UserAvatarColor"
              }
            ],
            "nullable": true
          },
          "deletedAt": {
            "format": "date-time",
            "nullable": true,
            "type": "string"
          },
          "email": {
            "type": "string"
          },
          "hasProfileImage": {
            "type": "boolean"
          },
          "id": {
            "type": "string"
          },
          "name": {
            "type": "string"
          },
          "profileChangedAt": {
            "format": "date-time",
            "type": "string"
          }
        },
        "required": [
          "avatarColor",
          "deletedAt",
          "email",
          "hasProfileImage",
          "id",
          "name",
          "profileChangedAt"
        ],
        "type": "object"
      },
      "SystemConfigBackupsDto": {
        "properties": {
          "database": {
            "$ref": "#/components/schemas/DatabaseBackupConfig"
          }
        },
        "required": [
          "database"
        ],
        "type": "object"
      },
      "SystemConfigDto": {
        "properties": {
          "backup": {
            "$ref": "#/components/schemas/SystemConfigBackupsDto"
          },
          "ffmpeg": {
            "$ref": "#/components/schemas/SystemConfigFFmpegDto"
          },
          "image": {
            "$ref": "#/components/schemas/SystemConfigImageDto"
          },
          "job": {
            "$ref": "#/components/schemas/SystemConfigJobDto"
          },
          "library": {
            "$ref": "#/components/schemas/SystemConfigLibraryDto"
          },
          "logging": {
            "$ref": "#/components/schemas/SystemConfigLoggingDto"
          },
          "machineLearning": {
            "$ref": "#/components/schemas/SystemConfigMachineLearningDto"
          },
          "map": {
            "$ref": "#/components/schemas/SystemConfigMapDto"
          },
          "metadata": {
            "$ref": "#/components/schemas/SystemConfigMetadataDto"
          },
          "newVersionCheck": {
            "$ref": "#/components/schemas/SystemConfigNewVersionCheckDto"
          },
          "nightlyTasks": {
            "$ref": "#/components/schemas/SystemConfigNightlyTasksDto"
          },
          "notifications": {
            "$ref": "#/components/schemas/SystemConfigNotificationsDto"
          },
          "oauth": {
            "$ref": "#/components/schemas/SystemConfigOAuthDto"
          },
          "passwordLogin": {
            "$ref": "#/components/schemas/SystemConfigPasswordLoginDto"
          },
          "reverseGeocoding": {
            "$ref": "#/components/schemas/SystemConfigReverseGeocodingDto"
          },
          "server": {
            "$ref": "#/components/schemas/SystemConfigServerDto"
          },
          "storageTemplate": {
            "$ref": "#/components/schemas/SystemConfigStorageTemplateDto"
          },
          "templates": {
            "$ref": "#/components/schemas/SystemConfigTemplatesDto"
          },
          "theme": {
            "$ref": "#/components/schemas/SystemConfigThemeDto"
          },
          "trash": {
            "$ref": "#/components/schemas/SystemConfigTrashDto"
          },
          "user": {
            "$ref": "#/components/schemas/SystemConfigUserDto"
          }
        },
        "required": [
          "backup",
          "ffmpeg",
          "image",
          "job",
          "library",
          "logging",
          "machineLearning",
          "map",
          "metadata",
          "newVersionCheck",
          "nightlyTasks",
          "notifications",
          "oauth",
          "passwordLogin",
          "reverseGeocoding",
          "server",
          "storageTemplate",
          "templates",
          "theme",
          "trash",
          "user"
        ],
        "type": "object"
      },
      "SystemConfigFFmpegDto": {
        "properties": {
          "accel": {
            "allOf": [
              {
                "$ref": "#/components/schemas/TranscodeHWAccel"
              }
            ]
          },
          "accelDecode": {
            "type": "boolean"
          },
          "acceptedAudioCodecs": {
            "items": {
              "$ref": "#/components/schemas/AudioCodec"
            },
            "type": "array"
          },
          "acceptedContainers": {
            "items": {
              "$ref": "#/components/schemas/VideoContainer"
            },
            "type": "array"
          },
          "acceptedVideoCodecs": {
            "items": {
              "$ref": "#/components/schemas/VideoCodec"
            },
            "type": "array"
          },
          "bframes": {
            "maximum": 16,
            "minimum": -1,
            "type": "integer"
          },
          "cqMode": {
            "allOf": [
              {
                "$ref": "#/components/schemas/CQMode"
              }
            ]
          },
          "crf": {
            "maximum": 51,
            "minimum": 0,
            "type": "integer"
          },
          "gopSize": {
            "minimum": 0,
            "type": "integer"
          },
          "maxBitrate": {
            "type": "string"
          },
          "preferredHwDevice": {
            "type": "string"
          },
          "preset": {
            "type": "string"
          },
          "refs": {
            "maximum": 6,
            "minimum": 0,
            "type": "integer"
          },
          "targetAudioCodec": {
            "allOf": [
              {
                "$ref": "#/components/schemas/AudioCodec"
              }
            ]
          },
          "targetResolution": {
            "type": "string"
          },
          "targetVideoCodec": {
            "allOf": [
              {
                "$ref": "#/components/schemas/VideoCodec"
              }
            ]
          },
          "temporalAQ": {
            "type": "boolean"
          },
          "threads": {
            "minimum": 0,
            "type": "integer"
          },
          "tonemap": {
            "allOf": [
              {
                "$ref": "#/components/schemas/ToneMapping"
              }
            ]
          },
          "transcode": {
            "allOf": [
              {
                "$ref": "#/components/schemas/TranscodePolicy"
              }
            ]
          },
          "twoPass": {
            "type": "boolean"
          }
        },
        "required": [
          "accel",
          "accelDecode",
          "acceptedAudioCodecs",
          "acceptedContainers",
          "acceptedVideoCodecs",
          "bframes",
          "cqMode",
          "crf",
          "gopSize",
          "maxBitrate",
          "preferredHwDevice",
          "preset",
          "refs",
          "targetAudioCodec",
          "targetResolution",
          "targetVideoCodec",
          "temporalAQ",
          "threads",
          "tonemap",
          "transcode",
          "twoPass"
        ],
        "type": "object"
      },
      "SystemConfigFacesDto": {
        "properties": {
          "import": {
            "type": "boolean"
          }
        },
        "required": [
          "import"
        ],
        "type": "object"
      },
      "SystemConfigGeneratedFullsizeImageDto": {
        "properties": {
          "enabled": {
            "type": "boolean"
          },
          "format": {
            "allOf": [
              {
                "$ref": "#/components/schemas/ImageFormat"
              }
            ]
          },
          "quality": {
            "maximum": 100,
            "minimum": 1,
            "type": "integer"
          }
        },
        "required": [
          "enabled",
          "format",
          "quality"
        ],
        "type": "object"
      },
      "SystemConfigGeneratedImageDto": {
        "properties": {
          "format": {
            "allOf": [
              {
                "$ref": "#/components/schemas/ImageFormat"
              }
            ]
          },
          "quality": {
            "maximum": 100,
            "minimum": 1,
            "type": "integer"
          },
          "size": {
            "minimum": 1,
            "type": "integer"
          }
        },
        "required": [
          "format",
          "quality",
          "size"
        ],
        "type": "object"
      },
      "SystemConfigImageDto": {
        "properties": {
          "colorspace": {
            "allOf": [
              {
                "$ref": "#/components/schemas/Colorspace"
              }
            ]
          },
          "extractEmbedded": {
            "type": "boolean"
          },
          "fullsize": {
            "$ref": "#/components/schemas/SystemConfigGeneratedFullsizeImageDto"
          },
          "preview": {
            "$ref": "#/components/schemas/SystemConfigGeneratedImageDto"
          },
          "thumbnail": {
            "$ref": "#/components/schemas/SystemConfigGeneratedImageDto"
          }
        },
        "required": [
          "colorspace",
          "extractEmbedded",
          "fullsize",
          "preview",
          "thumbnail"
        ],
        "type": "object"
      },
      "SystemConfigJobDto": {
        "properties": {
          "backgroundTask": {
            "$ref": "#/components/schemas/JobSettingsDto"
          },
          "faceDetection": {
            "$ref": "#/components/schemas/JobSettingsDto"
          },
          "library": {
            "$ref": "#/components/schemas/JobSettingsDto"
          },
          "metadataExtraction": {
            "$ref": "#/components/schemas/JobSettingsDto"
          },
          "migration": {
            "$ref": "#/components/schemas/JobSettingsDto"
          },
          "notifications": {
            "$ref": "#/components/schemas/JobSettingsDto"
          },
          "ocr": {
            "$ref": "#/components/schemas/JobSettingsDto"
          },
          "search": {
            "$ref": "#/components/schemas/JobSettingsDto"
          },
          "sidecar": {
            "$ref": "#/components/schemas/JobSettingsDto"
          },
          "smartSearch": {
            "$ref": "#/components/schemas/JobSettingsDto"
          },
          "thumbnailGeneration": {
            "$ref": "#/components/schemas/JobSettingsDto"
          },
          "videoConversion": {
            "$ref": "#/components/schemas/JobSettingsDto"
          }
        },
        "required": [
          "backgroundTask",
          "faceDetection",
          "library",
          "metadataExtraction",
          "migration",
          "notifications",
          "ocr",
          "search",
          "sidecar",
          "smartSearch",
          "thumbnailGeneration",
          "videoConversion"
        ],
        "type": "object"
      },
      "SystemConfigLibraryDto": {
        "properties": {
          "scan": {
            "$ref": "#/components/schemas/SystemConfigLibraryScanDto"
          },
          "watch": {
            "$ref": "#/components/schemas/SystemConfigLibraryWatchDto"
          }
        },
        "required": [
          "scan",
          "watch"
        ],
        "type": "object"
      },
      "SystemConfigLibraryScanDto": {
        "properties": {
          "cronExpression": {
            "type": "string"
          },
          "enabled": {
            "type": "boolean"
          }
        },
        "required": [
          "cronExpression",
          "enabled"
        ],
        "type": "object"
      },
      "SystemConfigLibraryWatchDto": {
        "properties": {
          "enabled": {
            "type": "boolean"
          }
        },
        "required": [
          "enabled"
        ],
        "type": "object"
      },
      "SystemConfigLoggingDto": {
        "properties": {
          "enabled": {
            "type": "boolean"
          },
          "level": {
            "allOf": [
              {
                "$ref": "#/components/schemas/LogLevel"
              }
            ]
          }
        },
        "required": [
          "enabled",
          "level"
        ],
        "type": "object"
      },
      "SystemConfigMachineLearningDto": {
        "properties": {
          "availabilityChecks": {
            "$ref": "#/components/schemas/MachineLearningAvailabilityChecksDto"
          },
          "clip": {
            "$ref": "#/components/schemas/CLIPConfig"
          },
          "duplicateDetection": {
            "$ref": "#/components/schemas/DuplicateDetectionConfig"
          },
          "enabled": {
            "type": "boolean"
          },
          "facialRecognition": {
            "$ref": "#/components/schemas/FacialRecognitionConfig"
          },
<<<<<<< HEAD
          "ocr": {
            "$ref": "#/components/schemas/OcrConfig"
          },
          "url": {
            "deprecated": true,
            "description": "This property was deprecated in v1.122.0",
            "type": "string"
          },
=======
>>>>>>> 02569d52
          "urls": {
            "format": "uri",
            "items": {
              "format": "uri",
              "type": "string"
            },
            "minItems": 1,
            "type": "array"
          }
        },
        "required": [
          "availabilityChecks",
          "clip",
          "duplicateDetection",
          "enabled",
          "facialRecognition",
          "ocr",
          "urls"
        ],
        "type": "object"
      },
      "SystemConfigMapDto": {
        "properties": {
          "darkStyle": {
            "format": "uri",
            "type": "string"
          },
          "enabled": {
            "type": "boolean"
          },
          "lightStyle": {
            "format": "uri",
            "type": "string"
          }
        },
        "required": [
          "darkStyle",
          "enabled",
          "lightStyle"
        ],
        "type": "object"
      },
      "SystemConfigMetadataDto": {
        "properties": {
          "faces": {
            "$ref": "#/components/schemas/SystemConfigFacesDto"
          }
        },
        "required": [
          "faces"
        ],
        "type": "object"
      },
      "SystemConfigNewVersionCheckDto": {
        "properties": {
          "enabled": {
            "type": "boolean"
          }
        },
        "required": [
          "enabled"
        ],
        "type": "object"
      },
      "SystemConfigNightlyTasksDto": {
        "properties": {
          "clusterNewFaces": {
            "type": "boolean"
          },
          "databaseCleanup": {
            "type": "boolean"
          },
          "generateMemories": {
            "type": "boolean"
          },
          "missingThumbnails": {
            "type": "boolean"
          },
          "startTime": {
            "type": "string"
          },
          "syncQuotaUsage": {
            "type": "boolean"
          }
        },
        "required": [
          "clusterNewFaces",
          "databaseCleanup",
          "generateMemories",
          "missingThumbnails",
          "startTime",
          "syncQuotaUsage"
        ],
        "type": "object"
      },
      "SystemConfigNotificationsDto": {
        "properties": {
          "smtp": {
            "$ref": "#/components/schemas/SystemConfigSmtpDto"
          }
        },
        "required": [
          "smtp"
        ],
        "type": "object"
      },
      "SystemConfigOAuthDto": {
        "properties": {
          "autoLaunch": {
            "type": "boolean"
          },
          "autoRegister": {
            "type": "boolean"
          },
          "buttonText": {
            "type": "string"
          },
          "clientId": {
            "type": "string"
          },
          "clientSecret": {
            "type": "string"
          },
          "defaultStorageQuota": {
            "format": "int64",
            "minimum": 0,
            "nullable": true,
            "type": "integer"
          },
          "enabled": {
            "type": "boolean"
          },
          "issuerUrl": {
            "type": "string"
          },
          "mobileOverrideEnabled": {
            "type": "boolean"
          },
          "mobileRedirectUri": {
            "format": "uri",
            "type": "string"
          },
          "profileSigningAlgorithm": {
            "type": "string"
          },
          "roleClaim": {
            "type": "string"
          },
          "scope": {
            "type": "string"
          },
          "signingAlgorithm": {
            "type": "string"
          },
          "storageLabelClaim": {
            "type": "string"
          },
          "storageQuotaClaim": {
            "type": "string"
          },
          "timeout": {
            "minimum": 1,
            "type": "integer"
          },
          "tokenEndpointAuthMethod": {
            "allOf": [
              {
                "$ref": "#/components/schemas/OAuthTokenEndpointAuthMethod"
              }
            ]
          }
        },
        "required": [
          "autoLaunch",
          "autoRegister",
          "buttonText",
          "clientId",
          "clientSecret",
          "defaultStorageQuota",
          "enabled",
          "issuerUrl",
          "mobileOverrideEnabled",
          "mobileRedirectUri",
          "profileSigningAlgorithm",
          "roleClaim",
          "scope",
          "signingAlgorithm",
          "storageLabelClaim",
          "storageQuotaClaim",
          "timeout",
          "tokenEndpointAuthMethod"
        ],
        "type": "object"
      },
      "SystemConfigPasswordLoginDto": {
        "properties": {
          "enabled": {
            "type": "boolean"
          }
        },
        "required": [
          "enabled"
        ],
        "type": "object"
      },
      "SystemConfigReverseGeocodingDto": {
        "properties": {
          "enabled": {
            "type": "boolean"
          }
        },
        "required": [
          "enabled"
        ],
        "type": "object"
      },
      "SystemConfigServerDto": {
        "properties": {
          "externalDomain": {
            "format": "uri",
            "type": "string"
          },
          "loginPageMessage": {
            "type": "string"
          },
          "publicUsers": {
            "type": "boolean"
          }
        },
        "required": [
          "externalDomain",
          "loginPageMessage",
          "publicUsers"
        ],
        "type": "object"
      },
      "SystemConfigSmtpDto": {
        "properties": {
          "enabled": {
            "type": "boolean"
          },
          "from": {
            "type": "string"
          },
          "replyTo": {
            "type": "string"
          },
          "transport": {
            "$ref": "#/components/schemas/SystemConfigSmtpTransportDto"
          }
        },
        "required": [
          "enabled",
          "from",
          "replyTo",
          "transport"
        ],
        "type": "object"
      },
      "SystemConfigSmtpTransportDto": {
        "properties": {
          "host": {
            "type": "string"
          },
          "ignoreCert": {
            "type": "boolean"
          },
          "password": {
            "type": "string"
          },
          "port": {
            "maximum": 65535,
            "minimum": 0,
            "type": "number"
          },
          "username": {
            "type": "string"
          }
        },
        "required": [
          "host",
          "ignoreCert",
          "password",
          "port",
          "username"
        ],
        "type": "object"
      },
      "SystemConfigStorageTemplateDto": {
        "properties": {
          "enabled": {
            "type": "boolean"
          },
          "hashVerificationEnabled": {
            "type": "boolean"
          },
          "template": {
            "type": "string"
          }
        },
        "required": [
          "enabled",
          "hashVerificationEnabled",
          "template"
        ],
        "type": "object"
      },
      "SystemConfigTemplateEmailsDto": {
        "properties": {
          "albumInviteTemplate": {
            "type": "string"
          },
          "albumUpdateTemplate": {
            "type": "string"
          },
          "welcomeTemplate": {
            "type": "string"
          }
        },
        "required": [
          "albumInviteTemplate",
          "albumUpdateTemplate",
          "welcomeTemplate"
        ],
        "type": "object"
      },
      "SystemConfigTemplateStorageOptionDto": {
        "properties": {
          "dayOptions": {
            "items": {
              "type": "string"
            },
            "type": "array"
          },
          "hourOptions": {
            "items": {
              "type": "string"
            },
            "type": "array"
          },
          "minuteOptions": {
            "items": {
              "type": "string"
            },
            "type": "array"
          },
          "monthOptions": {
            "items": {
              "type": "string"
            },
            "type": "array"
          },
          "presetOptions": {
            "items": {
              "type": "string"
            },
            "type": "array"
          },
          "secondOptions": {
            "items": {
              "type": "string"
            },
            "type": "array"
          },
          "weekOptions": {
            "items": {
              "type": "string"
            },
            "type": "array"
          },
          "yearOptions": {
            "items": {
              "type": "string"
            },
            "type": "array"
          }
        },
        "required": [
          "dayOptions",
          "hourOptions",
          "minuteOptions",
          "monthOptions",
          "presetOptions",
          "secondOptions",
          "weekOptions",
          "yearOptions"
        ],
        "type": "object"
      },
      "SystemConfigTemplatesDto": {
        "properties": {
          "email": {
            "$ref": "#/components/schemas/SystemConfigTemplateEmailsDto"
          }
        },
        "required": [
          "email"
        ],
        "type": "object"
      },
      "SystemConfigThemeDto": {
        "properties": {
          "customCss": {
            "type": "string"
          }
        },
        "required": [
          "customCss"
        ],
        "type": "object"
      },
      "SystemConfigTrashDto": {
        "properties": {
          "days": {
            "minimum": 0,
            "type": "integer"
          },
          "enabled": {
            "type": "boolean"
          }
        },
        "required": [
          "days",
          "enabled"
        ],
        "type": "object"
      },
      "SystemConfigUserDto": {
        "properties": {
          "deleteDelay": {
            "minimum": 1,
            "type": "integer"
          }
        },
        "required": [
          "deleteDelay"
        ],
        "type": "object"
      },
      "TagBulkAssetsDto": {
        "properties": {
          "assetIds": {
            "items": {
              "format": "uuid",
              "type": "string"
            },
            "type": "array"
          },
          "tagIds": {
            "items": {
              "format": "uuid",
              "type": "string"
            },
            "type": "array"
          }
        },
        "required": [
          "assetIds",
          "tagIds"
        ],
        "type": "object"
      },
      "TagBulkAssetsResponseDto": {
        "properties": {
          "count": {
            "type": "integer"
          }
        },
        "required": [
          "count"
        ],
        "type": "object"
      },
      "TagCreateDto": {
        "properties": {
          "color": {
            "pattern": "^#?([0-9A-F]{3}|[0-9A-F]{4}|[0-9A-F]{6}|[0-9A-F]{8})$",
            "type": "string"
          },
          "name": {
            "type": "string"
          },
          "parentId": {
            "format": "uuid",
            "nullable": true,
            "type": "string"
          }
        },
        "required": [
          "name"
        ],
        "type": "object"
      },
      "TagResponseDto": {
        "properties": {
          "color": {
            "type": "string"
          },
          "createdAt": {
            "format": "date-time",
            "type": "string"
          },
          "id": {
            "type": "string"
          },
          "name": {
            "type": "string"
          },
          "parentId": {
            "type": "string"
          },
          "updatedAt": {
            "format": "date-time",
            "type": "string"
          },
          "value": {
            "type": "string"
          }
        },
        "required": [
          "createdAt",
          "id",
          "name",
          "updatedAt",
          "value"
        ],
        "type": "object"
      },
      "TagUpdateDto": {
        "properties": {
          "color": {
            "nullable": true,
            "type": "string"
          }
        },
        "type": "object"
      },
      "TagUpsertDto": {
        "properties": {
          "tags": {
            "items": {
              "type": "string"
            },
            "type": "array"
          }
        },
        "required": [
          "tags"
        ],
        "type": "object"
      },
      "TagsResponse": {
        "properties": {
          "enabled": {
            "default": true,
            "type": "boolean"
          },
          "sidebarWeb": {
            "default": true,
            "type": "boolean"
          }
        },
        "required": [
          "enabled",
          "sidebarWeb"
        ],
        "type": "object"
      },
      "TagsUpdate": {
        "properties": {
          "enabled": {
            "type": "boolean"
          },
          "sidebarWeb": {
            "type": "boolean"
          }
        },
        "type": "object"
      },
      "TemplateDto": {
        "properties": {
          "template": {
            "type": "string"
          }
        },
        "required": [
          "template"
        ],
        "type": "object"
      },
      "TemplateResponseDto": {
        "properties": {
          "html": {
            "type": "string"
          },
          "name": {
            "type": "string"
          }
        },
        "required": [
          "html",
          "name"
        ],
        "type": "object"
      },
      "TestEmailResponseDto": {
        "properties": {
          "messageId": {
            "type": "string"
          }
        },
        "required": [
          "messageId"
        ],
        "type": "object"
      },
      "TimeBucketAssetResponseDto": {
        "properties": {
          "city": {
            "description": "Array of city names extracted from EXIF GPS data",
            "items": {
              "nullable": true,
              "type": "string"
            },
            "type": "array"
          },
          "country": {
            "description": "Array of country names extracted from EXIF GPS data",
            "items": {
              "nullable": true,
              "type": "string"
            },
            "type": "array"
          },
          "duration": {
            "description": "Array of video durations in HH:MM:SS format (null for images)",
            "items": {
              "nullable": true,
              "type": "string"
            },
            "type": "array"
          },
          "fileCreatedAt": {
            "description": "Array of file creation timestamps in UTC (ISO 8601 format, without timezone)",
            "items": {
              "type": "string"
            },
            "type": "array"
          },
          "id": {
            "description": "Array of asset IDs in the time bucket",
            "items": {
              "type": "string"
            },
            "type": "array"
          },
          "isFavorite": {
            "description": "Array indicating whether each asset is favorited",
            "items": {
              "type": "boolean"
            },
            "type": "array"
          },
          "isImage": {
            "description": "Array indicating whether each asset is an image (false for videos)",
            "items": {
              "type": "boolean"
            },
            "type": "array"
          },
          "isTrashed": {
            "description": "Array indicating whether each asset is in the trash",
            "items": {
              "type": "boolean"
            },
            "type": "array"
          },
          "latitude": {
            "description": "Array of latitude coordinates extracted from EXIF GPS data",
            "items": {
              "nullable": true,
              "type": "number"
            },
            "type": "array"
          },
          "livePhotoVideoId": {
            "description": "Array of live photo video asset IDs (null for non-live photos)",
            "items": {
              "nullable": true,
              "type": "string"
            },
            "type": "array"
          },
          "localOffsetHours": {
            "description": "Array of UTC offset hours at the time each photo was taken. Positive values are east of UTC, negative values are west of UTC. Values may be fractional (e.g., 5.5 for +05:30, -9.75 for -09:45). Applying this offset to 'fileCreatedAt' will give you the time the photo was taken from the photographer's perspective.",
            "items": {
              "type": "number"
            },
            "type": "array"
          },
          "longitude": {
            "description": "Array of longitude coordinates extracted from EXIF GPS data",
            "items": {
              "nullable": true,
              "type": "number"
            },
            "type": "array"
          },
          "ownerId": {
            "description": "Array of owner IDs for each asset",
            "items": {
              "type": "string"
            },
            "type": "array"
          },
          "projectionType": {
            "description": "Array of projection types for 360° content (e.g., \"EQUIRECTANGULAR\", \"CUBEFACE\", \"CYLINDRICAL\")",
            "items": {
              "nullable": true,
              "type": "string"
            },
            "type": "array"
          },
          "ratio": {
            "description": "Array of aspect ratios (width/height) for each asset",
            "items": {
              "type": "number"
            },
            "type": "array"
          },
          "stack": {
            "description": "Array of stack information as [stackId, assetCount] tuples (null for non-stacked assets)",
            "items": {
              "items": {
                "type": "string"
              },
              "maxItems": 2,
              "minItems": 2,
              "nullable": true,
              "type": "array"
            },
            "type": "array"
          },
          "thumbhash": {
            "description": "Array of BlurHash strings for generating asset previews (base64 encoded)",
            "items": {
              "nullable": true,
              "type": "string"
            },
            "type": "array"
          },
          "visibility": {
            "description": "Array of visibility statuses for each asset (e.g., ARCHIVE, TIMELINE, HIDDEN, LOCKED)",
            "items": {
              "$ref": "#/components/schemas/AssetVisibility"
            },
            "type": "array"
          }
        },
        "required": [
          "city",
          "country",
          "duration",
          "fileCreatedAt",
          "id",
          "isFavorite",
          "isImage",
          "isTrashed",
          "livePhotoVideoId",
          "localOffsetHours",
          "ownerId",
          "projectionType",
          "ratio",
          "thumbhash",
          "visibility"
        ],
        "type": "object"
      },
      "TimeBucketsResponseDto": {
        "properties": {
          "count": {
            "description": "Number of assets in this time bucket",
            "example": 42,
            "type": "integer"
          },
          "timeBucket": {
            "description": "Time bucket identifier in YYYY-MM-DD format representing the start of the time period",
            "example": "2024-01-01",
            "type": "string"
          }
        },
        "required": [
          "count",
          "timeBucket"
        ],
        "type": "object"
      },
      "ToneMapping": {
        "enum": [
          "hable",
          "mobius",
          "reinhard",
          "disabled"
        ],
        "type": "string"
      },
      "TranscodeHWAccel": {
        "enum": [
          "nvenc",
          "qsv",
          "vaapi",
          "rkmpp",
          "disabled"
        ],
        "type": "string"
      },
      "TranscodePolicy": {
        "enum": [
          "all",
          "optimal",
          "bitrate",
          "required",
          "disabled"
        ],
        "type": "string"
      },
      "TrashResponseDto": {
        "properties": {
          "count": {
            "type": "integer"
          }
        },
        "required": [
          "count"
        ],
        "type": "object"
      },
      "UpdateAlbumDto": {
        "properties": {
          "albumName": {
            "type": "string"
          },
          "albumThumbnailAssetId": {
            "format": "uuid",
            "type": "string"
          },
          "description": {
            "type": "string"
          },
          "isActivityEnabled": {
            "type": "boolean"
          },
          "order": {
            "allOf": [
              {
                "$ref": "#/components/schemas/AssetOrder"
              }
            ]
          }
        },
        "type": "object"
      },
      "UpdateAlbumUserDto": {
        "properties": {
          "role": {
            "allOf": [
              {
                "$ref": "#/components/schemas/AlbumUserRole"
              }
            ]
          }
        },
        "required": [
          "role"
        ],
        "type": "object"
      },
      "UpdateAssetDto": {
        "properties": {
          "dateTimeOriginal": {
            "type": "string"
          },
          "description": {
            "type": "string"
          },
          "isFavorite": {
            "type": "boolean"
          },
          "latitude": {
            "type": "number"
          },
          "livePhotoVideoId": {
            "format": "uuid",
            "nullable": true,
            "type": "string"
          },
          "longitude": {
            "type": "number"
          },
          "rating": {
            "maximum": 5,
            "minimum": -1,
            "type": "number"
          },
          "visibility": {
            "allOf": [
              {
                "$ref": "#/components/schemas/AssetVisibility"
              }
            ]
          }
        },
        "type": "object"
      },
      "UpdateLibraryDto": {
        "properties": {
          "exclusionPatterns": {
            "items": {
              "type": "string"
            },
            "maxItems": 128,
            "type": "array",
            "uniqueItems": true
          },
          "importPaths": {
            "items": {
              "type": "string"
            },
            "maxItems": 128,
            "type": "array",
            "uniqueItems": true
          },
          "name": {
            "type": "string"
          }
        },
        "type": "object"
      },
      "UsageByUserDto": {
        "properties": {
          "photos": {
            "type": "integer"
          },
          "quotaSizeInBytes": {
            "format": "int64",
            "nullable": true,
            "type": "integer"
          },
          "usage": {
            "format": "int64",
            "type": "integer"
          },
          "usagePhotos": {
            "format": "int64",
            "type": "integer"
          },
          "usageVideos": {
            "format": "int64",
            "type": "integer"
          },
          "userId": {
            "type": "string"
          },
          "userName": {
            "type": "string"
          },
          "videos": {
            "type": "integer"
          }
        },
        "required": [
          "photos",
          "quotaSizeInBytes",
          "usage",
          "usagePhotos",
          "usageVideos",
          "userId",
          "userName",
          "videos"
        ],
        "type": "object"
      },
      "UserAdminCreateDto": {
        "properties": {
          "avatarColor": {
            "allOf": [
              {
                "$ref": "#/components/schemas/UserAvatarColor"
              }
            ],
            "nullable": true
          },
          "email": {
            "format": "email",
            "type": "string"
          },
          "isAdmin": {
            "type": "boolean"
          },
          "name": {
            "type": "string"
          },
          "notify": {
            "type": "boolean"
          },
          "password": {
            "type": "string"
          },
          "quotaSizeInBytes": {
            "format": "int64",
            "minimum": 0,
            "nullable": true,
            "type": "integer"
          },
          "shouldChangePassword": {
            "type": "boolean"
          },
          "storageLabel": {
            "nullable": true,
            "type": "string"
          }
        },
        "required": [
          "email",
          "name",
          "password"
        ],
        "type": "object"
      },
      "UserAdminDeleteDto": {
        "properties": {
          "force": {
            "type": "boolean"
          }
        },
        "type": "object"
      },
      "UserAdminResponseDto": {
        "properties": {
          "avatarColor": {
            "allOf": [
              {
                "$ref": "#/components/schemas/UserAvatarColor"
              }
            ]
          },
          "createdAt": {
            "format": "date-time",
            "type": "string"
          },
          "deletedAt": {
            "format": "date-time",
            "nullable": true,
            "type": "string"
          },
          "email": {
            "type": "string"
          },
          "id": {
            "type": "string"
          },
          "isAdmin": {
            "type": "boolean"
          },
          "license": {
            "allOf": [
              {
                "$ref": "#/components/schemas/UserLicense"
              }
            ],
            "nullable": true
          },
          "name": {
            "type": "string"
          },
          "oauthId": {
            "type": "string"
          },
          "profileChangedAt": {
            "format": "date-time",
            "type": "string"
          },
          "profileImagePath": {
            "type": "string"
          },
          "quotaSizeInBytes": {
            "format": "int64",
            "nullable": true,
            "type": "integer"
          },
          "quotaUsageInBytes": {
            "format": "int64",
            "nullable": true,
            "type": "integer"
          },
          "shouldChangePassword": {
            "type": "boolean"
          },
          "status": {
            "allOf": [
              {
                "$ref": "#/components/schemas/UserStatus"
              }
            ]
          },
          "storageLabel": {
            "nullable": true,
            "type": "string"
          },
          "updatedAt": {
            "format": "date-time",
            "type": "string"
          }
        },
        "required": [
          "avatarColor",
          "createdAt",
          "deletedAt",
          "email",
          "id",
          "isAdmin",
          "license",
          "name",
          "oauthId",
          "profileChangedAt",
          "profileImagePath",
          "quotaSizeInBytes",
          "quotaUsageInBytes",
          "shouldChangePassword",
          "status",
          "storageLabel",
          "updatedAt"
        ],
        "type": "object"
      },
      "UserAdminUpdateDto": {
        "properties": {
          "avatarColor": {
            "allOf": [
              {
                "$ref": "#/components/schemas/UserAvatarColor"
              }
            ],
            "nullable": true
          },
          "email": {
            "format": "email",
            "type": "string"
          },
          "isAdmin": {
            "type": "boolean"
          },
          "name": {
            "type": "string"
          },
          "password": {
            "type": "string"
          },
          "pinCode": {
            "example": "123456",
            "nullable": true,
            "type": "string"
          },
          "quotaSizeInBytes": {
            "format": "int64",
            "minimum": 0,
            "nullable": true,
            "type": "integer"
          },
          "shouldChangePassword": {
            "type": "boolean"
          },
          "storageLabel": {
            "nullable": true,
            "type": "string"
          }
        },
        "type": "object"
      },
      "UserAvatarColor": {
        "enum": [
          "primary",
          "pink",
          "red",
          "yellow",
          "blue",
          "green",
          "purple",
          "orange",
          "gray",
          "amber"
        ],
        "type": "string"
      },
      "UserLicense": {
        "properties": {
          "activatedAt": {
            "format": "date-time",
            "type": "string"
          },
          "activationKey": {
            "type": "string"
          },
          "licenseKey": {
            "type": "string"
          }
        },
        "required": [
          "activatedAt",
          "activationKey",
          "licenseKey"
        ],
        "type": "object"
      },
      "UserMetadataKey": {
        "enum": [
          "preferences",
          "license",
          "onboarding"
        ],
        "type": "string"
      },
      "UserPreferencesResponseDto": {
        "properties": {
          "albums": {
            "$ref": "#/components/schemas/AlbumsResponse"
          },
          "cast": {
            "$ref": "#/components/schemas/CastResponse"
          },
          "download": {
            "$ref": "#/components/schemas/DownloadResponse"
          },
          "emailNotifications": {
            "$ref": "#/components/schemas/EmailNotificationsResponse"
          },
          "folders": {
            "$ref": "#/components/schemas/FoldersResponse"
          },
          "memories": {
            "$ref": "#/components/schemas/MemoriesResponse"
          },
          "people": {
            "$ref": "#/components/schemas/PeopleResponse"
          },
          "purchase": {
            "$ref": "#/components/schemas/PurchaseResponse"
          },
          "ratings": {
            "$ref": "#/components/schemas/RatingsResponse"
          },
          "sharedLinks": {
            "$ref": "#/components/schemas/SharedLinksResponse"
          },
          "tags": {
            "$ref": "#/components/schemas/TagsResponse"
          }
        },
        "required": [
          "albums",
          "cast",
          "download",
          "emailNotifications",
          "folders",
          "memories",
          "people",
          "purchase",
          "ratings",
          "sharedLinks",
          "tags"
        ],
        "type": "object"
      },
      "UserPreferencesUpdateDto": {
        "properties": {
          "albums": {
            "$ref": "#/components/schemas/AlbumsUpdate"
          },
          "avatar": {
            "$ref": "#/components/schemas/AvatarUpdate"
          },
          "cast": {
            "$ref": "#/components/schemas/CastUpdate"
          },
          "download": {
            "$ref": "#/components/schemas/DownloadUpdate"
          },
          "emailNotifications": {
            "$ref": "#/components/schemas/EmailNotificationsUpdate"
          },
          "folders": {
            "$ref": "#/components/schemas/FoldersUpdate"
          },
          "memories": {
            "$ref": "#/components/schemas/MemoriesUpdate"
          },
          "people": {
            "$ref": "#/components/schemas/PeopleUpdate"
          },
          "purchase": {
            "$ref": "#/components/schemas/PurchaseUpdate"
          },
          "ratings": {
            "$ref": "#/components/schemas/RatingsUpdate"
          },
          "sharedLinks": {
            "$ref": "#/components/schemas/SharedLinksUpdate"
          },
          "tags": {
            "$ref": "#/components/schemas/TagsUpdate"
          }
        },
        "type": "object"
      },
      "UserResponseDto": {
        "properties": {
          "avatarColor": {
            "allOf": [
              {
                "$ref": "#/components/schemas/UserAvatarColor"
              }
            ]
          },
          "email": {
            "type": "string"
          },
          "id": {
            "type": "string"
          },
          "name": {
            "type": "string"
          },
          "profileChangedAt": {
            "format": "date-time",
            "type": "string"
          },
          "profileImagePath": {
            "type": "string"
          }
        },
        "required": [
          "avatarColor",
          "email",
          "id",
          "name",
          "profileChangedAt",
          "profileImagePath"
        ],
        "type": "object"
      },
      "UserStatus": {
        "enum": [
          "active",
          "removing",
          "deleted"
        ],
        "type": "string"
      },
      "UserUpdateMeDto": {
        "properties": {
          "avatarColor": {
            "allOf": [
              {
                "$ref": "#/components/schemas/UserAvatarColor"
              }
            ],
            "nullable": true
          },
          "email": {
            "format": "email",
            "type": "string"
          },
          "name": {
            "type": "string"
          },
          "password": {
            "type": "string"
          }
        },
        "type": "object"
      },
      "ValidateAccessTokenResponseDto": {
        "properties": {
          "authStatus": {
            "type": "boolean"
          }
        },
        "required": [
          "authStatus"
        ],
        "type": "object"
      },
      "ValidateLibraryDto": {
        "properties": {
          "exclusionPatterns": {
            "items": {
              "type": "string"
            },
            "maxItems": 128,
            "type": "array",
            "uniqueItems": true
          },
          "importPaths": {
            "items": {
              "type": "string"
            },
            "maxItems": 128,
            "type": "array",
            "uniqueItems": true
          }
        },
        "type": "object"
      },
      "ValidateLibraryImportPathResponseDto": {
        "properties": {
          "importPath": {
            "type": "string"
          },
          "isValid": {
            "default": false,
            "type": "boolean"
          },
          "message": {
            "type": "string"
          }
        },
        "required": [
          "importPath",
          "isValid"
        ],
        "type": "object"
      },
      "ValidateLibraryResponseDto": {
        "properties": {
          "importPaths": {
            "items": {
              "$ref": "#/components/schemas/ValidateLibraryImportPathResponseDto"
            },
            "type": "array"
          }
        },
        "type": "object"
      },
      "VersionCheckStateResponseDto": {
        "properties": {
          "checkedAt": {
            "nullable": true,
            "type": "string"
          },
          "releaseVersion": {
            "nullable": true,
            "type": "string"
          }
        },
        "required": [
          "checkedAt",
          "releaseVersion"
        ],
        "type": "object"
      },
      "VideoCodec": {
        "enum": [
          "h264",
          "hevc",
          "vp9",
          "av1"
        ],
        "type": "string"
      },
      "VideoContainer": {
        "enum": [
          "mov",
          "mp4",
          "ogg",
          "webm"
        ],
        "type": "string"
      }
    }
  }
}<|MERGE_RESOLUTION|>--- conflicted
+++ resolved
@@ -16496,7 +16496,6 @@
           "facialRecognition": {
             "$ref": "#/components/schemas/FacialRecognitionConfig"
           },
-<<<<<<< HEAD
           "ocr": {
             "$ref": "#/components/schemas/OcrConfig"
           },
@@ -16505,8 +16504,6 @@
             "description": "This property was deprecated in v1.122.0",
             "type": "string"
           },
-=======
->>>>>>> 02569d52
           "urls": {
             "format": "uri",
             "items": {
