--- conflicted
+++ resolved
@@ -7928,19 +7928,12 @@
           "exclusionPatterns",
           "id",
           "importPaths",
-<<<<<<< HEAD
-          "exclusionPatterns",
-          "createdAt",
-          "updatedAt",
-          "refreshedAt",
-          "isWatched"
-=======
+          "isWatched",
           "name",
           "ownerId",
           "refreshedAt",
           "type",
           "updatedAt"
->>>>>>> a972dd40
         ],
         "type": "object"
       },
@@ -8736,6 +8729,7 @@
           "clipEncode",
           "configFile",
           "facialRecognition",
+          "libraryWatch",
           "map",
           "oauth",
           "oauthAutoLaunch",
@@ -8743,12 +8737,7 @@
           "reverseGeocoding",
           "search",
           "sidecar",
-<<<<<<< HEAD
-          "search",
-          "libraryWatch"
-=======
           "trash"
->>>>>>> a972dd40
         ],
         "type": "object"
       },
@@ -9323,8 +9312,8 @@
           }
         },
         "required": [
-          "stabilityThreshold",
-          "pollInterval"
+          "pollInterval",
+          "stabilityThreshold"
         ],
         "type": "object"
       },
@@ -9347,11 +9336,11 @@
           }
         },
         "required": [
-          "interval",
+          "awaitWriteFinish",
           "binaryInterval",
           "enabled",
-          "usePolling",
-          "awaitWriteFinish"
+          "interval",
+          "usePolling"
         ],
         "type": "object"
       },
