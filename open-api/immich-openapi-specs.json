{
  "openapi": "3.0.0",
  "paths": {
    "/activities": {
      "get": {
        "operationId": "getActivities",
        "parameters": [
          {
            "name": "albumId",
            "required": true,
            "in": "query",
            "schema": {
              "format": "uuid",
              "type": "string"
            }
          },
          {
            "name": "assetId",
            "required": false,
            "in": "query",
            "schema": {
              "format": "uuid",
              "type": "string"
            }
          },
          {
            "name": "level",
            "required": false,
            "in": "query",
            "schema": {
              "$ref": "#/components/schemas/ReactionLevel"
            }
          },
          {
            "name": "type",
            "required": false,
            "in": "query",
            "schema": {
              "$ref": "#/components/schemas/ReactionType"
            }
          },
          {
            "name": "userId",
            "required": false,
            "in": "query",
            "schema": {
              "format": "uuid",
              "type": "string"
            }
          }
        ],
        "responses": {
          "200": {
            "content": {
              "application/json": {
                "schema": {
                  "items": {
                    "$ref": "#/components/schemas/ActivityResponseDto"
                  },
                  "type": "array"
                }
              }
            },
            "description": ""
          }
        },
        "security": [
          {
            "bearer": []
          },
          {
            "cookie": []
          },
          {
            "api_key": []
          }
        ],
        "tags": [
          "Activities"
        ]
      },
      "post": {
        "operationId": "createActivity",
        "parameters": [],
        "requestBody": {
          "content": {
            "application/json": {
              "schema": {
                "$ref": "#/components/schemas/ActivityCreateDto"
              }
            }
          },
          "required": true
        },
        "responses": {
          "201": {
            "content": {
              "application/json": {
                "schema": {
                  "$ref": "#/components/schemas/ActivityResponseDto"
                }
              }
            },
            "description": ""
          }
        },
        "security": [
          {
            "bearer": []
          },
          {
            "cookie": []
          },
          {
            "api_key": []
          }
        ],
        "tags": [
          "Activities"
        ]
      }
    },
    "/activities/statistics": {
      "get": {
        "operationId": "getActivityStatistics",
        "parameters": [
          {
            "name": "albumId",
            "required": true,
            "in": "query",
            "schema": {
              "format": "uuid",
              "type": "string"
            }
          },
          {
            "name": "assetId",
            "required": false,
            "in": "query",
            "schema": {
              "format": "uuid",
              "type": "string"
            }
          }
        ],
        "responses": {
          "200": {
            "content": {
              "application/json": {
                "schema": {
                  "$ref": "#/components/schemas/ActivityStatisticsResponseDto"
                }
              }
            },
            "description": ""
          }
        },
        "security": [
          {
            "bearer": []
          },
          {
            "cookie": []
          },
          {
            "api_key": []
          }
        ],
        "tags": [
          "Activities"
        ]
      }
    },
    "/activities/{id}": {
      "delete": {
        "operationId": "deleteActivity",
        "parameters": [
          {
            "name": "id",
            "required": true,
            "in": "path",
            "schema": {
              "format": "uuid",
              "type": "string"
            }
          }
        ],
        "responses": {
          "204": {
            "description": ""
          }
        },
        "security": [
          {
            "bearer": []
          },
          {
            "cookie": []
          },
          {
            "api_key": []
          }
        ],
        "tags": [
          "Activities"
        ]
      }
    },
    "/admin/users": {
      "get": {
        "operationId": "searchUsersAdmin",
        "parameters": [
          {
            "name": "withDeleted",
            "required": false,
            "in": "query",
            "schema": {
              "type": "boolean"
            }
          }
        ],
        "responses": {
          "200": {
            "content": {
              "application/json": {
                "schema": {
                  "items": {
                    "$ref": "#/components/schemas/UserAdminResponseDto"
                  },
                  "type": "array"
                }
              }
            },
            "description": ""
          }
        },
        "security": [
          {
            "bearer": []
          },
          {
            "cookie": []
          },
          {
            "api_key": []
          }
        ],
        "tags": [
          "Users (admin)"
        ]
      },
      "post": {
        "operationId": "createUserAdmin",
        "parameters": [],
        "requestBody": {
          "content": {
            "application/json": {
              "schema": {
                "$ref": "#/components/schemas/UserAdminCreateDto"
              }
            }
          },
          "required": true
        },
        "responses": {
          "201": {
            "content": {
              "application/json": {
                "schema": {
                  "$ref": "#/components/schemas/UserAdminResponseDto"
                }
              }
            },
            "description": ""
          }
        },
        "security": [
          {
            "bearer": []
          },
          {
            "cookie": []
          },
          {
            "api_key": []
          }
        ],
        "tags": [
          "Users (admin)"
        ]
      }
    },
    "/admin/users/{id}": {
      "delete": {
        "operationId": "deleteUserAdmin",
        "parameters": [
          {
            "name": "id",
            "required": true,
            "in": "path",
            "schema": {
              "format": "uuid",
              "type": "string"
            }
          }
        ],
        "requestBody": {
          "content": {
            "application/json": {
              "schema": {
                "$ref": "#/components/schemas/UserAdminDeleteDto"
              }
            }
          },
          "required": true
        },
        "responses": {
          "200": {
            "content": {
              "application/json": {
                "schema": {
                  "$ref": "#/components/schemas/UserAdminResponseDto"
                }
              }
            },
            "description": ""
          }
        },
        "security": [
          {
            "bearer": []
          },
          {
            "cookie": []
          },
          {
            "api_key": []
          }
        ],
        "tags": [
          "Users (admin)"
        ]
      },
      "get": {
        "operationId": "getUserAdmin",
        "parameters": [
          {
            "name": "id",
            "required": true,
            "in": "path",
            "schema": {
              "format": "uuid",
              "type": "string"
            }
          }
        ],
        "responses": {
          "200": {
            "content": {
              "application/json": {
                "schema": {
                  "$ref": "#/components/schemas/UserAdminResponseDto"
                }
              }
            },
            "description": ""
          }
        },
        "security": [
          {
            "bearer": []
          },
          {
            "cookie": []
          },
          {
            "api_key": []
          }
        ],
        "tags": [
          "Users (admin)"
        ]
      },
      "put": {
        "operationId": "updateUserAdmin",
        "parameters": [
          {
            "name": "id",
            "required": true,
            "in": "path",
            "schema": {
              "format": "uuid",
              "type": "string"
            }
          }
        ],
        "requestBody": {
          "content": {
            "application/json": {
              "schema": {
                "$ref": "#/components/schemas/UserAdminUpdateDto"
              }
            }
          },
          "required": true
        },
        "responses": {
          "200": {
            "content": {
              "application/json": {
                "schema": {
                  "$ref": "#/components/schemas/UserAdminResponseDto"
                }
              }
            },
            "description": ""
          }
        },
        "security": [
          {
            "bearer": []
          },
          {
            "cookie": []
          },
          {
            "api_key": []
          }
        ],
        "tags": [
          "Users (admin)"
        ]
      }
    },
    "/admin/users/{id}/preferences": {
      "get": {
        "operationId": "getUserPreferencesAdmin",
        "parameters": [
          {
            "name": "id",
            "required": true,
            "in": "path",
            "schema": {
              "format": "uuid",
              "type": "string"
            }
          }
        ],
        "responses": {
          "200": {
            "content": {
              "application/json": {
                "schema": {
                  "$ref": "#/components/schemas/UserPreferencesResponseDto"
                }
              }
            },
            "description": ""
          }
        },
        "security": [
          {
            "bearer": []
          },
          {
            "cookie": []
          },
          {
            "api_key": []
          }
        ],
        "tags": [
          "Users (admin)"
        ]
      },
      "put": {
        "operationId": "updateUserPreferencesAdmin",
        "parameters": [
          {
            "name": "id",
            "required": true,
            "in": "path",
            "schema": {
              "format": "uuid",
              "type": "string"
            }
          }
        ],
        "requestBody": {
          "content": {
            "application/json": {
              "schema": {
                "$ref": "#/components/schemas/UserPreferencesUpdateDto"
              }
            }
          },
          "required": true
        },
        "responses": {
          "200": {
            "content": {
              "application/json": {
                "schema": {
                  "$ref": "#/components/schemas/UserPreferencesResponseDto"
                }
              }
            },
            "description": ""
          }
        },
        "security": [
          {
            "bearer": []
          },
          {
            "cookie": []
          },
          {
            "api_key": []
          }
        ],
        "tags": [
          "Users (admin)"
        ]
      }
    },
    "/admin/users/{id}/restore": {
      "post": {
        "operationId": "restoreUserAdmin",
        "parameters": [
          {
            "name": "id",
            "required": true,
            "in": "path",
            "schema": {
              "format": "uuid",
              "type": "string"
            }
          }
        ],
        "responses": {
          "200": {
            "content": {
              "application/json": {
                "schema": {
                  "$ref": "#/components/schemas/UserAdminResponseDto"
                }
              }
            },
            "description": ""
          }
        },
        "security": [
          {
            "bearer": []
          },
          {
            "cookie": []
          },
          {
            "api_key": []
          }
        ],
        "tags": [
          "Users (admin)"
        ]
      }
    },
    "/albums": {
      "get": {
        "operationId": "getAllAlbums",
        "parameters": [
          {
            "name": "assetId",
            "required": false,
            "in": "query",
            "description": "Only returns albums that contain the asset\nIgnores the shared parameter\nundefined: get all albums",
            "schema": {
              "format": "uuid",
              "type": "string"
            }
          },
          {
            "name": "shared",
            "required": false,
            "in": "query",
            "schema": {
              "type": "boolean"
            }
          }
        ],
        "responses": {
          "200": {
            "content": {
              "application/json": {
                "schema": {
                  "items": {
                    "$ref": "#/components/schemas/AlbumResponseDto"
                  },
                  "type": "array"
                }
              }
            },
            "description": ""
          }
        },
        "security": [
          {
            "bearer": []
          },
          {
            "cookie": []
          },
          {
            "api_key": []
          }
        ],
        "tags": [
          "Albums"
        ]
      },
      "post": {
        "operationId": "createAlbum",
        "parameters": [],
        "requestBody": {
          "content": {
            "application/json": {
              "schema": {
                "$ref": "#/components/schemas/CreateAlbumDto"
              }
            }
          },
          "required": true
        },
        "responses": {
          "201": {
            "content": {
              "application/json": {
                "schema": {
                  "$ref": "#/components/schemas/AlbumResponseDto"
                }
              }
            },
            "description": ""
          }
        },
        "security": [
          {
            "bearer": []
          },
          {
            "cookie": []
          },
          {
            "api_key": []
          }
        ],
        "tags": [
          "Albums"
        ]
      }
    },
    "/albums/statistics": {
      "get": {
        "operationId": "getAlbumStatistics",
        "parameters": [],
        "responses": {
          "200": {
            "content": {
              "application/json": {
                "schema": {
                  "$ref": "#/components/schemas/AlbumStatisticsResponseDto"
                }
              }
            },
            "description": ""
          }
        },
        "security": [
          {
            "bearer": []
          },
          {
            "cookie": []
          },
          {
            "api_key": []
          }
        ],
        "tags": [
          "Albums"
        ]
      }
    },
    "/albums/{id}": {
      "delete": {
        "operationId": "deleteAlbum",
        "parameters": [
          {
            "name": "id",
            "required": true,
            "in": "path",
            "schema": {
              "format": "uuid",
              "type": "string"
            }
          }
        ],
        "responses": {
          "200": {
            "description": ""
          }
        },
        "security": [
          {
            "bearer": []
          },
          {
            "cookie": []
          },
          {
            "api_key": []
          }
        ],
        "tags": [
          "Albums"
        ]
      },
      "get": {
        "operationId": "getAlbumInfo",
        "parameters": [
          {
            "name": "id",
            "required": true,
            "in": "path",
            "schema": {
              "format": "uuid",
              "type": "string"
            }
          },
          {
            "name": "key",
            "required": false,
            "in": "query",
            "schema": {
              "type": "string"
            }
          },
          {
            "name": "withoutAssets",
            "required": false,
            "in": "query",
            "schema": {
              "type": "boolean"
            }
          }
        ],
        "responses": {
          "200": {
            "content": {
              "application/json": {
                "schema": {
                  "$ref": "#/components/schemas/AlbumResponseDto"
                }
              }
            },
            "description": ""
          }
        },
        "security": [
          {
            "bearer": []
          },
          {
            "cookie": []
          },
          {
            "api_key": []
          }
        ],
        "tags": [
          "Albums"
        ]
      },
      "patch": {
        "operationId": "updateAlbumInfo",
        "parameters": [
          {
            "name": "id",
            "required": true,
            "in": "path",
            "schema": {
              "format": "uuid",
              "type": "string"
            }
          }
        ],
        "requestBody": {
          "content": {
            "application/json": {
              "schema": {
                "$ref": "#/components/schemas/UpdateAlbumDto"
              }
            }
          },
          "required": true
        },
        "responses": {
          "200": {
            "content": {
              "application/json": {
                "schema": {
                  "$ref": "#/components/schemas/AlbumResponseDto"
                }
              }
            },
            "description": ""
          }
        },
        "security": [
          {
            "bearer": []
          },
          {
            "cookie": []
          },
          {
            "api_key": []
          }
        ],
        "tags": [
          "Albums"
        ]
      }
    },
    "/albums/{id}/assets": {
      "delete": {
        "operationId": "removeAssetFromAlbum",
        "parameters": [
          {
            "name": "id",
            "required": true,
            "in": "path",
            "schema": {
              "format": "uuid",
              "type": "string"
            }
          }
        ],
        "requestBody": {
          "content": {
            "application/json": {
              "schema": {
                "$ref": "#/components/schemas/BulkIdsDto"
              }
            }
          },
          "required": true
        },
        "responses": {
          "200": {
            "content": {
              "application/json": {
                "schema": {
                  "items": {
                    "$ref": "#/components/schemas/BulkIdResponseDto"
                  },
                  "type": "array"
                }
              }
            },
            "description": ""
          }
        },
        "security": [
          {
            "bearer": []
          },
          {
            "cookie": []
          },
          {
            "api_key": []
          }
        ],
        "tags": [
          "Albums"
        ]
      },
      "put": {
        "operationId": "addAssetsToAlbum",
        "parameters": [
          {
            "name": "id",
            "required": true,
            "in": "path",
            "schema": {
              "format": "uuid",
              "type": "string"
            }
          },
          {
            "name": "key",
            "required": false,
            "in": "query",
            "schema": {
              "type": "string"
            }
          }
        ],
        "requestBody": {
          "content": {
            "application/json": {
              "schema": {
                "$ref": "#/components/schemas/BulkIdsDto"
              }
            }
          },
          "required": true
        },
        "responses": {
          "200": {
            "content": {
              "application/json": {
                "schema": {
                  "items": {
                    "$ref": "#/components/schemas/BulkIdResponseDto"
                  },
                  "type": "array"
                }
              }
            },
            "description": ""
          }
        },
        "security": [
          {
            "bearer": []
          },
          {
            "cookie": []
          },
          {
            "api_key": []
          }
        ],
        "tags": [
          "Albums"
        ]
      }
    },
    "/albums/{id}/user/{userId}": {
      "delete": {
        "operationId": "removeUserFromAlbum",
        "parameters": [
          {
            "name": "id",
            "required": true,
            "in": "path",
            "schema": {
              "format": "uuid",
              "type": "string"
            }
          },
          {
            "name": "userId",
            "required": true,
            "in": "path",
            "schema": {
              "type": "string"
            }
          }
        ],
        "responses": {
          "200": {
            "description": ""
          }
        },
        "security": [
          {
            "bearer": []
          },
          {
            "cookie": []
          },
          {
            "api_key": []
          }
        ],
        "tags": [
          "Albums"
        ]
      },
      "put": {
        "operationId": "updateAlbumUser",
        "parameters": [
          {
            "name": "id",
            "required": true,
            "in": "path",
            "schema": {
              "format": "uuid",
              "type": "string"
            }
          },
          {
            "name": "userId",
            "required": true,
            "in": "path",
            "schema": {
              "type": "string"
            }
          }
        ],
        "requestBody": {
          "content": {
            "application/json": {
              "schema": {
                "$ref": "#/components/schemas/UpdateAlbumUserDto"
              }
            }
          },
          "required": true
        },
        "responses": {
          "200": {
            "description": ""
          }
        },
        "security": [
          {
            "bearer": []
          },
          {
            "cookie": []
          },
          {
            "api_key": []
          }
        ],
        "tags": [
          "Albums"
        ]
      }
    },
    "/albums/{id}/users": {
      "put": {
        "operationId": "addUsersToAlbum",
        "parameters": [
          {
            "name": "id",
            "required": true,
            "in": "path",
            "schema": {
              "format": "uuid",
              "type": "string"
            }
          }
        ],
        "requestBody": {
          "content": {
            "application/json": {
              "schema": {
                "$ref": "#/components/schemas/AddUsersDto"
              }
            }
          },
          "required": true
        },
        "responses": {
          "200": {
            "content": {
              "application/json": {
                "schema": {
                  "$ref": "#/components/schemas/AlbumResponseDto"
                }
              }
            },
            "description": ""
          }
        },
        "security": [
          {
            "bearer": []
          },
          {
            "cookie": []
          },
          {
            "api_key": []
          }
        ],
        "tags": [
          "Albums"
        ]
      }
    },
    "/api-keys": {
      "get": {
        "operationId": "getApiKeys",
        "parameters": [],
        "responses": {
          "200": {
            "content": {
              "application/json": {
                "schema": {
                  "items": {
                    "$ref": "#/components/schemas/APIKeyResponseDto"
                  },
                  "type": "array"
                }
              }
            },
            "description": ""
          }
        },
        "security": [
          {
            "bearer": []
          },
          {
            "cookie": []
          },
          {
            "api_key": []
          }
        ],
        "tags": [
          "API Keys"
        ]
      },
      "post": {
        "operationId": "createApiKey",
        "parameters": [],
        "requestBody": {
          "content": {
            "application/json": {
              "schema": {
                "$ref": "#/components/schemas/APIKeyCreateDto"
              }
            }
          },
          "required": true
        },
        "responses": {
          "201": {
            "content": {
              "application/json": {
                "schema": {
                  "$ref": "#/components/schemas/APIKeyCreateResponseDto"
                }
              }
            },
            "description": ""
          }
        },
        "security": [
          {
            "bearer": []
          },
          {
            "cookie": []
          },
          {
            "api_key": []
          }
        ],
        "tags": [
          "API Keys"
        ]
      }
    },
    "/api-keys/{id}": {
      "delete": {
        "operationId": "deleteApiKey",
        "parameters": [
          {
            "name": "id",
            "required": true,
            "in": "path",
            "schema": {
              "format": "uuid",
              "type": "string"
            }
          }
        ],
        "responses": {
          "204": {
            "description": ""
          }
        },
        "security": [
          {
            "bearer": []
          },
          {
            "cookie": []
          },
          {
            "api_key": []
          }
        ],
        "tags": [
          "API Keys"
        ]
      },
      "get": {
        "operationId": "getApiKey",
        "parameters": [
          {
            "name": "id",
            "required": true,
            "in": "path",
            "schema": {
              "format": "uuid",
              "type": "string"
            }
          }
        ],
        "responses": {
          "200": {
            "content": {
              "application/json": {
                "schema": {
                  "$ref": "#/components/schemas/APIKeyResponseDto"
                }
              }
            },
            "description": ""
          }
        },
        "security": [
          {
            "bearer": []
          },
          {
            "cookie": []
          },
          {
            "api_key": []
          }
        ],
        "tags": [
          "API Keys"
        ]
      },
      "put": {
        "operationId": "updateApiKey",
        "parameters": [
          {
            "name": "id",
            "required": true,
            "in": "path",
            "schema": {
              "format": "uuid",
              "type": "string"
            }
          }
        ],
        "requestBody": {
          "content": {
            "application/json": {
              "schema": {
                "$ref": "#/components/schemas/APIKeyUpdateDto"
              }
            }
          },
          "required": true
        },
        "responses": {
          "200": {
            "content": {
              "application/json": {
                "schema": {
                  "$ref": "#/components/schemas/APIKeyResponseDto"
                }
              }
            },
            "description": ""
          }
        },
        "security": [
          {
            "bearer": []
          },
          {
            "cookie": []
          },
          {
            "api_key": []
          }
        ],
        "tags": [
          "API Keys"
        ]
      }
    },
    "/assets": {
      "delete": {
        "operationId": "deleteAssets",
        "parameters": [],
        "requestBody": {
          "content": {
            "application/json": {
              "schema": {
                "$ref": "#/components/schemas/AssetBulkDeleteDto"
              }
            }
          },
          "required": true
        },
        "responses": {
          "204": {
            "description": ""
          }
        },
        "security": [
          {
            "bearer": []
          },
          {
            "cookie": []
          },
          {
            "api_key": []
          }
        ],
        "tags": [
          "Assets"
        ]
      },
      "post": {
        "operationId": "uploadAsset",
        "parameters": [
          {
            "name": "key",
            "required": false,
            "in": "query",
            "schema": {
              "type": "string"
            }
          },
          {
            "name": "x-immich-checksum",
            "in": "header",
            "description": "sha1 checksum that can be used for duplicate detection before the file is uploaded",
            "required": false,
            "schema": {
              "type": "string"
            }
          }
        ],
        "requestBody": {
          "content": {
            "multipart/form-data": {
              "schema": {
                "$ref": "#/components/schemas/AssetMediaCreateDto"
              }
            }
          },
          "description": "Asset Upload Information",
          "required": true
        },
        "responses": {
          "201": {
            "content": {
              "application/json": {
                "schema": {
                  "$ref": "#/components/schemas/AssetMediaResponseDto"
                }
              }
            },
            "description": ""
          }
        },
        "security": [
          {
            "bearer": []
          },
          {
            "cookie": []
          },
          {
            "api_key": []
          }
        ],
        "tags": [
          "Assets"
        ]
      },
      "put": {
        "operationId": "updateAssets",
        "parameters": [],
        "requestBody": {
          "content": {
            "application/json": {
              "schema": {
                "$ref": "#/components/schemas/AssetBulkUpdateDto"
              }
            }
          },
          "required": true
        },
        "responses": {
          "204": {
            "description": ""
          }
        },
        "security": [
          {
            "bearer": []
          },
          {
            "cookie": []
          },
          {
            "api_key": []
          }
        ],
        "tags": [
          "Assets"
        ]
      }
    },
    "/assets/bulk-upload-check": {
      "post": {
        "description": "Checks if assets exist by checksums",
        "operationId": "checkBulkUpload",
        "parameters": [],
        "requestBody": {
          "content": {
            "application/json": {
              "schema": {
                "$ref": "#/components/schemas/AssetBulkUploadCheckDto"
              }
            }
          },
          "required": true
        },
        "responses": {
          "200": {
            "content": {
              "application/json": {
                "schema": {
                  "$ref": "#/components/schemas/AssetBulkUploadCheckResponseDto"
                }
              }
            },
            "description": ""
          }
        },
        "security": [
          {
            "bearer": []
          },
          {
            "cookie": []
          },
          {
            "api_key": []
          }
        ],
        "summary": "checkBulkUpload",
        "tags": [
          "Assets"
        ]
      }
    },
    "/assets/device/{deviceId}": {
      "get": {
        "description": "Get all asset of a device that are in the database, ID only.",
        "operationId": "getAllUserAssetsByDeviceId",
        "parameters": [
          {
            "name": "deviceId",
            "required": true,
            "in": "path",
            "schema": {
              "type": "string"
            }
          }
        ],
        "responses": {
          "200": {
            "content": {
              "application/json": {
                "schema": {
                  "items": {
                    "type": "string"
                  },
                  "type": "array"
                }
              }
            },
            "description": ""
          }
        },
        "security": [
          {
            "bearer": []
          },
          {
            "cookie": []
          },
          {
            "api_key": []
          }
        ],
        "summary": "getAllUserAssetsByDeviceId",
        "tags": [
          "Assets"
        ]
      }
    },
    "/assets/exist": {
      "post": {
        "description": "Checks if multiple assets exist on the server and returns all existing - used by background backup",
        "operationId": "checkExistingAssets",
        "parameters": [],
        "requestBody": {
          "content": {
            "application/json": {
              "schema": {
                "$ref": "#/components/schemas/CheckExistingAssetsDto"
              }
            }
          },
          "required": true
        },
        "responses": {
          "200": {
            "content": {
              "application/json": {
                "schema": {
                  "$ref": "#/components/schemas/CheckExistingAssetsResponseDto"
                }
              }
            },
            "description": ""
          }
        },
        "security": [
          {
            "bearer": []
          },
          {
            "cookie": []
          },
          {
            "api_key": []
          }
        ],
        "summary": "checkExistingAssets",
        "tags": [
          "Assets"
        ]
      }
    },
    "/assets/jobs": {
      "post": {
        "operationId": "runAssetJobs",
        "parameters": [],
        "requestBody": {
          "content": {
            "application/json": {
              "schema": {
                "$ref": "#/components/schemas/AssetJobsDto"
              }
            }
          },
          "required": true
        },
        "responses": {
          "204": {
            "description": ""
          }
        },
        "security": [
          {
            "bearer": []
          },
          {
            "cookie": []
          },
          {
            "api_key": []
          }
        ],
        "tags": [
          "Assets"
        ]
      }
    },
    "/assets/memory-lane": {
      "get": {
        "operationId": "getMemoryLane",
        "parameters": [
          {
            "name": "day",
            "required": true,
            "in": "query",
            "schema": {
              "minimum": 1,
              "maximum": 31,
              "type": "integer"
            }
          },
          {
            "name": "month",
            "required": true,
            "in": "query",
            "schema": {
              "minimum": 1,
              "maximum": 12,
              "type": "integer"
            }
          }
        ],
        "responses": {
          "200": {
            "content": {
              "application/json": {
                "schema": {
                  "items": {
                    "$ref": "#/components/schemas/MemoryLaneResponseDto"
                  },
                  "type": "array"
                }
              }
            },
            "description": ""
          }
        },
        "security": [
          {
            "bearer": []
          },
          {
            "cookie": []
          },
          {
            "api_key": []
          }
        ],
        "tags": [
          "Assets"
        ]
      }
    },
    "/assets/random": {
      "get": {
        "deprecated": true,
        "description": "This property was deprecated in v1.116.0",
        "operationId": "getRandom",
        "parameters": [
          {
            "name": "count",
            "required": false,
            "in": "query",
            "schema": {
              "minimum": 1,
              "type": "number"
            }
          }
        ],
        "responses": {
          "200": {
            "content": {
              "application/json": {
                "schema": {
                  "items": {
                    "$ref": "#/components/schemas/AssetResponseDto"
                  },
                  "type": "array"
                }
              }
            },
            "description": ""
          }
        },
        "security": [
          {
            "bearer": []
          },
          {
            "cookie": []
          },
          {
            "api_key": []
          }
        ],
        "tags": [
          "Assets",
          "Deprecated"
        ],
        "x-immich-lifecycle": {
          "deprecatedAt": "v1.116.0"
        }
      }
    },
    "/assets/statistics": {
      "get": {
        "operationId": "getAssetStatistics",
        "parameters": [
          {
            "name": "isArchived",
            "required": false,
            "in": "query",
            "schema": {
              "type": "boolean"
            }
          },
          {
            "name": "isFavorite",
            "required": false,
            "in": "query",
            "schema": {
              "type": "boolean"
            }
          },
          {
            "name": "isTrashed",
            "required": false,
            "in": "query",
            "schema": {
              "type": "boolean"
            }
          }
        ],
        "responses": {
          "200": {
            "content": {
              "application/json": {
                "schema": {
                  "$ref": "#/components/schemas/AssetStatsResponseDto"
                }
              }
            },
            "description": ""
          }
        },
        "security": [
          {
            "bearer": []
          },
          {
            "cookie": []
          },
          {
            "api_key": []
          }
        ],
        "tags": [
          "Assets"
        ]
      }
    },
    "/assets/{id}": {
      "get": {
        "operationId": "getAssetInfo",
        "parameters": [
          {
            "name": "id",
            "required": true,
            "in": "path",
            "schema": {
              "format": "uuid",
              "type": "string"
            }
          },
          {
            "name": "key",
            "required": false,
            "in": "query",
            "schema": {
              "type": "string"
            }
          }
        ],
        "responses": {
          "200": {
            "content": {
              "application/json": {
                "schema": {
                  "$ref": "#/components/schemas/AssetResponseDto"
                }
              }
            },
            "description": ""
          }
        },
        "security": [
          {
            "bearer": []
          },
          {
            "cookie": []
          },
          {
            "api_key": []
          }
        ],
        "tags": [
          "Assets"
        ]
      },
      "put": {
        "operationId": "updateAsset",
        "parameters": [
          {
            "name": "id",
            "required": true,
            "in": "path",
            "schema": {
              "format": "uuid",
              "type": "string"
            }
          }
        ],
        "requestBody": {
          "content": {
            "application/json": {
              "schema": {
                "$ref": "#/components/schemas/UpdateAssetDto"
              }
            }
          },
          "required": true
        },
        "responses": {
          "200": {
            "content": {
              "application/json": {
                "schema": {
                  "$ref": "#/components/schemas/AssetResponseDto"
                }
              }
            },
            "description": ""
          }
        },
        "security": [
          {
            "bearer": []
          },
          {
            "cookie": []
          },
          {
            "api_key": []
          }
        ],
        "tags": [
          "Assets"
        ]
      }
    },
    "/assets/{id}/original": {
      "get": {
        "operationId": "downloadAsset",
        "parameters": [
          {
            "name": "id",
            "required": true,
            "in": "path",
            "schema": {
              "format": "uuid",
              "type": "string"
            }
          },
          {
            "name": "key",
            "required": false,
            "in": "query",
            "schema": {
              "type": "string"
            }
          }
        ],
        "responses": {
          "200": {
            "content": {
              "application/octet-stream": {
                "schema": {
                  "format": "binary",
                  "type": "string"
                }
              }
            },
            "description": ""
          }
        },
        "security": [
          {
            "bearer": []
          },
          {
            "cookie": []
          },
          {
            "api_key": []
          }
        ],
        "tags": [
          "Assets"
        ]
      },
      "put": {
        "description": "Replace the asset with new file, without changing its id",
        "operationId": "replaceAsset",
        "parameters": [
          {
            "name": "id",
            "required": true,
            "in": "path",
            "schema": {
              "format": "uuid",
              "type": "string"
            }
          },
          {
            "name": "key",
            "required": false,
            "in": "query",
            "schema": {
              "type": "string"
            }
          }
        ],
        "requestBody": {
          "content": {
            "multipart/form-data": {
              "schema": {
                "$ref": "#/components/schemas/AssetMediaReplaceDto"
              }
            }
          },
          "required": true
        },
        "responses": {
          "200": {
            "content": {
              "application/json": {
                "schema": {
                  "$ref": "#/components/schemas/AssetMediaResponseDto"
                }
              }
            },
            "description": ""
          }
        },
        "security": [
          {
            "bearer": []
          },
          {
            "cookie": []
          },
          {
            "api_key": []
          }
        ],
        "summary": "replaceAsset",
        "tags": [
          "Assets"
        ],
        "x-immich-lifecycle": {
          "addedAt": "v1.106.0"
        }
      }
    },
    "/assets/{id}/thumbnail": {
      "get": {
        "operationId": "viewAsset",
        "parameters": [
          {
            "name": "id",
            "required": true,
            "in": "path",
            "schema": {
              "format": "uuid",
              "type": "string"
            }
          },
          {
            "name": "key",
            "required": false,
            "in": "query",
            "schema": {
              "type": "string"
            }
          },
          {
            "name": "size",
            "required": false,
            "in": "query",
            "schema": {
              "$ref": "#/components/schemas/AssetMediaSize"
            }
          }
        ],
        "responses": {
          "200": {
            "content": {
              "application/octet-stream": {
                "schema": {
                  "format": "binary",
                  "type": "string"
                }
              }
            },
            "description": ""
          }
        },
        "security": [
          {
            "bearer": []
          },
          {
            "cookie": []
          },
          {
            "api_key": []
          }
        ],
        "tags": [
          "Assets"
        ]
      }
    },
    "/assets/{id}/video/playback": {
      "get": {
        "operationId": "playAssetVideo",
        "parameters": [
          {
            "name": "id",
            "required": true,
            "in": "path",
            "schema": {
              "format": "uuid",
              "type": "string"
            }
          },
          {
            "name": "key",
            "required": false,
            "in": "query",
            "schema": {
              "type": "string"
            }
          }
        ],
        "responses": {
          "200": {
            "content": {
              "application/octet-stream": {
                "schema": {
                  "format": "binary",
                  "type": "string"
                }
              }
            },
            "description": ""
          }
        },
        "security": [
          {
            "bearer": []
          },
          {
            "cookie": []
          },
          {
            "api_key": []
          }
        ],
        "tags": [
          "Assets"
        ]
      }
    },
    "/auth/admin-sign-up": {
      "post": {
        "operationId": "signUpAdmin",
        "parameters": [],
        "requestBody": {
          "content": {
            "application/json": {
              "schema": {
                "$ref": "#/components/schemas/SignUpDto"
              }
            }
          },
          "required": true
        },
        "responses": {
          "201": {
            "content": {
              "application/json": {
                "schema": {
                  "$ref": "#/components/schemas/UserAdminResponseDto"
                }
              }
            },
            "description": ""
          }
        },
        "tags": [
          "Authentication"
        ]
      }
    },
    "/auth/change-password": {
      "post": {
        "operationId": "changePassword",
        "parameters": [],
        "requestBody": {
          "content": {
            "application/json": {
              "schema": {
                "$ref": "#/components/schemas/ChangePasswordDto"
              }
            }
          },
          "required": true
        },
        "responses": {
          "200": {
            "content": {
              "application/json": {
                "schema": {
                  "$ref": "#/components/schemas/UserAdminResponseDto"
                }
              }
            },
            "description": ""
          }
        },
        "security": [
          {
            "bearer": []
          },
          {
            "cookie": []
          },
          {
            "api_key": []
          }
        ],
        "tags": [
          "Authentication"
        ]
      }
    },
    "/auth/login": {
      "post": {
        "operationId": "login",
        "parameters": [],
        "requestBody": {
          "content": {
            "application/json": {
              "schema": {
                "$ref": "#/components/schemas/LoginCredentialDto"
              }
            }
          },
          "required": true
        },
        "responses": {
          "201": {
            "content": {
              "application/json": {
                "schema": {
                  "$ref": "#/components/schemas/LoginResponseDto"
                }
              }
            },
            "description": ""
          }
        },
        "tags": [
          "Authentication"
        ]
      }
    },
    "/auth/logout": {
      "post": {
        "operationId": "logout",
        "parameters": [],
        "responses": {
          "200": {
            "content": {
              "application/json": {
                "schema": {
                  "$ref": "#/components/schemas/LogoutResponseDto"
                }
              }
            },
            "description": ""
          }
        },
        "security": [
          {
            "bearer": []
          },
          {
            "cookie": []
          },
          {
            "api_key": []
          }
        ],
        "tags": [
          "Authentication"
        ]
      }
    },
    "/auth/validateToken": {
      "post": {
        "operationId": "validateAccessToken",
        "parameters": [],
        "responses": {
          "200": {
            "content": {
              "application/json": {
                "schema": {
                  "$ref": "#/components/schemas/ValidateAccessTokenResponseDto"
                }
              }
            },
            "description": ""
          }
        },
        "security": [
          {
            "bearer": []
          },
          {
            "cookie": []
          },
          {
            "api_key": []
          }
        ],
        "tags": [
          "Authentication"
        ]
      }
    },
    "/download/archive": {
      "post": {
        "operationId": "downloadArchive",
        "parameters": [
          {
            "name": "key",
            "required": false,
            "in": "query",
            "schema": {
              "type": "string"
            }
          }
        ],
        "requestBody": {
          "content": {
            "application/json": {
              "schema": {
                "$ref": "#/components/schemas/AssetIdsDto"
              }
            }
          },
          "required": true
        },
        "responses": {
          "200": {
            "content": {
              "application/octet-stream": {
                "schema": {
                  "format": "binary",
                  "type": "string"
                }
              }
            },
            "description": ""
          }
        },
        "security": [
          {
            "bearer": []
          },
          {
            "cookie": []
          },
          {
            "api_key": []
          }
        ],
        "tags": [
          "Download"
        ]
      }
    },
    "/download/info": {
      "post": {
        "operationId": "getDownloadInfo",
        "parameters": [
          {
            "name": "key",
            "required": false,
            "in": "query",
            "schema": {
              "type": "string"
            }
          }
        ],
        "requestBody": {
          "content": {
            "application/json": {
              "schema": {
                "$ref": "#/components/schemas/DownloadInfoDto"
              }
            }
          },
          "required": true
        },
        "responses": {
          "201": {
            "content": {
              "application/json": {
                "schema": {
                  "$ref": "#/components/schemas/DownloadResponseDto"
                }
              }
            },
            "description": ""
          }
        },
        "security": [
          {
            "bearer": []
          },
          {
            "cookie": []
          },
          {
            "api_key": []
          }
        ],
        "tags": [
          "Download"
        ]
      }
    },
    "/duplicates": {
      "get": {
        "operationId": "getAssetDuplicates",
        "parameters": [],
        "responses": {
          "200": {
            "content": {
              "application/json": {
                "schema": {
                  "items": {
                    "$ref": "#/components/schemas/DuplicateResponseDto"
                  },
                  "type": "array"
                }
              }
            },
            "description": ""
          }
        },
        "security": [
          {
            "bearer": []
          },
          {
            "cookie": []
          },
          {
            "api_key": []
          }
        ],
        "tags": [
          "Duplicates"
        ]
      }
    },
    "/faces": {
      "get": {
        "operationId": "getFaces",
        "parameters": [
          {
            "name": "id",
            "required": true,
            "in": "query",
            "schema": {
              "format": "uuid",
              "type": "string"
            }
          }
        ],
        "responses": {
          "200": {
            "content": {
              "application/json": {
                "schema": {
                  "items": {
                    "$ref": "#/components/schemas/AssetFaceResponseDto"
                  },
                  "type": "array"
                }
              }
            },
            "description": ""
          }
        },
        "security": [
          {
            "bearer": []
          },
          {
            "cookie": []
          },
          {
            "api_key": []
          }
        ],
        "tags": [
          "Faces"
        ]
      },
      "post": {
        "operationId": "createFace",
        "parameters": [],
        "requestBody": {
          "content": {
            "application/json": {
              "schema": {
                "$ref": "#/components/schemas/AssetFaceCreateDto"
              }
            }
          },
          "required": true
        },
        "responses": {
          "201": {
            "description": ""
          }
        },
        "security": [
          {
            "bearer": []
          },
          {
            "cookie": []
          },
          {
            "api_key": []
          }
        ],
        "tags": [
          "Faces"
        ]
      }
    },
    "/faces/{id}": {
      "delete": {
        "operationId": "deleteFace",
        "parameters": [
          {
            "name": "id",
            "required": true,
            "in": "path",
            "schema": {
              "format": "uuid",
              "type": "string"
            }
          }
        ],
        "requestBody": {
          "content": {
            "application/json": {
              "schema": {
                "$ref": "#/components/schemas/AssetFaceDeleteDto"
              }
            }
          },
          "required": true
        },
        "responses": {
          "200": {
            "description": ""
          }
        },
        "security": [
          {
            "bearer": []
          },
          {
            "cookie": []
          },
          {
            "api_key": []
          }
        ],
        "tags": [
          "Faces"
        ]
      },
      "put": {
        "operationId": "reassignFacesById",
        "parameters": [
          {
            "name": "id",
            "required": true,
            "in": "path",
            "schema": {
              "format": "uuid",
              "type": "string"
            }
          }
        ],
        "requestBody": {
          "content": {
            "application/json": {
              "schema": {
                "$ref": "#/components/schemas/FaceDto"
              }
            }
          },
          "required": true
        },
        "responses": {
          "200": {
            "content": {
              "application/json": {
                "schema": {
                  "$ref": "#/components/schemas/PersonResponseDto"
                }
              }
            },
            "description": ""
          }
        },
        "security": [
          {
            "bearer": []
          },
          {
            "cookie": []
          },
          {
            "api_key": []
          }
        ],
        "tags": [
          "Faces"
        ]
      }
    },
    "/jobs": {
      "get": {
        "operationId": "getAllJobsStatus",
        "parameters": [],
        "responses": {
          "200": {
            "content": {
              "application/json": {
                "schema": {
                  "$ref": "#/components/schemas/AllJobStatusResponseDto"
                }
              }
            },
            "description": ""
          }
        },
        "security": [
          {
            "bearer": []
          },
          {
            "cookie": []
          },
          {
            "api_key": []
          }
        ],
        "tags": [
          "Jobs"
        ]
      },
      "post": {
        "operationId": "createJob",
        "parameters": [],
        "requestBody": {
          "content": {
            "application/json": {
              "schema": {
                "$ref": "#/components/schemas/JobCreateDto"
              }
            }
          },
          "required": true
        },
        "responses": {
          "201": {
            "description": ""
          }
        },
        "security": [
          {
            "bearer": []
          },
          {
            "cookie": []
          },
          {
            "api_key": []
          }
        ],
        "tags": [
          "Jobs"
        ]
      }
    },
    "/jobs/{id}": {
      "put": {
        "operationId": "sendJobCommand",
        "parameters": [
          {
            "name": "id",
            "required": true,
            "in": "path",
            "schema": {
              "$ref": "#/components/schemas/JobName"
            }
          }
        ],
        "requestBody": {
          "content": {
            "application/json": {
              "schema": {
                "$ref": "#/components/schemas/JobCommandDto"
              }
            }
          },
          "required": true
        },
        "responses": {
          "200": {
            "content": {
              "application/json": {
                "schema": {
                  "$ref": "#/components/schemas/JobStatusDto"
                }
              }
            },
            "description": ""
          }
        },
        "security": [
          {
            "bearer": []
          },
          {
            "cookie": []
          },
          {
            "api_key": []
          }
        ],
        "tags": [
          "Jobs"
        ]
      }
    },
    "/libraries": {
      "get": {
        "operationId": "getAllLibraries",
        "parameters": [],
        "responses": {
          "200": {
            "content": {
              "application/json": {
                "schema": {
                  "items": {
                    "$ref": "#/components/schemas/LibraryResponseDto"
                  },
                  "type": "array"
                }
              }
            },
            "description": ""
          }
        },
        "security": [
          {
            "bearer": []
          },
          {
            "cookie": []
          },
          {
            "api_key": []
          }
        ],
        "tags": [
          "Libraries"
        ]
      },
      "post": {
        "operationId": "createLibrary",
        "parameters": [],
        "requestBody": {
          "content": {
            "application/json": {
              "schema": {
                "$ref": "#/components/schemas/CreateLibraryDto"
              }
            }
          },
          "required": true
        },
        "responses": {
          "201": {
            "content": {
              "application/json": {
                "schema": {
                  "$ref": "#/components/schemas/LibraryResponseDto"
                }
              }
            },
            "description": ""
          }
        },
        "security": [
          {
            "bearer": []
          },
          {
            "cookie": []
          },
          {
            "api_key": []
          }
        ],
        "tags": [
          "Libraries"
        ]
      }
    },
    "/libraries/{id}": {
      "delete": {
        "operationId": "deleteLibrary",
        "parameters": [
          {
            "name": "id",
            "required": true,
            "in": "path",
            "schema": {
              "format": "uuid",
              "type": "string"
            }
          }
        ],
        "responses": {
          "204": {
            "description": ""
          }
        },
        "security": [
          {
            "bearer": []
          },
          {
            "cookie": []
          },
          {
            "api_key": []
          }
        ],
        "tags": [
          "Libraries"
        ]
      },
      "get": {
        "operationId": "getLibrary",
        "parameters": [
          {
            "name": "id",
            "required": true,
            "in": "path",
            "schema": {
              "format": "uuid",
              "type": "string"
            }
          }
        ],
        "responses": {
          "200": {
            "content": {
              "application/json": {
                "schema": {
                  "$ref": "#/components/schemas/LibraryResponseDto"
                }
              }
            },
            "description": ""
          }
        },
        "security": [
          {
            "bearer": []
          },
          {
            "cookie": []
          },
          {
            "api_key": []
          }
        ],
        "tags": [
          "Libraries"
        ]
      },
      "put": {
        "operationId": "updateLibrary",
        "parameters": [
          {
            "name": "id",
            "required": true,
            "in": "path",
            "schema": {
              "format": "uuid",
              "type": "string"
            }
          }
        ],
        "requestBody": {
          "content": {
            "application/json": {
              "schema": {
                "$ref": "#/components/schemas/UpdateLibraryDto"
              }
            }
          },
          "required": true
        },
        "responses": {
          "200": {
            "content": {
              "application/json": {
                "schema": {
                  "$ref": "#/components/schemas/LibraryResponseDto"
                }
              }
            },
            "description": ""
          }
        },
        "security": [
          {
            "bearer": []
          },
          {
            "cookie": []
          },
          {
            "api_key": []
          }
        ],
        "tags": [
          "Libraries"
        ]
      }
    },
    "/libraries/{id}/scan": {
      "post": {
        "operationId": "scanLibrary",
        "parameters": [
          {
            "name": "id",
            "required": true,
            "in": "path",
            "schema": {
              "format": "uuid",
              "type": "string"
            }
          }
        ],
        "responses": {
          "204": {
            "description": ""
          }
        },
        "security": [
          {
            "bearer": []
          },
          {
            "cookie": []
          },
          {
            "api_key": []
          }
        ],
        "tags": [
          "Libraries"
        ]
      }
    },
    "/libraries/{id}/statistics": {
      "get": {
        "operationId": "getLibraryStatistics",
        "parameters": [
          {
            "name": "id",
            "required": true,
            "in": "path",
            "schema": {
              "format": "uuid",
              "type": "string"
            }
          }
        ],
        "responses": {
          "200": {
            "content": {
              "application/json": {
                "schema": {
                  "$ref": "#/components/schemas/LibraryStatsResponseDto"
                }
              }
            },
            "description": ""
          }
        },
        "security": [
          {
            "bearer": []
          },
          {
            "cookie": []
          },
          {
            "api_key": []
          }
        ],
        "tags": [
          "Libraries"
        ]
      }
    },
    "/libraries/{id}/validate": {
      "post": {
        "operationId": "validate",
        "parameters": [
          {
            "name": "id",
            "required": true,
            "in": "path",
            "schema": {
              "format": "uuid",
              "type": "string"
            }
          }
        ],
        "requestBody": {
          "content": {
            "application/json": {
              "schema": {
                "$ref": "#/components/schemas/ValidateLibraryDto"
              }
            }
          },
          "required": true
        },
        "responses": {
          "200": {
            "content": {
              "application/json": {
                "schema": {
                  "$ref": "#/components/schemas/ValidateLibraryResponseDto"
                }
              }
            },
            "description": ""
          }
        },
        "security": [
          {
            "bearer": []
          },
          {
            "cookie": []
          },
          {
            "api_key": []
          }
        ],
        "tags": [
          "Libraries"
        ]
      }
    },
    "/map/markers": {
      "get": {
        "operationId": "getMapMarkers",
        "parameters": [
          {
            "name": "fileCreatedAfter",
            "required": false,
            "in": "query",
            "schema": {
              "format": "date-time",
              "type": "string"
            }
          },
          {
            "name": "fileCreatedBefore",
            "required": false,
            "in": "query",
            "schema": {
              "format": "date-time",
              "type": "string"
            }
          },
          {
            "name": "isArchived",
            "required": false,
            "in": "query",
            "schema": {
              "type": "boolean"
            }
          },
          {
            "name": "isFavorite",
            "required": false,
            "in": "query",
            "schema": {
              "type": "boolean"
            }
          },
          {
            "name": "withPartners",
            "required": false,
            "in": "query",
            "schema": {
              "type": "boolean"
            }
          },
          {
            "name": "withSharedAlbums",
            "required": false,
            "in": "query",
            "schema": {
              "type": "boolean"
            }
          }
        ],
        "responses": {
          "200": {
            "content": {
              "application/json": {
                "schema": {
                  "items": {
                    "$ref": "#/components/schemas/MapMarkerResponseDto"
                  },
                  "type": "array"
                }
              }
            },
            "description": ""
          }
        },
        "security": [
          {
            "bearer": []
          },
          {
            "cookie": []
          },
          {
            "api_key": []
          }
        ],
        "tags": [
          "Map"
        ]
      }
    },
    "/map/reverse-geocode": {
      "get": {
        "operationId": "reverseGeocode",
        "parameters": [
          {
            "name": "lat",
            "required": true,
            "in": "query",
            "schema": {
              "format": "double",
              "type": "number"
            }
          },
          {
            "name": "lon",
            "required": true,
            "in": "query",
            "schema": {
              "format": "double",
              "type": "number"
            }
          }
        ],
        "responses": {
          "200": {
            "content": {
              "application/json": {
                "schema": {
                  "items": {
                    "$ref": "#/components/schemas/MapReverseGeocodeResponseDto"
                  },
                  "type": "array"
                }
              }
            },
            "description": ""
          }
        },
        "security": [
          {
            "bearer": []
          },
          {
            "cookie": []
          },
          {
            "api_key": []
          }
        ],
        "tags": [
          "Map"
        ]
      }
    },
    "/memories": {
      "get": {
        "operationId": "searchMemories",
        "parameters": [
          {
            "name": "for",
            "required": false,
            "in": "query",
            "schema": {
              "format": "date-time",
              "type": "string"
            }
          },
          {
            "name": "isSaved",
            "required": false,
            "in": "query",
            "schema": {
              "type": "boolean"
            }
          },
          {
            "name": "isTrashed",
            "required": false,
            "in": "query",
            "schema": {
              "type": "boolean"
            }
          },
          {
            "name": "type",
            "required": false,
            "in": "query",
            "schema": {
              "$ref": "#/components/schemas/MemoryType"
            }
          }
        ],
        "responses": {
          "200": {
            "content": {
              "application/json": {
                "schema": {
                  "items": {
                    "$ref": "#/components/schemas/MemoryResponseDto"
                  },
                  "type": "array"
                }
              }
            },
            "description": ""
          }
        },
        "security": [
          {
            "bearer": []
          },
          {
            "cookie": []
          },
          {
            "api_key": []
          }
        ],
        "tags": [
          "Memories"
        ]
      },
      "post": {
        "operationId": "createMemory",
        "parameters": [],
        "requestBody": {
          "content": {
            "application/json": {
              "schema": {
                "$ref": "#/components/schemas/MemoryCreateDto"
              }
            }
          },
          "required": true
        },
        "responses": {
          "201": {
            "content": {
              "application/json": {
                "schema": {
                  "$ref": "#/components/schemas/MemoryResponseDto"
                }
              }
            },
            "description": ""
          }
        },
        "security": [
          {
            "bearer": []
          },
          {
            "cookie": []
          },
          {
            "api_key": []
          }
        ],
        "tags": [
          "Memories"
        ]
      }
    },
    "/memories/{id}": {
      "delete": {
        "operationId": "deleteMemory",
        "parameters": [
          {
            "name": "id",
            "required": true,
            "in": "path",
            "schema": {
              "format": "uuid",
              "type": "string"
            }
          }
        ],
        "responses": {
          "204": {
            "description": ""
          }
        },
        "security": [
          {
            "bearer": []
          },
          {
            "cookie": []
          },
          {
            "api_key": []
          }
        ],
        "tags": [
          "Memories"
        ]
      },
      "get": {
        "operationId": "getMemory",
        "parameters": [
          {
            "name": "id",
            "required": true,
            "in": "path",
            "schema": {
              "format": "uuid",
              "type": "string"
            }
          }
        ],
        "responses": {
          "200": {
            "content": {
              "application/json": {
                "schema": {
                  "$ref": "#/components/schemas/MemoryResponseDto"
                }
              }
            },
            "description": ""
          }
        },
        "security": [
          {
            "bearer": []
          },
          {
            "cookie": []
          },
          {
            "api_key": []
          }
        ],
        "tags": [
          "Memories"
        ]
      },
      "put": {
        "operationId": "updateMemory",
        "parameters": [
          {
            "name": "id",
            "required": true,
            "in": "path",
            "schema": {
              "format": "uuid",
              "type": "string"
            }
          }
        ],
        "requestBody": {
          "content": {
            "application/json": {
              "schema": {
                "$ref": "#/components/schemas/MemoryUpdateDto"
              }
            }
          },
          "required": true
        },
        "responses": {
          "200": {
            "content": {
              "application/json": {
                "schema": {
                  "$ref": "#/components/schemas/MemoryResponseDto"
                }
              }
            },
            "description": ""
          }
        },
        "security": [
          {
            "bearer": []
          },
          {
            "cookie": []
          },
          {
            "api_key": []
          }
        ],
        "tags": [
          "Memories"
        ]
      }
    },
    "/memories/{id}/assets": {
      "delete": {
        "operationId": "removeMemoryAssets",
        "parameters": [
          {
            "name": "id",
            "required": true,
            "in": "path",
            "schema": {
              "format": "uuid",
              "type": "string"
            }
          }
        ],
        "requestBody": {
          "content": {
            "application/json": {
              "schema": {
                "$ref": "#/components/schemas/BulkIdsDto"
              }
            }
          },
          "required": true
        },
        "responses": {
          "200": {
            "content": {
              "application/json": {
                "schema": {
                  "items": {
                    "$ref": "#/components/schemas/BulkIdResponseDto"
                  },
                  "type": "array"
                }
              }
            },
            "description": ""
          }
        },
        "security": [
          {
            "bearer": []
          },
          {
            "cookie": []
          },
          {
            "api_key": []
          }
        ],
        "tags": [
          "Memories"
        ]
      },
      "put": {
        "operationId": "addMemoryAssets",
        "parameters": [
          {
            "name": "id",
            "required": true,
            "in": "path",
            "schema": {
              "format": "uuid",
              "type": "string"
            }
          }
        ],
        "requestBody": {
          "content": {
            "application/json": {
              "schema": {
                "$ref": "#/components/schemas/BulkIdsDto"
              }
            }
          },
          "required": true
        },
        "responses": {
          "200": {
            "content": {
              "application/json": {
                "schema": {
                  "items": {
                    "$ref": "#/components/schemas/BulkIdResponseDto"
                  },
                  "type": "array"
                }
              }
            },
            "description": ""
          }
        },
        "security": [
          {
            "bearer": []
          },
          {
            "cookie": []
          },
          {
            "api_key": []
          }
        ],
        "tags": [
          "Memories"
        ]
      }
    },
    "/notifications/admin/templates/{name}": {
      "post": {
        "operationId": "getNotificationTemplateAdmin",
        "parameters": [
          {
            "name": "name",
            "required": true,
            "in": "path",
            "schema": {
              "type": "string"
            }
          }
        ],
        "requestBody": {
          "content": {
            "application/json": {
              "schema": {
                "$ref": "#/components/schemas/TemplateDto"
              }
            }
          },
          "required": true
        },
        "responses": {
          "200": {
            "content": {
              "application/json": {
                "schema": {
                  "$ref": "#/components/schemas/TemplateResponseDto"
                }
              }
            },
            "description": ""
          }
        },
        "security": [
          {
            "bearer": []
          },
          {
            "cookie": []
          },
          {
            "api_key": []
          }
        ],
        "tags": [
          "Notifications (Admin)"
        ]
      }
    },
    "/notifications/admin/test-email": {
      "post": {
        "operationId": "sendTestEmailAdmin",
        "parameters": [],
        "requestBody": {
          "content": {
            "application/json": {
              "schema": {
                "$ref": "#/components/schemas/SystemConfigSmtpDto"
              }
            }
          },
          "required": true
        },
        "responses": {
          "200": {
            "content": {
              "application/json": {
                "schema": {
                  "$ref": "#/components/schemas/TestEmailResponseDto"
                }
              }
            },
            "description": ""
          }
        },
        "security": [
          {
            "bearer": []
          },
          {
            "cookie": []
          },
          {
            "api_key": []
          }
        ],
        "tags": [
          "Notifications (Admin)"
        ]
      }
    },
    "/oauth/authorize": {
      "post": {
        "operationId": "startOAuth",
        "parameters": [],
        "requestBody": {
          "content": {
            "application/json": {
              "schema": {
                "$ref": "#/components/schemas/OAuthConfigDto"
              }
            }
          },
          "required": true
        },
        "responses": {
          "201": {
            "content": {
              "application/json": {
                "schema": {
                  "$ref": "#/components/schemas/OAuthAuthorizeResponseDto"
                }
              }
            },
            "description": ""
          }
        },
        "tags": [
          "OAuth"
        ]
      }
    },
    "/oauth/callback": {
      "post": {
        "operationId": "finishOAuth",
        "parameters": [],
        "requestBody": {
          "content": {
            "application/json": {
              "schema": {
                "$ref": "#/components/schemas/OAuthCallbackDto"
              }
            }
          },
          "required": true
        },
        "responses": {
          "201": {
            "content": {
              "application/json": {
                "schema": {
                  "$ref": "#/components/schemas/LoginResponseDto"
                }
              }
            },
            "description": ""
          }
        },
        "tags": [
          "OAuth"
        ]
      }
    },
    "/oauth/link": {
      "post": {
        "operationId": "linkOAuthAccount",
        "parameters": [],
        "requestBody": {
          "content": {
            "application/json": {
              "schema": {
                "$ref": "#/components/schemas/OAuthCallbackDto"
              }
            }
          },
          "required": true
        },
        "responses": {
          "201": {
            "content": {
              "application/json": {
                "schema": {
                  "$ref": "#/components/schemas/UserAdminResponseDto"
                }
              }
            },
            "description": ""
          }
        },
        "security": [
          {
            "bearer": []
          },
          {
            "cookie": []
          },
          {
            "api_key": []
          }
        ],
        "tags": [
          "OAuth"
        ]
      }
    },
    "/oauth/mobile-redirect": {
      "get": {
        "operationId": "redirectOAuthToMobile",
        "parameters": [],
        "responses": {
          "200": {
            "description": ""
          }
        },
        "tags": [
          "OAuth"
        ]
      }
    },
    "/oauth/unlink": {
      "post": {
        "operationId": "unlinkOAuthAccount",
        "parameters": [],
        "responses": {
          "200": {
            "content": {
              "application/json": {
                "schema": {
                  "$ref": "#/components/schemas/UserAdminResponseDto"
                }
              }
            },
            "description": ""
          }
        },
        "security": [
          {
            "bearer": []
          },
          {
            "cookie": []
          },
          {
            "api_key": []
          }
        ],
        "tags": [
          "OAuth"
        ]
      }
    },
    "/partners": {
      "get": {
        "operationId": "getPartners",
        "parameters": [
          {
            "name": "direction",
            "required": true,
            "in": "query",
            "schema": {
              "$ref": "#/components/schemas/PartnerDirection"
            }
          }
        ],
        "responses": {
          "200": {
            "content": {
              "application/json": {
                "schema": {
                  "items": {
                    "$ref": "#/components/schemas/PartnerResponseDto"
                  },
                  "type": "array"
                }
              }
            },
            "description": ""
          }
        },
        "security": [
          {
            "bearer": []
          },
          {
            "cookie": []
          },
          {
            "api_key": []
          }
        ],
        "tags": [
          "Partners"
        ]
      }
    },
    "/partners/{id}": {
      "delete": {
        "operationId": "removePartner",
        "parameters": [
          {
            "name": "id",
            "required": true,
            "in": "path",
            "schema": {
              "format": "uuid",
              "type": "string"
            }
          }
        ],
        "responses": {
          "200": {
            "description": ""
          }
        },
        "security": [
          {
            "bearer": []
          },
          {
            "cookie": []
          },
          {
            "api_key": []
          }
        ],
        "tags": [
          "Partners"
        ]
      },
      "post": {
        "operationId": "createPartner",
        "parameters": [
          {
            "name": "id",
            "required": true,
            "in": "path",
            "schema": {
              "format": "uuid",
              "type": "string"
            }
          }
        ],
        "responses": {
          "201": {
            "content": {
              "application/json": {
                "schema": {
                  "$ref": "#/components/schemas/PartnerResponseDto"
                }
              }
            },
            "description": ""
          }
        },
        "security": [
          {
            "bearer": []
          },
          {
            "cookie": []
          },
          {
            "api_key": []
          }
        ],
        "tags": [
          "Partners"
        ]
      },
      "put": {
        "operationId": "updatePartner",
        "parameters": [
          {
            "name": "id",
            "required": true,
            "in": "path",
            "schema": {
              "format": "uuid",
              "type": "string"
            }
          }
        ],
        "requestBody": {
          "content": {
            "application/json": {
              "schema": {
                "$ref": "#/components/schemas/UpdatePartnerDto"
              }
            }
          },
          "required": true
        },
        "responses": {
          "200": {
            "content": {
              "application/json": {
                "schema": {
                  "$ref": "#/components/schemas/PartnerResponseDto"
                }
              }
            },
            "description": ""
          }
        },
        "security": [
          {
            "bearer": []
          },
          {
            "cookie": []
          },
          {
            "api_key": []
          }
        ],
        "tags": [
          "Partners"
        ]
      }
    },
    "/people": {
      "get": {
        "operationId": "getAllPeople",
        "parameters": [
          {
            "name": "closestAssetId",
            "required": false,
            "in": "query",
            "schema": {
              "format": "uuid",
              "type": "string"
            }
          },
          {
            "name": "closestPersonId",
            "required": false,
            "in": "query",
            "schema": {
              "format": "uuid",
              "type": "string"
            }
          },
          {
            "name": "page",
            "required": false,
            "in": "query",
            "description": "Page number for pagination",
            "schema": {
              "minimum": 1,
              "default": 1,
              "type": "number"
            }
          },
          {
            "name": "size",
            "required": false,
            "in": "query",
            "description": "Number of items per page",
            "schema": {
              "minimum": 1,
              "maximum": 1000,
              "default": 500,
              "type": "number"
            }
          },
          {
            "name": "withHidden",
            "required": false,
            "in": "query",
            "schema": {
              "type": "boolean"
            }
          }
        ],
        "responses": {
          "200": {
            "content": {
              "application/json": {
                "schema": {
                  "$ref": "#/components/schemas/PeopleResponseDto"
                }
              }
            },
            "description": ""
          }
        },
        "security": [
          {
            "bearer": []
          },
          {
            "cookie": []
          },
          {
            "api_key": []
          }
        ],
        "tags": [
          "People"
        ]
      },
      "post": {
        "operationId": "createPerson",
        "parameters": [],
        "requestBody": {
          "content": {
            "application/json": {
              "schema": {
                "$ref": "#/components/schemas/PersonCreateDto"
              }
            }
          },
          "required": true
        },
        "responses": {
          "201": {
            "content": {
              "application/json": {
                "schema": {
                  "$ref": "#/components/schemas/PersonResponseDto"
                }
              }
            },
            "description": ""
          }
        },
        "security": [
          {
            "bearer": []
          },
          {
            "cookie": []
          },
          {
            "api_key": []
          }
        ],
        "tags": [
          "People"
        ]
      },
      "put": {
        "operationId": "updatePeople",
        "parameters": [],
        "requestBody": {
          "content": {
            "application/json": {
              "schema": {
                "$ref": "#/components/schemas/PeopleUpdateDto"
              }
            }
          },
          "required": true
        },
        "responses": {
          "200": {
            "content": {
              "application/json": {
                "schema": {
                  "items": {
                    "$ref": "#/components/schemas/BulkIdResponseDto"
                  },
                  "type": "array"
                }
              }
            },
            "description": ""
          }
        },
        "security": [
          {
            "bearer": []
          },
          {
            "cookie": []
          },
          {
            "api_key": []
          }
        ],
        "tags": [
          "People"
        ]
      }
    },
    "/people/{id}": {
      "get": {
        "operationId": "getPerson",
        "parameters": [
          {
            "name": "id",
            "required": true,
            "in": "path",
            "schema": {
              "format": "uuid",
              "type": "string"
            }
          }
        ],
        "responses": {
          "200": {
            "content": {
              "application/json": {
                "schema": {
                  "$ref": "#/components/schemas/PersonResponseDto"
                }
              }
            },
            "description": ""
          }
        },
        "security": [
          {
            "bearer": []
          },
          {
            "cookie": []
          },
          {
            "api_key": []
          }
        ],
        "tags": [
          "People"
        ]
      },
      "put": {
        "operationId": "updatePerson",
        "parameters": [
          {
            "name": "id",
            "required": true,
            "in": "path",
            "schema": {
              "format": "uuid",
              "type": "string"
            }
          }
        ],
        "requestBody": {
          "content": {
            "application/json": {
              "schema": {
                "$ref": "#/components/schemas/PersonUpdateDto"
              }
            }
          },
          "required": true
        },
        "responses": {
          "200": {
            "content": {
              "application/json": {
                "schema": {
                  "$ref": "#/components/schemas/PersonResponseDto"
                }
              }
            },
            "description": ""
          }
        },
        "security": [
          {
            "bearer": []
          },
          {
            "cookie": []
          },
          {
            "api_key": []
          }
        ],
        "tags": [
          "People"
        ]
      }
    },
    "/people/{id}/merge": {
      "post": {
        "operationId": "mergePerson",
        "parameters": [
          {
            "name": "id",
            "required": true,
            "in": "path",
            "schema": {
              "format": "uuid",
              "type": "string"
            }
          }
        ],
        "requestBody": {
          "content": {
            "application/json": {
              "schema": {
                "$ref": "#/components/schemas/MergePersonDto"
              }
            }
          },
          "required": true
        },
        "responses": {
          "201": {
            "content": {
              "application/json": {
                "schema": {
                  "items": {
                    "$ref": "#/components/schemas/BulkIdResponseDto"
                  },
                  "type": "array"
                }
              }
            },
            "description": ""
          }
        },
        "security": [
          {
            "bearer": []
          },
          {
            "cookie": []
          },
          {
            "api_key": []
          }
        ],
        "tags": [
          "People"
        ]
      }
    },
    "/people/{id}/reassign": {
      "put": {
        "operationId": "reassignFaces",
        "parameters": [
          {
            "name": "id",
            "required": true,
            "in": "path",
            "schema": {
              "format": "uuid",
              "type": "string"
            }
          }
        ],
        "requestBody": {
          "content": {
            "application/json": {
              "schema": {
                "$ref": "#/components/schemas/AssetFaceUpdateDto"
              }
            }
          },
          "required": true
        },
        "responses": {
          "200": {
            "content": {
              "application/json": {
                "schema": {
                  "items": {
                    "$ref": "#/components/schemas/PersonResponseDto"
                  },
                  "type": "array"
                }
              }
            },
            "description": ""
          }
        },
        "security": [
          {
            "bearer": []
          },
          {
            "cookie": []
          },
          {
            "api_key": []
          }
        ],
        "tags": [
          "People"
        ]
      }
    },
    "/people/{id}/statistics": {
      "get": {
        "operationId": "getPersonStatistics",
        "parameters": [
          {
            "name": "id",
            "required": true,
            "in": "path",
            "schema": {
              "format": "uuid",
              "type": "string"
            }
          }
        ],
        "responses": {
          "200": {
            "content": {
              "application/json": {
                "schema": {
                  "$ref": "#/components/schemas/PersonStatisticsResponseDto"
                }
              }
            },
            "description": ""
          }
        },
        "security": [
          {
            "bearer": []
          },
          {
            "cookie": []
          },
          {
            "api_key": []
          }
        ],
        "tags": [
          "People"
        ]
      }
    },
    "/people/{id}/thumbnail": {
      "get": {
        "operationId": "getPersonThumbnail",
        "parameters": [
          {
            "name": "id",
            "required": true,
            "in": "path",
            "schema": {
              "format": "uuid",
              "type": "string"
            }
          }
        ],
        "responses": {
          "200": {
            "content": {
              "application/octet-stream": {
                "schema": {
                  "format": "binary",
                  "type": "string"
                }
              }
            },
            "description": ""
          }
        },
        "security": [
          {
            "bearer": []
          },
          {
            "cookie": []
          },
          {
            "api_key": []
          }
        ],
        "tags": [
          "People"
        ]
      }
    },
    "/reports": {
      "get": {
        "operationId": "getAuditFiles",
        "parameters": [],
        "responses": {
          "200": {
            "content": {
              "application/json": {
                "schema": {
                  "$ref": "#/components/schemas/FileReportDto"
                }
              }
            },
            "description": ""
          }
        },
        "security": [
          {
            "bearer": []
          },
          {
            "cookie": []
          },
          {
            "api_key": []
          }
        ],
        "tags": [
          "File Reports"
        ]
      }
    },
    "/reports/checksum": {
      "post": {
        "operationId": "getFileChecksums",
        "parameters": [],
        "requestBody": {
          "content": {
            "application/json": {
              "schema": {
                "$ref": "#/components/schemas/FileChecksumDto"
              }
            }
          },
          "required": true
        },
        "responses": {
          "201": {
            "content": {
              "application/json": {
                "schema": {
                  "items": {
                    "$ref": "#/components/schemas/FileChecksumResponseDto"
                  },
                  "type": "array"
                }
              }
            },
            "description": ""
          }
        },
        "security": [
          {
            "bearer": []
          },
          {
            "cookie": []
          },
          {
            "api_key": []
          }
        ],
        "tags": [
          "File Reports"
        ]
      }
    },
    "/reports/fix": {
      "post": {
        "operationId": "fixAuditFiles",
        "parameters": [],
        "requestBody": {
          "content": {
            "application/json": {
              "schema": {
                "$ref": "#/components/schemas/FileReportFixDto"
              }
            }
          },
          "required": true
        },
        "responses": {
          "201": {
            "description": ""
          }
        },
        "security": [
          {
            "bearer": []
          },
          {
            "cookie": []
          },
          {
            "api_key": []
          }
        ],
        "tags": [
          "File Reports"
        ]
      }
    },
    "/search/cities": {
      "get": {
        "operationId": "getAssetsByCity",
        "parameters": [],
        "responses": {
          "200": {
            "content": {
              "application/json": {
                "schema": {
                  "items": {
                    "$ref": "#/components/schemas/AssetResponseDto"
                  },
                  "type": "array"
                }
              }
            },
            "description": ""
          }
        },
        "security": [
          {
            "bearer": []
          },
          {
            "cookie": []
          },
          {
            "api_key": []
          }
        ],
        "tags": [
          "Search"
        ]
      }
    },
    "/search/explore": {
      "get": {
        "operationId": "getExploreData",
        "parameters": [],
        "responses": {
          "200": {
            "content": {
              "application/json": {
                "schema": {
                  "items": {
                    "$ref": "#/components/schemas/SearchExploreResponseDto"
                  },
                  "type": "array"
                }
              }
            },
            "description": ""
          }
        },
        "security": [
          {
            "bearer": []
          },
          {
            "cookie": []
          },
          {
            "api_key": []
          }
        ],
        "tags": [
          "Search"
        ]
      }
    },
    "/search/metadata": {
      "post": {
        "operationId": "searchAssets",
        "parameters": [],
        "requestBody": {
          "content": {
            "application/json": {
              "schema": {
                "$ref": "#/components/schemas/MetadataSearchDto"
              }
            }
          },
          "required": true
        },
        "responses": {
          "200": {
            "content": {
              "application/json": {
                "schema": {
                  "$ref": "#/components/schemas/SearchResponseDto"
                }
              }
            },
            "description": ""
          }
        },
        "security": [
          {
            "bearer": []
          },
          {
            "cookie": []
          },
          {
            "api_key": []
          }
        ],
        "tags": [
          "Search"
        ]
      }
    },
    "/search/person": {
      "get": {
        "operationId": "searchPerson",
        "parameters": [
          {
            "name": "name",
            "required": true,
            "in": "query",
            "schema": {
              "type": "string"
            }
          },
          {
            "name": "withHidden",
            "required": false,
            "in": "query",
            "schema": {
              "type": "boolean"
            }
          }
        ],
        "responses": {
          "200": {
            "content": {
              "application/json": {
                "schema": {
                  "items": {
                    "$ref": "#/components/schemas/PersonResponseDto"
                  },
                  "type": "array"
                }
              }
            },
            "description": ""
          }
        },
        "security": [
          {
            "bearer": []
          },
          {
            "cookie": []
          },
          {
            "api_key": []
          }
        ],
        "tags": [
          "Search"
        ]
      }
    },
    "/search/places": {
      "get": {
        "operationId": "searchPlaces",
        "parameters": [
          {
            "name": "name",
            "required": true,
            "in": "query",
            "schema": {
              "type": "string"
            }
          }
        ],
        "responses": {
          "200": {
            "content": {
              "application/json": {
                "schema": {
                  "items": {
                    "$ref": "#/components/schemas/PlacesResponseDto"
                  },
                  "type": "array"
                }
              }
            },
            "description": ""
          }
        },
        "security": [
          {
            "bearer": []
          },
          {
            "cookie": []
          },
          {
            "api_key": []
          }
        ],
        "tags": [
          "Search"
        ]
      }
    },
    "/search/random": {
      "post": {
        "operationId": "searchRandom",
        "parameters": [],
        "requestBody": {
          "content": {
            "application/json": {
              "schema": {
                "$ref": "#/components/schemas/RandomSearchDto"
              }
            }
          },
          "required": true
        },
        "responses": {
          "200": {
            "content": {
              "application/json": {
                "schema": {
                  "items": {
                    "$ref": "#/components/schemas/AssetResponseDto"
                  },
                  "type": "array"
                }
              }
            },
            "description": ""
          }
        },
        "security": [
          {
            "bearer": []
          },
          {
            "cookie": []
          },
          {
            "api_key": []
          }
        ],
        "tags": [
          "Search"
        ]
      }
    },
    "/search/smart": {
      "post": {
        "operationId": "searchSmart",
        "parameters": [],
        "requestBody": {
          "content": {
            "application/json": {
              "schema": {
                "$ref": "#/components/schemas/SmartSearchDto"
              }
            }
          },
          "required": true
        },
        "responses": {
          "200": {
            "content": {
              "application/json": {
                "schema": {
                  "$ref": "#/components/schemas/SearchResponseDto"
                }
              }
            },
            "description": ""
          }
        },
        "security": [
          {
            "bearer": []
          },
          {
            "cookie": []
          },
          {
            "api_key": []
          }
        ],
        "tags": [
          "Search"
        ]
      }
    },
    "/search/suggestions": {
      "get": {
        "operationId": "getSearchSuggestions",
        "parameters": [
          {
            "name": "country",
            "required": false,
            "in": "query",
            "schema": {
              "type": "string"
            }
          },
          {
            "name": "includeNull",
            "required": false,
            "in": "query",
            "description": "This property was added in v111.0.0",
            "schema": {
              "type": "boolean"
            }
          },
          {
            "name": "make",
            "required": false,
            "in": "query",
            "schema": {
              "type": "string"
            }
          },
          {
            "name": "model",
            "required": false,
            "in": "query",
            "schema": {
              "type": "string"
            }
          },
          {
            "name": "state",
            "required": false,
            "in": "query",
            "schema": {
              "type": "string"
            }
          },
          {
            "name": "type",
            "required": true,
            "in": "query",
            "schema": {
              "$ref": "#/components/schemas/SearchSuggestionType"
            }
          }
        ],
        "responses": {
          "200": {
            "content": {
              "application/json": {
                "schema": {
                  "items": {
                    "type": "string"
                  },
                  "type": "array"
                }
              }
            },
            "description": ""
          }
        },
        "security": [
          {
            "bearer": []
          },
          {
            "cookie": []
          },
          {
            "api_key": []
          }
        ],
        "tags": [
          "Search"
        ]
      }
    },
    "/server/about": {
      "get": {
        "operationId": "getAboutInfo",
        "parameters": [],
        "responses": {
          "200": {
            "content": {
              "application/json": {
                "schema": {
                  "$ref": "#/components/schemas/ServerAboutResponseDto"
                }
              }
            },
            "description": ""
          }
        },
        "security": [
          {
            "bearer": []
          },
          {
            "cookie": []
          },
          {
            "api_key": []
          }
        ],
        "tags": [
          "Server"
        ]
      }
    },
    "/server/config": {
      "get": {
        "operationId": "getServerConfig",
        "parameters": [],
        "responses": {
          "200": {
            "content": {
              "application/json": {
                "schema": {
                  "$ref": "#/components/schemas/ServerConfigDto"
                }
              }
            },
            "description": ""
          }
        },
        "tags": [
          "Server"
        ]
      }
    },
    "/server/features": {
      "get": {
        "operationId": "getServerFeatures",
        "parameters": [],
        "responses": {
          "200": {
            "content": {
              "application/json": {
                "schema": {
                  "$ref": "#/components/schemas/ServerFeaturesDto"
                }
              }
            },
            "description": ""
          }
        },
        "tags": [
          "Server"
        ]
      }
    },
    "/server/license": {
      "delete": {
        "operationId": "deleteServerLicense",
        "parameters": [],
        "responses": {
          "200": {
            "description": ""
          }
        },
        "security": [
          {
            "bearer": []
          },
          {
            "cookie": []
          },
          {
            "api_key": []
          }
        ],
        "tags": [
          "Server"
        ]
      },
      "get": {
        "operationId": "getServerLicense",
        "parameters": [],
        "responses": {
          "200": {
            "content": {
              "application/json": {
                "schema": {
                  "$ref": "#/components/schemas/LicenseResponseDto"
                }
              }
            },
            "description": ""
          },
          "404": {
            "description": ""
          }
        },
        "security": [
          {
            "bearer": []
          },
          {
            "cookie": []
          },
          {
            "api_key": []
          }
        ],
        "tags": [
          "Server"
        ]
      },
      "put": {
        "operationId": "setServerLicense",
        "parameters": [],
        "requestBody": {
          "content": {
            "application/json": {
              "schema": {
                "$ref": "#/components/schemas/LicenseKeyDto"
              }
            }
          },
          "required": true
        },
        "responses": {
          "200": {
            "content": {
              "application/json": {
                "schema": {
                  "$ref": "#/components/schemas/LicenseResponseDto"
                }
              }
            },
            "description": ""
          }
        },
        "security": [
          {
            "bearer": []
          },
          {
            "cookie": []
          },
          {
            "api_key": []
          }
        ],
        "tags": [
          "Server"
        ]
      }
    },
    "/server/media-types": {
      "get": {
        "operationId": "getSupportedMediaTypes",
        "parameters": [],
        "responses": {
          "200": {
            "content": {
              "application/json": {
                "schema": {
                  "$ref": "#/components/schemas/ServerMediaTypesResponseDto"
                }
              }
            },
            "description": ""
          }
        },
        "tags": [
          "Server"
        ]
      }
    },
    "/server/ping": {
      "get": {
        "operationId": "pingServer",
        "parameters": [],
        "responses": {
          "200": {
            "content": {
              "application/json": {
                "schema": {
                  "$ref": "#/components/schemas/ServerPingResponse"
                }
              }
            },
            "description": ""
          }
        },
        "tags": [
          "Server"
        ]
      }
    },
    "/server/statistics": {
      "get": {
        "operationId": "getServerStatistics",
        "parameters": [],
        "responses": {
          "200": {
            "content": {
              "application/json": {
                "schema": {
                  "$ref": "#/components/schemas/ServerStatsResponseDto"
                }
              }
            },
            "description": ""
          }
        },
        "security": [
          {
            "bearer": []
          },
          {
            "cookie": []
          },
          {
            "api_key": []
          }
        ],
        "tags": [
          "Server"
        ]
      }
    },
    "/server/storage": {
      "get": {
        "operationId": "getStorage",
        "parameters": [],
        "responses": {
          "200": {
            "content": {
              "application/json": {
                "schema": {
                  "$ref": "#/components/schemas/ServerStorageResponseDto"
                }
              }
            },
            "description": ""
          }
        },
        "security": [
          {
            "bearer": []
          },
          {
            "cookie": []
          },
          {
            "api_key": []
          }
        ],
        "tags": [
          "Server"
        ]
      }
    },
    "/server/theme": {
      "get": {
        "operationId": "getTheme",
        "parameters": [],
        "responses": {
          "200": {
            "content": {
              "application/json": {
                "schema": {
                  "$ref": "#/components/schemas/ServerThemeDto"
                }
              }
            },
            "description": ""
          }
        },
        "tags": [
          "Server"
        ]
      }
    },
    "/server/version": {
      "get": {
        "operationId": "getServerVersion",
        "parameters": [],
        "responses": {
          "200": {
            "content": {
              "application/json": {
                "schema": {
                  "$ref": "#/components/schemas/ServerVersionResponseDto"
                }
              }
            },
            "description": ""
          }
        },
        "tags": [
          "Server"
        ]
      }
    },
    "/server/version-history": {
      "get": {
        "operationId": "getVersionHistory",
        "parameters": [],
        "responses": {
          "200": {
            "content": {
              "application/json": {
                "schema": {
                  "items": {
                    "$ref": "#/components/schemas/ServerVersionHistoryResponseDto"
                  },
                  "type": "array"
                }
              }
            },
            "description": ""
          }
        },
        "tags": [
          "Server"
        ]
      }
    },
    "/sessions": {
      "delete": {
        "operationId": "deleteAllSessions",
        "parameters": [],
        "responses": {
          "204": {
            "description": ""
          }
        },
        "security": [
          {
            "bearer": []
          },
          {
            "cookie": []
          },
          {
            "api_key": []
          }
        ],
        "tags": [
          "Sessions"
        ]
      },
      "get": {
        "operationId": "getSessions",
        "parameters": [],
        "responses": {
          "200": {
            "content": {
              "application/json": {
                "schema": {
                  "items": {
                    "$ref": "#/components/schemas/SessionResponseDto"
                  },
                  "type": "array"
                }
              }
            },
            "description": ""
          }
        },
        "security": [
          {
            "bearer": []
          },
          {
            "cookie": []
          },
          {
            "api_key": []
          }
        ],
        "tags": [
          "Sessions"
        ]
      }
    },
    "/sessions/{id}": {
      "delete": {
        "operationId": "deleteSession",
        "parameters": [
          {
            "name": "id",
            "required": true,
            "in": "path",
            "schema": {
              "format": "uuid",
              "type": "string"
            }
          }
        ],
        "responses": {
          "204": {
            "description": ""
          }
        },
        "security": [
          {
            "bearer": []
          },
          {
            "cookie": []
          },
          {
            "api_key": []
          }
        ],
        "tags": [
          "Sessions"
        ]
      }
    },
    "/shared-links": {
      "get": {
        "operationId": "getAllSharedLinks",
        "parameters": [
          {
            "name": "albumId",
            "required": false,
            "in": "query",
            "schema": {
              "format": "uuid",
              "type": "string"
            }
          }
        ],
        "responses": {
          "200": {
            "content": {
              "application/json": {
                "schema": {
                  "items": {
                    "$ref": "#/components/schemas/SharedLinkResponseDto"
                  },
                  "type": "array"
                }
              }
            },
            "description": ""
          }
        },
        "security": [
          {
            "bearer": []
          },
          {
            "cookie": []
          },
          {
            "api_key": []
          }
        ],
        "tags": [
          "Shared Links"
        ]
      },
      "post": {
        "operationId": "createSharedLink",
        "parameters": [],
        "requestBody": {
          "content": {
            "application/json": {
              "schema": {
                "$ref": "#/components/schemas/SharedLinkCreateDto"
              }
            }
          },
          "required": true
        },
        "responses": {
          "201": {
            "content": {
              "application/json": {
                "schema": {
                  "$ref": "#/components/schemas/SharedLinkResponseDto"
                }
              }
            },
            "description": ""
          }
        },
        "security": [
          {
            "bearer": []
          },
          {
            "cookie": []
          },
          {
            "api_key": []
          }
        ],
        "tags": [
          "Shared Links"
        ]
      }
    },
    "/shared-links/me": {
      "get": {
        "operationId": "getMySharedLink",
        "parameters": [
          {
            "name": "key",
            "required": false,
            "in": "query",
            "schema": {
              "type": "string"
            }
          },
          {
            "name": "password",
            "required": false,
            "in": "query",
            "schema": {
              "example": "password",
              "type": "string"
            }
          },
          {
            "name": "token",
            "required": false,
            "in": "query",
            "schema": {
              "type": "string"
            }
          }
        ],
        "responses": {
          "200": {
            "content": {
              "application/json": {
                "schema": {
                  "$ref": "#/components/schemas/SharedLinkResponseDto"
                }
              }
            },
            "description": ""
          }
        },
        "security": [
          {
            "bearer": []
          },
          {
            "cookie": []
          },
          {
            "api_key": []
          }
        ],
        "tags": [
          "Shared Links"
        ]
      }
    },
    "/shared-links/{id}": {
      "delete": {
        "operationId": "removeSharedLink",
        "parameters": [
          {
            "name": "id",
            "required": true,
            "in": "path",
            "schema": {
              "format": "uuid",
              "type": "string"
            }
          }
        ],
        "responses": {
          "200": {
            "description": ""
          }
        },
        "security": [
          {
            "bearer": []
          },
          {
            "cookie": []
          },
          {
            "api_key": []
          }
        ],
        "tags": [
          "Shared Links"
        ]
      },
      "get": {
        "operationId": "getSharedLinkById",
        "parameters": [
          {
            "name": "id",
            "required": true,
            "in": "path",
            "schema": {
              "format": "uuid",
              "type": "string"
            }
          }
        ],
        "responses": {
          "200": {
            "content": {
              "application/json": {
                "schema": {
                  "$ref": "#/components/schemas/SharedLinkResponseDto"
                }
              }
            },
            "description": ""
          }
        },
        "security": [
          {
            "bearer": []
          },
          {
            "cookie": []
          },
          {
            "api_key": []
          }
        ],
        "tags": [
          "Shared Links"
        ]
      },
      "patch": {
        "operationId": "updateSharedLink",
        "parameters": [
          {
            "name": "id",
            "required": true,
            "in": "path",
            "schema": {
              "format": "uuid",
              "type": "string"
            }
          }
        ],
        "requestBody": {
          "content": {
            "application/json": {
              "schema": {
                "$ref": "#/components/schemas/SharedLinkEditDto"
              }
            }
          },
          "required": true
        },
        "responses": {
          "200": {
            "content": {
              "application/json": {
                "schema": {
                  "$ref": "#/components/schemas/SharedLinkResponseDto"
                }
              }
            },
            "description": ""
          }
        },
        "security": [
          {
            "bearer": []
          },
          {
            "cookie": []
          },
          {
            "api_key": []
          }
        ],
        "tags": [
          "Shared Links"
        ]
      }
    },
    "/shared-links/{id}/assets": {
      "delete": {
        "operationId": "removeSharedLinkAssets",
        "parameters": [
          {
            "name": "id",
            "required": true,
            "in": "path",
            "schema": {
              "format": "uuid",
              "type": "string"
            }
          },
          {
            "name": "key",
            "required": false,
            "in": "query",
            "schema": {
              "type": "string"
            }
          }
        ],
        "requestBody": {
          "content": {
            "application/json": {
              "schema": {
                "$ref": "#/components/schemas/AssetIdsDto"
              }
            }
          },
          "required": true
        },
        "responses": {
          "200": {
            "content": {
              "application/json": {
                "schema": {
                  "items": {
                    "$ref": "#/components/schemas/AssetIdsResponseDto"
                  },
                  "type": "array"
                }
              }
            },
            "description": ""
          }
        },
        "security": [
          {
            "bearer": []
          },
          {
            "cookie": []
          },
          {
            "api_key": []
          }
        ],
        "tags": [
          "Shared Links"
        ]
      },
      "put": {
        "operationId": "addSharedLinkAssets",
        "parameters": [
          {
            "name": "id",
            "required": true,
            "in": "path",
            "schema": {
              "format": "uuid",
              "type": "string"
            }
          },
          {
            "name": "key",
            "required": false,
            "in": "query",
            "schema": {
              "type": "string"
            }
          }
        ],
        "requestBody": {
          "content": {
            "application/json": {
              "schema": {
                "$ref": "#/components/schemas/AssetIdsDto"
              }
            }
          },
          "required": true
        },
        "responses": {
          "200": {
            "content": {
              "application/json": {
                "schema": {
                  "items": {
                    "$ref": "#/components/schemas/AssetIdsResponseDto"
                  },
                  "type": "array"
                }
              }
            },
            "description": ""
          }
        },
        "security": [
          {
            "bearer": []
          },
          {
            "cookie": []
          },
          {
            "api_key": []
          }
        ],
        "tags": [
          "Shared Links"
        ]
      }
    },
    "/stacks": {
      "delete": {
        "operationId": "deleteStacks",
        "parameters": [],
        "requestBody": {
          "content": {
            "application/json": {
              "schema": {
                "$ref": "#/components/schemas/BulkIdsDto"
              }
            }
          },
          "required": true
        },
        "responses": {
          "204": {
            "description": ""
          }
        },
        "security": [
          {
            "bearer": []
          },
          {
            "cookie": []
          },
          {
            "api_key": []
          }
        ],
        "tags": [
          "Stacks"
        ]
      },
      "get": {
        "operationId": "searchStacks",
        "parameters": [
          {
            "name": "primaryAssetId",
            "required": false,
            "in": "query",
            "schema": {
              "format": "uuid",
              "type": "string"
            }
          }
        ],
        "responses": {
          "200": {
            "content": {
              "application/json": {
                "schema": {
                  "items": {
                    "$ref": "#/components/schemas/StackResponseDto"
                  },
                  "type": "array"
                }
              }
            },
            "description": ""
          }
        },
        "security": [
          {
            "bearer": []
          },
          {
            "cookie": []
          },
          {
            "api_key": []
          }
        ],
        "tags": [
          "Stacks"
        ]
      },
      "post": {
        "operationId": "createStack",
        "parameters": [],
        "requestBody": {
          "content": {
            "application/json": {
              "schema": {
                "$ref": "#/components/schemas/StackCreateDto"
              }
            }
          },
          "required": true
        },
        "responses": {
          "201": {
            "content": {
              "application/json": {
                "schema": {
                  "$ref": "#/components/schemas/StackResponseDto"
                }
              }
            },
            "description": ""
          }
        },
        "security": [
          {
            "bearer": []
          },
          {
            "cookie": []
          },
          {
            "api_key": []
          }
        ],
        "tags": [
          "Stacks"
        ]
      }
    },
    "/stacks/{id}": {
      "delete": {
        "operationId": "deleteStack",
        "parameters": [
          {
            "name": "id",
            "required": true,
            "in": "path",
            "schema": {
              "format": "uuid",
              "type": "string"
            }
          }
        ],
        "responses": {
          "204": {
            "description": ""
          }
        },
        "security": [
          {
            "bearer": []
          },
          {
            "cookie": []
          },
          {
            "api_key": []
          }
        ],
        "tags": [
          "Stacks"
        ]
      },
      "get": {
        "operationId": "getStack",
        "parameters": [
          {
            "name": "id",
            "required": true,
            "in": "path",
            "schema": {
              "format": "uuid",
              "type": "string"
            }
          }
        ],
        "responses": {
          "200": {
            "content": {
              "application/json": {
                "schema": {
                  "$ref": "#/components/schemas/StackResponseDto"
                }
              }
            },
            "description": ""
          }
        },
        "security": [
          {
            "bearer": []
          },
          {
            "cookie": []
          },
          {
            "api_key": []
          }
        ],
        "tags": [
          "Stacks"
        ]
      },
      "put": {
        "operationId": "updateStack",
        "parameters": [
          {
            "name": "id",
            "required": true,
            "in": "path",
            "schema": {
              "format": "uuid",
              "type": "string"
            }
          }
        ],
        "requestBody": {
          "content": {
            "application/json": {
              "schema": {
                "$ref": "#/components/schemas/StackUpdateDto"
              }
            }
          },
          "required": true
        },
        "responses": {
          "200": {
            "content": {
              "application/json": {
                "schema": {
                  "$ref": "#/components/schemas/StackResponseDto"
                }
              }
            },
            "description": ""
          }
        },
        "security": [
          {
            "bearer": []
          },
          {
            "cookie": []
          },
          {
            "api_key": []
          }
        ],
        "tags": [
          "Stacks"
        ]
      }
    },
    "/sync/ack": {
      "delete": {
        "operationId": "deleteSyncAck",
        "parameters": [],
        "requestBody": {
          "content": {
            "application/json": {
              "schema": {
                "$ref": "#/components/schemas/SyncAckDeleteDto"
              }
            }
          },
          "required": true
        },
        "responses": {
          "204": {
            "description": ""
          }
        },
        "security": [
          {
            "bearer": []
          },
          {
            "cookie": []
          },
          {
            "api_key": []
          }
        ],
        "tags": [
          "Sync"
        ]
      },
      "get": {
        "operationId": "getSyncAck",
        "parameters": [],
        "responses": {
          "200": {
            "content": {
              "application/json": {
                "schema": {
                  "items": {
                    "$ref": "#/components/schemas/SyncAckDto"
                  },
                  "type": "array"
                }
              }
            },
            "description": ""
          }
        },
        "security": [
          {
            "bearer": []
          },
          {
            "cookie": []
          },
          {
            "api_key": []
          }
        ],
        "tags": [
          "Sync"
        ]
      },
      "post": {
        "operationId": "sendSyncAck",
        "parameters": [],
        "requestBody": {
          "content": {
            "application/json": {
              "schema": {
                "$ref": "#/components/schemas/SyncAckSetDto"
              }
            }
          },
          "required": true
        },
        "responses": {
          "204": {
            "description": ""
          }
        },
        "security": [
          {
            "bearer": []
          },
          {
            "cookie": []
          },
          {
            "api_key": []
          }
        ],
        "tags": [
          "Sync"
        ]
      }
    },
    "/sync/delta-sync": {
      "post": {
        "operationId": "getDeltaSync",
        "parameters": [],
        "requestBody": {
          "content": {
            "application/json": {
              "schema": {
                "$ref": "#/components/schemas/AssetDeltaSyncDto"
              }
            }
          },
          "required": true
        },
        "responses": {
          "200": {
            "content": {
              "application/json": {
                "schema": {
                  "$ref": "#/components/schemas/AssetDeltaSyncResponseDto"
                }
              }
            },
            "description": ""
          }
        },
        "security": [
          {
            "bearer": []
          },
          {
            "cookie": []
          },
          {
            "api_key": []
          }
        ],
        "tags": [
          "Sync"
        ]
      }
    },
    "/sync/full-sync": {
      "post": {
        "operationId": "getFullSyncForUser",
        "parameters": [],
        "requestBody": {
          "content": {
            "application/json": {
              "schema": {
                "$ref": "#/components/schemas/AssetFullSyncDto"
              }
            }
          },
          "required": true
        },
        "responses": {
          "200": {
            "content": {
              "application/json": {
                "schema": {
                  "items": {
                    "$ref": "#/components/schemas/AssetResponseDto"
                  },
                  "type": "array"
                }
              }
            },
            "description": ""
          }
        },
        "security": [
          {
            "bearer": []
          },
          {
            "cookie": []
          },
          {
            "api_key": []
          }
        ],
        "tags": [
          "Sync"
        ]
      }
    },
    "/sync/stream": {
      "post": {
        "operationId": "getSyncStream",
        "parameters": [],
        "requestBody": {
          "content": {
            "application/json": {
              "schema": {
                "$ref": "#/components/schemas/SyncStreamDto"
              }
            }
          },
          "required": true
        },
        "responses": {
          "200": {
            "description": ""
          }
        },
        "security": [
          {
            "bearer": []
          },
          {
            "cookie": []
          },
          {
            "api_key": []
          }
        ],
        "tags": [
          "Sync"
        ]
      }
    },
    "/system-config": {
      "get": {
        "operationId": "getConfig",
        "parameters": [],
        "responses": {
          "200": {
            "content": {
              "application/json": {
                "schema": {
                  "$ref": "#/components/schemas/SystemConfigDto"
                }
              }
            },
            "description": ""
          }
        },
        "security": [
          {
            "bearer": []
          },
          {
            "cookie": []
          },
          {
            "api_key": []
          }
        ],
        "tags": [
          "System Config"
        ]
      },
      "put": {
        "operationId": "updateConfig",
        "parameters": [],
        "requestBody": {
          "content": {
            "application/json": {
              "schema": {
                "$ref": "#/components/schemas/SystemConfigDto"
              }
            }
          },
          "required": true
        },
        "responses": {
          "200": {
            "content": {
              "application/json": {
                "schema": {
                  "$ref": "#/components/schemas/SystemConfigDto"
                }
              }
            },
            "description": ""
          }
        },
        "security": [
          {
            "bearer": []
          },
          {
            "cookie": []
          },
          {
            "api_key": []
          }
        ],
        "tags": [
          "System Config"
        ]
      }
    },
    "/system-config/defaults": {
      "get": {
        "operationId": "getConfigDefaults",
        "parameters": [],
        "responses": {
          "200": {
            "content": {
              "application/json": {
                "schema": {
                  "$ref": "#/components/schemas/SystemConfigDto"
                }
              }
            },
            "description": ""
          }
        },
        "security": [
          {
            "bearer": []
          },
          {
            "cookie": []
          },
          {
            "api_key": []
          }
        ],
        "tags": [
          "System Config"
        ]
      }
    },
    "/system-config/storage-template-options": {
      "get": {
        "operationId": "getStorageTemplateOptions",
        "parameters": [],
        "responses": {
          "200": {
            "content": {
              "application/json": {
                "schema": {
                  "$ref": "#/components/schemas/SystemConfigTemplateStorageOptionDto"
                }
              }
            },
            "description": ""
          }
        },
        "security": [
          {
            "bearer": []
          },
          {
            "cookie": []
          },
          {
            "api_key": []
          }
        ],
        "tags": [
          "System Config"
        ]
      }
    },
    "/system-metadata/admin-onboarding": {
      "get": {
        "operationId": "getAdminOnboarding",
        "parameters": [],
        "responses": {
          "200": {
            "content": {
              "application/json": {
                "schema": {
                  "$ref": "#/components/schemas/AdminOnboardingUpdateDto"
                }
              }
            },
            "description": ""
          }
        },
        "security": [
          {
            "bearer": []
          },
          {
            "cookie": []
          },
          {
            "api_key": []
          }
        ],
        "tags": [
          "System Metadata"
        ]
      },
      "post": {
        "operationId": "updateAdminOnboarding",
        "parameters": [],
        "requestBody": {
          "content": {
            "application/json": {
              "schema": {
                "$ref": "#/components/schemas/AdminOnboardingUpdateDto"
              }
            }
          },
          "required": true
        },
        "responses": {
          "204": {
            "description": ""
          }
        },
        "security": [
          {
            "bearer": []
          },
          {
            "cookie": []
          },
          {
            "api_key": []
          }
        ],
        "tags": [
          "System Metadata"
        ]
      }
    },
    "/system-metadata/reverse-geocoding-state": {
      "get": {
        "operationId": "getReverseGeocodingState",
        "parameters": [],
        "responses": {
          "200": {
            "content": {
              "application/json": {
                "schema": {
                  "$ref": "#/components/schemas/ReverseGeocodingStateResponseDto"
                }
              }
            },
            "description": ""
          }
        },
        "security": [
          {
            "bearer": []
          },
          {
            "cookie": []
          },
          {
            "api_key": []
          }
        ],
        "tags": [
          "System Metadata"
        ]
      }
    },
    "/tags": {
      "get": {
        "operationId": "getAllTags",
        "parameters": [],
        "responses": {
          "200": {
            "content": {
              "application/json": {
                "schema": {
                  "items": {
                    "$ref": "#/components/schemas/TagResponseDto"
                  },
                  "type": "array"
                }
              }
            },
            "description": ""
          }
        },
        "security": [
          {
            "bearer": []
          },
          {
            "cookie": []
          },
          {
            "api_key": []
          }
        ],
        "tags": [
          "Tags"
        ]
      },
      "post": {
        "operationId": "createTag",
        "parameters": [],
        "requestBody": {
          "content": {
            "application/json": {
              "schema": {
                "$ref": "#/components/schemas/TagCreateDto"
              }
            }
          },
          "required": true
        },
        "responses": {
          "201": {
            "content": {
              "application/json": {
                "schema": {
                  "$ref": "#/components/schemas/TagResponseDto"
                }
              }
            },
            "description": ""
          }
        },
        "security": [
          {
            "bearer": []
          },
          {
            "cookie": []
          },
          {
            "api_key": []
          }
        ],
        "tags": [
          "Tags"
        ]
      },
      "put": {
        "operationId": "upsertTags",
        "parameters": [],
        "requestBody": {
          "content": {
            "application/json": {
              "schema": {
                "$ref": "#/components/schemas/TagUpsertDto"
              }
            }
          },
          "required": true
        },
        "responses": {
          "200": {
            "content": {
              "application/json": {
                "schema": {
                  "items": {
                    "$ref": "#/components/schemas/TagResponseDto"
                  },
                  "type": "array"
                }
              }
            },
            "description": ""
          }
        },
        "security": [
          {
            "bearer": []
          },
          {
            "cookie": []
          },
          {
            "api_key": []
          }
        ],
        "tags": [
          "Tags"
        ]
      }
    },
    "/tags/assets": {
      "put": {
        "operationId": "bulkTagAssets",
        "parameters": [],
        "requestBody": {
          "content": {
            "application/json": {
              "schema": {
                "$ref": "#/components/schemas/TagBulkAssetsDto"
              }
            }
          },
          "required": true
        },
        "responses": {
          "200": {
            "content": {
              "application/json": {
                "schema": {
                  "$ref": "#/components/schemas/TagBulkAssetsResponseDto"
                }
              }
            },
            "description": ""
          }
        },
        "security": [
          {
            "bearer": []
          },
          {
            "cookie": []
          },
          {
            "api_key": []
          }
        ],
        "tags": [
          "Tags"
        ]
      }
    },
    "/tags/{id}": {
      "delete": {
        "operationId": "deleteTag",
        "parameters": [
          {
            "name": "id",
            "required": true,
            "in": "path",
            "schema": {
              "format": "uuid",
              "type": "string"
            }
          }
        ],
        "responses": {
          "204": {
            "description": ""
          }
        },
        "security": [
          {
            "bearer": []
          },
          {
            "cookie": []
          },
          {
            "api_key": []
          }
        ],
        "tags": [
          "Tags"
        ]
      },
      "get": {
        "operationId": "getTagById",
        "parameters": [
          {
            "name": "id",
            "required": true,
            "in": "path",
            "schema": {
              "format": "uuid",
              "type": "string"
            }
          }
        ],
        "responses": {
          "200": {
            "content": {
              "application/json": {
                "schema": {
                  "$ref": "#/components/schemas/TagResponseDto"
                }
              }
            },
            "description": ""
          }
        },
        "security": [
          {
            "bearer": []
          },
          {
            "cookie": []
          },
          {
            "api_key": []
          }
        ],
        "tags": [
          "Tags"
        ]
      },
      "put": {
        "operationId": "updateTag",
        "parameters": [
          {
            "name": "id",
            "required": true,
            "in": "path",
            "schema": {
              "format": "uuid",
              "type": "string"
            }
          }
        ],
        "requestBody": {
          "content": {
            "application/json": {
              "schema": {
                "$ref": "#/components/schemas/TagUpdateDto"
              }
            }
          },
          "required": true
        },
        "responses": {
          "200": {
            "content": {
              "application/json": {
                "schema": {
                  "$ref": "#/components/schemas/TagResponseDto"
                }
              }
            },
            "description": ""
          }
        },
        "security": [
          {
            "bearer": []
          },
          {
            "cookie": []
          },
          {
            "api_key": []
          }
        ],
        "tags": [
          "Tags"
        ]
      }
    },
    "/tags/{id}/assets": {
      "delete": {
        "operationId": "untagAssets",
        "parameters": [
          {
            "name": "id",
            "required": true,
            "in": "path",
            "schema": {
              "format": "uuid",
              "type": "string"
            }
          }
        ],
        "requestBody": {
          "content": {
            "application/json": {
              "schema": {
                "$ref": "#/components/schemas/BulkIdsDto"
              }
            }
          },
          "required": true
        },
        "responses": {
          "200": {
            "content": {
              "application/json": {
                "schema": {
                  "items": {
                    "$ref": "#/components/schemas/BulkIdResponseDto"
                  },
                  "type": "array"
                }
              }
            },
            "description": ""
          }
        },
        "security": [
          {
            "bearer": []
          },
          {
            "cookie": []
          },
          {
            "api_key": []
          }
        ],
        "tags": [
          "Tags"
        ]
      },
      "put": {
        "operationId": "tagAssets",
        "parameters": [
          {
            "name": "id",
            "required": true,
            "in": "path",
            "schema": {
              "format": "uuid",
              "type": "string"
            }
          }
        ],
        "requestBody": {
          "content": {
            "application/json": {
              "schema": {
                "$ref": "#/components/schemas/BulkIdsDto"
              }
            }
          },
          "required": true
        },
        "responses": {
          "200": {
            "content": {
              "application/json": {
                "schema": {
                  "items": {
                    "$ref": "#/components/schemas/BulkIdResponseDto"
                  },
                  "type": "array"
                }
              }
            },
            "description": ""
          }
        },
        "security": [
          {
            "bearer": []
          },
          {
            "cookie": []
          },
          {
            "api_key": []
          }
        ],
        "tags": [
          "Tags"
        ]
      }
    },
    "/timeline/bucket": {
      "get": {
        "operationId": "getTimeBucket",
        "parameters": [
          {
            "name": "albumId",
            "required": false,
            "in": "query",
            "schema": {
              "format": "uuid",
              "type": "string"
            }
          },
          {
            "name": "isArchived",
            "required": false,
            "in": "query",
            "schema": {
              "type": "boolean"
            }
          },
          {
            "name": "isFavorite",
            "required": false,
            "in": "query",
            "schema": {
              "type": "boolean"
            }
          },
          {
            "name": "isTrashed",
            "required": false,
            "in": "query",
            "schema": {
              "type": "boolean"
            }
          },
          {
            "name": "key",
            "required": false,
            "in": "query",
            "schema": {
              "type": "string"
            }
          },
          {
            "name": "order",
            "required": false,
            "in": "query",
            "schema": {
              "$ref": "#/components/schemas/AssetOrder"
            }
          },
          {
            "name": "personId",
            "required": false,
            "in": "query",
            "schema": {
              "format": "uuid",
              "type": "string"
            }
          },
          {
            "name": "size",
            "required": true,
            "in": "query",
            "schema": {
              "$ref": "#/components/schemas/TimeBucketSize"
            }
          },
          {
            "name": "tagId",
            "required": false,
            "in": "query",
            "schema": {
              "format": "uuid",
              "type": "string"
            }
          },
          {
            "name": "timeBucket",
            "required": true,
            "in": "query",
            "schema": {
              "type": "string"
            }
          },
          {
            "name": "userId",
            "required": false,
            "in": "query",
            "schema": {
              "format": "uuid",
              "type": "string"
            }
          },
          {
            "name": "withPartners",
            "required": false,
            "in": "query",
            "schema": {
              "type": "boolean"
            }
          },
          {
            "name": "withStacked",
            "required": false,
            "in": "query",
            "schema": {
              "type": "boolean"
            }
          }
        ],
        "responses": {
          "200": {
            "content": {
              "application/json": {
                "schema": {
                  "items": {
                    "$ref": "#/components/schemas/AssetResponseDto"
                  },
                  "type": "array"
                }
              }
            },
            "description": ""
          }
        },
        "security": [
          {
            "bearer": []
          },
          {
            "cookie": []
          },
          {
            "api_key": []
          }
        ],
        "tags": [
          "Timeline"
        ]
      }
    },
    "/timeline/buckets": {
      "get": {
        "operationId": "getTimeBuckets",
        "parameters": [
          {
            "name": "albumId",
            "required": false,
            "in": "query",
            "schema": {
              "format": "uuid",
              "type": "string"
            }
          },
          {
            "name": "isArchived",
            "required": false,
            "in": "query",
            "schema": {
              "type": "boolean"
            }
          },
          {
            "name": "isFavorite",
            "required": false,
            "in": "query",
            "schema": {
              "type": "boolean"
            }
          },
          {
            "name": "isTrashed",
            "required": false,
            "in": "query",
            "schema": {
              "type": "boolean"
            }
          },
          {
            "name": "key",
            "required": false,
            "in": "query",
            "schema": {
              "type": "string"
            }
          },
          {
            "name": "order",
            "required": false,
            "in": "query",
            "schema": {
              "$ref": "#/components/schemas/AssetOrder"
            }
          },
          {
            "name": "personId",
            "required": false,
            "in": "query",
            "schema": {
              "format": "uuid",
              "type": "string"
            }
          },
          {
            "name": "size",
            "required": true,
            "in": "query",
            "schema": {
              "$ref": "#/components/schemas/TimeBucketSize"
            }
          },
          {
            "name": "tagId",
            "required": false,
            "in": "query",
            "schema": {
              "format": "uuid",
              "type": "string"
            }
          },
          {
            "name": "userId",
            "required": false,
            "in": "query",
            "schema": {
              "format": "uuid",
              "type": "string"
            }
          },
          {
            "name": "withPartners",
            "required": false,
            "in": "query",
            "schema": {
              "type": "boolean"
            }
          },
          {
            "name": "withStacked",
            "required": false,
            "in": "query",
            "schema": {
              "type": "boolean"
            }
          }
        ],
        "responses": {
          "200": {
            "content": {
              "application/json": {
                "schema": {
                  "items": {
                    "$ref": "#/components/schemas/TimeBucketResponseDto"
                  },
                  "type": "array"
                }
              }
            },
            "description": ""
          }
        },
        "security": [
          {
            "bearer": []
          },
          {
            "cookie": []
          },
          {
            "api_key": []
          }
        ],
        "tags": [
          "Timeline"
        ]
      }
    },
    "/trash/empty": {
      "post": {
        "operationId": "emptyTrash",
        "parameters": [],
        "responses": {
          "200": {
            "content": {
              "application/json": {
                "schema": {
                  "$ref": "#/components/schemas/TrashResponseDto"
                }
              }
            },
            "description": ""
          }
        },
        "security": [
          {
            "bearer": []
          },
          {
            "cookie": []
          },
          {
            "api_key": []
          }
        ],
        "tags": [
          "Trash"
        ]
      }
    },
    "/trash/restore": {
      "post": {
        "operationId": "restoreTrash",
        "parameters": [],
        "responses": {
          "200": {
            "content": {
              "application/json": {
                "schema": {
                  "$ref": "#/components/schemas/TrashResponseDto"
                }
              }
            },
            "description": ""
          }
        },
        "security": [
          {
            "bearer": []
          },
          {
            "cookie": []
          },
          {
            "api_key": []
          }
        ],
        "tags": [
          "Trash"
        ]
      }
    },
    "/trash/restore/assets": {
      "post": {
        "operationId": "restoreAssets",
        "parameters": [],
        "requestBody": {
          "content": {
            "application/json": {
              "schema": {
                "$ref": "#/components/schemas/BulkIdsDto"
              }
            }
          },
          "required": true
        },
        "responses": {
          "200": {
            "content": {
              "application/json": {
                "schema": {
                  "$ref": "#/components/schemas/TrashResponseDto"
                }
              }
            },
            "description": ""
          }
        },
        "security": [
          {
            "bearer": []
          },
          {
            "cookie": []
          },
          {
            "api_key": []
          }
        ],
        "tags": [
          "Trash"
        ]
      }
    },
    "/users": {
      "get": {
        "operationId": "searchUsers",
        "parameters": [],
        "responses": {
          "200": {
            "content": {
              "application/json": {
                "schema": {
                  "items": {
                    "$ref": "#/components/schemas/UserResponseDto"
                  },
                  "type": "array"
                }
              }
            },
            "description": ""
          }
        },
        "security": [
          {
            "bearer": []
          },
          {
            "cookie": []
          },
          {
            "api_key": []
          }
        ],
        "tags": [
          "Users"
        ]
      }
    },
    "/users/me": {
      "get": {
        "operationId": "getMyUser",
        "parameters": [],
        "responses": {
          "200": {
            "content": {
              "application/json": {
                "schema": {
                  "$ref": "#/components/schemas/UserAdminResponseDto"
                }
              }
            },
            "description": ""
          }
        },
        "security": [
          {
            "bearer": []
          },
          {
            "cookie": []
          },
          {
            "api_key": []
          }
        ],
        "tags": [
          "Users"
        ]
      },
      "put": {
        "operationId": "updateMyUser",
        "parameters": [],
        "requestBody": {
          "content": {
            "application/json": {
              "schema": {
                "$ref": "#/components/schemas/UserUpdateMeDto"
              }
            }
          },
          "required": true
        },
        "responses": {
          "200": {
            "content": {
              "application/json": {
                "schema": {
                  "$ref": "#/components/schemas/UserAdminResponseDto"
                }
              }
            },
            "description": ""
          }
        },
        "security": [
          {
            "bearer": []
          },
          {
            "cookie": []
          },
          {
            "api_key": []
          }
        ],
        "tags": [
          "Users"
        ]
      }
    },
    "/users/me/license": {
      "delete": {
        "operationId": "deleteUserLicense",
        "parameters": [],
        "responses": {
          "200": {
            "description": ""
          }
        },
        "security": [
          {
            "bearer": []
          },
          {
            "cookie": []
          },
          {
            "api_key": []
          }
        ],
        "tags": [
          "Users"
        ]
      },
      "get": {
        "operationId": "getUserLicense",
        "parameters": [],
        "responses": {
          "200": {
            "content": {
              "application/json": {
                "schema": {
                  "$ref": "#/components/schemas/LicenseResponseDto"
                }
              }
            },
            "description": ""
          }
        },
        "security": [
          {
            "bearer": []
          },
          {
            "cookie": []
          },
          {
            "api_key": []
          }
        ],
        "tags": [
          "Users"
        ]
      },
      "put": {
        "operationId": "setUserLicense",
        "parameters": [],
        "requestBody": {
          "content": {
            "application/json": {
              "schema": {
                "$ref": "#/components/schemas/LicenseKeyDto"
              }
            }
          },
          "required": true
        },
        "responses": {
          "200": {
            "content": {
              "application/json": {
                "schema": {
                  "$ref": "#/components/schemas/LicenseResponseDto"
                }
              }
            },
            "description": ""
          }
        },
        "security": [
          {
            "bearer": []
          },
          {
            "cookie": []
          },
          {
            "api_key": []
          }
        ],
        "tags": [
          "Users"
        ]
      }
    },
    "/users/me/preferences": {
      "get": {
        "operationId": "getMyPreferences",
        "parameters": [],
        "responses": {
          "200": {
            "content": {
              "application/json": {
                "schema": {
                  "$ref": "#/components/schemas/UserPreferencesResponseDto"
                }
              }
            },
            "description": ""
          }
        },
        "security": [
          {
            "bearer": []
          },
          {
            "cookie": []
          },
          {
            "api_key": []
          }
        ],
        "tags": [
          "Users"
        ]
      },
      "put": {
        "operationId": "updateMyPreferences",
        "parameters": [],
        "requestBody": {
          "content": {
            "application/json": {
              "schema": {
                "$ref": "#/components/schemas/UserPreferencesUpdateDto"
              }
            }
          },
          "required": true
        },
        "responses": {
          "200": {
            "content": {
              "application/json": {
                "schema": {
                  "$ref": "#/components/schemas/UserPreferencesResponseDto"
                }
              }
            },
            "description": ""
          }
        },
        "security": [
          {
            "bearer": []
          },
          {
            "cookie": []
          },
          {
            "api_key": []
          }
        ],
        "tags": [
          "Users"
        ]
      }
    },
    "/users/profile-image": {
      "delete": {
        "operationId": "deleteProfileImage",
        "parameters": [],
        "responses": {
          "204": {
            "description": ""
          }
        },
        "security": [
          {
            "bearer": []
          },
          {
            "cookie": []
          },
          {
            "api_key": []
          }
        ],
        "tags": [
          "Users"
        ]
      },
      "post": {
        "operationId": "createProfileImage",
        "parameters": [],
        "requestBody": {
          "content": {
            "multipart/form-data": {
              "schema": {
                "$ref": "#/components/schemas/CreateProfileImageDto"
              }
            }
          },
          "description": "A new avatar for the user",
          "required": true
        },
        "responses": {
          "201": {
            "content": {
              "application/json": {
                "schema": {
                  "$ref": "#/components/schemas/CreateProfileImageResponseDto"
                }
              }
            },
            "description": ""
          }
        },
        "security": [
          {
            "bearer": []
          },
          {
            "cookie": []
          },
          {
            "api_key": []
          }
        ],
        "tags": [
          "Users"
        ]
      }
    },
    "/users/{id}": {
      "get": {
        "operationId": "getUser",
        "parameters": [
          {
            "name": "id",
            "required": true,
            "in": "path",
            "schema": {
              "format": "uuid",
              "type": "string"
            }
          }
        ],
        "responses": {
          "200": {
            "content": {
              "application/json": {
                "schema": {
                  "$ref": "#/components/schemas/UserResponseDto"
                }
              }
            },
            "description": ""
          }
        },
        "security": [
          {
            "bearer": []
          },
          {
            "cookie": []
          },
          {
            "api_key": []
          }
        ],
        "tags": [
          "Users"
        ]
      }
    },
    "/users/{id}/profile-image": {
      "get": {
        "operationId": "getProfileImage",
        "parameters": [
          {
            "name": "id",
            "required": true,
            "in": "path",
            "schema": {
              "format": "uuid",
              "type": "string"
            }
          }
        ],
        "responses": {
          "200": {
            "content": {
              "application/octet-stream": {
                "schema": {
                  "format": "binary",
                  "type": "string"
                }
              }
            },
            "description": ""
          }
        },
        "security": [
          {
            "bearer": []
          },
          {
            "cookie": []
          },
          {
            "api_key": []
          }
        ],
        "tags": [
          "Users"
        ]
      }
    },
    "/view/folder": {
      "get": {
        "operationId": "getAssetsByOriginalPath",
        "parameters": [
          {
            "name": "path",
            "required": true,
            "in": "query",
            "schema": {
              "type": "string"
            }
          }
        ],
        "responses": {
          "200": {
            "content": {
              "application/json": {
                "schema": {
                  "items": {
                    "$ref": "#/components/schemas/AssetResponseDto"
                  },
                  "type": "array"
                }
              }
            },
            "description": ""
          }
        },
        "security": [
          {
            "bearer": []
          },
          {
            "cookie": []
          },
          {
            "api_key": []
          }
        ],
        "tags": [
          "View"
        ]
      }
    },
    "/view/folder/unique-paths": {
      "get": {
        "operationId": "getUniqueOriginalPaths",
        "parameters": [],
        "responses": {
          "200": {
            "content": {
              "application/json": {
                "schema": {
                  "items": {
                    "type": "string"
                  },
                  "type": "array"
                }
              }
            },
            "description": ""
          }
        },
        "security": [
          {
            "bearer": []
          },
          {
            "cookie": []
          },
          {
            "api_key": []
          }
        ],
        "tags": [
          "View"
        ]
      }
    }
  },
  "info": {
    "title": "Immich",
    "description": "Immich API",
<<<<<<< HEAD
    "version": "1.132.0",
=======
    "version": "1.132.1",
>>>>>>> 6e06f9f5
    "contact": {}
  },
  "tags": [],
  "servers": [
    {
      "url": "/api"
    }
  ],
  "components": {
    "securitySchemes": {
      "bearer": {
        "scheme": "Bearer",
        "bearerFormat": "JWT",
        "type": "http",
        "in": "header"
      },
      "cookie": {
        "type": "apiKey",
        "in": "cookie",
        "name": "immich_access_token"
      },
      "api_key": {
        "type": "apiKey",
        "in": "header",
        "name": "x-api-key"
      }
    },
    "schemas": {
      "APIKeyCreateDto": {
        "properties": {
          "name": {
            "type": "string"
          },
          "permissions": {
            "items": {
              "$ref": "#/components/schemas/Permission"
            },
            "minItems": 1,
            "type": "array"
          }
        },
        "required": [
          "permissions"
        ],
        "type": "object"
      },
      "APIKeyCreateResponseDto": {
        "properties": {
          "apiKey": {
            "$ref": "#/components/schemas/APIKeyResponseDto"
          },
          "secret": {
            "type": "string"
          }
        },
        "required": [
          "apiKey",
          "secret"
        ],
        "type": "object"
      },
      "APIKeyResponseDto": {
        "properties": {
          "createdAt": {
            "format": "date-time",
            "type": "string"
          },
          "id": {
            "type": "string"
          },
          "name": {
            "type": "string"
          },
          "permissions": {
            "items": {
              "$ref": "#/components/schemas/Permission"
            },
            "type": "array"
          },
          "updatedAt": {
            "format": "date-time",
            "type": "string"
          }
        },
        "required": [
          "createdAt",
          "id",
          "name",
          "permissions",
          "updatedAt"
        ],
        "type": "object"
      },
      "APIKeyUpdateDto": {
        "properties": {
          "name": {
            "type": "string"
          }
        },
        "required": [
          "name"
        ],
        "type": "object"
      },
      "ActivityCreateDto": {
        "properties": {
          "albumId": {
            "format": "uuid",
            "type": "string"
          },
          "assetId": {
            "format": "uuid",
            "type": "string"
          },
          "comment": {
            "type": "string"
          },
          "type": {
            "allOf": [
              {
                "$ref": "#/components/schemas/ReactionType"
              }
            ]
          }
        },
        "required": [
          "albumId",
          "type"
        ],
        "type": "object"
      },
      "ActivityResponseDto": {
        "properties": {
          "assetId": {
            "nullable": true,
            "type": "string"
          },
          "comment": {
            "nullable": true,
            "type": "string"
          },
          "createdAt": {
            "format": "date-time",
            "type": "string"
          },
          "id": {
            "type": "string"
          },
          "type": {
            "allOf": [
              {
                "$ref": "#/components/schemas/ReactionType"
              }
            ]
          },
          "user": {
            "$ref": "#/components/schemas/UserResponseDto"
          }
        },
        "required": [
          "assetId",
          "createdAt",
          "id",
          "type",
          "user"
        ],
        "type": "object"
      },
      "ActivityStatisticsResponseDto": {
        "properties": {
          "comments": {
            "type": "integer"
          }
        },
        "required": [
          "comments"
        ],
        "type": "object"
      },
      "AddUsersDto": {
        "properties": {
          "albumUsers": {
            "items": {
              "$ref": "#/components/schemas/AlbumUserAddDto"
            },
            "minItems": 1,
            "type": "array"
          }
        },
        "required": [
          "albumUsers"
        ],
        "type": "object"
      },
      "AdminOnboardingUpdateDto": {
        "properties": {
          "isOnboarded": {
            "type": "boolean"
          }
        },
        "required": [
          "isOnboarded"
        ],
        "type": "object"
      },
      "AlbumResponseDto": {
        "properties": {
          "albumName": {
            "type": "string"
          },
          "albumThumbnailAssetId": {
            "nullable": true,
            "type": "string"
          },
          "albumUsers": {
            "items": {
              "$ref": "#/components/schemas/AlbumUserResponseDto"
            },
            "type": "array"
          },
          "assetCount": {
            "type": "integer"
          },
          "assets": {
            "items": {
              "$ref": "#/components/schemas/AssetResponseDto"
            },
            "type": "array"
          },
          "createdAt": {
            "format": "date-time",
            "type": "string"
          },
          "description": {
            "type": "string"
          },
          "endDate": {
            "format": "date-time",
            "type": "string"
          },
          "hasSharedLink": {
            "type": "boolean"
          },
          "id": {
            "type": "string"
          },
          "isActivityEnabled": {
            "type": "boolean"
          },
          "lastModifiedAssetTimestamp": {
            "format": "date-time",
            "type": "string"
          },
          "order": {
            "allOf": [
              {
                "$ref": "#/components/schemas/AssetOrder"
              }
            ]
          },
          "owner": {
            "$ref": "#/components/schemas/UserResponseDto"
          },
          "ownerId": {
            "type": "string"
          },
          "shared": {
            "type": "boolean"
          },
          "startDate": {
            "format": "date-time",
            "type": "string"
          },
          "updatedAt": {
            "format": "date-time",
            "type": "string"
          }
        },
        "required": [
          "albumName",
          "albumThumbnailAssetId",
          "albumUsers",
          "assetCount",
          "assets",
          "createdAt",
          "description",
          "hasSharedLink",
          "id",
          "isActivityEnabled",
          "owner",
          "ownerId",
          "shared",
          "updatedAt"
        ],
        "type": "object"
      },
      "AlbumStatisticsResponseDto": {
        "properties": {
          "notShared": {
            "type": "integer"
          },
          "owned": {
            "type": "integer"
          },
          "shared": {
            "type": "integer"
          }
        },
        "required": [
          "notShared",
          "owned",
          "shared"
        ],
        "type": "object"
      },
      "AlbumUserAddDto": {
        "properties": {
          "role": {
            "allOf": [
              {
                "$ref": "#/components/schemas/AlbumUserRole"
              }
            ],
            "default": "editor"
          },
          "userId": {
            "format": "uuid",
            "type": "string"
          }
        },
        "required": [
          "userId"
        ],
        "type": "object"
      },
      "AlbumUserCreateDto": {
        "properties": {
          "role": {
            "allOf": [
              {
                "$ref": "#/components/schemas/AlbumUserRole"
              }
            ]
          },
          "userId": {
            "format": "uuid",
            "type": "string"
          }
        },
        "required": [
          "role",
          "userId"
        ],
        "type": "object"
      },
      "AlbumUserResponseDto": {
        "properties": {
          "role": {
            "allOf": [
              {
                "$ref": "#/components/schemas/AlbumUserRole"
              }
            ]
          },
          "user": {
            "$ref": "#/components/schemas/UserResponseDto"
          }
        },
        "required": [
          "role",
          "user"
        ],
        "type": "object"
      },
      "AlbumUserRole": {
        "enum": [
          "editor",
          "viewer"
        ],
        "type": "string"
      },
      "AllJobStatusResponseDto": {
        "properties": {
          "backgroundTask": {
            "$ref": "#/components/schemas/JobStatusDto"
          },
          "backupDatabase": {
            "$ref": "#/components/schemas/JobStatusDto"
          },
          "duplicateDetection": {
            "$ref": "#/components/schemas/JobStatusDto"
          },
          "faceDetection": {
            "$ref": "#/components/schemas/JobStatusDto"
          },
          "facialRecognition": {
            "$ref": "#/components/schemas/JobStatusDto"
          },
          "library": {
            "$ref": "#/components/schemas/JobStatusDto"
          },
          "metadataExtraction": {
            "$ref": "#/components/schemas/JobStatusDto"
          },
          "migration": {
            "$ref": "#/components/schemas/JobStatusDto"
          },
          "notifications": {
            "$ref": "#/components/schemas/JobStatusDto"
          },
          "search": {
            "$ref": "#/components/schemas/JobStatusDto"
          },
          "sidecar": {
            "$ref": "#/components/schemas/JobStatusDto"
          },
          "smartSearch": {
            "$ref": "#/components/schemas/JobStatusDto"
          },
          "storageTemplateMigration": {
            "$ref": "#/components/schemas/JobStatusDto"
          },
          "thumbnailGeneration": {
            "$ref": "#/components/schemas/JobStatusDto"
          },
          "videoConversion": {
            "$ref": "#/components/schemas/JobStatusDto"
          }
        },
        "required": [
          "backgroundTask",
          "backupDatabase",
          "duplicateDetection",
          "faceDetection",
          "facialRecognition",
          "library",
          "metadataExtraction",
          "migration",
          "notifications",
          "search",
          "sidecar",
          "smartSearch",
          "storageTemplateMigration",
          "thumbnailGeneration",
          "videoConversion"
        ],
        "type": "object"
      },
      "AssetBulkDeleteDto": {
        "properties": {
          "force": {
            "type": "boolean"
          },
          "ids": {
            "items": {
              "format": "uuid",
              "type": "string"
            },
            "type": "array"
          }
        },
        "required": [
          "ids"
        ],
        "type": "object"
      },
      "AssetBulkUpdateDto": {
        "properties": {
          "dateTimeOriginal": {
            "type": "string"
          },
          "duplicateId": {
            "nullable": true,
            "type": "string"
          },
          "ids": {
            "items": {
              "format": "uuid",
              "type": "string"
            },
            "type": "array"
          },
          "isArchived": {
            "type": "boolean"
          },
          "isFavorite": {
            "type": "boolean"
          },
          "latitude": {
            "type": "number"
          },
          "longitude": {
            "type": "number"
          },
          "rating": {
            "maximum": 5,
            "minimum": -1,
            "type": "number"
          }
        },
        "required": [
          "ids"
        ],
        "type": "object"
      },
      "AssetBulkUploadCheckDto": {
        "properties": {
          "assets": {
            "items": {
              "$ref": "#/components/schemas/AssetBulkUploadCheckItem"
            },
            "type": "array"
          }
        },
        "required": [
          "assets"
        ],
        "type": "object"
      },
      "AssetBulkUploadCheckItem": {
        "properties": {
          "checksum": {
            "description": "base64 or hex encoded sha1 hash",
            "type": "string"
          },
          "id": {
            "type": "string"
          }
        },
        "required": [
          "checksum",
          "id"
        ],
        "type": "object"
      },
      "AssetBulkUploadCheckResponseDto": {
        "properties": {
          "results": {
            "items": {
              "$ref": "#/components/schemas/AssetBulkUploadCheckResult"
            },
            "type": "array"
          }
        },
        "required": [
          "results"
        ],
        "type": "object"
      },
      "AssetBulkUploadCheckResult": {
        "properties": {
          "action": {
            "enum": [
              "accept",
              "reject"
            ],
            "type": "string"
          },
          "assetId": {
            "type": "string"
          },
          "id": {
            "type": "string"
          },
          "isTrashed": {
            "type": "boolean"
          },
          "reason": {
            "enum": [
              "duplicate",
              "unsupported-format"
            ],
            "type": "string"
          }
        },
        "required": [
          "action",
          "id"
        ],
        "type": "object"
      },
      "AssetDeltaSyncDto": {
        "properties": {
          "updatedAfter": {
            "format": "date-time",
            "type": "string"
          },
          "userIds": {
            "items": {
              "format": "uuid",
              "type": "string"
            },
            "type": "array"
          }
        },
        "required": [
          "updatedAfter",
          "userIds"
        ],
        "type": "object"
      },
      "AssetDeltaSyncResponseDto": {
        "properties": {
          "deleted": {
            "items": {
              "type": "string"
            },
            "type": "array"
          },
          "needsFullSync": {
            "type": "boolean"
          },
          "upserted": {
            "items": {
              "$ref": "#/components/schemas/AssetResponseDto"
            },
            "type": "array"
          }
        },
        "required": [
          "deleted",
          "needsFullSync",
          "upserted"
        ],
        "type": "object"
      },
      "AssetFaceCreateDto": {
        "properties": {
          "assetId": {
            "format": "uuid",
            "type": "string"
          },
          "height": {
            "type": "integer"
          },
          "imageHeight": {
            "type": "integer"
          },
          "imageWidth": {
            "type": "integer"
          },
          "personId": {
            "format": "uuid",
            "type": "string"
          },
          "width": {
            "type": "integer"
          },
          "x": {
            "type": "integer"
          },
          "y": {
            "type": "integer"
          }
        },
        "required": [
          "assetId",
          "height",
          "imageHeight",
          "imageWidth",
          "personId",
          "width",
          "x",
          "y"
        ],
        "type": "object"
      },
      "AssetFaceDeleteDto": {
        "properties": {
          "force": {
            "type": "boolean"
          }
        },
        "required": [
          "force"
        ],
        "type": "object"
      },
      "AssetFaceResponseDto": {
        "properties": {
          "boundingBoxX1": {
            "type": "integer"
          },
          "boundingBoxX2": {
            "type": "integer"
          },
          "boundingBoxY1": {
            "type": "integer"
          },
          "boundingBoxY2": {
            "type": "integer"
          },
          "id": {
            "format": "uuid",
            "type": "string"
          },
          "imageHeight": {
            "type": "integer"
          },
          "imageWidth": {
            "type": "integer"
          },
          "person": {
            "allOf": [
              {
                "$ref": "#/components/schemas/PersonResponseDto"
              }
            ],
            "nullable": true
          },
          "sourceType": {
            "allOf": [
              {
                "$ref": "#/components/schemas/SourceType"
              }
            ]
          }
        },
        "required": [
          "boundingBoxX1",
          "boundingBoxX2",
          "boundingBoxY1",
          "boundingBoxY2",
          "id",
          "imageHeight",
          "imageWidth",
          "person"
        ],
        "type": "object"
      },
      "AssetFaceUpdateDto": {
        "properties": {
          "data": {
            "items": {
              "$ref": "#/components/schemas/AssetFaceUpdateItem"
            },
            "type": "array"
          }
        },
        "required": [
          "data"
        ],
        "type": "object"
      },
      "AssetFaceUpdateItem": {
        "properties": {
          "assetId": {
            "format": "uuid",
            "type": "string"
          },
          "personId": {
            "format": "uuid",
            "type": "string"
          }
        },
        "required": [
          "assetId",
          "personId"
        ],
        "type": "object"
      },
      "AssetFaceWithoutPersonResponseDto": {
        "properties": {
          "boundingBoxX1": {
            "type": "integer"
          },
          "boundingBoxX2": {
            "type": "integer"
          },
          "boundingBoxY1": {
            "type": "integer"
          },
          "boundingBoxY2": {
            "type": "integer"
          },
          "id": {
            "format": "uuid",
            "type": "string"
          },
          "imageHeight": {
            "type": "integer"
          },
          "imageWidth": {
            "type": "integer"
          },
          "sourceType": {
            "allOf": [
              {
                "$ref": "#/components/schemas/SourceType"
              }
            ]
          }
        },
        "required": [
          "boundingBoxX1",
          "boundingBoxX2",
          "boundingBoxY1",
          "boundingBoxY2",
          "id",
          "imageHeight",
          "imageWidth"
        ],
        "type": "object"
      },
      "AssetFullSyncDto": {
        "properties": {
          "lastId": {
            "format": "uuid",
            "type": "string"
          },
          "limit": {
            "minimum": 1,
            "type": "integer"
          },
          "updatedUntil": {
            "format": "date-time",
            "type": "string"
          },
          "userId": {
            "format": "uuid",
            "type": "string"
          }
        },
        "required": [
          "limit",
          "updatedUntil"
        ],
        "type": "object"
      },
      "AssetIdsDto": {
        "properties": {
          "assetIds": {
            "items": {
              "format": "uuid",
              "type": "string"
            },
            "type": "array"
          }
        },
        "required": [
          "assetIds"
        ],
        "type": "object"
      },
      "AssetIdsResponseDto": {
        "properties": {
          "assetId": {
            "type": "string"
          },
          "error": {
            "enum": [
              "duplicate",
              "no_permission",
              "not_found"
            ],
            "type": "string"
          },
          "success": {
            "type": "boolean"
          }
        },
        "required": [
          "assetId",
          "success"
        ],
        "type": "object"
      },
      "AssetJobName": {
        "enum": [
          "refresh-faces",
          "refresh-metadata",
          "regenerate-thumbnail",
          "transcode-video"
        ],
        "type": "string"
      },
      "AssetJobsDto": {
        "properties": {
          "assetIds": {
            "items": {
              "format": "uuid",
              "type": "string"
            },
            "type": "array"
          },
          "name": {
            "allOf": [
              {
                "$ref": "#/components/schemas/AssetJobName"
              }
            ]
          }
        },
        "required": [
          "assetIds",
          "name"
        ],
        "type": "object"
      },
      "AssetMediaCreateDto": {
        "properties": {
          "assetData": {
            "format": "binary",
            "type": "string"
          },
          "deviceAssetId": {
            "type": "string"
          },
          "deviceId": {
            "type": "string"
          },
          "duration": {
            "type": "string"
          },
          "fileCreatedAt": {
            "format": "date-time",
            "type": "string"
          },
          "fileModifiedAt": {
            "format": "date-time",
            "type": "string"
          },
          "isArchived": {
            "type": "boolean"
          },
          "isFavorite": {
            "type": "boolean"
          },
          "isVisible": {
            "type": "boolean"
          },
          "livePhotoVideoId": {
            "format": "uuid",
            "type": "string"
          },
          "sidecarData": {
            "format": "binary",
            "type": "string"
          }
        },
        "required": [
          "assetData",
          "deviceAssetId",
          "deviceId",
          "fileCreatedAt",
          "fileModifiedAt"
        ],
        "type": "object"
      },
      "AssetMediaReplaceDto": {
        "properties": {
          "assetData": {
            "format": "binary",
            "type": "string"
          },
          "deviceAssetId": {
            "type": "string"
          },
          "deviceId": {
            "type": "string"
          },
          "duration": {
            "type": "string"
          },
          "fileCreatedAt": {
            "format": "date-time",
            "type": "string"
          },
          "fileModifiedAt": {
            "format": "date-time",
            "type": "string"
          }
        },
        "required": [
          "assetData",
          "deviceAssetId",
          "deviceId",
          "fileCreatedAt",
          "fileModifiedAt"
        ],
        "type": "object"
      },
      "AssetMediaResponseDto": {
        "properties": {
          "id": {
            "type": "string"
          },
          "status": {
            "allOf": [
              {
                "$ref": "#/components/schemas/AssetMediaStatus"
              }
            ]
          }
        },
        "required": [
          "id",
          "status"
        ],
        "type": "object"
      },
      "AssetMediaSize": {
        "enum": [
          "fullsize",
          "preview",
          "thumbnail"
        ],
        "type": "string"
      },
      "AssetMediaStatus": {
        "enum": [
          "created",
          "replaced",
          "duplicate"
        ],
        "type": "string"
      },
      "AssetOrder": {
        "enum": [
          "asc",
          "desc"
        ],
        "type": "string"
      },
      "AssetResponseDto": {
        "properties": {
          "checksum": {
            "description": "base64 encoded sha1 hash",
            "type": "string"
          },
          "deviceAssetId": {
            "type": "string"
          },
          "deviceId": {
            "type": "string"
          },
          "duplicateId": {
            "nullable": true,
            "type": "string"
          },
          "duration": {
            "type": "string"
          },
          "exifInfo": {
            "$ref": "#/components/schemas/ExifResponseDto"
          },
          "fileCreatedAt": {
            "format": "date-time",
            "type": "string"
          },
          "fileModifiedAt": {
            "format": "date-time",
            "type": "string"
          },
          "hasMetadata": {
            "type": "boolean"
          },
          "id": {
            "type": "string"
          },
          "isArchived": {
            "type": "boolean"
          },
          "isFavorite": {
            "type": "boolean"
          },
          "isOffline": {
            "type": "boolean"
          },
          "isTrashed": {
            "type": "boolean"
          },
          "libraryId": {
            "deprecated": true,
            "description": "This property was deprecated in v1.106.0",
            "nullable": true,
            "type": "string"
          },
          "livePhotoVideoId": {
            "nullable": true,
            "type": "string"
          },
          "localDateTime": {
            "format": "date-time",
            "type": "string"
          },
          "originalFileName": {
            "type": "string"
          },
          "originalMimeType": {
            "type": "string"
          },
          "originalPath": {
            "type": "string"
          },
          "owner": {
            "$ref": "#/components/schemas/UserResponseDto"
          },
          "ownerId": {
            "type": "string"
          },
          "people": {
            "items": {
              "$ref": "#/components/schemas/PersonWithFacesResponseDto"
            },
            "type": "array"
          },
          "resized": {
            "deprecated": true,
            "description": "This property was deprecated in v1.113.0",
            "type": "boolean"
          },
          "stack": {
            "allOf": [
              {
                "$ref": "#/components/schemas/AssetStackResponseDto"
              }
            ],
            "nullable": true
          },
          "tags": {
            "items": {
              "$ref": "#/components/schemas/TagResponseDto"
            },
            "type": "array"
          },
          "thumbhash": {
            "nullable": true,
            "type": "string"
          },
          "type": {
            "allOf": [
              {
                "$ref": "#/components/schemas/AssetTypeEnum"
              }
            ]
          },
          "unassignedFaces": {
            "items": {
              "$ref": "#/components/schemas/AssetFaceWithoutPersonResponseDto"
            },
            "type": "array"
          },
          "updatedAt": {
            "format": "date-time",
            "type": "string"
          }
        },
        "required": [
          "checksum",
          "deviceAssetId",
          "deviceId",
          "duration",
          "fileCreatedAt",
          "fileModifiedAt",
          "hasMetadata",
          "id",
          "isArchived",
          "isFavorite",
          "isOffline",
          "isTrashed",
          "localDateTime",
          "originalFileName",
          "originalPath",
          "ownerId",
          "thumbhash",
          "type",
          "updatedAt"
        ],
        "type": "object"
      },
      "AssetStackResponseDto": {
        "properties": {
          "assetCount": {
            "type": "integer"
          },
          "id": {
            "type": "string"
          },
          "primaryAssetId": {
            "type": "string"
          }
        },
        "required": [
          "assetCount",
          "id",
          "primaryAssetId"
        ],
        "type": "object"
      },
      "AssetStatsResponseDto": {
        "properties": {
          "images": {
            "type": "integer"
          },
          "total": {
            "type": "integer"
          },
          "videos": {
            "type": "integer"
          }
        },
        "required": [
          "images",
          "total",
          "videos"
        ],
        "type": "object"
      },
      "AssetTypeEnum": {
        "enum": [
          "IMAGE",
          "VIDEO",
          "AUDIO",
          "OTHER"
        ],
        "type": "string"
      },
      "AudioCodec": {
        "enum": [
          "mp3",
          "aac",
          "libopus",
          "pcm_s16le"
        ],
        "type": "string"
      },
      "AvatarResponse": {
        "properties": {
          "color": {
            "allOf": [
              {
                "$ref": "#/components/schemas/UserAvatarColor"
              }
            ]
          }
        },
        "required": [
          "color"
        ],
        "type": "object"
      },
      "AvatarUpdate": {
        "properties": {
          "color": {
            "allOf": [
              {
                "$ref": "#/components/schemas/UserAvatarColor"
              }
            ]
          }
        },
        "type": "object"
      },
      "BulkIdResponseDto": {
        "properties": {
          "error": {
            "enum": [
              "duplicate",
              "no_permission",
              "not_found",
              "unknown"
            ],
            "type": "string"
          },
          "id": {
            "type": "string"
          },
          "success": {
            "type": "boolean"
          }
        },
        "required": [
          "id",
          "success"
        ],
        "type": "object"
      },
      "BulkIdsDto": {
        "properties": {
          "ids": {
            "items": {
              "format": "uuid",
              "type": "string"
            },
            "type": "array"
          }
        },
        "required": [
          "ids"
        ],
        "type": "object"
      },
      "CLIPConfig": {
        "properties": {
          "enabled": {
            "type": "boolean"
          },
          "modelName": {
            "type": "string"
          }
        },
        "required": [
          "enabled",
          "modelName"
        ],
        "type": "object"
      },
      "CQMode": {
        "enum": [
          "auto",
          "cqp",
          "icq"
        ],
        "type": "string"
      },
      "ChangePasswordDto": {
        "properties": {
          "newPassword": {
            "example": "password",
            "minLength": 8,
            "type": "string"
          },
          "password": {
            "example": "password",
            "type": "string"
          }
        },
        "required": [
          "newPassword",
          "password"
        ],
        "type": "object"
      },
      "CheckExistingAssetsDto": {
        "properties": {
          "deviceAssetIds": {
            "items": {
              "type": "string"
            },
            "minItems": 1,
            "type": "array"
          },
          "deviceId": {
            "type": "string"
          }
        },
        "required": [
          "deviceAssetIds",
          "deviceId"
        ],
        "type": "object"
      },
      "CheckExistingAssetsResponseDto": {
        "properties": {
          "existingIds": {
            "items": {
              "type": "string"
            },
            "type": "array"
          }
        },
        "required": [
          "existingIds"
        ],
        "type": "object"
      },
      "Colorspace": {
        "enum": [
          "srgb",
          "p3"
        ],
        "type": "string"
      },
      "CreateAlbumDto": {
        "properties": {
          "albumName": {
            "type": "string"
          },
          "albumUsers": {
            "items": {
              "$ref": "#/components/schemas/AlbumUserCreateDto"
            },
            "type": "array"
          },
          "assetIds": {
            "items": {
              "format": "uuid",
              "type": "string"
            },
            "type": "array"
          },
          "description": {
            "type": "string"
          }
        },
        "required": [
          "albumName"
        ],
        "type": "object"
      },
      "CreateLibraryDto": {
        "properties": {
          "exclusionPatterns": {
            "items": {
              "type": "string"
            },
            "maxItems": 128,
            "type": "array",
            "uniqueItems": true
          },
          "importPaths": {
            "items": {
              "type": "string"
            },
            "maxItems": 128,
            "type": "array",
            "uniqueItems": true
          },
          "name": {
            "type": "string"
          },
          "ownerId": {
            "format": "uuid",
            "type": "string"
          }
        },
        "required": [
          "ownerId"
        ],
        "type": "object"
      },
      "CreateProfileImageDto": {
        "properties": {
          "file": {
            "format": "binary",
            "type": "string"
          }
        },
        "required": [
          "file"
        ],
        "type": "object"
      },
      "CreateProfileImageResponseDto": {
        "properties": {
          "profileChangedAt": {
            "format": "date-time",
            "type": "string"
          },
          "profileImagePath": {
            "type": "string"
          },
          "userId": {
            "type": "string"
          }
        },
        "required": [
          "profileChangedAt",
          "profileImagePath",
          "userId"
        ],
        "type": "object"
      },
      "DatabaseBackupConfig": {
        "properties": {
          "cronExpression": {
            "type": "string"
          },
          "enabled": {
            "type": "boolean"
          },
          "keepLastAmount": {
            "minimum": 1,
            "type": "number"
          }
        },
        "required": [
          "cronExpression",
          "enabled",
          "keepLastAmount"
        ],
        "type": "object"
      },
      "DownloadArchiveInfo": {
        "properties": {
          "assetIds": {
            "items": {
              "type": "string"
            },
            "type": "array"
          },
          "size": {
            "type": "integer"
          }
        },
        "required": [
          "assetIds",
          "size"
        ],
        "type": "object"
      },
      "DownloadInfoDto": {
        "properties": {
          "albumId": {
            "format": "uuid",
            "type": "string"
          },
          "archiveSize": {
            "minimum": 1,
            "type": "integer"
          },
          "assetIds": {
            "items": {
              "format": "uuid",
              "type": "string"
            },
            "type": "array"
          },
          "userId": {
            "format": "uuid",
            "type": "string"
          }
        },
        "type": "object"
      },
      "DownloadResponse": {
        "properties": {
          "archiveSize": {
            "type": "integer"
          },
          "includeEmbeddedVideos": {
            "default": false,
            "type": "boolean"
          }
        },
        "required": [
          "archiveSize",
          "includeEmbeddedVideos"
        ],
        "type": "object"
      },
      "DownloadResponseDto": {
        "properties": {
          "archives": {
            "items": {
              "$ref": "#/components/schemas/DownloadArchiveInfo"
            },
            "type": "array"
          },
          "totalSize": {
            "type": "integer"
          }
        },
        "required": [
          "archives",
          "totalSize"
        ],
        "type": "object"
      },
      "DownloadUpdate": {
        "properties": {
          "archiveSize": {
            "minimum": 1,
            "type": "integer"
          },
          "includeEmbeddedVideos": {
            "type": "boolean"
          }
        },
        "type": "object"
      },
      "DuplicateDetectionConfig": {
        "properties": {
          "enabled": {
            "type": "boolean"
          },
          "maxDistance": {
            "format": "double",
            "maximum": 0.1,
            "minimum": 0.001,
            "type": "number"
          }
        },
        "required": [
          "enabled",
          "maxDistance"
        ],
        "type": "object"
      },
      "DuplicateResponseDto": {
        "properties": {
          "assets": {
            "items": {
              "$ref": "#/components/schemas/AssetResponseDto"
            },
            "type": "array"
          },
          "duplicateId": {
            "type": "string"
          }
        },
        "required": [
          "assets",
          "duplicateId"
        ],
        "type": "object"
      },
      "EmailNotificationsResponse": {
        "properties": {
          "albumInvite": {
            "type": "boolean"
          },
          "albumUpdate": {
            "type": "boolean"
          },
          "enabled": {
            "type": "boolean"
          }
        },
        "required": [
          "albumInvite",
          "albumUpdate",
          "enabled"
        ],
        "type": "object"
      },
      "EmailNotificationsUpdate": {
        "properties": {
          "albumInvite": {
            "type": "boolean"
          },
          "albumUpdate": {
            "type": "boolean"
          },
          "enabled": {
            "type": "boolean"
          }
        },
        "type": "object"
      },
      "ExifResponseDto": {
        "properties": {
          "city": {
            "default": null,
            "nullable": true,
            "type": "string"
          },
          "country": {
            "default": null,
            "nullable": true,
            "type": "string"
          },
          "dateTimeOriginal": {
            "default": null,
            "format": "date-time",
            "nullable": true,
            "type": "string"
          },
          "description": {
            "default": null,
            "nullable": true,
            "type": "string"
          },
          "exifImageHeight": {
            "default": null,
            "nullable": true,
            "type": "number"
          },
          "exifImageWidth": {
            "default": null,
            "nullable": true,
            "type": "number"
          },
          "exposureTime": {
            "default": null,
            "nullable": true,
            "type": "string"
          },
          "fNumber": {
            "default": null,
            "nullable": true,
            "type": "number"
          },
          "fileSizeInByte": {
            "default": null,
            "format": "int64",
            "nullable": true,
            "type": "integer"
          },
          "focalLength": {
            "default": null,
            "nullable": true,
            "type": "number"
          },
          "iso": {
            "default": null,
            "nullable": true,
            "type": "number"
          },
          "latitude": {
            "default": null,
            "nullable": true,
            "type": "number"
          },
          "lensModel": {
            "default": null,
            "nullable": true,
            "type": "string"
          },
          "longitude": {
            "default": null,
            "nullable": true,
            "type": "number"
          },
          "make": {
            "default": null,
            "nullable": true,
            "type": "string"
          },
          "model": {
            "default": null,
            "nullable": true,
            "type": "string"
          },
          "modifyDate": {
            "default": null,
            "format": "date-time",
            "nullable": true,
            "type": "string"
          },
          "orientation": {
            "default": null,
            "nullable": true,
            "type": "string"
          },
          "projectionType": {
            "default": null,
            "nullable": true,
            "type": "string"
          },
          "rating": {
            "default": null,
            "nullable": true,
            "type": "number"
          },
          "state": {
            "default": null,
            "nullable": true,
            "type": "string"
          },
          "timeZone": {
            "default": null,
            "nullable": true,
            "type": "string"
          }
        },
        "type": "object"
      },
      "FaceDto": {
        "properties": {
          "id": {
            "format": "uuid",
            "type": "string"
          }
        },
        "required": [
          "id"
        ],
        "type": "object"
      },
      "FacialRecognitionConfig": {
        "properties": {
          "enabled": {
            "type": "boolean"
          },
          "maxDistance": {
            "format": "double",
            "maximum": 2,
            "minimum": 0.1,
            "type": "number"
          },
          "minFaces": {
            "minimum": 1,
            "type": "integer"
          },
          "minScore": {
            "format": "double",
            "maximum": 1,
            "minimum": 0.1,
            "type": "number"
          },
          "modelName": {
            "type": "string"
          }
        },
        "required": [
          "enabled",
          "maxDistance",
          "minFaces",
          "minScore",
          "modelName"
        ],
        "type": "object"
      },
      "FileChecksumDto": {
        "properties": {
          "filenames": {
            "items": {
              "type": "string"
            },
            "type": "array"
          }
        },
        "required": [
          "filenames"
        ],
        "type": "object"
      },
      "FileChecksumResponseDto": {
        "properties": {
          "checksum": {
            "type": "string"
          },
          "filename": {
            "type": "string"
          }
        },
        "required": [
          "checksum",
          "filename"
        ],
        "type": "object"
      },
      "FileReportDto": {
        "properties": {
          "extras": {
            "items": {
              "type": "string"
            },
            "type": "array"
          },
          "orphans": {
            "items": {
              "$ref": "#/components/schemas/FileReportItemDto"
            },
            "type": "array"
          }
        },
        "required": [
          "extras",
          "orphans"
        ],
        "type": "object"
      },
      "FileReportFixDto": {
        "properties": {
          "items": {
            "items": {
              "$ref": "#/components/schemas/FileReportItemDto"
            },
            "type": "array"
          }
        },
        "required": [
          "items"
        ],
        "type": "object"
      },
      "FileReportItemDto": {
        "properties": {
          "checksum": {
            "type": "string"
          },
          "entityId": {
            "format": "uuid",
            "type": "string"
          },
          "entityType": {
            "allOf": [
              {
                "$ref": "#/components/schemas/PathEntityType"
              }
            ]
          },
          "pathType": {
            "allOf": [
              {
                "$ref": "#/components/schemas/PathType"
              }
            ]
          },
          "pathValue": {
            "type": "string"
          }
        },
        "required": [
          "entityId",
          "entityType",
          "pathType",
          "pathValue"
        ],
        "type": "object"
      },
      "FoldersResponse": {
        "properties": {
          "enabled": {
            "default": false,
            "type": "boolean"
          },
          "sidebarWeb": {
            "default": false,
            "type": "boolean"
          }
        },
        "required": [
          "enabled",
          "sidebarWeb"
        ],
        "type": "object"
      },
      "FoldersUpdate": {
        "properties": {
          "enabled": {
            "type": "boolean"
          },
          "sidebarWeb": {
            "type": "boolean"
          }
        },
        "type": "object"
      },
      "ImageFormat": {
        "enum": [
          "jpeg",
          "webp"
        ],
        "type": "string"
      },
      "JobCommand": {
        "enum": [
          "start",
          "pause",
          "resume",
          "empty",
          "clear-failed"
        ],
        "type": "string"
      },
      "JobCommandDto": {
        "properties": {
          "command": {
            "allOf": [
              {
                "$ref": "#/components/schemas/JobCommand"
              }
            ]
          },
          "force": {
            "type": "boolean"
          }
        },
        "required": [
          "command"
        ],
        "type": "object"
      },
      "JobCountsDto": {
        "properties": {
          "active": {
            "type": "integer"
          },
          "completed": {
            "type": "integer"
          },
          "delayed": {
            "type": "integer"
          },
          "failed": {
            "type": "integer"
          },
          "paused": {
            "type": "integer"
          },
          "waiting": {
            "type": "integer"
          }
        },
        "required": [
          "active",
          "completed",
          "delayed",
          "failed",
          "paused",
          "waiting"
        ],
        "type": "object"
      },
      "JobCreateDto": {
        "properties": {
          "name": {
            "allOf": [
              {
                "$ref": "#/components/schemas/ManualJobName"
              }
            ]
          }
        },
        "required": [
          "name"
        ],
        "type": "object"
      },
      "JobName": {
        "enum": [
          "thumbnailGeneration",
          "metadataExtraction",
          "videoConversion",
          "faceDetection",
          "facialRecognition",
          "smartSearch",
          "duplicateDetection",
          "backgroundTask",
          "storageTemplateMigration",
          "migration",
          "search",
          "sidecar",
          "library",
          "notifications",
          "backupDatabase"
        ],
        "type": "string"
      },
      "JobSettingsDto": {
        "properties": {
          "concurrency": {
            "minimum": 1,
            "type": "integer"
          }
        },
        "required": [
          "concurrency"
        ],
        "type": "object"
      },
      "JobStatusDto": {
        "properties": {
          "jobCounts": {
            "$ref": "#/components/schemas/JobCountsDto"
          },
          "queueStatus": {
            "$ref": "#/components/schemas/QueueStatusDto"
          }
        },
        "required": [
          "jobCounts",
          "queueStatus"
        ],
        "type": "object"
      },
      "LibraryResponseDto": {
        "properties": {
          "assetCount": {
            "type": "integer"
          },
          "createdAt": {
            "format": "date-time",
            "type": "string"
          },
          "exclusionPatterns": {
            "items": {
              "type": "string"
            },
            "type": "array"
          },
          "id": {
            "type": "string"
          },
          "importPaths": {
            "items": {
              "type": "string"
            },
            "type": "array"
          },
          "name": {
            "type": "string"
          },
          "ownerId": {
            "type": "string"
          },
          "refreshedAt": {
            "format": "date-time",
            "nullable": true,
            "type": "string"
          },
          "updatedAt": {
            "format": "date-time",
            "type": "string"
          }
        },
        "required": [
          "assetCount",
          "createdAt",
          "exclusionPatterns",
          "id",
          "importPaths",
          "name",
          "ownerId",
          "refreshedAt",
          "updatedAt"
        ],
        "type": "object"
      },
      "LibraryStatsResponseDto": {
        "properties": {
          "photos": {
            "default": 0,
            "type": "integer"
          },
          "total": {
            "default": 0,
            "type": "integer"
          },
          "usage": {
            "default": 0,
            "format": "int64",
            "type": "integer"
          },
          "videos": {
            "default": 0,
            "type": "integer"
          }
        },
        "required": [
          "photos",
          "total",
          "usage",
          "videos"
        ],
        "type": "object"
      },
      "LicenseKeyDto": {
        "properties": {
          "activationKey": {
            "type": "string"
          },
          "licenseKey": {
            "pattern": "/IM(SV|CL)(-[\\dA-Za-z]{4}){8}/",
            "type": "string"
          }
        },
        "required": [
          "activationKey",
          "licenseKey"
        ],
        "type": "object"
      },
      "LicenseResponseDto": {
        "properties": {
          "activatedAt": {
            "format": "date-time",
            "type": "string"
          },
          "activationKey": {
            "type": "string"
          },
          "licenseKey": {
            "pattern": "/IM(SV|CL)(-[\\dA-Za-z]{4}){8}/",
            "type": "string"
          }
        },
        "required": [
          "activatedAt",
          "activationKey",
          "licenseKey"
        ],
        "type": "object"
      },
      "LogLevel": {
        "enum": [
          "verbose",
          "debug",
          "log",
          "warn",
          "error",
          "fatal"
        ],
        "type": "string"
      },
      "LoginCredentialDto": {
        "properties": {
          "email": {
            "example": "testuser@email.com",
            "format": "email",
            "type": "string"
          },
          "password": {
            "example": "password",
            "type": "string"
          }
        },
        "required": [
          "email",
          "password"
        ],
        "type": "object"
      },
      "LoginResponseDto": {
        "properties": {
          "accessToken": {
            "type": "string"
          },
          "isAdmin": {
            "type": "boolean"
          },
          "name": {
            "type": "string"
          },
          "profileImagePath": {
            "type": "string"
          },
          "shouldChangePassword": {
            "type": "boolean"
          },
          "userEmail": {
            "type": "string"
          },
          "userId": {
            "type": "string"
          }
        },
        "required": [
          "accessToken",
          "isAdmin",
          "name",
          "profileImagePath",
          "shouldChangePassword",
          "userEmail",
          "userId"
        ],
        "type": "object"
      },
      "LogoutResponseDto": {
        "properties": {
          "redirectUri": {
            "type": "string"
          },
          "successful": {
            "type": "boolean"
          }
        },
        "required": [
          "redirectUri",
          "successful"
        ],
        "type": "object"
      },
      "ManualJobName": {
        "enum": [
          "person-cleanup",
          "tag-cleanup",
          "user-cleanup",
          "memory-cleanup",
          "memory-create",
          "backup-database"
        ],
        "type": "string"
      },
      "MapMarkerResponseDto": {
        "properties": {
          "city": {
            "nullable": true,
            "type": "string"
          },
          "country": {
            "nullable": true,
            "type": "string"
          },
          "id": {
            "type": "string"
          },
          "lat": {
            "format": "double",
            "type": "number"
          },
          "lon": {
            "format": "double",
            "type": "number"
          },
          "state": {
            "nullable": true,
            "type": "string"
          }
        },
        "required": [
          "city",
          "country",
          "id",
          "lat",
          "lon",
          "state"
        ],
        "type": "object"
      },
      "MapReverseGeocodeResponseDto": {
        "properties": {
          "city": {
            "nullable": true,
            "type": "string"
          },
          "country": {
            "nullable": true,
            "type": "string"
          },
          "state": {
            "nullable": true,
            "type": "string"
          }
        },
        "required": [
          "city",
          "country",
          "state"
        ],
        "type": "object"
      },
      "MemoriesResponse": {
        "properties": {
          "enabled": {
            "default": true,
            "type": "boolean"
          }
        },
        "required": [
          "enabled"
        ],
        "type": "object"
      },
      "MemoriesUpdate": {
        "properties": {
          "enabled": {
            "type": "boolean"
          }
        },
        "type": "object"
      },
      "MemoryCreateDto": {
        "properties": {
          "assetIds": {
            "items": {
              "format": "uuid",
              "type": "string"
            },
            "type": "array"
          },
          "data": {
            "$ref": "#/components/schemas/OnThisDayDto"
          },
          "isSaved": {
            "type": "boolean"
          },
          "memoryAt": {
            "format": "date-time",
            "type": "string"
          },
          "seenAt": {
            "format": "date-time",
            "type": "string"
          },
          "type": {
            "allOf": [
              {
                "$ref": "#/components/schemas/MemoryType"
              }
            ]
          }
        },
        "required": [
          "data",
          "memoryAt",
          "type"
        ],
        "type": "object"
      },
      "MemoryLaneResponseDto": {
        "properties": {
          "assets": {
            "items": {
              "$ref": "#/components/schemas/AssetResponseDto"
            },
            "type": "array"
          },
          "yearsAgo": {
            "type": "integer"
          }
        },
        "required": [
          "assets",
          "yearsAgo"
        ],
        "type": "object"
      },
      "MemoryResponseDto": {
        "properties": {
          "assets": {
            "items": {
              "$ref": "#/components/schemas/AssetResponseDto"
            },
            "type": "array"
          },
          "createdAt": {
            "format": "date-time",
            "type": "string"
          },
          "data": {
            "$ref": "#/components/schemas/OnThisDayDto"
          },
          "deletedAt": {
            "format": "date-time",
            "type": "string"
          },
          "hideAt": {
            "format": "date-time",
            "type": "string"
          },
          "id": {
            "type": "string"
          },
          "isSaved": {
            "type": "boolean"
          },
          "memoryAt": {
            "format": "date-time",
            "type": "string"
          },
          "ownerId": {
            "type": "string"
          },
          "seenAt": {
            "format": "date-time",
            "type": "string"
          },
          "showAt": {
            "format": "date-time",
            "type": "string"
          },
          "type": {
            "allOf": [
              {
                "$ref": "#/components/schemas/MemoryType"
              }
            ]
          },
          "updatedAt": {
            "format": "date-time",
            "type": "string"
          }
        },
        "required": [
          "assets",
          "createdAt",
          "data",
          "id",
          "isSaved",
          "memoryAt",
          "ownerId",
          "type",
          "updatedAt"
        ],
        "type": "object"
      },
      "MemoryType": {
        "enum": [
          "on_this_day"
        ],
        "type": "string"
      },
      "MemoryUpdateDto": {
        "properties": {
          "isSaved": {
            "type": "boolean"
          },
          "memoryAt": {
            "format": "date-time",
            "type": "string"
          },
          "seenAt": {
            "format": "date-time",
            "type": "string"
          }
        },
        "type": "object"
      },
      "MergePersonDto": {
        "properties": {
          "ids": {
            "items": {
              "format": "uuid",
              "type": "string"
            },
            "type": "array"
          }
        },
        "required": [
          "ids"
        ],
        "type": "object"
      },
      "MetadataSearchDto": {
        "properties": {
          "checksum": {
            "type": "string"
          },
          "city": {
            "nullable": true,
            "type": "string"
          },
          "country": {
            "nullable": true,
            "type": "string"
          },
          "createdAfter": {
            "format": "date-time",
            "type": "string"
          },
          "createdBefore": {
            "format": "date-time",
            "type": "string"
          },
          "description": {
            "type": "string"
          },
          "deviceAssetId": {
            "type": "string"
          },
          "deviceId": {
            "type": "string"
          },
          "encodedVideoPath": {
            "type": "string"
          },
          "id": {
            "format": "uuid",
            "type": "string"
          },
          "isArchived": {
            "type": "boolean"
          },
          "isEncoded": {
            "type": "boolean"
          },
          "isFavorite": {
            "type": "boolean"
          },
          "isMotion": {
            "type": "boolean"
          },
          "isNotInAlbum": {
            "type": "boolean"
          },
          "isOffline": {
            "type": "boolean"
          },
          "isVisible": {
            "type": "boolean"
          },
          "lensModel": {
            "nullable": true,
            "type": "string"
          },
          "libraryId": {
            "format": "uuid",
            "nullable": true,
            "type": "string"
          },
          "make": {
            "type": "string"
          },
          "model": {
            "nullable": true,
            "type": "string"
          },
          "order": {
            "allOf": [
              {
                "$ref": "#/components/schemas/AssetOrder"
              }
            ],
            "default": "desc"
          },
          "originalFileName": {
            "type": "string"
          },
          "originalPath": {
            "type": "string"
          },
          "page": {
            "minimum": 1,
            "type": "number"
          },
          "personIds": {
            "items": {
              "format": "uuid",
              "type": "string"
            },
            "type": "array"
          },
          "previewPath": {
            "type": "string"
          },
          "rating": {
            "maximum": 5,
            "minimum": -1,
            "type": "number"
          },
          "size": {
            "maximum": 1000,
            "minimum": 1,
            "type": "number"
          },
          "state": {
            "nullable": true,
            "type": "string"
          },
          "tagIds": {
            "items": {
              "format": "uuid",
              "type": "string"
            },
            "type": "array"
          },
          "takenAfter": {
            "format": "date-time",
            "type": "string"
          },
          "takenBefore": {
            "format": "date-time",
            "type": "string"
          },
          "thumbnailPath": {
            "type": "string"
          },
          "trashedAfter": {
            "format": "date-time",
            "type": "string"
          },
          "trashedBefore": {
            "format": "date-time",
            "type": "string"
          },
          "type": {
            "allOf": [
              {
                "$ref": "#/components/schemas/AssetTypeEnum"
              }
            ]
          },
          "updatedAfter": {
            "format": "date-time",
            "type": "string"
          },
          "updatedBefore": {
            "format": "date-time",
            "type": "string"
          },
          "withArchived": {
            "default": false,
            "type": "boolean"
          },
          "withDeleted": {
            "type": "boolean"
          },
          "withExif": {
            "type": "boolean"
          },
          "withPeople": {
            "type": "boolean"
          },
          "withStacked": {
            "type": "boolean"
          }
        },
        "type": "object"
      },
      "OAuthAuthorizeResponseDto": {
        "properties": {
          "url": {
            "type": "string"
          }
        },
        "required": [
          "url"
        ],
        "type": "object"
      },
      "OAuthCallbackDto": {
        "properties": {
          "codeVerifier": {
            "type": "string"
          },
          "state": {
            "type": "string"
          },
          "url": {
            "type": "string"
          }
        },
        "required": [
          "url"
        ],
        "type": "object"
      },
      "OAuthConfigDto": {
        "properties": {
          "codeChallenge": {
            "type": "string"
          },
          "redirectUri": {
            "type": "string"
          },
          "state": {
            "type": "string"
          }
        },
        "required": [
          "redirectUri"
        ],
        "type": "object"
      },
      "OnThisDayDto": {
        "properties": {
          "year": {
            "minimum": 1,
            "type": "number"
          }
        },
        "required": [
          "year"
        ],
        "type": "object"
      },
      "PartnerDirection": {
        "enum": [
          "shared-by",
          "shared-with"
        ],
        "type": "string"
      },
      "PartnerResponseDto": {
        "properties": {
          "avatarColor": {
            "allOf": [
              {
                "$ref": "#/components/schemas/UserAvatarColor"
              }
            ]
          },
          "email": {
            "type": "string"
          },
          "id": {
            "type": "string"
          },
          "inTimeline": {
            "type": "boolean"
          },
          "name": {
            "type": "string"
          },
          "profileChangedAt": {
            "format": "date-time",
            "type": "string"
          },
          "profileImagePath": {
            "type": "string"
          }
        },
        "required": [
          "avatarColor",
          "email",
          "id",
          "name",
          "profileChangedAt",
          "profileImagePath"
        ],
        "type": "object"
      },
      "PathEntityType": {
        "enum": [
          "asset",
          "person",
          "user"
        ],
        "type": "string"
      },
      "PathType": {
        "enum": [
          "original",
          "fullsize",
          "preview",
          "thumbnail",
          "encoded_video",
          "sidecar",
          "face",
          "profile"
        ],
        "type": "string"
      },
      "PeopleResponse": {
        "properties": {
          "enabled": {
            "default": true,
            "type": "boolean"
          },
          "sidebarWeb": {
            "default": false,
            "type": "boolean"
          }
        },
        "required": [
          "enabled",
          "sidebarWeb"
        ],
        "type": "object"
      },
      "PeopleResponseDto": {
        "properties": {
          "hasNextPage": {
            "description": "This property was added in v1.110.0",
            "type": "boolean"
          },
          "hidden": {
            "type": "integer"
          },
          "people": {
            "items": {
              "$ref": "#/components/schemas/PersonResponseDto"
            },
            "type": "array"
          },
          "total": {
            "type": "integer"
          }
        },
        "required": [
          "hidden",
          "people",
          "total"
        ],
        "type": "object"
      },
      "PeopleUpdate": {
        "properties": {
          "enabled": {
            "type": "boolean"
          },
          "sidebarWeb": {
            "type": "boolean"
          }
        },
        "type": "object"
      },
      "PeopleUpdateDto": {
        "properties": {
          "people": {
            "items": {
              "$ref": "#/components/schemas/PeopleUpdateItem"
            },
            "type": "array"
          }
        },
        "required": [
          "people"
        ],
        "type": "object"
      },
      "PeopleUpdateItem": {
        "properties": {
          "birthDate": {
            "description": "Person date of birth.\nNote: the mobile app cannot currently set the birth date to null.",
            "format": "date",
            "nullable": true,
            "type": "string"
          },
          "color": {
            "nullable": true,
            "type": "string"
          },
          "featureFaceAssetId": {
            "description": "Asset is used to get the feature face thumbnail.",
            "type": "string"
          },
          "id": {
            "description": "Person id.",
            "type": "string"
          },
          "isFavorite": {
            "type": "boolean"
          },
          "isHidden": {
            "description": "Person visibility",
            "type": "boolean"
          },
          "name": {
            "description": "Person name.",
            "type": "string"
          }
        },
        "required": [
          "id"
        ],
        "type": "object"
      },
      "Permission": {
        "enum": [
          "all",
          "activity.create",
          "activity.read",
          "activity.update",
          "activity.delete",
          "activity.statistics",
          "apiKey.create",
          "apiKey.read",
          "apiKey.update",
          "apiKey.delete",
          "asset.read",
          "asset.update",
          "asset.delete",
          "asset.share",
          "asset.view",
          "asset.download",
          "asset.upload",
          "album.create",
          "album.read",
          "album.update",
          "album.delete",
          "album.statistics",
          "album.addAsset",
          "album.removeAsset",
          "album.share",
          "album.download",
          "authDevice.delete",
          "archive.read",
          "face.create",
          "face.read",
          "face.update",
          "face.delete",
          "library.create",
          "library.read",
          "library.update",
          "library.delete",
          "library.statistics",
          "timeline.read",
          "timeline.download",
          "memory.create",
          "memory.read",
          "memory.update",
          "memory.delete",
          "partner.create",
          "partner.read",
          "partner.update",
          "partner.delete",
          "person.create",
          "person.read",
          "person.update",
          "person.delete",
          "person.statistics",
          "person.merge",
          "person.reassign",
          "session.read",
          "session.update",
          "session.delete",
          "sharedLink.create",
          "sharedLink.read",
          "sharedLink.update",
          "sharedLink.delete",
          "stack.create",
          "stack.read",
          "stack.update",
          "stack.delete",
          "systemConfig.read",
          "systemConfig.update",
          "systemMetadata.read",
          "systemMetadata.update",
          "tag.create",
          "tag.read",
          "tag.update",
          "tag.delete",
          "tag.asset",
          "admin.user.create",
          "admin.user.read",
          "admin.user.update",
          "admin.user.delete"
        ],
        "type": "string"
      },
      "PersonCreateDto": {
        "properties": {
          "birthDate": {
            "description": "Person date of birth.\nNote: the mobile app cannot currently set the birth date to null.",
            "format": "date",
            "nullable": true,
            "type": "string"
          },
          "color": {
            "nullable": true,
            "type": "string"
          },
          "isFavorite": {
            "type": "boolean"
          },
          "isHidden": {
            "description": "Person visibility",
            "type": "boolean"
          },
          "name": {
            "description": "Person name.",
            "type": "string"
          }
        },
        "type": "object"
      },
      "PersonResponseDto": {
        "properties": {
          "birthDate": {
            "format": "date",
            "nullable": true,
            "type": "string"
          },
          "color": {
            "description": "This property was added in v1.126.0",
            "type": "string"
          },
          "id": {
            "type": "string"
          },
          "isFavorite": {
            "description": "This property was added in v1.126.0",
            "type": "boolean"
          },
          "isHidden": {
            "type": "boolean"
          },
          "name": {
            "type": "string"
          },
          "thumbnailPath": {
            "type": "string"
          },
          "updatedAt": {
            "description": "This property was added in v1.107.0",
            "format": "date-time",
            "type": "string"
          }
        },
        "required": [
          "birthDate",
          "id",
          "isHidden",
          "name",
          "thumbnailPath"
        ],
        "type": "object"
      },
      "PersonStatisticsResponseDto": {
        "properties": {
          "assets": {
            "type": "integer"
          }
        },
        "required": [
          "assets"
        ],
        "type": "object"
      },
      "PersonUpdateDto": {
        "properties": {
          "birthDate": {
            "description": "Person date of birth.\nNote: the mobile app cannot currently set the birth date to null.",
            "format": "date",
            "nullable": true,
            "type": "string"
          },
          "color": {
            "nullable": true,
            "type": "string"
          },
          "featureFaceAssetId": {
            "description": "Asset is used to get the feature face thumbnail.",
            "type": "string"
          },
          "isFavorite": {
            "type": "boolean"
          },
          "isHidden": {
            "description": "Person visibility",
            "type": "boolean"
          },
          "name": {
            "description": "Person name.",
            "type": "string"
          }
        },
        "type": "object"
      },
      "PersonWithFacesResponseDto": {
        "properties": {
          "birthDate": {
            "format": "date",
            "nullable": true,
            "type": "string"
          },
          "color": {
            "description": "This property was added in v1.126.0",
            "type": "string"
          },
          "faces": {
            "items": {
              "$ref": "#/components/schemas/AssetFaceWithoutPersonResponseDto"
            },
            "type": "array"
          },
          "id": {
            "type": "string"
          },
          "isFavorite": {
            "description": "This property was added in v1.126.0",
            "type": "boolean"
          },
          "isHidden": {
            "type": "boolean"
          },
          "name": {
            "type": "string"
          },
          "thumbnailPath": {
            "type": "string"
          },
          "updatedAt": {
            "description": "This property was added in v1.107.0",
            "format": "date-time",
            "type": "string"
          }
        },
        "required": [
          "birthDate",
          "faces",
          "id",
          "isHidden",
          "name",
          "thumbnailPath"
        ],
        "type": "object"
      },
      "PlacesResponseDto": {
        "properties": {
          "admin1name": {
            "type": "string"
          },
          "admin2name": {
            "type": "string"
          },
          "latitude": {
            "type": "number"
          },
          "longitude": {
            "type": "number"
          },
          "name": {
            "type": "string"
          }
        },
        "required": [
          "latitude",
          "longitude",
          "name"
        ],
        "type": "object"
      },
      "PurchaseResponse": {
        "properties": {
          "hideBuyButtonUntil": {
            "type": "string"
          },
          "showSupportBadge": {
            "type": "boolean"
          }
        },
        "required": [
          "hideBuyButtonUntil",
          "showSupportBadge"
        ],
        "type": "object"
      },
      "PurchaseUpdate": {
        "properties": {
          "hideBuyButtonUntil": {
            "type": "string"
          },
          "showSupportBadge": {
            "type": "boolean"
          }
        },
        "type": "object"
      },
      "QueueStatusDto": {
        "properties": {
          "isActive": {
            "type": "boolean"
          },
          "isPaused": {
            "type": "boolean"
          }
        },
        "required": [
          "isActive",
          "isPaused"
        ],
        "type": "object"
      },
      "RandomSearchDto": {
        "properties": {
          "city": {
            "nullable": true,
            "type": "string"
          },
          "country": {
            "nullable": true,
            "type": "string"
          },
          "createdAfter": {
            "format": "date-time",
            "type": "string"
          },
          "createdBefore": {
            "format": "date-time",
            "type": "string"
          },
          "deviceId": {
            "type": "string"
          },
          "isArchived": {
            "type": "boolean"
          },
          "isEncoded": {
            "type": "boolean"
          },
          "isFavorite": {
            "type": "boolean"
          },
          "isMotion": {
            "type": "boolean"
          },
          "isNotInAlbum": {
            "type": "boolean"
          },
          "isOffline": {
            "type": "boolean"
          },
          "isVisible": {
            "type": "boolean"
          },
          "lensModel": {
            "nullable": true,
            "type": "string"
          },
          "libraryId": {
            "format": "uuid",
            "nullable": true,
            "type": "string"
          },
          "make": {
            "type": "string"
          },
          "model": {
            "nullable": true,
            "type": "string"
          },
          "personIds": {
            "items": {
              "format": "uuid",
              "type": "string"
            },
            "type": "array"
          },
          "rating": {
            "maximum": 5,
            "minimum": -1,
            "type": "number"
          },
          "size": {
            "maximum": 1000,
            "minimum": 1,
            "type": "number"
          },
          "state": {
            "nullable": true,
            "type": "string"
          },
          "tagIds": {
            "items": {
              "format": "uuid",
              "type": "string"
            },
            "type": "array"
          },
          "takenAfter": {
            "format": "date-time",
            "type": "string"
          },
          "takenBefore": {
            "format": "date-time",
            "type": "string"
          },
          "trashedAfter": {
            "format": "date-time",
            "type": "string"
          },
          "trashedBefore": {
            "format": "date-time",
            "type": "string"
          },
          "type": {
            "allOf": [
              {
                "$ref": "#/components/schemas/AssetTypeEnum"
              }
            ]
          },
          "updatedAfter": {
            "format": "date-time",
            "type": "string"
          },
          "updatedBefore": {
            "format": "date-time",
            "type": "string"
          },
          "withArchived": {
            "default": false,
            "type": "boolean"
          },
          "withDeleted": {
            "type": "boolean"
          },
          "withExif": {
            "type": "boolean"
          },
          "withPeople": {
            "type": "boolean"
          },
          "withStacked": {
            "type": "boolean"
          }
        },
        "type": "object"
      },
      "RatingsResponse": {
        "properties": {
          "enabled": {
            "default": false,
            "type": "boolean"
          }
        },
        "required": [
          "enabled"
        ],
        "type": "object"
      },
      "RatingsUpdate": {
        "properties": {
          "enabled": {
            "type": "boolean"
          }
        },
        "type": "object"
      },
      "ReactionLevel": {
        "enum": [
          "album",
          "asset"
        ],
        "type": "string"
      },
      "ReactionType": {
        "enum": [
          "comment",
          "like"
        ],
        "type": "string"
      },
      "ReverseGeocodingStateResponseDto": {
        "properties": {
          "lastImportFileName": {
            "nullable": true,
            "type": "string"
          },
          "lastUpdate": {
            "nullable": true,
            "type": "string"
          }
        },
        "required": [
          "lastImportFileName",
          "lastUpdate"
        ],
        "type": "object"
      },
      "SearchAlbumResponseDto": {
        "properties": {
          "count": {
            "type": "integer"
          },
          "facets": {
            "items": {
              "$ref": "#/components/schemas/SearchFacetResponseDto"
            },
            "type": "array"
          },
          "items": {
            "items": {
              "$ref": "#/components/schemas/AlbumResponseDto"
            },
            "type": "array"
          },
          "total": {
            "type": "integer"
          }
        },
        "required": [
          "count",
          "facets",
          "items",
          "total"
        ],
        "type": "object"
      },
      "SearchAssetResponseDto": {
        "properties": {
          "count": {
            "type": "integer"
          },
          "facets": {
            "items": {
              "$ref": "#/components/schemas/SearchFacetResponseDto"
            },
            "type": "array"
          },
          "items": {
            "items": {
              "$ref": "#/components/schemas/AssetResponseDto"
            },
            "type": "array"
          },
          "nextPage": {
            "nullable": true,
            "type": "string"
          },
          "total": {
            "type": "integer"
          }
        },
        "required": [
          "count",
          "facets",
          "items",
          "nextPage",
          "total"
        ],
        "type": "object"
      },
      "SearchExploreItem": {
        "properties": {
          "data": {
            "$ref": "#/components/schemas/AssetResponseDto"
          },
          "value": {
            "type": "string"
          }
        },
        "required": [
          "data",
          "value"
        ],
        "type": "object"
      },
      "SearchExploreResponseDto": {
        "properties": {
          "fieldName": {
            "type": "string"
          },
          "items": {
            "items": {
              "$ref": "#/components/schemas/SearchExploreItem"
            },
            "type": "array"
          }
        },
        "required": [
          "fieldName",
          "items"
        ],
        "type": "object"
      },
      "SearchFacetCountResponseDto": {
        "properties": {
          "count": {
            "type": "integer"
          },
          "value": {
            "type": "string"
          }
        },
        "required": [
          "count",
          "value"
        ],
        "type": "object"
      },
      "SearchFacetResponseDto": {
        "properties": {
          "counts": {
            "items": {
              "$ref": "#/components/schemas/SearchFacetCountResponseDto"
            },
            "type": "array"
          },
          "fieldName": {
            "type": "string"
          }
        },
        "required": [
          "counts",
          "fieldName"
        ],
        "type": "object"
      },
      "SearchResponseDto": {
        "properties": {
          "albums": {
            "$ref": "#/components/schemas/SearchAlbumResponseDto"
          },
          "assets": {
            "$ref": "#/components/schemas/SearchAssetResponseDto"
          }
        },
        "required": [
          "albums",
          "assets"
        ],
        "type": "object"
      },
      "SearchSuggestionType": {
        "enum": [
          "country",
          "state",
          "city",
          "camera-make",
          "camera-model"
        ],
        "type": "string"
      },
      "ServerAboutResponseDto": {
        "properties": {
          "build": {
            "type": "string"
          },
          "buildImage": {
            "type": "string"
          },
          "buildImageUrl": {
            "type": "string"
          },
          "buildUrl": {
            "type": "string"
          },
          "exiftool": {
            "type": "string"
          },
          "ffmpeg": {
            "type": "string"
          },
          "imagemagick": {
            "type": "string"
          },
          "libvips": {
            "type": "string"
          },
          "licensed": {
            "type": "boolean"
          },
          "nodejs": {
            "type": "string"
          },
          "repository": {
            "type": "string"
          },
          "repositoryUrl": {
            "type": "string"
          },
          "sourceCommit": {
            "type": "string"
          },
          "sourceRef": {
            "type": "string"
          },
          "sourceUrl": {
            "type": "string"
          },
          "thirdPartyBugFeatureUrl": {
            "type": "string"
          },
          "thirdPartyDocumentationUrl": {
            "type": "string"
          },
          "thirdPartySourceUrl": {
            "type": "string"
          },
          "thirdPartySupportUrl": {
            "type": "string"
          },
          "version": {
            "type": "string"
          },
          "versionUrl": {
            "type": "string"
          }
        },
        "required": [
          "licensed",
          "version",
          "versionUrl"
        ],
        "type": "object"
      },
      "ServerConfigDto": {
        "properties": {
          "externalDomain": {
            "type": "string"
          },
          "isInitialized": {
            "type": "boolean"
          },
          "isOnboarded": {
            "type": "boolean"
          },
          "loginPageMessage": {
            "type": "string"
          },
          "mapDarkStyleUrl": {
            "type": "string"
          },
          "mapLightStyleUrl": {
            "type": "string"
          },
          "oauthButtonText": {
            "type": "string"
          },
          "publicUsers": {
            "type": "boolean"
          },
          "trashDays": {
            "type": "integer"
          },
          "userDeleteDelay": {
            "type": "integer"
          }
        },
        "required": [
          "externalDomain",
          "isInitialized",
          "isOnboarded",
          "loginPageMessage",
          "mapDarkStyleUrl",
          "mapLightStyleUrl",
          "oauthButtonText",
          "publicUsers",
          "trashDays",
          "userDeleteDelay"
        ],
        "type": "object"
      },
      "ServerFeaturesDto": {
        "properties": {
          "configFile": {
            "type": "boolean"
          },
          "duplicateDetection": {
            "type": "boolean"
          },
          "email": {
            "type": "boolean"
          },
          "facialRecognition": {
            "type": "boolean"
          },
          "importFaces": {
            "type": "boolean"
          },
          "map": {
            "type": "boolean"
          },
          "oauth": {
            "type": "boolean"
          },
          "oauthAutoLaunch": {
            "type": "boolean"
          },
          "passwordLogin": {
            "type": "boolean"
          },
          "reverseGeocoding": {
            "type": "boolean"
          },
          "search": {
            "type": "boolean"
          },
          "sidecar": {
            "type": "boolean"
          },
          "smartSearch": {
            "type": "boolean"
          },
          "trash": {
            "type": "boolean"
          }
        },
        "required": [
          "configFile",
          "duplicateDetection",
          "email",
          "facialRecognition",
          "importFaces",
          "map",
          "oauth",
          "oauthAutoLaunch",
          "passwordLogin",
          "reverseGeocoding",
          "search",
          "sidecar",
          "smartSearch",
          "trash"
        ],
        "type": "object"
      },
      "ServerMediaTypesResponseDto": {
        "properties": {
          "image": {
            "items": {
              "type": "string"
            },
            "type": "array"
          },
          "sidecar": {
            "items": {
              "type": "string"
            },
            "type": "array"
          },
          "video": {
            "items": {
              "type": "string"
            },
            "type": "array"
          }
        },
        "required": [
          "image",
          "sidecar",
          "video"
        ],
        "type": "object"
      },
      "ServerPingResponse": {
        "properties": {
          "res": {
            "example": "pong",
            "readOnly": true,
            "type": "string"
          }
        },
        "required": [
          "res"
        ],
        "type": "object"
      },
      "ServerStatsResponseDto": {
        "properties": {
          "photos": {
            "default": 0,
            "type": "integer"
          },
          "usage": {
            "default": 0,
            "format": "int64",
            "type": "integer"
          },
          "usageByUser": {
            "default": [],
            "example": [
              {
                "photos": 1,
                "videos": 1,
                "diskUsageRaw": 2,
                "usagePhotos": 1,
                "usageVideos": 1
              }
            ],
            "items": {
              "$ref": "#/components/schemas/UsageByUserDto"
            },
            "title": "Array of usage for each user",
            "type": "array"
          },
          "usagePhotos": {
            "default": 0,
            "format": "int64",
            "type": "integer"
          },
          "usageVideos": {
            "default": 0,
            "format": "int64",
            "type": "integer"
          },
          "videos": {
            "default": 0,
            "type": "integer"
          }
        },
        "required": [
          "photos",
          "usage",
          "usageByUser",
          "usagePhotos",
          "usageVideos",
          "videos"
        ],
        "type": "object"
      },
      "ServerStorageResponseDto": {
        "properties": {
          "diskAvailable": {
            "type": "string"
          },
          "diskAvailableRaw": {
            "format": "int64",
            "type": "integer"
          },
          "diskSize": {
            "type": "string"
          },
          "diskSizeRaw": {
            "format": "int64",
            "type": "integer"
          },
          "diskUsagePercentage": {
            "format": "double",
            "type": "number"
          },
          "diskUse": {
            "type": "string"
          },
          "diskUseRaw": {
            "format": "int64",
            "type": "integer"
          }
        },
        "required": [
          "diskAvailable",
          "diskAvailableRaw",
          "diskSize",
          "diskSizeRaw",
          "diskUsagePercentage",
          "diskUse",
          "diskUseRaw"
        ],
        "type": "object"
      },
      "ServerThemeDto": {
        "properties": {
          "customCss": {
            "type": "string"
          }
        },
        "required": [
          "customCss"
        ],
        "type": "object"
      },
      "ServerVersionHistoryResponseDto": {
        "properties": {
          "createdAt": {
            "format": "date-time",
            "type": "string"
          },
          "id": {
            "type": "string"
          },
          "version": {
            "type": "string"
          }
        },
        "required": [
          "createdAt",
          "id",
          "version"
        ],
        "type": "object"
      },
      "ServerVersionResponseDto": {
        "properties": {
          "major": {
            "type": "integer"
          },
          "minor": {
            "type": "integer"
          },
          "patch": {
            "type": "integer"
          }
        },
        "required": [
          "major",
          "minor",
          "patch"
        ],
        "type": "object"
      },
      "SessionResponseDto": {
        "properties": {
          "createdAt": {
            "type": "string"
          },
          "current": {
            "type": "boolean"
          },
          "deviceOS": {
            "type": "string"
          },
          "deviceType": {
            "type": "string"
          },
          "id": {
            "type": "string"
          },
          "updatedAt": {
            "type": "string"
          }
        },
        "required": [
          "createdAt",
          "current",
          "deviceOS",
          "deviceType",
          "id",
          "updatedAt"
        ],
        "type": "object"
      },
      "SharedLinkCreateDto": {
        "properties": {
          "albumId": {
            "format": "uuid",
            "type": "string"
          },
          "allowDownload": {
            "default": true,
            "type": "boolean"
          },
          "allowUpload": {
            "type": "boolean"
          },
          "assetIds": {
            "items": {
              "format": "uuid",
              "type": "string"
            },
            "type": "array"
          },
          "description": {
            "type": "string"
          },
          "expiresAt": {
            "default": null,
            "format": "date-time",
            "nullable": true,
            "type": "string"
          },
          "password": {
            "type": "string"
          },
          "showMetadata": {
            "default": true,
            "type": "boolean"
          },
          "type": {
            "allOf": [
              {
                "$ref": "#/components/schemas/SharedLinkType"
              }
            ]
          }
        },
        "required": [
          "type"
        ],
        "type": "object"
      },
      "SharedLinkEditDto": {
        "properties": {
          "allowDownload": {
            "type": "boolean"
          },
          "allowUpload": {
            "type": "boolean"
          },
          "changeExpiryTime": {
            "description": "Few clients cannot send null to set the expiryTime to never.\nSetting this flag and not sending expiryAt is considered as null instead.\nClients that can send null values can ignore this.",
            "type": "boolean"
          },
          "description": {
            "type": "string"
          },
          "expiresAt": {
            "format": "date-time",
            "nullable": true,
            "type": "string"
          },
          "password": {
            "type": "string"
          },
          "showMetadata": {
            "type": "boolean"
          }
        },
        "type": "object"
      },
      "SharedLinkResponseDto": {
        "properties": {
          "album": {
            "$ref": "#/components/schemas/AlbumResponseDto"
          },
          "allowDownload": {
            "type": "boolean"
          },
          "allowUpload": {
            "type": "boolean"
          },
          "assets": {
            "items": {
              "$ref": "#/components/schemas/AssetResponseDto"
            },
            "type": "array"
          },
          "createdAt": {
            "format": "date-time",
            "type": "string"
          },
          "description": {
            "nullable": true,
            "type": "string"
          },
          "expiresAt": {
            "format": "date-time",
            "nullable": true,
            "type": "string"
          },
          "id": {
            "type": "string"
          },
          "key": {
            "type": "string"
          },
          "password": {
            "nullable": true,
            "type": "string"
          },
          "showMetadata": {
            "type": "boolean"
          },
          "token": {
            "nullable": true,
            "type": "string"
          },
          "type": {
            "allOf": [
              {
                "$ref": "#/components/schemas/SharedLinkType"
              }
            ]
          },
          "userId": {
            "type": "string"
          }
        },
        "required": [
          "allowDownload",
          "allowUpload",
          "assets",
          "createdAt",
          "description",
          "expiresAt",
          "id",
          "key",
          "password",
          "showMetadata",
          "type",
          "userId"
        ],
        "type": "object"
      },
      "SharedLinkType": {
        "enum": [
          "ALBUM",
          "INDIVIDUAL"
        ],
        "type": "string"
      },
      "SharedLinksResponse": {
        "properties": {
          "enabled": {
            "default": true,
            "type": "boolean"
          },
          "sidebarWeb": {
            "default": false,
            "type": "boolean"
          }
        },
        "required": [
          "enabled",
          "sidebarWeb"
        ],
        "type": "object"
      },
      "SharedLinksUpdate": {
        "properties": {
          "enabled": {
            "type": "boolean"
          },
          "sidebarWeb": {
            "type": "boolean"
          }
        },
        "type": "object"
      },
      "SignUpDto": {
        "properties": {
          "email": {
            "example": "testuser@email.com",
            "format": "email",
            "type": "string"
          },
          "name": {
            "example": "Admin",
            "type": "string"
          },
          "password": {
            "example": "password",
            "type": "string"
          }
        },
        "required": [
          "email",
          "name",
          "password"
        ],
        "type": "object"
      },
      "SmartSearchDto": {
        "properties": {
          "city": {
            "nullable": true,
            "type": "string"
          },
          "country": {
            "nullable": true,
            "type": "string"
          },
          "createdAfter": {
            "format": "date-time",
            "type": "string"
          },
          "createdBefore": {
            "format": "date-time",
            "type": "string"
          },
          "deviceId": {
            "type": "string"
          },
          "isArchived": {
            "type": "boolean"
          },
          "isEncoded": {
            "type": "boolean"
          },
          "isFavorite": {
            "type": "boolean"
          },
          "isMotion": {
            "type": "boolean"
          },
          "isNotInAlbum": {
            "type": "boolean"
          },
          "isOffline": {
            "type": "boolean"
          },
          "isVisible": {
            "type": "boolean"
          },
          "language": {
            "type": "string"
          },
          "lensModel": {
            "nullable": true,
            "type": "string"
          },
          "libraryId": {
            "format": "uuid",
            "nullable": true,
            "type": "string"
          },
          "make": {
            "type": "string"
          },
          "model": {
            "nullable": true,
            "type": "string"
          },
          "page": {
            "minimum": 1,
            "type": "number"
          },
          "personIds": {
            "items": {
              "format": "uuid",
              "type": "string"
            },
            "type": "array"
          },
          "query": {
            "type": "string"
          },
          "rating": {
            "maximum": 5,
            "minimum": -1,
            "type": "number"
          },
          "size": {
            "maximum": 1000,
            "minimum": 1,
            "type": "number"
          },
          "state": {
            "nullable": true,
            "type": "string"
          },
          "tagIds": {
            "items": {
              "format": "uuid",
              "type": "string"
            },
            "type": "array"
          },
          "takenAfter": {
            "format": "date-time",
            "type": "string"
          },
          "takenBefore": {
            "format": "date-time",
            "type": "string"
          },
          "trashedAfter": {
            "format": "date-time",
            "type": "string"
          },
          "trashedBefore": {
            "format": "date-time",
            "type": "string"
          },
          "type": {
            "allOf": [
              {
                "$ref": "#/components/schemas/AssetTypeEnum"
              }
            ]
          },
          "updatedAfter": {
            "format": "date-time",
            "type": "string"
          },
          "updatedBefore": {
            "format": "date-time",
            "type": "string"
          },
          "withArchived": {
            "default": false,
            "type": "boolean"
          },
          "withDeleted": {
            "type": "boolean"
          },
          "withExif": {
            "type": "boolean"
          }
        },
        "required": [
          "query"
        ],
        "type": "object"
      },
      "SourceType": {
        "enum": [
          "machine-learning",
          "exif",
          "manual"
        ],
        "type": "string"
      },
      "StackCreateDto": {
        "properties": {
          "assetIds": {
            "description": "first asset becomes the primary",
            "items": {
              "format": "uuid",
              "type": "string"
            },
            "minItems": 2,
            "type": "array"
          }
        },
        "required": [
          "assetIds"
        ],
        "type": "object"
      },
      "StackResponseDto": {
        "properties": {
          "assets": {
            "items": {
              "$ref": "#/components/schemas/AssetResponseDto"
            },
            "type": "array"
          },
          "id": {
            "type": "string"
          },
          "primaryAssetId": {
            "type": "string"
          }
        },
        "required": [
          "assets",
          "id",
          "primaryAssetId"
        ],
        "type": "object"
      },
      "StackUpdateDto": {
        "properties": {
          "primaryAssetId": {
            "format": "uuid",
            "type": "string"
          }
        },
        "type": "object"
      },
      "SyncAckDeleteDto": {
        "properties": {
          "types": {
            "items": {
              "$ref": "#/components/schemas/SyncEntityType"
            },
            "type": "array"
          }
        },
        "type": "object"
      },
      "SyncAckDto": {
        "properties": {
          "ack": {
            "type": "string"
          },
          "type": {
            "allOf": [
              {
                "$ref": "#/components/schemas/SyncEntityType"
              }
            ]
          }
        },
        "required": [
          "ack",
          "type"
        ],
        "type": "object"
      },
      "SyncAckSetDto": {
        "properties": {
          "acks": {
            "items": {
              "type": "string"
            },
            "type": "array"
          }
        },
        "required": [
          "acks"
        ],
        "type": "object"
      },
      "SyncAssetDeleteV1": {
        "properties": {
          "assetId": {
            "type": "string"
          }
        },
        "required": [
          "assetId"
        ],
        "type": "object"
      },
      "SyncAssetExifV1": {
        "properties": {
          "assetId": {
            "type": "string"
          },
          "city": {
            "nullable": true,
            "type": "string"
          },
          "country": {
            "nullable": true,
            "type": "string"
          },
          "dateTimeOriginal": {
            "format": "date-time",
            "nullable": true,
            "type": "string"
          },
          "description": {
            "nullable": true,
            "type": "string"
          },
          "exifImageHeight": {
            "nullable": true,
            "type": "integer"
          },
          "exifImageWidth": {
            "nullable": true,
            "type": "integer"
          },
          "exposureTime": {
            "nullable": true,
            "type": "string"
          },
          "fNumber": {
            "nullable": true,
            "type": "integer"
          },
          "fileSizeInByte": {
            "nullable": true,
            "type": "integer"
          },
          "focalLength": {
            "nullable": true,
            "type": "integer"
          },
          "fps": {
            "nullable": true,
            "type": "integer"
          },
          "iso": {
            "nullable": true,
            "type": "integer"
          },
          "latitude": {
            "nullable": true,
            "type": "integer"
          },
          "lensModel": {
            "nullable": true,
            "type": "string"
          },
          "longitude": {
            "nullable": true,
            "type": "integer"
          },
          "make": {
            "nullable": true,
            "type": "string"
          },
          "model": {
            "nullable": true,
            "type": "string"
          },
          "modifyDate": {
            "format": "date-time",
            "nullable": true,
            "type": "string"
          },
          "orientation": {
            "nullable": true,
            "type": "string"
          },
          "profileDescription": {
            "nullable": true,
            "type": "string"
          },
          "projectionType": {
            "nullable": true,
            "type": "string"
          },
          "rating": {
            "nullable": true,
            "type": "integer"
          },
          "state": {
            "nullable": true,
            "type": "string"
          },
          "timeZone": {
            "nullable": true,
            "type": "string"
          }
        },
        "required": [
          "assetId",
          "city",
          "country",
          "dateTimeOriginal",
          "description",
          "exifImageHeight",
          "exifImageWidth",
          "exposureTime",
          "fNumber",
          "fileSizeInByte",
          "focalLength",
          "fps",
          "iso",
          "latitude",
          "lensModel",
          "longitude",
          "make",
          "model",
          "modifyDate",
          "orientation",
          "profileDescription",
          "projectionType",
          "rating",
          "state",
          "timeZone"
        ],
        "type": "object"
      },
      "SyncAssetV1": {
        "properties": {
          "checksum": {
            "type": "string"
          },
          "deletedAt": {
            "format": "date-time",
            "nullable": true,
            "type": "string"
          },
          "fileCreatedAt": {
            "format": "date-time",
            "nullable": true,
            "type": "string"
          },
          "fileModifiedAt": {
            "format": "date-time",
            "nullable": true,
            "type": "string"
          },
          "id": {
            "type": "string"
          },
          "isFavorite": {
            "type": "boolean"
          },
          "isVisible": {
            "type": "boolean"
          },
          "localDateTime": {
            "format": "date-time",
            "nullable": true,
            "type": "string"
          },
          "ownerId": {
            "type": "string"
          },
          "thumbhash": {
            "nullable": true,
            "type": "string"
          },
          "type": {
            "enum": [
              "IMAGE",
              "VIDEO",
              "AUDIO",
              "OTHER"
            ],
            "type": "string"
          }
        },
        "required": [
          "checksum",
          "deletedAt",
          "fileCreatedAt",
          "fileModifiedAt",
          "id",
          "isFavorite",
          "isVisible",
          "localDateTime",
          "ownerId",
          "thumbhash",
          "type"
        ],
        "type": "object"
      },
      "SyncEntityType": {
        "enum": [
          "UserV1",
          "UserDeleteV1",
          "PartnerV1",
          "PartnerDeleteV1",
          "AssetV1",
          "AssetDeleteV1",
          "AssetExifV1",
          "PartnerAssetV1",
          "PartnerAssetDeleteV1",
          "PartnerAssetExifV1"
        ],
        "type": "string"
      },
      "SyncPartnerDeleteV1": {
        "properties": {
          "sharedById": {
            "type": "string"
          },
          "sharedWithId": {
            "type": "string"
          }
        },
        "required": [
          "sharedById",
          "sharedWithId"
        ],
        "type": "object"
      },
      "SyncPartnerV1": {
        "properties": {
          "inTimeline": {
            "type": "boolean"
          },
          "sharedById": {
            "type": "string"
          },
          "sharedWithId": {
            "type": "string"
          }
        },
        "required": [
          "inTimeline",
          "sharedById",
          "sharedWithId"
        ],
        "type": "object"
      },
      "SyncRequestType": {
        "enum": [
          "UsersV1",
          "PartnersV1",
          "AssetsV1",
          "AssetExifsV1",
          "PartnerAssetsV1",
          "PartnerAssetExifsV1"
        ],
        "type": "string"
      },
      "SyncStreamDto": {
        "properties": {
          "types": {
            "items": {
              "$ref": "#/components/schemas/SyncRequestType"
            },
            "type": "array"
          }
        },
        "required": [
          "types"
        ],
        "type": "object"
      },
      "SyncUserDeleteV1": {
        "properties": {
          "userId": {
            "type": "string"
          }
        },
        "required": [
          "userId"
        ],
        "type": "object"
      },
      "SyncUserV1": {
        "properties": {
          "deletedAt": {
            "format": "date-time",
            "nullable": true,
            "type": "string"
          },
          "email": {
            "type": "string"
          },
          "id": {
            "type": "string"
          },
          "name": {
            "type": "string"
          }
        },
        "required": [
          "deletedAt",
          "email",
          "id",
          "name"
        ],
        "type": "object"
      },
      "SystemConfigBackupsDto": {
        "properties": {
          "database": {
            "$ref": "#/components/schemas/DatabaseBackupConfig"
          }
        },
        "required": [
          "database"
        ],
        "type": "object"
      },
      "SystemConfigDto": {
        "properties": {
          "backup": {
            "$ref": "#/components/schemas/SystemConfigBackupsDto"
          },
          "ffmpeg": {
            "$ref": "#/components/schemas/SystemConfigFFmpegDto"
          },
          "image": {
            "$ref": "#/components/schemas/SystemConfigImageDto"
          },
          "job": {
            "$ref": "#/components/schemas/SystemConfigJobDto"
          },
          "library": {
            "$ref": "#/components/schemas/SystemConfigLibraryDto"
          },
          "logging": {
            "$ref": "#/components/schemas/SystemConfigLoggingDto"
          },
          "machineLearning": {
            "$ref": "#/components/schemas/SystemConfigMachineLearningDto"
          },
          "map": {
            "$ref": "#/components/schemas/SystemConfigMapDto"
          },
          "metadata": {
            "$ref": "#/components/schemas/SystemConfigMetadataDto"
          },
          "newVersionCheck": {
            "$ref": "#/components/schemas/SystemConfigNewVersionCheckDto"
          },
          "notifications": {
            "$ref": "#/components/schemas/SystemConfigNotificationsDto"
          },
          "oauth": {
            "$ref": "#/components/schemas/SystemConfigOAuthDto"
          },
          "passwordLogin": {
            "$ref": "#/components/schemas/SystemConfigPasswordLoginDto"
          },
          "reverseGeocoding": {
            "$ref": "#/components/schemas/SystemConfigReverseGeocodingDto"
          },
          "server": {
            "$ref": "#/components/schemas/SystemConfigServerDto"
          },
          "storageTemplate": {
            "$ref": "#/components/schemas/SystemConfigStorageTemplateDto"
          },
          "templates": {
            "$ref": "#/components/schemas/SystemConfigTemplatesDto"
          },
          "theme": {
            "$ref": "#/components/schemas/SystemConfigThemeDto"
          },
          "trash": {
            "$ref": "#/components/schemas/SystemConfigTrashDto"
          },
          "user": {
            "$ref": "#/components/schemas/SystemConfigUserDto"
          }
        },
        "required": [
          "backup",
          "ffmpeg",
          "image",
          "job",
          "library",
          "logging",
          "machineLearning",
          "map",
          "metadata",
          "newVersionCheck",
          "notifications",
          "oauth",
          "passwordLogin",
          "reverseGeocoding",
          "server",
          "storageTemplate",
          "templates",
          "theme",
          "trash",
          "user"
        ],
        "type": "object"
      },
      "SystemConfigFFmpegDto": {
        "properties": {
          "accel": {
            "allOf": [
              {
                "$ref": "#/components/schemas/TranscodeHWAccel"
              }
            ]
          },
          "accelDecode": {
            "type": "boolean"
          },
          "acceptedAudioCodecs": {
            "items": {
              "$ref": "#/components/schemas/AudioCodec"
            },
            "type": "array"
          },
          "acceptedContainers": {
            "items": {
              "$ref": "#/components/schemas/VideoContainer"
            },
            "type": "array"
          },
          "acceptedVideoCodecs": {
            "items": {
              "$ref": "#/components/schemas/VideoCodec"
            },
            "type": "array"
          },
          "bframes": {
            "maximum": 16,
            "minimum": -1,
            "type": "integer"
          },
          "cqMode": {
            "allOf": [
              {
                "$ref": "#/components/schemas/CQMode"
              }
            ]
          },
          "crf": {
            "maximum": 51,
            "minimum": 0,
            "type": "integer"
          },
          "gopSize": {
            "minimum": 0,
            "type": "integer"
          },
          "maxBitrate": {
            "type": "string"
          },
          "preferredHwDevice": {
            "type": "string"
          },
          "preset": {
            "type": "string"
          },
          "refs": {
            "maximum": 6,
            "minimum": 0,
            "type": "integer"
          },
          "targetAudioCodec": {
            "allOf": [
              {
                "$ref": "#/components/schemas/AudioCodec"
              }
            ]
          },
          "targetResolution": {
            "type": "string"
          },
          "targetVideoCodec": {
            "allOf": [
              {
                "$ref": "#/components/schemas/VideoCodec"
              }
            ]
          },
          "temporalAQ": {
            "type": "boolean"
          },
          "threads": {
            "minimum": 0,
            "type": "integer"
          },
          "tonemap": {
            "allOf": [
              {
                "$ref": "#/components/schemas/ToneMapping"
              }
            ]
          },
          "transcode": {
            "allOf": [
              {
                "$ref": "#/components/schemas/TranscodePolicy"
              }
            ]
          },
          "twoPass": {
            "type": "boolean"
          }
        },
        "required": [
          "accel",
          "accelDecode",
          "acceptedAudioCodecs",
          "acceptedContainers",
          "acceptedVideoCodecs",
          "bframes",
          "cqMode",
          "crf",
          "gopSize",
          "maxBitrate",
          "preferredHwDevice",
          "preset",
          "refs",
          "targetAudioCodec",
          "targetResolution",
          "targetVideoCodec",
          "temporalAQ",
          "threads",
          "tonemap",
          "transcode",
          "twoPass"
        ],
        "type": "object"
      },
      "SystemConfigFacesDto": {
        "properties": {
          "import": {
            "type": "boolean"
          }
        },
        "required": [
          "import"
        ],
        "type": "object"
      },
      "SystemConfigGeneratedFullsizeImageDto": {
        "properties": {
          "enabled": {
            "type": "boolean"
          },
          "format": {
            "allOf": [
              {
                "$ref": "#/components/schemas/ImageFormat"
              }
            ]
          },
          "quality": {
            "maximum": 100,
            "minimum": 1,
            "type": "integer"
          }
        },
        "required": [
          "enabled",
          "format",
          "quality"
        ],
        "type": "object"
      },
      "SystemConfigGeneratedImageDto": {
        "properties": {
          "format": {
            "allOf": [
              {
                "$ref": "#/components/schemas/ImageFormat"
              }
            ]
          },
          "quality": {
            "maximum": 100,
            "minimum": 1,
            "type": "integer"
          },
          "size": {
            "minimum": 1,
            "type": "integer"
          }
        },
        "required": [
          "format",
          "quality",
          "size"
        ],
        "type": "object"
      },
      "SystemConfigImageDto": {
        "properties": {
          "colorspace": {
            "allOf": [
              {
                "$ref": "#/components/schemas/Colorspace"
              }
            ]
          },
          "extractEmbedded": {
            "type": "boolean"
          },
          "fullsize": {
            "$ref": "#/components/schemas/SystemConfigGeneratedFullsizeImageDto"
          },
          "preview": {
            "$ref": "#/components/schemas/SystemConfigGeneratedImageDto"
          },
          "thumbnail": {
            "$ref": "#/components/schemas/SystemConfigGeneratedImageDto"
          }
        },
        "required": [
          "colorspace",
          "extractEmbedded",
          "fullsize",
          "preview",
          "thumbnail"
        ],
        "type": "object"
      },
      "SystemConfigJobDto": {
        "properties": {
          "backgroundTask": {
            "$ref": "#/components/schemas/JobSettingsDto"
          },
          "faceDetection": {
            "$ref": "#/components/schemas/JobSettingsDto"
          },
          "library": {
            "$ref": "#/components/schemas/JobSettingsDto"
          },
          "metadataExtraction": {
            "$ref": "#/components/schemas/JobSettingsDto"
          },
          "migration": {
            "$ref": "#/components/schemas/JobSettingsDto"
          },
          "notifications": {
            "$ref": "#/components/schemas/JobSettingsDto"
          },
          "search": {
            "$ref": "#/components/schemas/JobSettingsDto"
          },
          "sidecar": {
            "$ref": "#/components/schemas/JobSettingsDto"
          },
          "smartSearch": {
            "$ref": "#/components/schemas/JobSettingsDto"
          },
          "thumbnailGeneration": {
            "$ref": "#/components/schemas/JobSettingsDto"
          },
          "videoConversion": {
            "$ref": "#/components/schemas/JobSettingsDto"
          }
        },
        "required": [
          "backgroundTask",
          "faceDetection",
          "library",
          "metadataExtraction",
          "migration",
          "notifications",
          "search",
          "sidecar",
          "smartSearch",
          "thumbnailGeneration",
          "videoConversion"
        ],
        "type": "object"
      },
      "SystemConfigLibraryDto": {
        "properties": {
          "scan": {
            "$ref": "#/components/schemas/SystemConfigLibraryScanDto"
          },
          "watch": {
            "$ref": "#/components/schemas/SystemConfigLibraryWatchDto"
          }
        },
        "required": [
          "scan",
          "watch"
        ],
        "type": "object"
      },
      "SystemConfigLibraryScanDto": {
        "properties": {
          "cronExpression": {
            "type": "string"
          },
          "enabled": {
            "type": "boolean"
          }
        },
        "required": [
          "cronExpression",
          "enabled"
        ],
        "type": "object"
      },
      "SystemConfigLibraryWatchDto": {
        "properties": {
          "enabled": {
            "type": "boolean"
          }
        },
        "required": [
          "enabled"
        ],
        "type": "object"
      },
      "SystemConfigLoggingDto": {
        "properties": {
          "enabled": {
            "type": "boolean"
          },
          "level": {
            "allOf": [
              {
                "$ref": "#/components/schemas/LogLevel"
              }
            ]
          }
        },
        "required": [
          "enabled",
          "level"
        ],
        "type": "object"
      },
      "SystemConfigMachineLearningDto": {
        "properties": {
          "clip": {
            "$ref": "#/components/schemas/CLIPConfig"
          },
          "duplicateDetection": {
            "$ref": "#/components/schemas/DuplicateDetectionConfig"
          },
          "enabled": {
            "type": "boolean"
          },
          "facialRecognition": {
            "$ref": "#/components/schemas/FacialRecognitionConfig"
          },
          "url": {
            "deprecated": true,
            "description": "This property was deprecated in v1.122.0",
            "type": "string"
          },
          "urls": {
            "format": "uri",
            "items": {
              "format": "uri",
              "type": "string"
            },
            "minItems": 1,
            "type": "array"
          }
        },
        "required": [
          "clip",
          "duplicateDetection",
          "enabled",
          "facialRecognition",
          "urls"
        ],
        "type": "object"
      },
      "SystemConfigMapDto": {
        "properties": {
          "darkStyle": {
            "format": "uri",
            "type": "string"
          },
          "enabled": {
            "type": "boolean"
          },
          "lightStyle": {
            "format": "uri",
            "type": "string"
          }
        },
        "required": [
          "darkStyle",
          "enabled",
          "lightStyle"
        ],
        "type": "object"
      },
      "SystemConfigMetadataDto": {
        "properties": {
          "faces": {
            "$ref": "#/components/schemas/SystemConfigFacesDto"
          }
        },
        "required": [
          "faces"
        ],
        "type": "object"
      },
      "SystemConfigNewVersionCheckDto": {
        "properties": {
          "enabled": {
            "type": "boolean"
          }
        },
        "required": [
          "enabled"
        ],
        "type": "object"
      },
      "SystemConfigNotificationsDto": {
        "properties": {
          "smtp": {
            "$ref": "#/components/schemas/SystemConfigSmtpDto"
          }
        },
        "required": [
          "smtp"
        ],
        "type": "object"
      },
      "SystemConfigOAuthDto": {
        "properties": {
          "autoLaunch": {
            "type": "boolean"
          },
          "autoRegister": {
            "type": "boolean"
          },
          "buttonText": {
            "type": "string"
          },
          "clientId": {
            "type": "string"
          },
          "clientSecret": {
            "type": "string"
          },
          "defaultStorageQuota": {
            "minimum": 0,
            "type": "number"
          },
          "enabled": {
            "type": "boolean"
          },
          "issuerUrl": {
            "type": "string"
          },
          "mobileOverrideEnabled": {
            "type": "boolean"
          },
          "mobileRedirectUri": {
            "format": "uri",
            "type": "string"
          },
          "profileSigningAlgorithm": {
            "type": "string"
          },
          "scope": {
            "type": "string"
          },
          "signingAlgorithm": {
            "type": "string"
          },
          "storageLabelClaim": {
            "type": "string"
          },
          "storageQuotaClaim": {
            "type": "string"
          }
        },
        "required": [
          "autoLaunch",
          "autoRegister",
          "buttonText",
          "clientId",
          "clientSecret",
          "defaultStorageQuota",
          "enabled",
          "issuerUrl",
          "mobileOverrideEnabled",
          "mobileRedirectUri",
          "profileSigningAlgorithm",
          "scope",
          "signingAlgorithm",
          "storageLabelClaim",
          "storageQuotaClaim"
        ],
        "type": "object"
      },
      "SystemConfigPasswordLoginDto": {
        "properties": {
          "enabled": {
            "type": "boolean"
          }
        },
        "required": [
          "enabled"
        ],
        "type": "object"
      },
      "SystemConfigReverseGeocodingDto": {
        "properties": {
          "enabled": {
            "type": "boolean"
          }
        },
        "required": [
          "enabled"
        ],
        "type": "object"
      },
      "SystemConfigServerDto": {
        "properties": {
          "externalDomain": {
            "format": "uri",
            "type": "string"
          },
          "loginPageMessage": {
            "type": "string"
          },
          "publicUsers": {
            "type": "boolean"
          }
        },
        "required": [
          "externalDomain",
          "loginPageMessage",
          "publicUsers"
        ],
        "type": "object"
      },
      "SystemConfigSmtpDto": {
        "properties": {
          "enabled": {
            "type": "boolean"
          },
          "from": {
            "type": "string"
          },
          "replyTo": {
            "type": "string"
          },
          "transport": {
            "$ref": "#/components/schemas/SystemConfigSmtpTransportDto"
          }
        },
        "required": [
          "enabled",
          "from",
          "replyTo",
          "transport"
        ],
        "type": "object"
      },
      "SystemConfigSmtpTransportDto": {
        "properties": {
          "host": {
            "type": "string"
          },
          "ignoreCert": {
            "type": "boolean"
          },
          "password": {
            "type": "string"
          },
          "port": {
            "maximum": 65535,
            "minimum": 0,
            "type": "number"
          },
          "username": {
            "type": "string"
          }
        },
        "required": [
          "host",
          "ignoreCert",
          "password",
          "port",
          "username"
        ],
        "type": "object"
      },
      "SystemConfigStorageTemplateDto": {
        "properties": {
          "enabled": {
            "type": "boolean"
          },
          "hashVerificationEnabled": {
            "type": "boolean"
          },
          "template": {
            "type": "string"
          }
        },
        "required": [
          "enabled",
          "hashVerificationEnabled",
          "template"
        ],
        "type": "object"
      },
      "SystemConfigTemplateEmailsDto": {
        "properties": {
          "albumInviteTemplate": {
            "type": "string"
          },
          "albumUpdateTemplate": {
            "type": "string"
          },
          "welcomeTemplate": {
            "type": "string"
          }
        },
        "required": [
          "albumInviteTemplate",
          "albumUpdateTemplate",
          "welcomeTemplate"
        ],
        "type": "object"
      },
      "SystemConfigTemplateStorageOptionDto": {
        "properties": {
          "dayOptions": {
            "items": {
              "type": "string"
            },
            "type": "array"
          },
          "hourOptions": {
            "items": {
              "type": "string"
            },
            "type": "array"
          },
          "minuteOptions": {
            "items": {
              "type": "string"
            },
            "type": "array"
          },
          "monthOptions": {
            "items": {
              "type": "string"
            },
            "type": "array"
          },
          "presetOptions": {
            "items": {
              "type": "string"
            },
            "type": "array"
          },
          "secondOptions": {
            "items": {
              "type": "string"
            },
            "type": "array"
          },
          "weekOptions": {
            "items": {
              "type": "string"
            },
            "type": "array"
          },
          "yearOptions": {
            "items": {
              "type": "string"
            },
            "type": "array"
          }
        },
        "required": [
          "dayOptions",
          "hourOptions",
          "minuteOptions",
          "monthOptions",
          "presetOptions",
          "secondOptions",
          "weekOptions",
          "yearOptions"
        ],
        "type": "object"
      },
      "SystemConfigTemplatesDto": {
        "properties": {
          "email": {
            "$ref": "#/components/schemas/SystemConfigTemplateEmailsDto"
          }
        },
        "required": [
          "email"
        ],
        "type": "object"
      },
      "SystemConfigThemeDto": {
        "properties": {
          "customCss": {
            "type": "string"
          }
        },
        "required": [
          "customCss"
        ],
        "type": "object"
      },
      "SystemConfigTrashDto": {
        "properties": {
          "days": {
            "minimum": 0,
            "type": "integer"
          },
          "enabled": {
            "type": "boolean"
          }
        },
        "required": [
          "days",
          "enabled"
        ],
        "type": "object"
      },
      "SystemConfigUserDto": {
        "properties": {
          "deleteDelay": {
            "minimum": 1,
            "type": "integer"
          }
        },
        "required": [
          "deleteDelay"
        ],
        "type": "object"
      },
      "TagBulkAssetsDto": {
        "properties": {
          "assetIds": {
            "items": {
              "format": "uuid",
              "type": "string"
            },
            "type": "array"
          },
          "tagIds": {
            "items": {
              "format": "uuid",
              "type": "string"
            },
            "type": "array"
          }
        },
        "required": [
          "assetIds",
          "tagIds"
        ],
        "type": "object"
      },
      "TagBulkAssetsResponseDto": {
        "properties": {
          "count": {
            "type": "integer"
          }
        },
        "required": [
          "count"
        ],
        "type": "object"
      },
      "TagCreateDto": {
        "properties": {
          "color": {
            "pattern": "^#?([0-9A-F]{3}|[0-9A-F]{4}|[0-9A-F]{6}|[0-9A-F]{8})$",
            "type": "string"
          },
          "name": {
            "type": "string"
          },
          "parentId": {
            "format": "uuid",
            "nullable": true,
            "type": "string"
          }
        },
        "required": [
          "name"
        ],
        "type": "object"
      },
      "TagResponseDto": {
        "properties": {
          "color": {
            "type": "string"
          },
          "createdAt": {
            "format": "date-time",
            "type": "string"
          },
          "id": {
            "type": "string"
          },
          "name": {
            "type": "string"
          },
          "parentId": {
            "type": "string"
          },
          "updatedAt": {
            "format": "date-time",
            "type": "string"
          },
          "value": {
            "type": "string"
          }
        },
        "required": [
          "createdAt",
          "id",
          "name",
          "updatedAt",
          "value"
        ],
        "type": "object"
      },
      "TagUpdateDto": {
        "properties": {
          "color": {
            "nullable": true,
            "type": "string"
          }
        },
        "type": "object"
      },
      "TagUpsertDto": {
        "properties": {
          "tags": {
            "items": {
              "type": "string"
            },
            "type": "array"
          }
        },
        "required": [
          "tags"
        ],
        "type": "object"
      },
      "TagsResponse": {
        "properties": {
          "enabled": {
            "default": true,
            "type": "boolean"
          },
          "sidebarWeb": {
            "default": true,
            "type": "boolean"
          }
        },
        "required": [
          "enabled",
          "sidebarWeb"
        ],
        "type": "object"
      },
      "TagsUpdate": {
        "properties": {
          "enabled": {
            "type": "boolean"
          },
          "sidebarWeb": {
            "type": "boolean"
          }
        },
        "type": "object"
      },
      "TemplateDto": {
        "properties": {
          "template": {
            "type": "string"
          }
        },
        "required": [
          "template"
        ],
        "type": "object"
      },
      "TemplateResponseDto": {
        "properties": {
          "html": {
            "type": "string"
          },
          "name": {
            "type": "string"
          }
        },
        "required": [
          "html",
          "name"
        ],
        "type": "object"
      },
      "TestEmailResponseDto": {
        "properties": {
          "messageId": {
            "type": "string"
          }
        },
        "required": [
          "messageId"
        ],
        "type": "object"
      },
      "TimeBucketResponseDto": {
        "properties": {
          "count": {
            "type": "integer"
          },
          "timeBucket": {
            "type": "string"
          }
        },
        "required": [
          "count",
          "timeBucket"
        ],
        "type": "object"
      },
      "TimeBucketSize": {
        "enum": [
          "DAY",
          "MONTH"
        ],
        "type": "string"
      },
      "ToneMapping": {
        "enum": [
          "hable",
          "mobius",
          "reinhard",
          "disabled"
        ],
        "type": "string"
      },
      "TranscodeHWAccel": {
        "enum": [
          "nvenc",
          "qsv",
          "vaapi",
          "rkmpp",
          "disabled"
        ],
        "type": "string"
      },
      "TranscodePolicy": {
        "enum": [
          "all",
          "optimal",
          "bitrate",
          "required",
          "disabled"
        ],
        "type": "string"
      },
      "TrashResponseDto": {
        "properties": {
          "count": {
            "type": "integer"
          }
        },
        "required": [
          "count"
        ],
        "type": "object"
      },
      "UpdateAlbumDto": {
        "properties": {
          "albumName": {
            "type": "string"
          },
          "albumThumbnailAssetId": {
            "format": "uuid",
            "type": "string"
          },
          "description": {
            "type": "string"
          },
          "isActivityEnabled": {
            "type": "boolean"
          },
          "order": {
            "allOf": [
              {
                "$ref": "#/components/schemas/AssetOrder"
              }
            ]
          }
        },
        "type": "object"
      },
      "UpdateAlbumUserDto": {
        "properties": {
          "role": {
            "allOf": [
              {
                "$ref": "#/components/schemas/AlbumUserRole"
              }
            ]
          }
        },
        "required": [
          "role"
        ],
        "type": "object"
      },
      "UpdateAssetDto": {
        "properties": {
          "dateTimeOriginal": {
            "type": "string"
          },
          "description": {
            "type": "string"
          },
          "isArchived": {
            "type": "boolean"
          },
          "isFavorite": {
            "type": "boolean"
          },
          "latitude": {
            "type": "number"
          },
          "livePhotoVideoId": {
            "format": "uuid",
            "nullable": true,
            "type": "string"
          },
          "longitude": {
            "type": "number"
          },
          "rating": {
            "maximum": 5,
            "minimum": -1,
            "type": "number"
          }
        },
        "type": "object"
      },
      "UpdateLibraryDto": {
        "properties": {
          "exclusionPatterns": {
            "items": {
              "type": "string"
            },
            "maxItems": 128,
            "type": "array",
            "uniqueItems": true
          },
          "importPaths": {
            "items": {
              "type": "string"
            },
            "maxItems": 128,
            "type": "array",
            "uniqueItems": true
          },
          "name": {
            "type": "string"
          }
        },
        "type": "object"
      },
      "UpdatePartnerDto": {
        "properties": {
          "inTimeline": {
            "type": "boolean"
          }
        },
        "required": [
          "inTimeline"
        ],
        "type": "object"
      },
      "UsageByUserDto": {
        "properties": {
          "photos": {
            "type": "integer"
          },
          "quotaSizeInBytes": {
            "format": "int64",
            "nullable": true,
            "type": "integer"
          },
          "usage": {
            "format": "int64",
            "type": "integer"
          },
          "usagePhotos": {
            "format": "int64",
            "type": "integer"
          },
          "usageVideos": {
            "format": "int64",
            "type": "integer"
          },
          "userId": {
            "type": "string"
          },
          "userName": {
            "type": "string"
          },
          "videos": {
            "type": "integer"
          }
        },
        "required": [
          "photos",
          "quotaSizeInBytes",
          "usage",
          "usagePhotos",
          "usageVideos",
          "userId",
          "userName",
          "videos"
        ],
        "type": "object"
      },
      "UserAdminCreateDto": {
        "properties": {
          "email": {
            "format": "email",
            "type": "string"
          },
          "name": {
            "type": "string"
          },
          "notify": {
            "type": "boolean"
          },
          "password": {
            "type": "string"
          },
          "quotaSizeInBytes": {
            "format": "int64",
            "minimum": 0,
            "nullable": true,
            "type": "integer"
          },
          "shouldChangePassword": {
            "type": "boolean"
          },
          "storageLabel": {
            "nullable": true,
            "type": "string"
          }
        },
        "required": [
          "email",
          "name",
          "password"
        ],
        "type": "object"
      },
      "UserAdminDeleteDto": {
        "properties": {
          "force": {
            "type": "boolean"
          }
        },
        "type": "object"
      },
      "UserAdminResponseDto": {
        "properties": {
          "avatarColor": {
            "allOf": [
              {
                "$ref": "#/components/schemas/UserAvatarColor"
              }
            ]
          },
          "createdAt": {
            "format": "date-time",
            "type": "string"
          },
          "deletedAt": {
            "format": "date-time",
            "nullable": true,
            "type": "string"
          },
          "email": {
            "type": "string"
          },
          "id": {
            "type": "string"
          },
          "isAdmin": {
            "type": "boolean"
          },
          "license": {
            "allOf": [
              {
                "$ref": "#/components/schemas/UserLicense"
              }
            ],
            "nullable": true
          },
          "name": {
            "type": "string"
          },
          "oauthId": {
            "type": "string"
          },
          "profileChangedAt": {
            "format": "date-time",
            "type": "string"
          },
          "profileImagePath": {
            "type": "string"
          },
          "quotaSizeInBytes": {
            "format": "int64",
            "nullable": true,
            "type": "integer"
          },
          "quotaUsageInBytes": {
            "format": "int64",
            "nullable": true,
            "type": "integer"
          },
          "shouldChangePassword": {
            "type": "boolean"
          },
          "status": {
            "allOf": [
              {
                "$ref": "#/components/schemas/UserStatus"
              }
            ]
          },
          "storageLabel": {
            "nullable": true,
            "type": "string"
          },
          "updatedAt": {
            "format": "date-time",
            "type": "string"
          }
        },
        "required": [
          "avatarColor",
          "createdAt",
          "deletedAt",
          "email",
          "id",
          "isAdmin",
          "license",
          "name",
          "oauthId",
          "profileChangedAt",
          "profileImagePath",
          "quotaSizeInBytes",
          "quotaUsageInBytes",
          "shouldChangePassword",
          "status",
          "storageLabel",
          "updatedAt"
        ],
        "type": "object"
      },
      "UserAdminUpdateDto": {
        "properties": {
          "email": {
            "format": "email",
            "type": "string"
          },
          "name": {
            "type": "string"
          },
          "password": {
            "type": "string"
          },
          "quotaSizeInBytes": {
            "format": "int64",
            "minimum": 0,
            "nullable": true,
            "type": "integer"
          },
          "shouldChangePassword": {
            "type": "boolean"
          },
          "storageLabel": {
            "nullable": true,
            "type": "string"
          }
        },
        "type": "object"
      },
      "UserAvatarColor": {
        "enum": [
          "primary",
          "pink",
          "red",
          "yellow",
          "blue",
          "green",
          "purple",
          "orange",
          "gray",
          "amber"
        ],
        "type": "string"
      },
      "UserLicense": {
        "properties": {
          "activatedAt": {
            "format": "date-time",
            "type": "string"
          },
          "activationKey": {
            "type": "string"
          },
          "licenseKey": {
            "type": "string"
          }
        },
        "required": [
          "activatedAt",
          "activationKey",
          "licenseKey"
        ],
        "type": "object"
      },
      "UserPreferencesResponseDto": {
        "properties": {
          "avatar": {
            "$ref": "#/components/schemas/AvatarResponse"
          },
          "download": {
            "$ref": "#/components/schemas/DownloadResponse"
          },
          "emailNotifications": {
            "$ref": "#/components/schemas/EmailNotificationsResponse"
          },
          "folders": {
            "$ref": "#/components/schemas/FoldersResponse"
          },
          "memories": {
            "$ref": "#/components/schemas/MemoriesResponse"
          },
          "people": {
            "$ref": "#/components/schemas/PeopleResponse"
          },
          "purchase": {
            "$ref": "#/components/schemas/PurchaseResponse"
          },
          "ratings": {
            "$ref": "#/components/schemas/RatingsResponse"
          },
          "sharedLinks": {
            "$ref": "#/components/schemas/SharedLinksResponse"
          },
          "tags": {
            "$ref": "#/components/schemas/TagsResponse"
          }
        },
        "required": [
          "avatar",
          "download",
          "emailNotifications",
          "folders",
          "memories",
          "people",
          "purchase",
          "ratings",
          "sharedLinks",
          "tags"
        ],
        "type": "object"
      },
      "UserPreferencesUpdateDto": {
        "properties": {
          "avatar": {
            "$ref": "#/components/schemas/AvatarUpdate"
          },
          "download": {
            "$ref": "#/components/schemas/DownloadUpdate"
          },
          "emailNotifications": {
            "$ref": "#/components/schemas/EmailNotificationsUpdate"
          },
          "folders": {
            "$ref": "#/components/schemas/FoldersUpdate"
          },
          "memories": {
            "$ref": "#/components/schemas/MemoriesUpdate"
          },
          "people": {
            "$ref": "#/components/schemas/PeopleUpdate"
          },
          "purchase": {
            "$ref": "#/components/schemas/PurchaseUpdate"
          },
          "ratings": {
            "$ref": "#/components/schemas/RatingsUpdate"
          },
          "sharedLinks": {
            "$ref": "#/components/schemas/SharedLinksUpdate"
          },
          "tags": {
            "$ref": "#/components/schemas/TagsUpdate"
          }
        },
        "type": "object"
      },
      "UserResponseDto": {
        "properties": {
          "avatarColor": {
            "allOf": [
              {
                "$ref": "#/components/schemas/UserAvatarColor"
              }
            ]
          },
          "email": {
            "type": "string"
          },
          "id": {
            "type": "string"
          },
          "name": {
            "type": "string"
          },
          "profileChangedAt": {
            "format": "date-time",
            "type": "string"
          },
          "profileImagePath": {
            "type": "string"
          }
        },
        "required": [
          "avatarColor",
          "email",
          "id",
          "name",
          "profileChangedAt",
          "profileImagePath"
        ],
        "type": "object"
      },
      "UserStatus": {
        "enum": [
          "active",
          "removing",
          "deleted"
        ],
        "type": "string"
      },
      "UserUpdateMeDto": {
        "properties": {
          "email": {
            "format": "email",
            "type": "string"
          },
          "name": {
            "type": "string"
          },
          "password": {
            "type": "string"
          }
        },
        "type": "object"
      },
      "ValidateAccessTokenResponseDto": {
        "properties": {
          "authStatus": {
            "type": "boolean"
          }
        },
        "required": [
          "authStatus"
        ],
        "type": "object"
      },
      "ValidateLibraryDto": {
        "properties": {
          "exclusionPatterns": {
            "items": {
              "type": "string"
            },
            "maxItems": 128,
            "type": "array",
            "uniqueItems": true
          },
          "importPaths": {
            "items": {
              "type": "string"
            },
            "maxItems": 128,
            "type": "array",
            "uniqueItems": true
          }
        },
        "type": "object"
      },
      "ValidateLibraryImportPathResponseDto": {
        "properties": {
          "importPath": {
            "type": "string"
          },
          "isValid": {
            "default": false,
            "type": "boolean"
          },
          "message": {
            "type": "string"
          }
        },
        "required": [
          "importPath",
          "isValid"
        ],
        "type": "object"
      },
      "ValidateLibraryResponseDto": {
        "properties": {
          "importPaths": {
            "items": {
              "$ref": "#/components/schemas/ValidateLibraryImportPathResponseDto"
            },
            "type": "array"
          }
        },
        "type": "object"
      },
      "VideoCodec": {
        "enum": [
          "h264",
          "hevc",
          "vp9",
          "av1"
        ],
        "type": "string"
      },
      "VideoContainer": {
        "enum": [
          "mov",
          "mp4",
          "ogg",
          "webm"
        ],
        "type": "string"
      }
    }
  }
}<|MERGE_RESOLUTION|>--- conflicted
+++ resolved
@@ -7656,11 +7656,7 @@
   "info": {
     "title": "Immich",
     "description": "Immich API",
-<<<<<<< HEAD
-    "version": "1.132.0",
-=======
     "version": "1.132.1",
->>>>>>> 6e06f9f5
     "contact": {}
   },
   "tags": [],
