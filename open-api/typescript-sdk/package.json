--- conflicted
+++ resolved
@@ -1,10 +1,6 @@
 {
   "name": "@immich/sdk",
-<<<<<<< HEAD
-  "version": "1.132.0",
-=======
   "version": "1.132.1",
->>>>>>> 6e06f9f5
   "description": "Auto-generated TypeScript SDK for the Immich API",
   "type": "module",
   "main": "./build/index.js",
