--- conflicted
+++ resolved
@@ -1,10 +1,6 @@
 {
   "name": "@immich/sdk",
-<<<<<<< HEAD
-  "version": "1.108.0",
-=======
   "version": "1.110.0",
->>>>>>> 85ab916e
   "description": "Auto-generated TypeScript SDK for the Immich API",
   "type": "module",
   "main": "./build/index.js",
