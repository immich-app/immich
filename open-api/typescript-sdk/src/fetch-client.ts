/**
 * Immich
 * 1.103.1
 * DO NOT MODIFY - This file has been generated using oazapfts.
 * See https://www.npmjs.com/package/oazapfts
 */
import * as Oazapfts from "@oazapfts/runtime";
import * as QS from "@oazapfts/runtime/query";
export const defaults: Oazapfts.Defaults<Oazapfts.CustomHeaders> = {
    headers: {},
    baseUrl: "/api",
};
const oazapfts = Oazapfts.runtime(defaults);
export const servers = {
    server1: "/api"
};
export type UserDto = {
    avatarColor: UserAvatarColor;
    email: string;
    id: string;
    name: string;
    profileImagePath: string;
};
export type ActivityResponseDto = {
    assetId: string | null;
    comment?: string | null;
    createdAt: string;
    id: string;
    "type": Type;
    user: UserDto;
};
export type ActivityCreateDto = {
    albumId: string;
    assetId?: string;
    comment?: string;
    "type": ReactionType;
};
export type ActivityStatisticsResponseDto = {
    comments: number;
};
export type UserResponseDto = {
    avatarColor: UserAvatarColor;
    createdAt: string;
    deletedAt: string | null;
    email: string;
    id: string;
    isAdmin: boolean;
    memoriesEnabled?: boolean;
    name: string;
    oauthId: string;
    profileImagePath: string;
    quotaSizeInBytes: number | null;
    quotaUsageInBytes: number | null;
    shouldChangePassword: boolean;
    status: UserStatus;
    storageLabel: string | null;
    updatedAt: string;
};
export type AlbumUserResponseDto = {
    role: AlbumUserRole;
    user: UserResponseDto;
};
export type ExifResponseDto = {
    city?: string | null;
    country?: string | null;
    dateTimeOriginal?: string | null;
    description?: string | null;
    exifImageHeight?: number | null;
    exifImageWidth?: number | null;
    exposureTime?: string | null;
    fNumber?: number | null;
    fileSizeInByte?: number | null;
    focalLength?: number | null;
    iso?: number | null;
    latitude?: number | null;
    lensModel?: string | null;
    longitude?: number | null;
    make?: string | null;
    model?: string | null;
    modifyDate?: string | null;
    orientation?: string | null;
    projectionType?: string | null;
    state?: string | null;
    timeZone?: string | null;
};
export type AssetFaceWithoutPersonResponseDto = {
    boundingBoxX1: number;
    boundingBoxX2: number;
    boundingBoxY1: number;
    boundingBoxY2: number;
    id: string;
    imageHeight: number;
    imageWidth: number;
};
export type PersonWithFacesResponseDto = {
    birthDate: string | null;
    faces: AssetFaceWithoutPersonResponseDto[];
    id: string;
    isHidden: boolean;
    name: string;
    thumbnailPath: string;
};
export type SmartInfoResponseDto = {
    objects?: string[] | null;
    tags?: string[] | null;
};
export type TagResponseDto = {
    id: string;
    name: string;
    "type": TagTypeEnum;
    userId: string;
};
export type AssetResponseDto = {
    /** base64 encoded sha1 hash */
    checksum: string;
    deviceAssetId: string;
    deviceId: string;
    duration: string;
    exifInfo?: ExifResponseDto;
    fileCreatedAt: string;
    fileModifiedAt: string;
    hasMetadata: boolean;
    id: string;
    isArchived: boolean;
    /** This property was deprecated in v1.104.0 */
    isExternal?: boolean;
    isFavorite: boolean;
    isOffline: boolean;
    /** This property was deprecated in v1.104.0 */
    isReadOnly?: boolean;
    isTrashed: boolean;
    libraryId: string;
    livePhotoVideoId?: string | null;
    localDateTime: string;
    originalFileName: string;
    originalPath: string;
    owner?: UserResponseDto;
    ownerId: string;
    people?: PersonWithFacesResponseDto[];
    resized: boolean;
    smartInfo?: SmartInfoResponseDto;
    stack?: AssetResponseDto[];
    stackCount: number | null;
    stackParentId?: string | null;
    tags?: TagResponseDto[];
    thumbhash: string | null;
    "type": AssetTypeEnum;
    updatedAt: string;
};
export type AlbumResponseDto = {
    albumName: string;
    albumThumbnailAssetId: string | null;
    albumUsers: AlbumUserResponseDto[];
    assetCount: number;
    assets: AssetResponseDto[];
    createdAt: string;
    description: string;
    endDate?: string;
    hasSharedLink: boolean;
    id: string;
    isActivityEnabled: boolean;
    lastModifiedAssetTimestamp?: string;
    order?: AssetOrder;
    owner: UserResponseDto;
    ownerId: string;
    shared: boolean;
    /** This property was deprecated in v1.102.0 */
    sharedUsers: UserResponseDto[];
    startDate?: string;
    updatedAt: string;
};
export type CreateAlbumDto = {
    albumName: string;
    assetIds?: string[];
    description?: string;
    sharedWithUserIds?: string[];
};
export type AlbumCountResponseDto = {
    notShared: number;
    owned: number;
    shared: number;
};
export type UpdateAlbumDto = {
    albumName?: string;
    albumThumbnailAssetId?: string;
    description?: string;
    isActivityEnabled?: boolean;
    order?: AssetOrder;
};
export type BulkIdsDto = {
    ids: string[];
};
export type BulkIdResponseDto = {
    error?: Error;
    id: string;
    success: boolean;
};
export type UpdateAlbumUserDto = {
    role: AlbumUserRole;
};
export type AlbumUserAddDto = {
    role?: AlbumUserRole;
    userId: string;
};
export type AddUsersDto = {
    albumUsers: AlbumUserAddDto[];
    /** This property was deprecated in v1.102.0 */
    sharedUserIds?: string[];
};
export type ApiKeyResponseDto = {
    createdAt: string;
    id: string;
    name: string;
    updatedAt: string;
};
export type ApiKeyCreateDto = {
    name?: string;
};
export type ApiKeyCreateResponseDto = {
    apiKey: ApiKeyResponseDto;
    secret: string;
};
export type ApiKeyUpdateDto = {
    name: string;
};
export type AssetBulkDeleteDto = {
    force?: boolean;
    ids: string[];
};
export type AssetBulkUpdateDto = {
    dateTimeOriginal?: string;
    ids: string[];
    isArchived?: boolean;
    isFavorite?: boolean;
    latitude?: number;
    longitude?: number;
    removeParent?: boolean;
    stackParentId?: string;
};
export type AssetBulkUploadCheckItem = {
    /** base64 or hex encoded sha1 hash */
    checksum: string;
    id: string;
};
export type AssetBulkUploadCheckDto = {
    assets: AssetBulkUploadCheckItem[];
};
export type AssetBulkUploadCheckResult = {
    action: Action;
    assetId?: string;
    id: string;
    reason?: Reason;
};
export type AssetBulkUploadCheckResponseDto = {
    results: AssetBulkUploadCheckResult[];
};
export type CheckExistingAssetsDto = {
    deviceAssetIds: string[];
    deviceId: string;
};
export type CheckExistingAssetsResponseDto = {
    existingIds: string[];
};
export type AssetJobsDto = {
    assetIds: string[];
    name: AssetJobName;
};
export type MapMarkerResponseDto = {
    city: string | null;
    country: string | null;
    id: string;
    lat: number;
    lon: number;
    state: string | null;
};
export type MemoryLaneResponseDto = {
    assets: AssetResponseDto[];
    /** This property was deprecated in v1.100.0 */
    title: string;
    yearsAgo: number;
};
export type UpdateStackParentDto = {
    newParentId: string;
    oldParentId: string;
};
export type AssetStatsResponseDto = {
    images: number;
    total: number;
    videos: number;
};
export type CreateAssetDto = {
    assetData: Blob;
    deviceAssetId: string;
    deviceId: string;
    duration?: string;
    fileCreatedAt: string;
    fileModifiedAt: string;
    isArchived?: boolean;
    isFavorite?: boolean;
    isOffline?: boolean;
    isVisible?: boolean;
    libraryId?: string;
    livePhotoData?: Blob;
    sidecarData?: Blob;
};
export type AssetFileUploadResponseDto = {
    duplicate: boolean;
    id: string;
};
export type UpdateAssetDto = {
    dateTimeOriginal?: string;
    description?: string;
    isArchived?: boolean;
    isFavorite?: boolean;
    latitude?: number;
    longitude?: number;
};
export type UpdateAssetDataDto = {
    assetData: Blob;
    deviceAssetId: string;
    deviceId: string;
    duration?: string;
    fileCreatedAt: string;
    fileModifiedAt: string;
    livePhotoData?: Blob;
    sidecarData?: Blob;
};
export type AuditDeletesResponseDto = {
    ids: string[];
    needsFullSync: boolean;
};
export type SignUpDto = {
    email: string;
    name: string;
    password: string;
};
export type ChangePasswordDto = {
    newPassword: string;
    password: string;
};
export type LoginCredentialDto = {
    email: string;
    password: string;
};
export type LoginResponseDto = {
    accessToken: string;
    isAdmin: boolean;
    name: string;
    profileImagePath: string;
    shouldChangePassword: boolean;
    userEmail: string;
    userId: string;
};
export type LogoutResponseDto = {
    redirectUri: string;
    successful: boolean;
};
export type ValidateAccessTokenResponseDto = {
    authStatus: boolean;
};
export type AssetIdsDto = {
    assetIds: string[];
};
export type DownloadInfoDto = {
    albumId?: string;
    archiveSize?: number;
    assetIds?: string[];
    userId?: string;
};
export type DownloadArchiveInfo = {
    assetIds: string[];
    size: number;
};
export type DownloadResponseDto = {
    archives: DownloadArchiveInfo[];
    totalSize: number;
};
export type PersonResponseDto = {
    birthDate: string | null;
    id: string;
    isHidden: boolean;
    name: string;
    thumbnailPath: string;
};
export type AssetFaceResponseDto = {
    boundingBoxX1: number;
    boundingBoxX2: number;
    boundingBoxY1: number;
    boundingBoxY2: number;
    id: string;
    imageHeight: number;
    imageWidth: number;
    person: (PersonResponseDto) | null;
};
export type FaceDto = {
    id: string;
};
export type JobCountsDto = {
    active: number;
    completed: number;
    delayed: number;
    failed: number;
    paused: number;
    waiting: number;
};
export type QueueStatusDto = {
    isActive: boolean;
    isPaused: boolean;
};
export type JobStatusDto = {
    jobCounts: JobCountsDto;
    queueStatus: QueueStatusDto;
};
export type AllJobStatusResponseDto = {
    backgroundTask: JobStatusDto;
    faceDetection: JobStatusDto;
    facialRecognition: JobStatusDto;
    library: JobStatusDto;
    metadataExtraction: JobStatusDto;
    migration: JobStatusDto;
    notifications: JobStatusDto;
    search: JobStatusDto;
    sidecar: JobStatusDto;
    smartSearch: JobStatusDto;
    storageTemplateMigration: JobStatusDto;
    thumbnailGeneration: JobStatusDto;
    videoConversion: JobStatusDto;
};
export type JobCommandDto = {
    command: JobCommand;
    force: boolean;
};
export type LibraryResponseDto = {
    assetCount: number;
    createdAt: string;
    exclusionPatterns: string[];
    id: string;
    importPaths: string[];
    name: string;
    ownerId: string;
    refreshedAt: string | null;
    "type": LibraryType;
    updatedAt: string;
};
export type CreateLibraryDto = {
    exclusionPatterns?: string[];
    importPaths?: string[];
    isVisible?: boolean;
    name?: string;
    ownerId: string;
    "type": LibraryType;
};
export type UpdateLibraryDto = {
    exclusionPatterns?: string[];
    importPaths?: string[];
    isVisible?: boolean;
    name?: string;
};
export type ScanLibraryDto = {
    refreshAllFiles?: boolean;
    refreshModifiedFiles?: boolean;
};
export type LibraryStatsResponseDto = {
    photos: number;
    total: number;
    usage: number;
    videos: number;
};
export type ValidateLibraryDto = {
    exclusionPatterns?: string[];
    importPaths?: string[];
};
export type ValidateLibraryImportPathResponseDto = {
    importPath: string;
    isValid: boolean;
    message?: string;
};
export type ValidateLibraryResponseDto = {
    importPaths?: ValidateLibraryImportPathResponseDto[];
};
export type OnThisDayDto = {
    year: number;
};
export type MemoryResponseDto = {
    assets: AssetResponseDto[];
    createdAt: string;
    data: OnThisDayDto;
    deletedAt?: string;
    id: string;
    isSaved: boolean;
    memoryAt: string;
    ownerId: string;
    seenAt?: string;
    "type": Type2;
    updatedAt: string;
};
export type MemoryCreateDto = {
    assetIds?: string[];
    data: OnThisDayDto;
    isSaved?: boolean;
    memoryAt: string;
    seenAt?: string;
    "type": MemoryType;
};
export type MemoryUpdateDto = {
    isSaved?: boolean;
    memoryAt?: string;
    seenAt?: string;
};
export type OAuthConfigDto = {
    redirectUri: string;
};
export type OAuthAuthorizeResponseDto = {
    url: string;
};
export type OAuthCallbackDto = {
    url: string;
};
export type PartnerResponseDto = {
    avatarColor: UserAvatarColor;
    createdAt: string;
    deletedAt: string | null;
    email: string;
    id: string;
    inTimeline?: boolean;
    isAdmin: boolean;
    memoriesEnabled?: boolean;
    name: string;
    oauthId: string;
    profileImagePath: string;
    quotaSizeInBytes: number | null;
    quotaUsageInBytes: number | null;
    shouldChangePassword: boolean;
    status: UserStatus;
    storageLabel: string | null;
    updatedAt: string;
};
export type UpdatePartnerDto = {
    inTimeline: boolean;
};
export type PeopleResponseDto = {
    hidden: number;
    people: PersonResponseDto[];
    total: number;
};
export type PersonCreateDto = {
    /** Person date of birth.
    Note: the mobile app cannot currently set the birth date to null. */
    birthDate?: string | null;
    /** Person visibility */
    isHidden?: boolean;
    /** Person name. */
    name?: string;
};
export type PeopleUpdateItem = {
    /** Person date of birth.
    Note: the mobile app cannot currently set the birth date to null. */
    birthDate?: string | null;
    /** Asset is used to get the feature face thumbnail. */
    featureFaceAssetId?: string;
    /** Person id. */
    id: string;
    /** Person visibility */
    isHidden?: boolean;
    /** Person name. */
    name?: string;
};
export type PeopleUpdateDto = {
    people: PeopleUpdateItem[];
};
export type PersonUpdateDto = {
    /** Person date of birth.
    Note: the mobile app cannot currently set the birth date to null. */
    birthDate?: string | null;
    /** Asset is used to get the feature face thumbnail. */
    featureFaceAssetId?: string;
    /** Person visibility */
    isHidden?: boolean;
    /** Person name. */
    name?: string;
};
export type MergePersonDto = {
    ids: string[];
};
export type AssetFaceUpdateItem = {
    assetId: string;
    personId: string;
};
export type AssetFaceUpdateDto = {
    data: AssetFaceUpdateItem[];
};
export type PersonStatisticsResponseDto = {
    assets: number;
};
export type FileReportItemDto = {
    checksum?: string;
    entityId: string;
    entityType: PathEntityType;
    pathType: PathType;
    pathValue: string;
};
export type FileReportDto = {
    extras: string[];
    orphans: FileReportItemDto[];
};
export type FileChecksumDto = {
    filenames: string[];
};
export type FileChecksumResponseDto = {
    checksum: string;
    filename: string;
};
export type FileReportFixDto = {
    items: FileReportItemDto[];
};
export type SearchExploreItem = {
    data: AssetResponseDto;
    value: string;
};
export type SearchExploreResponseDto = {
    fieldName: string;
    items: SearchExploreItem[];
};
export type MetadataSearchDto = {
    checksum?: string;
    city?: string;
    country?: string;
    createdAfter?: string;
    createdBefore?: string;
    deviceAssetId?: string;
    deviceId?: string;
    encodedVideoPath?: string;
    id?: string;
    isArchived?: boolean;
    isEncoded?: boolean;
    isFavorite?: boolean;
    isMotion?: boolean;
    isNotInAlbum?: boolean;
    isOffline?: boolean;
    isVisible?: boolean;
    lensModel?: string;
    libraryId?: string;
    make?: string;
    model?: string;
    order?: AssetOrder;
    originalFileName?: string;
    originalPath?: string;
    page?: number;
    personIds?: string[];
    previewPath?: string;
    /** This property was deprecated in v1.100.0 */
    resizePath?: string;
    size?: number;
    state?: string;
    takenAfter?: string;
    takenBefore?: string;
    thumbnailPath?: string;
    trashedAfter?: string;
    trashedBefore?: string;
    "type"?: AssetTypeEnum;
    updatedAfter?: string;
    updatedBefore?: string;
    /** This property was deprecated in v1.100.0 */
    webpPath?: string;
    withArchived?: boolean;
    withDeleted?: boolean;
    withExif?: boolean;
    withPeople?: boolean;
    withStacked?: boolean;
};
export type SearchFacetCountResponseDto = {
    count: number;
    value: string;
};
export type SearchFacetResponseDto = {
    counts: SearchFacetCountResponseDto[];
    fieldName: string;
};
export type SearchAlbumResponseDto = {
    count: number;
    facets: SearchFacetResponseDto[];
    items: AlbumResponseDto[];
    total: number;
};
export type SearchAssetResponseDto = {
    count: number;
    facets: SearchFacetResponseDto[];
    items: AssetResponseDto[];
    nextPage: string | null;
    total: number;
};
export type SearchResponseDto = {
    albums: SearchAlbumResponseDto;
    assets: SearchAssetResponseDto;
};
export type PlacesResponseDto = {
    admin1name?: string;
    admin2name?: string;
    latitude: number;
    longitude: number;
    name: string;
};
export type SmartSearchDto = {
    city?: string;
    country?: string;
    createdAfter?: string;
    createdBefore?: string;
    deviceId?: string;
    isArchived?: boolean;
    isEncoded?: boolean;
    isFavorite?: boolean;
    isMotion?: boolean;
    isNotInAlbum?: boolean;
    isOffline?: boolean;
    isVisible?: boolean;
    lensModel?: string;
    libraryId?: string;
    make?: string;
    model?: string;
    page?: number;
    personIds?: string[];
    query: string;
    size?: number;
    state?: string;
    takenAfter?: string;
    takenBefore?: string;
    trashedAfter?: string;
    trashedBefore?: string;
    "type"?: AssetTypeEnum;
    updatedAfter?: string;
    updatedBefore?: string;
    withArchived?: boolean;
    withDeleted?: boolean;
    withExif?: boolean;
};
export type ServerInfoResponseDto = {
    diskAvailable: string;
    diskAvailableRaw: number;
    diskSize: string;
    diskSizeRaw: number;
    diskUsagePercentage: number;
    diskUse: string;
    diskUseRaw: number;
};
export type ServerConfigDto = {
    externalDomain: string;
    isInitialized: boolean;
    isOnboarded: boolean;
    loginPageMessage: string;
    oauthButtonText: string;
    trashDays: number;
    userDeleteDelay: number;
};
export type ServerFeaturesDto = {
    configFile: boolean;
    email: boolean;
    facialRecognition: boolean;
    map: boolean;
    oauth: boolean;
    oauthAutoLaunch: boolean;
    passwordLogin: boolean;
    reverseGeocoding: boolean;
    search: boolean;
    sidecar: boolean;
    smartSearch: boolean;
    trash: boolean;
};
export type ServerMediaTypesResponseDto = {
    image: string[];
    sidecar: string[];
    video: string[];
};
export type ServerPingResponse = {};
export type ServerPingResponseRead = {
    res: string;
};
export type UsageByUserDto = {
    photos: number;
    quotaSizeInBytes: number | null;
    usage: number;
    userId: string;
    userName: string;
    videos: number;
};
export type ServerStatsResponseDto = {
    photos: number;
    usage: number;
    usageByUser: UsageByUserDto[];
    videos: number;
};
export type ServerThemeDto = {
    customCss: string;
};
export type ServerVersionResponseDto = {
    major: number;
    minor: number;
    patch: number;
};
export type SessionResponseDto = {
    createdAt: string;
    current: boolean;
    deviceOS: string;
    deviceType: string;
    id: string;
    updatedAt: string;
};
export type SharedLinkResponseDto = {
    album?: AlbumResponseDto;
    allowDownload: boolean;
    allowUpload: boolean;
    assets: AssetResponseDto[];
    createdAt: string;
    description: string | null;
    expiresAt: string | null;
    id: string;
    key: string;
    password: string | null;
    showMetadata: boolean;
    token?: string | null;
    "type": SharedLinkType;
    userId: string;
};
export type SharedLinkCreateDto = {
    albumId?: string;
    allowDownload?: boolean;
    allowUpload?: boolean;
    assetIds?: string[];
    description?: string;
    expiresAt?: string | null;
    password?: string;
    showMetadata?: boolean;
    "type": SharedLinkType;
};
export type SharedLinkEditDto = {
    allowDownload?: boolean;
    allowUpload?: boolean;
    /** Few clients cannot send null to set the expiryTime to never.
    Setting this flag and not sending expiryAt is considered as null instead.
    Clients that can send null values can ignore this. */
    changeExpiryTime?: boolean;
    description?: string;
    expiresAt?: string | null;
    password?: string;
    showMetadata?: boolean;
};
export type AssetIdsResponseDto = {
    assetId: string;
    error?: Error2;
    success: boolean;
};
export type AssetDeltaSyncDto = {
    updatedAfter: string;
    userIds: string[];
};
export type AssetDeltaSyncResponseDto = {
    deleted: string[];
    needsFullSync: boolean;
    upserted: AssetResponseDto[];
};
export type AssetFullSyncDto = {
    lastCreationDate?: string;
    lastId?: string;
    limit: number;
    updatedUntil: string;
    userId?: string;
};
export type SystemConfigFFmpegDto = {
    accel: TranscodeHWAccel;
    acceptedAudioCodecs: AudioCodec[];
    acceptedVideoCodecs: VideoCodec[];
    bframes: number;
    cqMode: CQMode;
    crf: number;
    gopSize: number;
    maxBitrate: string;
    npl: number;
    preferredHwDevice: string;
    preset: string;
    refs: number;
    targetAudioCodec: AudioCodec;
    targetResolution: string;
    targetVideoCodec: VideoCodec;
    temporalAQ: boolean;
    threads: number;
    tonemap: ToneMapping;
    transcode: TranscodePolicy;
    twoPass: boolean;
};
export type SystemConfigImageDto = {
    colorspace: Colorspace;
    extractEmbedded: boolean;
    previewFormat: ImageFormat;
    previewSize: number;
    quality: number;
    thumbnailFormat: ImageFormat;
    thumbnailSize: number;
};
export type JobSettingsDto = {
    concurrency: number;
};
export type SystemConfigJobDto = {
    backgroundTask: JobSettingsDto;
    faceDetection: JobSettingsDto;
    library: JobSettingsDto;
    metadataExtraction: JobSettingsDto;
    migration: JobSettingsDto;
    notifications: JobSettingsDto;
    search: JobSettingsDto;
    sidecar: JobSettingsDto;
    smartSearch: JobSettingsDto;
    thumbnailGeneration: JobSettingsDto;
    videoConversion: JobSettingsDto;
};
export type SystemConfigLibraryScanDto = {
    cronExpression: string;
    enabled: boolean;
};
export type SystemConfigLibraryWatchDto = {
    enabled: boolean;
};
export type SystemConfigLibraryDto = {
    scan: SystemConfigLibraryScanDto;
    watch: SystemConfigLibraryWatchDto;
};
export type SystemConfigLoggingDto = {
    enabled: boolean;
    level: LogLevel;
};
export type ClipConfig = {
    enabled: boolean;
    mode?: CLIPMode;
    modelName: string;
    modelType?: ModelType;
};
export type RecognitionConfig = {
    enabled: boolean;
    maxDistance: number;
    minFaces: number;
    minScore: number;
    modelName: string;
    modelType?: ModelType;
};
export type SystemConfigMachineLearningDto = {
    clip: ClipConfig;
    enabled: boolean;
    facialRecognition: RecognitionConfig;
    url: string;
};
export type SystemConfigMapDto = {
    darkStyle: string;
    enabled: boolean;
    lightStyle: string;
};
export type SystemConfigNewVersionCheckDto = {
    enabled: boolean;
};
export type SystemConfigSmtpTransportDto = {
    host: string;
    ignoreCert: boolean;
    password: string;
    port: number;
    username: string;
};
export type SystemConfigSmtpDto = {
    enabled: boolean;
    "from": string;
    replyTo: string;
    transport: SystemConfigSmtpTransportDto;
};
export type SystemConfigNotificationsDto = {
    smtp: SystemConfigSmtpDto;
};
export type SystemConfigOAuthDto = {
    autoLaunch: boolean;
    autoRegister: boolean;
    buttonText: string;
    clientId: string;
    clientSecret: string;
    defaultStorageQuota: number;
    enabled: boolean;
    issuerUrl: string;
    mobileOverrideEnabled: boolean;
    mobileRedirectUri: string;
    scope: string;
    signingAlgorithm: string;
    storageLabelClaim: string;
    storageQuotaClaim: string;
};
export type SystemConfigPasswordLoginDto = {
    enabled: boolean;
};
export type SystemConfigReverseGeocodingDto = {
    enabled: boolean;
};
export type SystemConfigServerDto = {
    externalDomain: string;
    loginPageMessage: string;
};
export type SystemConfigStorageTemplateDto = {
    enabled: boolean;
    hashVerificationEnabled: boolean;
    template: string;
};
export type SystemConfigThemeDto = {
    customCss: string;
};
export type SystemConfigTrashDto = {
    days: number;
    enabled: boolean;
};
export type SystemConfigUserDto = {
    deleteDelay: number;
};
export type SystemConfigDto = {
    ffmpeg: SystemConfigFFmpegDto;
    image: SystemConfigImageDto;
    job: SystemConfigJobDto;
    library: SystemConfigLibraryDto;
    logging: SystemConfigLoggingDto;
    machineLearning: SystemConfigMachineLearningDto;
    map: SystemConfigMapDto;
    newVersionCheck: SystemConfigNewVersionCheckDto;
    notifications: SystemConfigNotificationsDto;
    oauth: SystemConfigOAuthDto;
    passwordLogin: SystemConfigPasswordLoginDto;
    reverseGeocoding: SystemConfigReverseGeocodingDto;
    server: SystemConfigServerDto;
    storageTemplate: SystemConfigStorageTemplateDto;
    theme: SystemConfigThemeDto;
    trash: SystemConfigTrashDto;
    user: SystemConfigUserDto;
};
export type SystemConfigTemplateStorageOptionDto = {
    dayOptions: string[];
    hourOptions: string[];
    minuteOptions: string[];
    monthOptions: string[];
    presetOptions: string[];
    secondOptions: string[];
    weekOptions: string[];
    yearOptions: string[];
};
export type AdminOnboardingUpdateDto = {
    isOnboarded: boolean;
};
export type ReverseGeocodingStateResponseDto = {
    lastImportFileName: string | null;
    lastUpdate: string | null;
};
export type CreateTagDto = {
    name: string;
    "type": TagTypeEnum;
};
export type UpdateTagDto = {
    name?: string;
};
export type TimeBucketResponseDto = {
    count: number;
    timeBucket: string;
};
export type CreateUserDto = {
    email: string;
    memoriesEnabled?: boolean;
    name: string;
    notify?: boolean;
    password: string;
    quotaSizeInBytes?: number | null;
    shouldChangePassword?: boolean;
    storageLabel?: string | null;
};
export type UpdateUserDto = {
    avatarColor?: UserAvatarColor;
    email?: string;
    id: string;
    isAdmin?: boolean;
    memoriesEnabled?: boolean;
    name?: string;
    password?: string;
    quotaSizeInBytes?: number | null;
    shouldChangePassword?: boolean;
    storageLabel?: string;
};
export type CreateProfileImageDto = {
    file: Blob;
};
export type CreateProfileImageResponseDto = {
    profileImagePath: string;
    userId: string;
};
export type DeleteUserDto = {
    force?: boolean;
};
export function getActivities({ albumId, assetId, level, $type, userId }: {
    albumId: string;
    assetId?: string;
    level?: ReactionLevel;
    $type?: ReactionType;
    userId?: string;
}, opts?: Oazapfts.RequestOpts) {
    return oazapfts.ok(oazapfts.fetchJson<{
        status: 200;
        data: ActivityResponseDto[];
    }>(`/activity${QS.query(QS.explode({
        albumId,
        assetId,
        level,
        "type": $type,
        userId
    }))}`, {
        ...opts
    }));
}
export function createActivity({ activityCreateDto }: {
    activityCreateDto: ActivityCreateDto;
}, opts?: Oazapfts.RequestOpts) {
    return oazapfts.ok(oazapfts.fetchJson<{
        status: 201;
        data: ActivityResponseDto;
    }>("/activity", oazapfts.json({
        ...opts,
        method: "POST",
        body: activityCreateDto
    })));
}
export function getActivityStatistics({ albumId, assetId }: {
    albumId: string;
    assetId?: string;
}, opts?: Oazapfts.RequestOpts) {
    return oazapfts.ok(oazapfts.fetchJson<{
        status: 200;
        data: ActivityStatisticsResponseDto;
    }>(`/activity/statistics${QS.query(QS.explode({
        albumId,
        assetId
    }))}`, {
        ...opts
    }));
}
export function deleteActivity({ id }: {
    id: string;
}, opts?: Oazapfts.RequestOpts) {
    return oazapfts.ok(oazapfts.fetchText(`/activity/${encodeURIComponent(id)}`, {
        ...opts,
        method: "DELETE"
    }));
}
export function getAllAlbums({ assetId, shared }: {
    assetId?: string;
    shared?: boolean;
}, opts?: Oazapfts.RequestOpts) {
    return oazapfts.ok(oazapfts.fetchJson<{
        status: 200;
        data: AlbumResponseDto[];
    }>(`/album${QS.query(QS.explode({
        assetId,
        shared
    }))}`, {
        ...opts
    }));
}
export function createAlbum({ createAlbumDto }: {
    createAlbumDto: CreateAlbumDto;
}, opts?: Oazapfts.RequestOpts) {
    return oazapfts.ok(oazapfts.fetchJson<{
        status: 201;
        data: AlbumResponseDto;
    }>("/album", oazapfts.json({
        ...opts,
        method: "POST",
        body: createAlbumDto
    })));
}
export function getAlbumCount(opts?: Oazapfts.RequestOpts) {
    return oazapfts.ok(oazapfts.fetchJson<{
        status: 200;
        data: AlbumCountResponseDto;
    }>("/album/count", {
        ...opts
    }));
}
export function deleteAlbum({ id }: {
    id: string;
}, opts?: Oazapfts.RequestOpts) {
    return oazapfts.ok(oazapfts.fetchText(`/album/${encodeURIComponent(id)}`, {
        ...opts,
        method: "DELETE"
    }));
}
export function getAlbumInfo({ id, key, withoutAssets }: {
    id: string;
    key?: string;
    withoutAssets?: boolean;
}, opts?: Oazapfts.RequestOpts) {
    return oazapfts.ok(oazapfts.fetchJson<{
        status: 200;
        data: AlbumResponseDto;
    }>(`/album/${encodeURIComponent(id)}${QS.query(QS.explode({
        key,
        withoutAssets
    }))}`, {
        ...opts
    }));
}
export function updateAlbumInfo({ id, updateAlbumDto }: {
    id: string;
    updateAlbumDto: UpdateAlbumDto;
}, opts?: Oazapfts.RequestOpts) {
    return oazapfts.ok(oazapfts.fetchJson<{
        status: 200;
        data: AlbumResponseDto;
    }>(`/album/${encodeURIComponent(id)}`, oazapfts.json({
        ...opts,
        method: "PATCH",
        body: updateAlbumDto
    })));
}
export function removeAssetFromAlbum({ id, bulkIdsDto }: {
    id: string;
    bulkIdsDto: BulkIdsDto;
}, opts?: Oazapfts.RequestOpts) {
    return oazapfts.ok(oazapfts.fetchJson<{
        status: 200;
        data: BulkIdResponseDto[];
    }>(`/album/${encodeURIComponent(id)}/assets`, oazapfts.json({
        ...opts,
        method: "DELETE",
        body: bulkIdsDto
    })));
}
export function addAssetsToAlbum({ id, key, bulkIdsDto }: {
    id: string;
    key?: string;
    bulkIdsDto: BulkIdsDto;
}, opts?: Oazapfts.RequestOpts) {
    return oazapfts.ok(oazapfts.fetchJson<{
        status: 200;
        data: BulkIdResponseDto[];
    }>(`/album/${encodeURIComponent(id)}/assets${QS.query(QS.explode({
        key
    }))}`, oazapfts.json({
        ...opts,
        method: "PUT",
        body: bulkIdsDto
    })));
}
export function removeUserFromAlbum({ id, userId }: {
    id: string;
    userId: string;
}, opts?: Oazapfts.RequestOpts) {
    return oazapfts.ok(oazapfts.fetchText(`/album/${encodeURIComponent(id)}/user/${encodeURIComponent(userId)}`, {
        ...opts,
        method: "DELETE"
    }));
}
export function updateAlbumUser({ id, userId, updateAlbumUserDto }: {
    id: string;
    userId: string;
    updateAlbumUserDto: UpdateAlbumUserDto;
}, opts?: Oazapfts.RequestOpts) {
    return oazapfts.ok(oazapfts.fetchText(`/album/${encodeURIComponent(id)}/user/${encodeURIComponent(userId)}`, oazapfts.json({
        ...opts,
        method: "PUT",
        body: updateAlbumUserDto
    })));
}
export function addUsersToAlbum({ id, addUsersDto }: {
    id: string;
    addUsersDto: AddUsersDto;
}, opts?: Oazapfts.RequestOpts) {
    return oazapfts.ok(oazapfts.fetchJson<{
        status: 200;
        data: AlbumResponseDto;
    }>(`/album/${encodeURIComponent(id)}/users`, oazapfts.json({
        ...opts,
        method: "PUT",
        body: addUsersDto
    })));
}
export function getApiKeys(opts?: Oazapfts.RequestOpts) {
    return oazapfts.ok(oazapfts.fetchJson<{
        status: 200;
        data: ApiKeyResponseDto[];
    }>("/api-key", {
        ...opts
    }));
}
export function createApiKey({ apiKeyCreateDto }: {
    apiKeyCreateDto: ApiKeyCreateDto;
}, opts?: Oazapfts.RequestOpts) {
    return oazapfts.ok(oazapfts.fetchJson<{
        status: 201;
        data: ApiKeyCreateResponseDto;
    }>("/api-key", oazapfts.json({
        ...opts,
        method: "POST",
        body: apiKeyCreateDto
    })));
}
export function deleteApiKey({ id }: {
    id: string;
}, opts?: Oazapfts.RequestOpts) {
    return oazapfts.ok(oazapfts.fetchText(`/api-key/${encodeURIComponent(id)}`, {
        ...opts,
        method: "DELETE"
    }));
}
export function getApiKey({ id }: {
    id: string;
}, opts?: Oazapfts.RequestOpts) {
    return oazapfts.ok(oazapfts.fetchJson<{
        status: 200;
        data: ApiKeyResponseDto;
    }>(`/api-key/${encodeURIComponent(id)}`, {
        ...opts
    }));
}
export function updateApiKey({ id, apiKeyUpdateDto }: {
    id: string;
    apiKeyUpdateDto: ApiKeyUpdateDto;
}, opts?: Oazapfts.RequestOpts) {
    return oazapfts.ok(oazapfts.fetchJson<{
        status: 200;
        data: ApiKeyResponseDto;
    }>(`/api-key/${encodeURIComponent(id)}`, oazapfts.json({
        ...opts,
        method: "PUT",
        body: apiKeyUpdateDto
    })));
}
export function deleteAssets({ assetBulkDeleteDto }: {
    assetBulkDeleteDto: AssetBulkDeleteDto;
}, opts?: Oazapfts.RequestOpts) {
    return oazapfts.ok(oazapfts.fetchText("/asset", oazapfts.json({
        ...opts,
        method: "DELETE",
        body: assetBulkDeleteDto
    })));
}
/**
 * Get all AssetEntity belong to the user
 */
export function getAllAssets({ ifNoneMatch, isArchived, isFavorite, skip, take, updatedAfter, updatedBefore, userId }: {
    ifNoneMatch?: string;
    isArchived?: boolean;
    isFavorite?: boolean;
    skip?: number;
    take?: number;
    updatedAfter?: string;
    updatedBefore?: string;
    userId?: string;
}, opts?: Oazapfts.RequestOpts) {
    return oazapfts.ok(oazapfts.fetchJson<{
        status: 200;
        data: AssetResponseDto[];
    }>(`/asset${QS.query(QS.explode({
        isArchived,
        isFavorite,
        skip,
        take,
        updatedAfter,
        updatedBefore,
        userId
    }))}`, {
        ...opts,
        headers: oazapfts.mergeHeaders(opts?.headers, {
            "if-none-match": ifNoneMatch
        })
    }));
}
export function updateAssets({ assetBulkUpdateDto }: {
    assetBulkUpdateDto: AssetBulkUpdateDto;
}, opts?: Oazapfts.RequestOpts) {
    return oazapfts.ok(oazapfts.fetchText("/asset", oazapfts.json({
        ...opts,
        method: "PUT",
        body: assetBulkUpdateDto
    })));
}
/**
 * Checks if assets exist by checksums
 */
export function checkBulkUpload({ assetBulkUploadCheckDto }: {
    assetBulkUploadCheckDto: AssetBulkUploadCheckDto;
}, opts?: Oazapfts.RequestOpts) {
    return oazapfts.ok(oazapfts.fetchJson<{
        status: 200;
        data: AssetBulkUploadCheckResponseDto;
    }>("/asset/bulk-upload-check", oazapfts.json({
        ...opts,
        method: "POST",
        body: assetBulkUploadCheckDto
    })));
}
/**
 * Get all asset of a device that are in the database, ID only.
 */
export function getAllUserAssetsByDeviceId({ deviceId }: {
    deviceId: string;
}, opts?: Oazapfts.RequestOpts) {
    return oazapfts.ok(oazapfts.fetchJson<{
        status: 200;
        data: string[];
    }>(`/asset/device/${encodeURIComponent(deviceId)}`, {
        ...opts
    }));
}
/**
 * Checks if multiple assets exist on the server and returns all existing - used by background backup
 */
export function checkExistingAssets({ checkExistingAssetsDto }: {
    checkExistingAssetsDto: CheckExistingAssetsDto;
}, opts?: Oazapfts.RequestOpts) {
    return oazapfts.ok(oazapfts.fetchJson<{
        status: 200;
        data: CheckExistingAssetsResponseDto;
    }>("/asset/exist", oazapfts.json({
        ...opts,
        method: "POST",
        body: checkExistingAssetsDto
    })));
}
export function serveFile({ id, isThumb, isWeb, key }: {
    id: string;
    isThumb?: boolean;
    isWeb?: boolean;
    key?: string;
}, opts?: Oazapfts.RequestOpts) {
    return oazapfts.ok(oazapfts.fetchBlob<{
        status: 200;
        data: Blob;
    }>(`/asset/file/${encodeURIComponent(id)}${QS.query(QS.explode({
        isThumb,
        isWeb,
        key
    }))}`, {
        ...opts
    }));
}
export function runAssetJobs({ assetJobsDto }: {
    assetJobsDto: AssetJobsDto;
}, opts?: Oazapfts.RequestOpts) {
    return oazapfts.ok(oazapfts.fetchText("/asset/jobs", oazapfts.json({
        ...opts,
        method: "POST",
        body: assetJobsDto
    })));
}
export function getMapMarkers({ fileCreatedAfter, fileCreatedBefore, isArchived, isFavorite, withPartners }: {
    fileCreatedAfter?: string;
    fileCreatedBefore?: string;
    isArchived?: boolean;
    isFavorite?: boolean;
    withPartners?: boolean;
}, opts?: Oazapfts.RequestOpts) {
    return oazapfts.ok(oazapfts.fetchJson<{
        status: 200;
        data: MapMarkerResponseDto[];
    }>(`/asset/map-marker${QS.query(QS.explode({
        fileCreatedAfter,
        fileCreatedBefore,
        isArchived,
        isFavorite,
        withPartners
    }))}`, {
        ...opts
    }));
}
export function getMemoryLane({ day, month }: {
    day: number;
    month: number;
}, opts?: Oazapfts.RequestOpts) {
    return oazapfts.ok(oazapfts.fetchJson<{
        status: 200;
        data: MemoryLaneResponseDto[];
    }>(`/asset/memory-lane${QS.query(QS.explode({
        day,
        month
    }))}`, {
        ...opts
    }));
}
export function getRandom({ count }: {
    count?: number;
}, opts?: Oazapfts.RequestOpts) {
    return oazapfts.ok(oazapfts.fetchJson<{
        status: 200;
        data: AssetResponseDto[];
    }>(`/asset/random${QS.query(QS.explode({
        count
    }))}`, {
        ...opts
    }));
}
export function updateStackParent({ updateStackParentDto }: {
    updateStackParentDto: UpdateStackParentDto;
}, opts?: Oazapfts.RequestOpts) {
    return oazapfts.ok(oazapfts.fetchText("/asset/stack/parent", oazapfts.json({
        ...opts,
        method: "PUT",
        body: updateStackParentDto
    })));
}
export function getAssetStatistics({ isArchived, isFavorite, isTrashed }: {
    isArchived?: boolean;
    isFavorite?: boolean;
    isTrashed?: boolean;
}, opts?: Oazapfts.RequestOpts) {
    return oazapfts.ok(oazapfts.fetchJson<{
        status: 200;
        data: AssetStatsResponseDto;
    }>(`/asset/statistics${QS.query(QS.explode({
        isArchived,
        isFavorite,
        isTrashed
    }))}`, {
        ...opts
    }));
}
export function getAssetThumbnail({ format, id, key }: {
    format?: ThumbnailFormat;
    id: string;
    key?: string;
}, opts?: Oazapfts.RequestOpts) {
    return oazapfts.ok(oazapfts.fetchBlob<{
        status: 200;
        data: Blob;
    }>(`/asset/thumbnail/${encodeURIComponent(id)}${QS.query(QS.explode({
        format,
        key
    }))}`, {
        ...opts
    }));
}
export function uploadFile({ key, xImmichChecksum, createAssetDto }: {
    key?: string;
    xImmichChecksum?: string;
    createAssetDto: CreateAssetDto;
}, opts?: Oazapfts.RequestOpts) {
    return oazapfts.ok(oazapfts.fetchJson<{
        status: 201;
        data: AssetFileUploadResponseDto;
    }>(`/asset/upload${QS.query(QS.explode({
        key
    }))}`, oazapfts.multipart({
        ...opts,
        method: "POST",
        body: createAssetDto,
        headers: oazapfts.mergeHeaders(opts?.headers, {
            "x-immich-checksum": xImmichChecksum
        })
    })));
}
export function getAssetInfo({ id, key }: {
    id: string;
    key?: string;
}, opts?: Oazapfts.RequestOpts) {
    return oazapfts.ok(oazapfts.fetchJson<{
        status: 200;
        data: AssetResponseDto;
    }>(`/asset/${encodeURIComponent(id)}${QS.query(QS.explode({
        key
    }))}`, {
        ...opts
    }));
}
export function updateAsset({ id, updateAssetDto }: {
    id: string;
    updateAssetDto: UpdateAssetDto;
}, opts?: Oazapfts.RequestOpts) {
    return oazapfts.ok(oazapfts.fetchJson<{
        status: 200;
        data: AssetResponseDto;
    }>(`/asset/${encodeURIComponent(id)}`, oazapfts.json({
        ...opts,
        method: "PUT",
        body: updateAssetDto
    })));
}
<<<<<<< HEAD
export function updateFile({ id, key, updateAssetDataDto }: {
    id: string;
    key?: string;
    updateAssetDataDto: UpdateAssetDataDto;
}, opts?: Oazapfts.RequestOpts) {
    return oazapfts.ok(oazapfts.fetchJson<{
        status: 200;
        data: AssetFileUploadResponseDto;
    }>(`/asset/${encodeURIComponent(id)}/upload${QS.query(QS.explode({
        key
    }))}`, oazapfts.multipart({
        ...opts,
        method: "PUT",
        body: updateAssetDataDto
    })));
}
export function searchAssets({ checksum, city, country, createdAfter, createdBefore, deviceAssetId, deviceId, encodedVideoPath, id, isArchived, isEncoded, isExternal, isFavorite, isMotion, isNotInAlbum, isOffline, isReadOnly, isVisible, lensModel, libraryId, make, model, order, originalFileName, originalPath, page, personIds, previewPath, resizePath, size, state, takenAfter, takenBefore, thumbnailPath, trashedAfter, trashedBefore, $type, updatedAfter, updatedBefore, webpPath, withArchived, withDeleted, withExif, withPeople, withStacked }: {
    checksum?: string;
    city?: string;
    country?: string;
    createdAfter?: string;
    createdBefore?: string;
    deviceAssetId?: string;
    deviceId?: string;
    encodedVideoPath?: string;
    id?: string;
    isArchived?: boolean;
    isEncoded?: boolean;
    isExternal?: boolean;
    isFavorite?: boolean;
    isMotion?: boolean;
    isNotInAlbum?: boolean;
    isOffline?: boolean;
    isReadOnly?: boolean;
    isVisible?: boolean;
    lensModel?: string;
    libraryId?: string;
    make?: string;
    model?: string;
    order?: AssetOrder;
    originalFileName?: string;
    originalPath?: string;
    page?: number;
    personIds?: string[];
    previewPath?: string;
    resizePath?: string;
    size?: number;
    state?: string;
    takenAfter?: string;
    takenBefore?: string;
    thumbnailPath?: string;
    trashedAfter?: string;
    trashedBefore?: string;
    $type?: AssetTypeEnum;
    updatedAfter?: string;
    updatedBefore?: string;
    webpPath?: string;
    withArchived?: boolean;
    withDeleted?: boolean;
    withExif?: boolean;
    withPeople?: boolean;
    withStacked?: boolean;
}, opts?: Oazapfts.RequestOpts) {
    return oazapfts.ok(oazapfts.fetchJson<{
        status: 200;
        data: AssetResponseDto[];
    }>(`/assets${QS.query(QS.explode({
        checksum,
        city,
        country,
        createdAfter,
        createdBefore,
        deviceAssetId,
        deviceId,
        encodedVideoPath,
        id,
        isArchived,
        isEncoded,
        isExternal,
        isFavorite,
        isMotion,
        isNotInAlbum,
        isOffline,
        isReadOnly,
        isVisible,
        lensModel,
        libraryId,
        make,
        model,
        order,
        originalFileName,
        originalPath,
        page,
        personIds,
        previewPath,
        resizePath,
        size,
        state,
        takenAfter,
        takenBefore,
        thumbnailPath,
        trashedAfter,
        trashedBefore,
        "type": $type,
        updatedAfter,
        updatedBefore,
        webpPath,
        withArchived,
        withDeleted,
        withExif,
        withPeople,
        withStacked
    }))}`, {
        ...opts
    }));
}
=======
>>>>>>> a2c5eaa7
export function getAuditDeletes({ after, entityType, userId }: {
    after: string;
    entityType: EntityType;
    userId?: string;
}, opts?: Oazapfts.RequestOpts) {
    return oazapfts.ok(oazapfts.fetchJson<{
        status: 200;
        data: AuditDeletesResponseDto;
    }>(`/audit/deletes${QS.query(QS.explode({
        after,
        entityType,
        userId
    }))}`, {
        ...opts
    }));
}
export function signUpAdmin({ signUpDto }: {
    signUpDto: SignUpDto;
}, opts?: Oazapfts.RequestOpts) {
    return oazapfts.ok(oazapfts.fetchJson<{
        status: 201;
        data: UserResponseDto;
    }>("/auth/admin-sign-up", oazapfts.json({
        ...opts,
        method: "POST",
        body: signUpDto
    })));
}
export function changePassword({ changePasswordDto }: {
    changePasswordDto: ChangePasswordDto;
}, opts?: Oazapfts.RequestOpts) {
    return oazapfts.ok(oazapfts.fetchJson<{
        status: 200;
        data: UserResponseDto;
    }>("/auth/change-password", oazapfts.json({
        ...opts,
        method: "POST",
        body: changePasswordDto
    })));
}
export function login({ loginCredentialDto }: {
    loginCredentialDto: LoginCredentialDto;
}, opts?: Oazapfts.RequestOpts) {
    return oazapfts.ok(oazapfts.fetchJson<{
        status: 201;
        data: LoginResponseDto;
    }>("/auth/login", oazapfts.json({
        ...opts,
        method: "POST",
        body: loginCredentialDto
    })));
}
export function logout(opts?: Oazapfts.RequestOpts) {
    return oazapfts.ok(oazapfts.fetchJson<{
        status: 200;
        data: LogoutResponseDto;
    }>("/auth/logout", {
        ...opts,
        method: "POST"
    }));
}
export function validateAccessToken(opts?: Oazapfts.RequestOpts) {
    return oazapfts.ok(oazapfts.fetchJson<{
        status: 200;
        data: ValidateAccessTokenResponseDto;
    }>("/auth/validateToken", {
        ...opts,
        method: "POST"
    }));
}
export function downloadArchive({ key, assetIdsDto }: {
    key?: string;
    assetIdsDto: AssetIdsDto;
}, opts?: Oazapfts.RequestOpts) {
    return oazapfts.ok(oazapfts.fetchBlob<{
        status: 200;
        data: Blob;
    }>(`/download/archive${QS.query(QS.explode({
        key
    }))}`, oazapfts.json({
        ...opts,
        method: "POST",
        body: assetIdsDto
    })));
}
export function downloadFile({ id, key }: {
    id: string;
    key?: string;
}, opts?: Oazapfts.RequestOpts) {
    return oazapfts.ok(oazapfts.fetchBlob<{
        status: 200;
        data: Blob;
    }>(`/download/asset/${encodeURIComponent(id)}${QS.query(QS.explode({
        key
    }))}`, {
        ...opts,
        method: "POST"
    }));
}
export function getDownloadInfo({ key, downloadInfoDto }: {
    key?: string;
    downloadInfoDto: DownloadInfoDto;
}, opts?: Oazapfts.RequestOpts) {
    return oazapfts.ok(oazapfts.fetchJson<{
        status: 201;
        data: DownloadResponseDto;
    }>(`/download/info${QS.query(QS.explode({
        key
    }))}`, oazapfts.json({
        ...opts,
        method: "POST",
        body: downloadInfoDto
    })));
}
export function getFaces({ id }: {
    id: string;
}, opts?: Oazapfts.RequestOpts) {
    return oazapfts.ok(oazapfts.fetchJson<{
        status: 200;
        data: AssetFaceResponseDto[];
    }>(`/face${QS.query(QS.explode({
        id
    }))}`, {
        ...opts
    }));
}
export function reassignFacesById({ id, faceDto }: {
    id: string;
    faceDto: FaceDto;
}, opts?: Oazapfts.RequestOpts) {
    return oazapfts.ok(oazapfts.fetchJson<{
        status: 200;
        data: PersonResponseDto;
    }>(`/face/${encodeURIComponent(id)}`, oazapfts.json({
        ...opts,
        method: "PUT",
        body: faceDto
    })));
}
export function getAllJobsStatus(opts?: Oazapfts.RequestOpts) {
    return oazapfts.ok(oazapfts.fetchJson<{
        status: 200;
        data: AllJobStatusResponseDto;
    }>("/jobs", {
        ...opts
    }));
}
export function sendJobCommand({ id, jobCommandDto }: {
    id: JobName;
    jobCommandDto: JobCommandDto;
}, opts?: Oazapfts.RequestOpts) {
    return oazapfts.ok(oazapfts.fetchJson<{
        status: 200;
        data: JobStatusDto;
    }>(`/jobs/${encodeURIComponent(id)}`, oazapfts.json({
        ...opts,
        method: "PUT",
        body: jobCommandDto
    })));
}
export function getAllLibraries({ $type }: {
    $type?: LibraryType;
}, opts?: Oazapfts.RequestOpts) {
    return oazapfts.ok(oazapfts.fetchJson<{
        status: 200;
        data: LibraryResponseDto[];
    }>(`/library${QS.query(QS.explode({
        "type": $type
    }))}`, {
        ...opts
    }));
}
export function createLibrary({ createLibraryDto }: {
    createLibraryDto: CreateLibraryDto;
}, opts?: Oazapfts.RequestOpts) {
    return oazapfts.ok(oazapfts.fetchJson<{
        status: 201;
        data: LibraryResponseDto;
    }>("/library", oazapfts.json({
        ...opts,
        method: "POST",
        body: createLibraryDto
    })));
}
export function deleteLibrary({ id }: {
    id: string;
}, opts?: Oazapfts.RequestOpts) {
    return oazapfts.ok(oazapfts.fetchText(`/library/${encodeURIComponent(id)}`, {
        ...opts,
        method: "DELETE"
    }));
}
export function getLibrary({ id }: {
    id: string;
}, opts?: Oazapfts.RequestOpts) {
    return oazapfts.ok(oazapfts.fetchJson<{
        status: 200;
        data: LibraryResponseDto;
    }>(`/library/${encodeURIComponent(id)}`, {
        ...opts
    }));
}
export function updateLibrary({ id, updateLibraryDto }: {
    id: string;
    updateLibraryDto: UpdateLibraryDto;
}, opts?: Oazapfts.RequestOpts) {
    return oazapfts.ok(oazapfts.fetchJson<{
        status: 200;
        data: LibraryResponseDto;
    }>(`/library/${encodeURIComponent(id)}`, oazapfts.json({
        ...opts,
        method: "PUT",
        body: updateLibraryDto
    })));
}
export function removeOfflineFiles({ id }: {
    id: string;
}, opts?: Oazapfts.RequestOpts) {
    return oazapfts.ok(oazapfts.fetchText(`/library/${encodeURIComponent(id)}/removeOffline`, {
        ...opts,
        method: "POST"
    }));
}
export function scanLibrary({ id, scanLibraryDto }: {
    id: string;
    scanLibraryDto: ScanLibraryDto;
}, opts?: Oazapfts.RequestOpts) {
    return oazapfts.ok(oazapfts.fetchText(`/library/${encodeURIComponent(id)}/scan`, oazapfts.json({
        ...opts,
        method: "POST",
        body: scanLibraryDto
    })));
}
export function getLibraryStatistics({ id }: {
    id: string;
}, opts?: Oazapfts.RequestOpts) {
    return oazapfts.ok(oazapfts.fetchJson<{
        status: 200;
        data: LibraryStatsResponseDto;
    }>(`/library/${encodeURIComponent(id)}/statistics`, {
        ...opts
    }));
}
export function validate({ id, validateLibraryDto }: {
    id: string;
    validateLibraryDto: ValidateLibraryDto;
}, opts?: Oazapfts.RequestOpts) {
    return oazapfts.ok(oazapfts.fetchJson<{
        status: 200;
        data: ValidateLibraryResponseDto;
    }>(`/library/${encodeURIComponent(id)}/validate`, oazapfts.json({
        ...opts,
        method: "POST",
        body: validateLibraryDto
    })));
}
export function searchMemories(opts?: Oazapfts.RequestOpts) {
    return oazapfts.ok(oazapfts.fetchJson<{
        status: 200;
        data: MemoryResponseDto[];
    }>("/memories", {
        ...opts
    }));
}
export function createMemory({ memoryCreateDto }: {
    memoryCreateDto: MemoryCreateDto;
}, opts?: Oazapfts.RequestOpts) {
    return oazapfts.ok(oazapfts.fetchJson<{
        status: 201;
        data: MemoryResponseDto;
    }>("/memories", oazapfts.json({
        ...opts,
        method: "POST",
        body: memoryCreateDto
    })));
}
export function deleteMemory({ id }: {
    id: string;
}, opts?: Oazapfts.RequestOpts) {
    return oazapfts.ok(oazapfts.fetchText(`/memories/${encodeURIComponent(id)}`, {
        ...opts,
        method: "DELETE"
    }));
}
export function getMemory({ id }: {
    id: string;
}, opts?: Oazapfts.RequestOpts) {
    return oazapfts.ok(oazapfts.fetchJson<{
        status: 200;
        data: MemoryResponseDto;
    }>(`/memories/${encodeURIComponent(id)}`, {
        ...opts
    }));
}
export function updateMemory({ id, memoryUpdateDto }: {
    id: string;
    memoryUpdateDto: MemoryUpdateDto;
}, opts?: Oazapfts.RequestOpts) {
    return oazapfts.ok(oazapfts.fetchJson<{
        status: 200;
        data: MemoryResponseDto;
    }>(`/memories/${encodeURIComponent(id)}`, oazapfts.json({
        ...opts,
        method: "PUT",
        body: memoryUpdateDto
    })));
}
export function removeMemoryAssets({ id, bulkIdsDto }: {
    id: string;
    bulkIdsDto: BulkIdsDto;
}, opts?: Oazapfts.RequestOpts) {
    return oazapfts.ok(oazapfts.fetchJson<{
        status: 200;
        data: BulkIdResponseDto[];
    }>(`/memories/${encodeURIComponent(id)}/assets`, oazapfts.json({
        ...opts,
        method: "DELETE",
        body: bulkIdsDto
    })));
}
export function addMemoryAssets({ id, bulkIdsDto }: {
    id: string;
    bulkIdsDto: BulkIdsDto;
}, opts?: Oazapfts.RequestOpts) {
    return oazapfts.ok(oazapfts.fetchJson<{
        status: 200;
        data: BulkIdResponseDto[];
    }>(`/memories/${encodeURIComponent(id)}/assets`, oazapfts.json({
        ...opts,
        method: "PUT",
        body: bulkIdsDto
    })));
}
export function startOAuth({ oAuthConfigDto }: {
    oAuthConfigDto: OAuthConfigDto;
}, opts?: Oazapfts.RequestOpts) {
    return oazapfts.ok(oazapfts.fetchJson<{
        status: 201;
        data: OAuthAuthorizeResponseDto;
    }>("/oauth/authorize", oazapfts.json({
        ...opts,
        method: "POST",
        body: oAuthConfigDto
    })));
}
export function finishOAuth({ oAuthCallbackDto }: {
    oAuthCallbackDto: OAuthCallbackDto;
}, opts?: Oazapfts.RequestOpts) {
    return oazapfts.ok(oazapfts.fetchJson<{
        status: 201;
        data: LoginResponseDto;
    }>("/oauth/callback", oazapfts.json({
        ...opts,
        method: "POST",
        body: oAuthCallbackDto
    })));
}
export function linkOAuthAccount({ oAuthCallbackDto }: {
    oAuthCallbackDto: OAuthCallbackDto;
}, opts?: Oazapfts.RequestOpts) {
    return oazapfts.ok(oazapfts.fetchJson<{
        status: 201;
        data: UserResponseDto;
    }>("/oauth/link", oazapfts.json({
        ...opts,
        method: "POST",
        body: oAuthCallbackDto
    })));
}
export function redirectOAuthToMobile(opts?: Oazapfts.RequestOpts) {
    return oazapfts.ok(oazapfts.fetchText("/oauth/mobile-redirect", {
        ...opts
    }));
}
export function unlinkOAuthAccount(opts?: Oazapfts.RequestOpts) {
    return oazapfts.ok(oazapfts.fetchJson<{
        status: 201;
        data: UserResponseDto;
    }>("/oauth/unlink", {
        ...opts,
        method: "POST"
    }));
}
export function getPartners({ direction }: {
    direction: "shared-by" | "shared-with";
}, opts?: Oazapfts.RequestOpts) {
    return oazapfts.ok(oazapfts.fetchJson<{
        status: 200;
        data: PartnerResponseDto[];
    }>(`/partner${QS.query(QS.explode({
        direction
    }))}`, {
        ...opts
    }));
}
export function removePartner({ id }: {
    id: string;
}, opts?: Oazapfts.RequestOpts) {
    return oazapfts.ok(oazapfts.fetchText(`/partner/${encodeURIComponent(id)}`, {
        ...opts,
        method: "DELETE"
    }));
}
export function createPartner({ id }: {
    id: string;
}, opts?: Oazapfts.RequestOpts) {
    return oazapfts.ok(oazapfts.fetchJson<{
        status: 201;
        data: PartnerResponseDto;
    }>(`/partner/${encodeURIComponent(id)}`, {
        ...opts,
        method: "POST"
    }));
}
export function updatePartner({ id, updatePartnerDto }: {
    id: string;
    updatePartnerDto: UpdatePartnerDto;
}, opts?: Oazapfts.RequestOpts) {
    return oazapfts.ok(oazapfts.fetchJson<{
        status: 200;
        data: PartnerResponseDto;
    }>(`/partner/${encodeURIComponent(id)}`, oazapfts.json({
        ...opts,
        method: "PUT",
        body: updatePartnerDto
    })));
}
export function getAllPeople({ withHidden }: {
    withHidden?: boolean;
}, opts?: Oazapfts.RequestOpts) {
    return oazapfts.ok(oazapfts.fetchJson<{
        status: 200;
        data: PeopleResponseDto;
    }>(`/person${QS.query(QS.explode({
        withHidden
    }))}`, {
        ...opts
    }));
}
export function createPerson({ personCreateDto }: {
    personCreateDto: PersonCreateDto;
}, opts?: Oazapfts.RequestOpts) {
    return oazapfts.ok(oazapfts.fetchJson<{
        status: 201;
        data: PersonResponseDto;
    }>("/person", oazapfts.json({
        ...opts,
        method: "POST",
        body: personCreateDto
    })));
}
export function updatePeople({ peopleUpdateDto }: {
    peopleUpdateDto: PeopleUpdateDto;
}, opts?: Oazapfts.RequestOpts) {
    return oazapfts.ok(oazapfts.fetchJson<{
        status: 200;
        data: BulkIdResponseDto[];
    }>("/person", oazapfts.json({
        ...opts,
        method: "PUT",
        body: peopleUpdateDto
    })));
}
export function getPerson({ id }: {
    id: string;
}, opts?: Oazapfts.RequestOpts) {
    return oazapfts.ok(oazapfts.fetchJson<{
        status: 200;
        data: PersonResponseDto;
    }>(`/person/${encodeURIComponent(id)}`, {
        ...opts
    }));
}
export function updatePerson({ id, personUpdateDto }: {
    id: string;
    personUpdateDto: PersonUpdateDto;
}, opts?: Oazapfts.RequestOpts) {
    return oazapfts.ok(oazapfts.fetchJson<{
        status: 200;
        data: PersonResponseDto;
    }>(`/person/${encodeURIComponent(id)}`, oazapfts.json({
        ...opts,
        method: "PUT",
        body: personUpdateDto
    })));
}
export function getPersonAssets({ id }: {
    id: string;
}, opts?: Oazapfts.RequestOpts) {
    return oazapfts.ok(oazapfts.fetchJson<{
        status: 200;
        data: AssetResponseDto[];
    }>(`/person/${encodeURIComponent(id)}/assets`, {
        ...opts
    }));
}
export function mergePerson({ id, mergePersonDto }: {
    id: string;
    mergePersonDto: MergePersonDto;
}, opts?: Oazapfts.RequestOpts) {
    return oazapfts.ok(oazapfts.fetchJson<{
        status: 201;
        data: BulkIdResponseDto[];
    }>(`/person/${encodeURIComponent(id)}/merge`, oazapfts.json({
        ...opts,
        method: "POST",
        body: mergePersonDto
    })));
}
export function reassignFaces({ id, assetFaceUpdateDto }: {
    id: string;
    assetFaceUpdateDto: AssetFaceUpdateDto;
}, opts?: Oazapfts.RequestOpts) {
    return oazapfts.ok(oazapfts.fetchJson<{
        status: 200;
        data: PersonResponseDto[];
    }>(`/person/${encodeURIComponent(id)}/reassign`, oazapfts.json({
        ...opts,
        method: "PUT",
        body: assetFaceUpdateDto
    })));
}
export function getPersonStatistics({ id }: {
    id: string;
}, opts?: Oazapfts.RequestOpts) {
    return oazapfts.ok(oazapfts.fetchJson<{
        status: 200;
        data: PersonStatisticsResponseDto;
    }>(`/person/${encodeURIComponent(id)}/statistics`, {
        ...opts
    }));
}
export function getPersonThumbnail({ id }: {
    id: string;
}, opts?: Oazapfts.RequestOpts) {
    return oazapfts.ok(oazapfts.fetchBlob<{
        status: 200;
        data: Blob;
    }>(`/person/${encodeURIComponent(id)}/thumbnail`, {
        ...opts
    }));
}
export function getAuditFiles(opts?: Oazapfts.RequestOpts) {
    return oazapfts.ok(oazapfts.fetchJson<{
        status: 200;
        data: FileReportDto;
    }>("/report", {
        ...opts
    }));
}
export function getFileChecksums({ fileChecksumDto }: {
    fileChecksumDto: FileChecksumDto;
}, opts?: Oazapfts.RequestOpts) {
    return oazapfts.ok(oazapfts.fetchJson<{
        status: 201;
        data: FileChecksumResponseDto[];
    }>("/report/checksum", oazapfts.json({
        ...opts,
        method: "POST",
        body: fileChecksumDto
    })));
}
export function fixAuditFiles({ fileReportFixDto }: {
    fileReportFixDto: FileReportFixDto;
}, opts?: Oazapfts.RequestOpts) {
    return oazapfts.ok(oazapfts.fetchText("/report/fix", oazapfts.json({
        ...opts,
        method: "POST",
        body: fileReportFixDto
    })));
}
export function getAssetsByCity(opts?: Oazapfts.RequestOpts) {
    return oazapfts.ok(oazapfts.fetchJson<{
        status: 200;
        data: AssetResponseDto[];
    }>("/search/cities", {
        ...opts
    }));
}
export function getExploreData(opts?: Oazapfts.RequestOpts) {
    return oazapfts.ok(oazapfts.fetchJson<{
        status: 200;
        data: SearchExploreResponseDto[];
    }>("/search/explore", {
        ...opts
    }));
}
export function searchMetadata({ metadataSearchDto }: {
    metadataSearchDto: MetadataSearchDto;
}, opts?: Oazapfts.RequestOpts) {
    return oazapfts.ok(oazapfts.fetchJson<{
        status: 200;
        data: SearchResponseDto;
    }>("/search/metadata", oazapfts.json({
        ...opts,
        method: "POST",
        body: metadataSearchDto
    })));
}
export function searchPerson({ name, withHidden }: {
    name: string;
    withHidden?: boolean;
}, opts?: Oazapfts.RequestOpts) {
    return oazapfts.ok(oazapfts.fetchJson<{
        status: 200;
        data: PersonResponseDto[];
    }>(`/search/person${QS.query(QS.explode({
        name,
        withHidden
    }))}`, {
        ...opts
    }));
}
export function searchPlaces({ name }: {
    name: string;
}, opts?: Oazapfts.RequestOpts) {
    return oazapfts.ok(oazapfts.fetchJson<{
        status: 200;
        data: PlacesResponseDto[];
    }>(`/search/places${QS.query(QS.explode({
        name
    }))}`, {
        ...opts
    }));
}
export function searchSmart({ smartSearchDto }: {
    smartSearchDto: SmartSearchDto;
}, opts?: Oazapfts.RequestOpts) {
    return oazapfts.ok(oazapfts.fetchJson<{
        status: 200;
        data: SearchResponseDto;
    }>("/search/smart", oazapfts.json({
        ...opts,
        method: "POST",
        body: smartSearchDto
    })));
}
export function getSearchSuggestions({ country, make, model, state, $type }: {
    country?: string;
    make?: string;
    model?: string;
    state?: string;
    $type: SearchSuggestionType;
}, opts?: Oazapfts.RequestOpts) {
    return oazapfts.ok(oazapfts.fetchJson<{
        status: 200;
        data: string[];
    }>(`/search/suggestions${QS.query(QS.explode({
        country,
        make,
        model,
        state,
        "type": $type
    }))}`, {
        ...opts
    }));
}
export function getServerInfo(opts?: Oazapfts.RequestOpts) {
    return oazapfts.ok(oazapfts.fetchJson<{
        status: 200;
        data: ServerInfoResponseDto;
    }>("/server-info", {
        ...opts
    }));
}
export function getServerConfig(opts?: Oazapfts.RequestOpts) {
    return oazapfts.ok(oazapfts.fetchJson<{
        status: 200;
        data: ServerConfigDto;
    }>("/server-info/config", {
        ...opts
    }));
}
export function getServerFeatures(opts?: Oazapfts.RequestOpts) {
    return oazapfts.ok(oazapfts.fetchJson<{
        status: 200;
        data: ServerFeaturesDto;
    }>("/server-info/features", {
        ...opts
    }));
}
export function getSupportedMediaTypes(opts?: Oazapfts.RequestOpts) {
    return oazapfts.ok(oazapfts.fetchJson<{
        status: 200;
        data: ServerMediaTypesResponseDto;
    }>("/server-info/media-types", {
        ...opts
    }));
}
export function pingServer(opts?: Oazapfts.RequestOpts) {
    return oazapfts.ok(oazapfts.fetchJson<{
        status: 200;
        data: ServerPingResponseRead;
    }>("/server-info/ping", {
        ...opts
    }));
}
export function getServerStatistics(opts?: Oazapfts.RequestOpts) {
    return oazapfts.ok(oazapfts.fetchJson<{
        status: 200;
        data: ServerStatsResponseDto;
    }>("/server-info/statistics", {
        ...opts
    }));
}
export function getTheme(opts?: Oazapfts.RequestOpts) {
    return oazapfts.ok(oazapfts.fetchJson<{
        status: 200;
        data: ServerThemeDto;
    }>("/server-info/theme", {
        ...opts
    }));
}
export function getServerVersion(opts?: Oazapfts.RequestOpts) {
    return oazapfts.ok(oazapfts.fetchJson<{
        status: 200;
        data: ServerVersionResponseDto;
    }>("/server-info/version", {
        ...opts
    }));
}
export function deleteAllSessions(opts?: Oazapfts.RequestOpts) {
    return oazapfts.ok(oazapfts.fetchText("/sessions", {
        ...opts,
        method: "DELETE"
    }));
}
export function getSessions(opts?: Oazapfts.RequestOpts) {
    return oazapfts.ok(oazapfts.fetchJson<{
        status: 200;
        data: SessionResponseDto[];
    }>("/sessions", {
        ...opts
    }));
}
export function deleteSession({ id }: {
    id: string;
}, opts?: Oazapfts.RequestOpts) {
    return oazapfts.ok(oazapfts.fetchText(`/sessions/${encodeURIComponent(id)}`, {
        ...opts,
        method: "DELETE"
    }));
}
export function getAllSharedLinks(opts?: Oazapfts.RequestOpts) {
    return oazapfts.ok(oazapfts.fetchJson<{
        status: 200;
        data: SharedLinkResponseDto[];
    }>("/shared-link", {
        ...opts
    }));
}
export function createSharedLink({ sharedLinkCreateDto }: {
    sharedLinkCreateDto: SharedLinkCreateDto;
}, opts?: Oazapfts.RequestOpts) {
    return oazapfts.ok(oazapfts.fetchJson<{
        status: 201;
        data: SharedLinkResponseDto;
    }>("/shared-link", oazapfts.json({
        ...opts,
        method: "POST",
        body: sharedLinkCreateDto
    })));
}
export function getMySharedLink({ key, password, token }: {
    key?: string;
    password?: string;
    token?: string;
}, opts?: Oazapfts.RequestOpts) {
    return oazapfts.ok(oazapfts.fetchJson<{
        status: 200;
        data: SharedLinkResponseDto;
    }>(`/shared-link/me${QS.query(QS.explode({
        key,
        password,
        token
    }))}`, {
        ...opts
    }));
}
export function removeSharedLink({ id }: {
    id: string;
}, opts?: Oazapfts.RequestOpts) {
    return oazapfts.ok(oazapfts.fetchText(`/shared-link/${encodeURIComponent(id)}`, {
        ...opts,
        method: "DELETE"
    }));
}
export function getSharedLinkById({ id }: {
    id: string;
}, opts?: Oazapfts.RequestOpts) {
    return oazapfts.ok(oazapfts.fetchJson<{
        status: 200;
        data: SharedLinkResponseDto;
    }>(`/shared-link/${encodeURIComponent(id)}`, {
        ...opts
    }));
}
export function updateSharedLink({ id, sharedLinkEditDto }: {
    id: string;
    sharedLinkEditDto: SharedLinkEditDto;
}, opts?: Oazapfts.RequestOpts) {
    return oazapfts.ok(oazapfts.fetchJson<{
        status: 200;
        data: SharedLinkResponseDto;
    }>(`/shared-link/${encodeURIComponent(id)}`, oazapfts.json({
        ...opts,
        method: "PATCH",
        body: sharedLinkEditDto
    })));
}
export function removeSharedLinkAssets({ id, key, assetIdsDto }: {
    id: string;
    key?: string;
    assetIdsDto: AssetIdsDto;
}, opts?: Oazapfts.RequestOpts) {
    return oazapfts.ok(oazapfts.fetchJson<{
        status: 200;
        data: AssetIdsResponseDto[];
    }>(`/shared-link/${encodeURIComponent(id)}/assets${QS.query(QS.explode({
        key
    }))}`, oazapfts.json({
        ...opts,
        method: "DELETE",
        body: assetIdsDto
    })));
}
export function addSharedLinkAssets({ id, key, assetIdsDto }: {
    id: string;
    key?: string;
    assetIdsDto: AssetIdsDto;
}, opts?: Oazapfts.RequestOpts) {
    return oazapfts.ok(oazapfts.fetchJson<{
        status: 200;
        data: AssetIdsResponseDto[];
    }>(`/shared-link/${encodeURIComponent(id)}/assets${QS.query(QS.explode({
        key
    }))}`, oazapfts.json({
        ...opts,
        method: "PUT",
        body: assetIdsDto
    })));
}
export function getDeltaSync({ assetDeltaSyncDto }: {
    assetDeltaSyncDto: AssetDeltaSyncDto;
}, opts?: Oazapfts.RequestOpts) {
    return oazapfts.ok(oazapfts.fetchJson<{
        status: 200;
        data: AssetDeltaSyncResponseDto;
    }>("/sync/delta-sync", oazapfts.json({
        ...opts,
        method: "POST",
        body: assetDeltaSyncDto
    })));
}
export function getFullSyncForUser({ assetFullSyncDto }: {
    assetFullSyncDto: AssetFullSyncDto;
}, opts?: Oazapfts.RequestOpts) {
    return oazapfts.ok(oazapfts.fetchJson<{
        status: 200;
        data: AssetResponseDto[];
    }>("/sync/full-sync", oazapfts.json({
        ...opts,
        method: "POST",
        body: assetFullSyncDto
    })));
}
export function getConfig(opts?: Oazapfts.RequestOpts) {
    return oazapfts.ok(oazapfts.fetchJson<{
        status: 200;
        data: SystemConfigDto;
    }>("/system-config", {
        ...opts
    }));
}
export function updateConfig({ systemConfigDto }: {
    systemConfigDto: SystemConfigDto;
}, opts?: Oazapfts.RequestOpts) {
    return oazapfts.ok(oazapfts.fetchJson<{
        status: 200;
        data: SystemConfigDto;
    }>("/system-config", oazapfts.json({
        ...opts,
        method: "PUT",
        body: systemConfigDto
    })));
}
export function getConfigDefaults(opts?: Oazapfts.RequestOpts) {
    return oazapfts.ok(oazapfts.fetchJson<{
        status: 200;
        data: SystemConfigDto;
    }>("/system-config/defaults", {
        ...opts
    }));
}
export function getMapStyle({ key, theme }: {
    key?: string;
    theme: MapTheme;
}, opts?: Oazapfts.RequestOpts) {
    return oazapfts.ok(oazapfts.fetchJson<{
        status: 200;
        data: object;
    }>(`/system-config/map/style.json${QS.query(QS.explode({
        key,
        theme
    }))}`, {
        ...opts
    }));
}
export function getStorageTemplateOptions(opts?: Oazapfts.RequestOpts) {
    return oazapfts.ok(oazapfts.fetchJson<{
        status: 200;
        data: SystemConfigTemplateStorageOptionDto;
    }>("/system-config/storage-template-options", {
        ...opts
    }));
}
export function getAdminOnboarding(opts?: Oazapfts.RequestOpts) {
    return oazapfts.ok(oazapfts.fetchJson<{
        status: 200;
        data: AdminOnboardingUpdateDto;
    }>("/system-metadata/admin-onboarding", {
        ...opts
    }));
}
export function updateAdminOnboarding({ adminOnboardingUpdateDto }: {
    adminOnboardingUpdateDto: AdminOnboardingUpdateDto;
}, opts?: Oazapfts.RequestOpts) {
    return oazapfts.ok(oazapfts.fetchText("/system-metadata/admin-onboarding", oazapfts.json({
        ...opts,
        method: "POST",
        body: adminOnboardingUpdateDto
    })));
}
export function getReverseGeocodingState(opts?: Oazapfts.RequestOpts) {
    return oazapfts.ok(oazapfts.fetchJson<{
        status: 200;
        data: ReverseGeocodingStateResponseDto;
    }>("/system-metadata/reverse-geocoding-state", {
        ...opts
    }));
}
export function getAllTags(opts?: Oazapfts.RequestOpts) {
    return oazapfts.ok(oazapfts.fetchJson<{
        status: 200;
        data: TagResponseDto[];
    }>("/tag", {
        ...opts
    }));
}
export function createTag({ createTagDto }: {
    createTagDto: CreateTagDto;
}, opts?: Oazapfts.RequestOpts) {
    return oazapfts.ok(oazapfts.fetchJson<{
        status: 201;
        data: TagResponseDto;
    }>("/tag", oazapfts.json({
        ...opts,
        method: "POST",
        body: createTagDto
    })));
}
export function deleteTag({ id }: {
    id: string;
}, opts?: Oazapfts.RequestOpts) {
    return oazapfts.ok(oazapfts.fetchText(`/tag/${encodeURIComponent(id)}`, {
        ...opts,
        method: "DELETE"
    }));
}
export function getTagById({ id }: {
    id: string;
}, opts?: Oazapfts.RequestOpts) {
    return oazapfts.ok(oazapfts.fetchJson<{
        status: 200;
        data: TagResponseDto;
    }>(`/tag/${encodeURIComponent(id)}`, {
        ...opts
    }));
}
export function updateTag({ id, updateTagDto }: {
    id: string;
    updateTagDto: UpdateTagDto;
}, opts?: Oazapfts.RequestOpts) {
    return oazapfts.ok(oazapfts.fetchJson<{
        status: 200;
        data: TagResponseDto;
    }>(`/tag/${encodeURIComponent(id)}`, oazapfts.json({
        ...opts,
        method: "PATCH",
        body: updateTagDto
    })));
}
export function untagAssets({ id, assetIdsDto }: {
    id: string;
    assetIdsDto: AssetIdsDto;
}, opts?: Oazapfts.RequestOpts) {
    return oazapfts.ok(oazapfts.fetchJson<{
        status: 200;
        data: AssetIdsResponseDto[];
    }>(`/tag/${encodeURIComponent(id)}/assets`, oazapfts.json({
        ...opts,
        method: "DELETE",
        body: assetIdsDto
    })));
}
export function getTagAssets({ id }: {
    id: string;
}, opts?: Oazapfts.RequestOpts) {
    return oazapfts.ok(oazapfts.fetchJson<{
        status: 200;
        data: AssetResponseDto[];
    }>(`/tag/${encodeURIComponent(id)}/assets`, {
        ...opts
    }));
}
export function tagAssets({ id, assetIdsDto }: {
    id: string;
    assetIdsDto: AssetIdsDto;
}, opts?: Oazapfts.RequestOpts) {
    return oazapfts.ok(oazapfts.fetchJson<{
        status: 200;
        data: AssetIdsResponseDto[];
    }>(`/tag/${encodeURIComponent(id)}/assets`, oazapfts.json({
        ...opts,
        method: "PUT",
        body: assetIdsDto
    })));
}
export function getTimeBucket({ albumId, isArchived, isFavorite, isTrashed, key, order, personId, size, timeBucket, userId, withPartners, withStacked }: {
    albumId?: string;
    isArchived?: boolean;
    isFavorite?: boolean;
    isTrashed?: boolean;
    key?: string;
    order?: AssetOrder;
    personId?: string;
    size: TimeBucketSize;
    timeBucket: string;
    userId?: string;
    withPartners?: boolean;
    withStacked?: boolean;
}, opts?: Oazapfts.RequestOpts) {
    return oazapfts.ok(oazapfts.fetchJson<{
        status: 200;
        data: AssetResponseDto[];
    }>(`/timeline/bucket${QS.query(QS.explode({
        albumId,
        isArchived,
        isFavorite,
        isTrashed,
        key,
        order,
        personId,
        size,
        timeBucket,
        userId,
        withPartners,
        withStacked
    }))}`, {
        ...opts
    }));
}
export function getTimeBuckets({ albumId, isArchived, isFavorite, isTrashed, key, order, personId, size, userId, withPartners, withStacked }: {
    albumId?: string;
    isArchived?: boolean;
    isFavorite?: boolean;
    isTrashed?: boolean;
    key?: string;
    order?: AssetOrder;
    personId?: string;
    size: TimeBucketSize;
    userId?: string;
    withPartners?: boolean;
    withStacked?: boolean;
}, opts?: Oazapfts.RequestOpts) {
    return oazapfts.ok(oazapfts.fetchJson<{
        status: 200;
        data: TimeBucketResponseDto[];
    }>(`/timeline/buckets${QS.query(QS.explode({
        albumId,
        isArchived,
        isFavorite,
        isTrashed,
        key,
        order,
        personId,
        size,
        userId,
        withPartners,
        withStacked
    }))}`, {
        ...opts
    }));
}
export function emptyTrash(opts?: Oazapfts.RequestOpts) {
    return oazapfts.ok(oazapfts.fetchText("/trash/empty", {
        ...opts,
        method: "POST"
    }));
}
export function restoreTrash(opts?: Oazapfts.RequestOpts) {
    return oazapfts.ok(oazapfts.fetchText("/trash/restore", {
        ...opts,
        method: "POST"
    }));
}
export function restoreAssets({ bulkIdsDto }: {
    bulkIdsDto: BulkIdsDto;
}, opts?: Oazapfts.RequestOpts) {
    return oazapfts.ok(oazapfts.fetchText("/trash/restore/assets", oazapfts.json({
        ...opts,
        method: "POST",
        body: bulkIdsDto
    })));
}
export function getAllUsers({ isAll }: {
    isAll: boolean;
}, opts?: Oazapfts.RequestOpts) {
    return oazapfts.ok(oazapfts.fetchJson<{
        status: 200;
        data: UserResponseDto[];
    }>(`/user${QS.query(QS.explode({
        isAll
    }))}`, {
        ...opts
    }));
}
export function createUser({ createUserDto }: {
    createUserDto: CreateUserDto;
}, opts?: Oazapfts.RequestOpts) {
    return oazapfts.ok(oazapfts.fetchJson<{
        status: 201;
        data: UserResponseDto;
    }>("/user", oazapfts.json({
        ...opts,
        method: "POST",
        body: createUserDto
    })));
}
export function updateUser({ updateUserDto }: {
    updateUserDto: UpdateUserDto;
}, opts?: Oazapfts.RequestOpts) {
    return oazapfts.ok(oazapfts.fetchJson<{
        status: 200;
        data: UserResponseDto;
    }>("/user", oazapfts.json({
        ...opts,
        method: "PUT",
        body: updateUserDto
    })));
}
export function getUserById({ id }: {
    id: string;
}, opts?: Oazapfts.RequestOpts) {
    return oazapfts.ok(oazapfts.fetchJson<{
        status: 200;
        data: UserResponseDto;
    }>(`/user/info/${encodeURIComponent(id)}`, {
        ...opts
    }));
}
export function getMyUserInfo(opts?: Oazapfts.RequestOpts) {
    return oazapfts.ok(oazapfts.fetchJson<{
        status: 200;
        data: UserResponseDto;
    }>("/user/me", {
        ...opts
    }));
}
export function deleteProfileImage(opts?: Oazapfts.RequestOpts) {
    return oazapfts.ok(oazapfts.fetchText("/user/profile-image", {
        ...opts,
        method: "DELETE"
    }));
}
export function createProfileImage({ createProfileImageDto }: {
    createProfileImageDto: CreateProfileImageDto;
}, opts?: Oazapfts.RequestOpts) {
    return oazapfts.ok(oazapfts.fetchJson<{
        status: 201;
        data: CreateProfileImageResponseDto;
    }>("/user/profile-image", oazapfts.multipart({
        ...opts,
        method: "POST",
        body: createProfileImageDto
    })));
}
export function getProfileImage({ id }: {
    id: string;
}, opts?: Oazapfts.RequestOpts) {
    return oazapfts.ok(oazapfts.fetchBlob<{
        status: 200;
        data: Blob;
    }>(`/user/profile-image/${encodeURIComponent(id)}`, {
        ...opts
    }));
}
export function deleteUser({ id, deleteUserDto }: {
    id: string;
    deleteUserDto: DeleteUserDto;
}, opts?: Oazapfts.RequestOpts) {
    return oazapfts.ok(oazapfts.fetchJson<{
        status: 200;
        data: UserResponseDto;
    }>(`/user/${encodeURIComponent(id)}`, oazapfts.json({
        ...opts,
        method: "DELETE",
        body: deleteUserDto
    })));
}
export function restoreUser({ id }: {
    id: string;
}, opts?: Oazapfts.RequestOpts) {
    return oazapfts.ok(oazapfts.fetchJson<{
        status: 201;
        data: UserResponseDto;
    }>(`/user/${encodeURIComponent(id)}/restore`, {
        ...opts,
        method: "POST"
    }));
}
export enum ReactionLevel {
    Album = "album",
    Asset = "asset"
}
export enum ReactionType {
    Comment = "comment",
    Like = "like"
}
export enum Type {
    Comment = "comment",
    Like = "like"
}
export enum UserAvatarColor {
    Primary = "primary",
    Pink = "pink",
    Red = "red",
    Yellow = "yellow",
    Blue = "blue",
    Green = "green",
    Purple = "purple",
    Orange = "orange",
    Gray = "gray",
    Amber = "amber"
}
export enum AlbumUserRole {
    Editor = "editor",
    Viewer = "viewer"
}
export enum UserStatus {
    Active = "active",
    Removing = "removing",
    Deleted = "deleted"
}
export enum TagTypeEnum {
    Object = "OBJECT",
    Face = "FACE",
    Custom = "CUSTOM"
}
export enum AssetTypeEnum {
    Image = "IMAGE",
    Video = "VIDEO",
    Audio = "AUDIO",
    Other = "OTHER"
}
export enum AssetOrder {
    Asc = "asc",
    Desc = "desc"
}
export enum Error {
    Duplicate = "duplicate",
    NoPermission = "no_permission",
    NotFound = "not_found",
    Unknown = "unknown"
}
export enum Action {
    Accept = "accept",
    Reject = "reject"
}
export enum Reason {
    Duplicate = "duplicate",
    UnsupportedFormat = "unsupported-format"
}
export enum AssetJobName {
    RegenerateThumbnail = "regenerate-thumbnail",
    RefreshMetadata = "refresh-metadata",
    TranscodeVideo = "transcode-video"
}
export enum ThumbnailFormat {
    Jpeg = "JPEG",
    Webp = "WEBP"
}
export enum EntityType {
    Asset = "ASSET",
    Album = "ALBUM"
}
export enum JobName {
    ThumbnailGeneration = "thumbnailGeneration",
    MetadataExtraction = "metadataExtraction",
    VideoConversion = "videoConversion",
    FaceDetection = "faceDetection",
    FacialRecognition = "facialRecognition",
    SmartSearch = "smartSearch",
    BackgroundTask = "backgroundTask",
    StorageTemplateMigration = "storageTemplateMigration",
    Migration = "migration",
    Search = "search",
    Sidecar = "sidecar",
    Library = "library",
    Notifications = "notifications"
}
export enum JobCommand {
    Start = "start",
    Pause = "pause",
    Resume = "resume",
    Empty = "empty",
    ClearFailed = "clear-failed"
}
export enum LibraryType {
    Upload = "UPLOAD",
    External = "EXTERNAL"
}
export enum Type2 {
    OnThisDay = "on_this_day"
}
export enum MemoryType {
    OnThisDay = "on_this_day"
}
export enum PathEntityType {
    Asset = "asset",
    Person = "person",
    User = "user"
}
export enum PathType {
    Original = "original",
    Preview = "preview",
    Thumbnail = "thumbnail",
    EncodedVideo = "encoded_video",
    Sidecar = "sidecar",
    Face = "face",
    Profile = "profile"
}
export enum SearchSuggestionType {
    Country = "country",
    State = "state",
    City = "city",
    CameraMake = "camera-make",
    CameraModel = "camera-model"
}
export enum SharedLinkType {
    Album = "ALBUM",
    Individual = "INDIVIDUAL"
}
export enum Error2 {
    Duplicate = "duplicate",
    NoPermission = "no_permission",
    NotFound = "not_found"
}
export enum TranscodeHWAccel {
    Nvenc = "nvenc",
    Qsv = "qsv",
    Vaapi = "vaapi",
    Rkmpp = "rkmpp",
    Disabled = "disabled"
}
export enum AudioCodec {
    Mp3 = "mp3",
    Aac = "aac",
    Libopus = "libopus"
}
export enum VideoCodec {
    H264 = "h264",
    Hevc = "hevc",
    Vp9 = "vp9",
    Av1 = "av1"
}
export enum CQMode {
    Auto = "auto",
    Cqp = "cqp",
    Icq = "icq"
}
export enum ToneMapping {
    Hable = "hable",
    Mobius = "mobius",
    Reinhard = "reinhard",
    Disabled = "disabled"
}
export enum TranscodePolicy {
    All = "all",
    Optimal = "optimal",
    Bitrate = "bitrate",
    Required = "required",
    Disabled = "disabled"
}
export enum Colorspace {
    Srgb = "srgb",
    P3 = "p3"
}
export enum ImageFormat {
    Jpeg = "jpeg",
    Webp = "webp"
}
export enum LogLevel {
    Verbose = "verbose",
    Debug = "debug",
    Log = "log",
    Warn = "warn",
    Error = "error",
    Fatal = "fatal"
}
export enum CLIPMode {
    Vision = "vision",
    Text = "text"
}
export enum ModelType {
    FacialRecognition = "facial-recognition",
    Clip = "clip"
}
export enum MapTheme {
    Light = "light",
    Dark = "dark"
}
export enum TimeBucketSize {
    Day = "DAY",
    Month = "MONTH"
}<|MERGE_RESOLUTION|>--- conflicted
+++ resolved
@@ -1574,23 +1574,6 @@
         ...opts,
         method: "PUT",
         body: updateAssetDto
-    })));
-}
-<<<<<<< HEAD
-export function updateFile({ id, key, updateAssetDataDto }: {
-    id: string;
-    key?: string;
-    updateAssetDataDto: UpdateAssetDataDto;
-}, opts?: Oazapfts.RequestOpts) {
-    return oazapfts.ok(oazapfts.fetchJson<{
-        status: 200;
-        data: AssetFileUploadResponseDto;
-    }>(`/asset/${encodeURIComponent(id)}/upload${QS.query(QS.explode({
-        key
-    }))}`, oazapfts.multipart({
-        ...opts,
-        method: "PUT",
-        body: updateAssetDataDto
     })));
 }
 export function searchAssets({ checksum, city, country, createdAfter, createdBefore, deviceAssetId, deviceId, encodedVideoPath, id, isArchived, isEncoded, isExternal, isFavorite, isMotion, isNotInAlbum, isOffline, isReadOnly, isVisible, lensModel, libraryId, make, model, order, originalFileName, originalPath, page, personIds, previewPath, resizePath, size, state, takenAfter, takenBefore, thumbnailPath, trashedAfter, trashedBefore, $type, updatedAfter, updatedBefore, webpPath, withArchived, withDeleted, withExif, withPeople, withStacked }: {
@@ -1693,8 +1676,6 @@
         ...opts
     }));
 }
-=======
->>>>>>> a2c5eaa7
 export function getAuditDeletes({ after, entityType, userId }: {
     after: string;
     entityType: EntityType;
