/**
 * Immich
 * 2.2.3
 * DO NOT MODIFY - This file has been generated using oazapfts.
 * See https://www.npmjs.com/package/oazapfts
 */
import * as Oazapfts from "@oazapfts/runtime";
import * as QS from "@oazapfts/runtime/query";
export const defaults: Oazapfts.Defaults<Oazapfts.CustomHeaders> = {
    headers: {},
    baseUrl: "/api",
};
const oazapfts = Oazapfts.runtime(defaults);
export const servers = {
    server1: "/api"
};
export type UserResponseDto = {
    avatarColor: UserAvatarColor;
    email: string;
    id: string;
    name: string;
    profileChangedAt: string;
    profileImagePath: string;
};
export type ActivityResponseDto = {
    assetId: string | null;
    comment?: string | null;
    createdAt: string;
    id: string;
    "type": ReactionType;
    user: UserResponseDto;
};
export type ActivityCreateDto = {
    albumId: string;
    assetId?: string;
    comment?: string;
    "type": ReactionType;
};
export type ActivityStatisticsResponseDto = {
    comments: number;
    likes: number;
};
export type MaintenanceLoginDto = {
    token?: string;
};
export type MaintenanceAuthDto = {
    username: string;
};
export type NotificationCreateDto = {
    data?: object;
    description?: string | null;
    level?: NotificationLevel;
    readAt?: string | null;
    title: string;
    "type"?: NotificationType;
    userId: string;
};
export type NotificationDto = {
    createdAt: string;
    data?: object;
    description?: string;
    id: string;
    level: NotificationLevel;
    readAt?: string;
    title: string;
    "type": NotificationType;
};
export type TemplateDto = {
    template: string;
};
export type TemplateResponseDto = {
    html: string;
    name: string;
};
export type SystemConfigSmtpTransportDto = {
    host: string;
    ignoreCert: boolean;
    password: string;
    port: number;
    secure: boolean;
    username: string;
};
export type SystemConfigSmtpDto = {
    enabled: boolean;
    "from": string;
    replyTo: string;
    transport: SystemConfigSmtpTransportDto;
};
export type TestEmailResponseDto = {
    messageId: string;
};
export type UserLicense = {
    activatedAt: string;
    activationKey: string;
    licenseKey: string;
};
export type UserAdminResponseDto = {
    avatarColor: UserAvatarColor;
    createdAt: string;
    deletedAt: string | null;
    email: string;
    id: string;
    isAdmin: boolean;
    license: (UserLicense) | null;
    name: string;
    oauthId: string;
    profileChangedAt: string;
    profileImagePath: string;
    quotaSizeInBytes: number | null;
    quotaUsageInBytes: number | null;
    shouldChangePassword: boolean;
    status: UserStatus;
    storageLabel: string | null;
    updatedAt: string;
};
export type UserAdminCreateDto = {
    avatarColor?: (UserAvatarColor) | null;
    email: string;
    isAdmin?: boolean;
    name: string;
    notify?: boolean;
    password: string;
    quotaSizeInBytes?: number | null;
    shouldChangePassword?: boolean;
    storageLabel?: string | null;
};
export type UserAdminDeleteDto = {
    force?: boolean;
};
export type UserAdminUpdateDto = {
    avatarColor?: (UserAvatarColor) | null;
    email?: string;
    isAdmin?: boolean;
    name?: string;
    password?: string;
    pinCode?: string | null;
    quotaSizeInBytes?: number | null;
    shouldChangePassword?: boolean;
    storageLabel?: string | null;
};
export type AlbumsResponse = {
    defaultAssetOrder: AssetOrder;
};
export type CastResponse = {
    gCastEnabled: boolean;
};
export type DownloadResponse = {
    archiveSize: number;
    includeEmbeddedVideos: boolean;
};
export type EmailNotificationsResponse = {
    albumInvite: boolean;
    albumUpdate: boolean;
    enabled: boolean;
};
export type FoldersResponse = {
    enabled: boolean;
    sidebarWeb: boolean;
};
export type MemoriesResponse = {
    duration: number;
    enabled: boolean;
};
export type PeopleResponse = {
    enabled: boolean;
    sidebarWeb: boolean;
};
export type PurchaseResponse = {
    hideBuyButtonUntil: string;
    showSupportBadge: boolean;
};
export type RatingsResponse = {
    enabled: boolean;
};
export type SharedLinksResponse = {
    enabled: boolean;
    sidebarWeb: boolean;
};
export type TagsResponse = {
    enabled: boolean;
    sidebarWeb: boolean;
};
export type UserPreferencesResponseDto = {
    albums: AlbumsResponse;
    cast: CastResponse;
    download: DownloadResponse;
    emailNotifications: EmailNotificationsResponse;
    folders: FoldersResponse;
    memories: MemoriesResponse;
    people: PeopleResponse;
    purchase: PurchaseResponse;
    ratings: RatingsResponse;
    sharedLinks: SharedLinksResponse;
    tags: TagsResponse;
};
export type AlbumsUpdate = {
    defaultAssetOrder?: AssetOrder;
};
export type AvatarUpdate = {
    color?: UserAvatarColor;
};
export type CastUpdate = {
    gCastEnabled?: boolean;
};
export type DownloadUpdate = {
    archiveSize?: number;
    includeEmbeddedVideos?: boolean;
};
export type EmailNotificationsUpdate = {
    albumInvite?: boolean;
    albumUpdate?: boolean;
    enabled?: boolean;
};
export type FoldersUpdate = {
    enabled?: boolean;
    sidebarWeb?: boolean;
};
export type MemoriesUpdate = {
    duration?: number;
    enabled?: boolean;
};
export type PeopleUpdate = {
    enabled?: boolean;
    sidebarWeb?: boolean;
};
export type PurchaseUpdate = {
    hideBuyButtonUntil?: string;
    showSupportBadge?: boolean;
};
export type RatingsUpdate = {
    enabled?: boolean;
};
export type SharedLinksUpdate = {
    enabled?: boolean;
    sidebarWeb?: boolean;
};
export type TagsUpdate = {
    enabled?: boolean;
    sidebarWeb?: boolean;
};
export type UserPreferencesUpdateDto = {
    albums?: AlbumsUpdate;
    avatar?: AvatarUpdate;
    cast?: CastUpdate;
    download?: DownloadUpdate;
    emailNotifications?: EmailNotificationsUpdate;
    folders?: FoldersUpdate;
    memories?: MemoriesUpdate;
    people?: PeopleUpdate;
    purchase?: PurchaseUpdate;
    ratings?: RatingsUpdate;
    sharedLinks?: SharedLinksUpdate;
    tags?: TagsUpdate;
};
export type SessionResponseDto = {
    appVersion: string | null;
    createdAt: string;
    current: boolean;
    deviceOS: string;
    deviceType: string;
    expiresAt?: string;
    id: string;
    isPendingSyncReset: boolean;
    updatedAt: string;
};
export type AssetStatsResponseDto = {
    images: number;
    total: number;
    videos: number;
};
export type AlbumUserResponseDto = {
    role: AlbumUserRole;
    user: UserResponseDto;
};
export type ExifResponseDto = {
    city?: string | null;
    country?: string | null;
    dateTimeOriginal?: string | null;
    description?: string | null;
    exifImageHeight?: number | null;
    exifImageWidth?: number | null;
    exposureTime?: string | null;
    fNumber?: number | null;
    fileSizeInByte?: number | null;
    focalLength?: number | null;
    iso?: number | null;
    latitude?: number | null;
    lensModel?: string | null;
    longitude?: number | null;
    make?: string | null;
    model?: string | null;
    modifyDate?: string | null;
    orientation?: string | null;
    projectionType?: string | null;
    rating?: number | null;
    state?: string | null;
    timeZone?: string | null;
};
export type AssetFaceWithoutPersonResponseDto = {
    boundingBoxX1: number;
    boundingBoxX2: number;
    boundingBoxY1: number;
    boundingBoxY2: number;
    id: string;
    imageHeight: number;
    imageWidth: number;
    sourceType?: SourceType;
};
export type PersonWithFacesResponseDto = {
    birthDate: string | null;
    /** This property was added in v1.126.0 */
    color?: string;
    faces: AssetFaceWithoutPersonResponseDto[];
    id: string;
    /** This property was added in v1.126.0 */
    isFavorite?: boolean;
    isHidden: boolean;
    name: string;
    thumbnailPath: string;
    /** This property was added in v1.107.0 */
    updatedAt?: string;
};
export type AssetStackResponseDto = {
    assetCount: number;
    id: string;
    primaryAssetId: string;
};
export type TagResponseDto = {
    color?: string;
    createdAt: string;
    id: string;
    name: string;
    parentId?: string;
    updatedAt: string;
    value: string;
};
export type AssetResponseDto = {
    /** base64 encoded sha1 hash */
    checksum: string;
    /** The UTC timestamp when the asset was originally uploaded to Immich. */
    createdAt: string;
    deviceAssetId: string;
    deviceId: string;
    duplicateId?: string | null;
    duration: string;
    exifInfo?: ExifResponseDto;
    /** The actual UTC timestamp when the file was created/captured, preserving timezone information. This is the authoritative timestamp for chronological sorting within timeline groups. Combined with timezone data, this can be used to determine the exact moment the photo was taken. */
    fileCreatedAt: string;
    /** The UTC timestamp when the file was last modified on the filesystem. This reflects the last time the physical file was changed, which may be different from when the photo was originally taken. */
    fileModifiedAt: string;
    hasMetadata: boolean;
    id: string;
    isArchived: boolean;
    isFavorite: boolean;
    isOffline: boolean;
    isTrashed: boolean;
    /** This property was deprecated in v1.106.0 */
    libraryId?: string | null;
    livePhotoVideoId?: string | null;
    /** The local date and time when the photo/video was taken, derived from EXIF metadata. This represents the photographer's local time regardless of timezone, stored as a timezone-agnostic timestamp. Used for timeline grouping by "local" days and months. */
    localDateTime: string;
    originalFileName: string;
    originalMimeType?: string;
    originalPath: string;
    owner?: UserResponseDto;
    ownerId: string;
    people?: PersonWithFacesResponseDto[];
    /** This property was deprecated in v1.113.0 */
    resized?: boolean;
    stack?: (AssetStackResponseDto) | null;
    tags?: TagResponseDto[];
    thumbhash: string | null;
    "type": AssetTypeEnum;
    unassignedFaces?: AssetFaceWithoutPersonResponseDto[];
    /** The UTC timestamp when the asset record was last updated in the database. This is automatically maintained by the database and reflects when any field in the asset was last modified. */
    updatedAt: string;
    visibility: AssetVisibility;
};
export type ContributorCountResponseDto = {
    assetCount: number;
    userId: string;
};
export type AlbumResponseDto = {
    albumName: string;
    albumThumbnailAssetId: string | null;
    albumUsers: AlbumUserResponseDto[];
    assetCount: number;
    assets: AssetResponseDto[];
    contributorCounts?: ContributorCountResponseDto[];
    createdAt: string;
    description: string;
    endDate?: string;
    hasSharedLink: boolean;
    id: string;
    isActivityEnabled: boolean;
    lastModifiedAssetTimestamp?: string;
    order?: AssetOrder;
    owner: UserResponseDto;
    ownerId: string;
    shared: boolean;
    startDate?: string;
    updatedAt: string;
};
export type AlbumUserCreateDto = {
    role: AlbumUserRole;
    userId: string;
};
export type CreateAlbumDto = {
    albumName: string;
    albumUsers?: AlbumUserCreateDto[];
    assetIds?: string[];
    description?: string;
};
export type AlbumsAddAssetsDto = {
    albumIds: string[];
    assetIds: string[];
};
export type AlbumsAddAssetsResponseDto = {
    error?: BulkIdErrorReason;
    success: boolean;
};
export type AlbumStatisticsResponseDto = {
    notShared: number;
    owned: number;
    shared: number;
};
export type UpdateAlbumDto = {
    albumName?: string;
    albumThumbnailAssetId?: string;
    description?: string;
    isActivityEnabled?: boolean;
    order?: AssetOrder;
};
export type BulkIdsDto = {
    ids: string[];
};
export type BulkIdResponseDto = {
    error?: Error;
    id: string;
    success: boolean;
};
export type UpdateAlbumUserDto = {
    role: AlbumUserRole;
};
export type AlbumUserAddDto = {
    role?: AlbumUserRole;
    userId: string;
};
export type AddUsersDto = {
    albumUsers: AlbumUserAddDto[];
};
export type ApiKeyResponseDto = {
    createdAt: string;
    id: string;
    name: string;
    permissions: Permission[];
    updatedAt: string;
};
export type ApiKeyCreateDto = {
    name?: string;
    permissions: Permission[];
};
export type ApiKeyCreateResponseDto = {
    apiKey: ApiKeyResponseDto;
    secret: string;
};
export type ApiKeyUpdateDto = {
    name?: string;
    permissions?: Permission[];
};
export type AssetBulkDeleteDto = {
    force?: boolean;
    ids: string[];
};
export type AssetMetadataUpsertItemDto = {
    key: AssetMetadataKey;
    value: object;
};
export type AssetMediaCreateDto = {
    assetData: Blob;
    deviceAssetId: string;
    deviceId: string;
    duration?: string;
    fileCreatedAt: string;
    fileModifiedAt: string;
    filename?: string;
    isFavorite?: boolean;
    livePhotoVideoId?: string;
    metadata: AssetMetadataUpsertItemDto[];
    sidecarData?: Blob;
    visibility?: AssetVisibility;
};
export type AssetMediaResponseDto = {
    id: string;
    status: AssetMediaStatus;
};
export type AssetBulkUpdateDto = {
    dateTimeOriginal?: string;
    dateTimeRelative?: number;
    description?: string;
    duplicateId?: string | null;
    ids: string[];
    isFavorite?: boolean;
    latitude?: number;
    longitude?: number;
    rating?: number;
    timeZone?: string;
    visibility?: AssetVisibility;
};
export type AssetBulkUploadCheckItem = {
    /** base64 or hex encoded sha1 hash */
    checksum: string;
    id: string;
};
export type AssetBulkUploadCheckDto = {
    assets: AssetBulkUploadCheckItem[];
};
export type AssetBulkUploadCheckResult = {
    action: Action;
    assetId?: string;
    id: string;
    isTrashed?: boolean;
    reason?: Reason;
};
export type AssetBulkUploadCheckResponseDto = {
    results: AssetBulkUploadCheckResult[];
};
export type AssetCopyDto = {
    albums?: boolean;
    favorite?: boolean;
    sharedLinks?: boolean;
    sidecar?: boolean;
    sourceId: string;
    stack?: boolean;
    targetId: string;
};
export type CheckExistingAssetsDto = {
    deviceAssetIds: string[];
    deviceId: string;
};
export type CheckExistingAssetsResponseDto = {
    existingIds: string[];
};
export type AssetJobsDto = {
    assetIds: string[];
    name: AssetJobName;
};
export type UpdateAssetDto = {
    dateTimeOriginal?: string;
    description?: string;
    isFavorite?: boolean;
    latitude?: number;
    livePhotoVideoId?: string | null;
    longitude?: number;
    rating?: number;
    visibility?: AssetVisibility;
};
export type AssetMetadataResponseDto = {
    key: AssetMetadataKey;
    updatedAt: string;
    value: object;
};
export type AssetMetadataUpsertDto = {
    items: AssetMetadataUpsertItemDto[];
};
export type AssetOcrResponseDto = {
    assetId: string;
    /** Confidence score for text detection box */
    boxScore: number;
    id: string;
    /** Recognized text */
    text: string;
    /** Confidence score for text recognition */
    textScore: number;
    /** Normalized x coordinate of box corner 1 (0-1) */
    x1: number;
    /** Normalized x coordinate of box corner 2 (0-1) */
    x2: number;
    /** Normalized x coordinate of box corner 3 (0-1) */
    x3: number;
    /** Normalized x coordinate of box corner 4 (0-1) */
    x4: number;
    /** Normalized y coordinate of box corner 1 (0-1) */
    y1: number;
    /** Normalized y coordinate of box corner 2 (0-1) */
    y2: number;
    /** Normalized y coordinate of box corner 3 (0-1) */
    y3: number;
    /** Normalized y coordinate of box corner 4 (0-1) */
    y4: number;
};
export type AssetMediaReplaceDto = {
    assetData: Blob;
    deviceAssetId: string;
    deviceId: string;
    duration?: string;
    fileCreatedAt: string;
    fileModifiedAt: string;
    filename?: string;
};
export type SignUpDto = {
    email: string;
    name: string;
    password: string;
};
export type ChangePasswordDto = {
    invalidateSessions?: boolean;
    newPassword: string;
    password: string;
};
export type LoginCredentialDto = {
    email: string;
    password: string;
};
export type LoginResponseDto = {
    accessToken: string;
    isAdmin: boolean;
    isOnboarded: boolean;
    name: string;
    profileImagePath: string;
    shouldChangePassword: boolean;
    userEmail: string;
    userId: string;
};
export type LogoutResponseDto = {
    redirectUri: string;
    successful: boolean;
};
export type PinCodeResetDto = {
    password?: string;
    pinCode?: string;
};
export type PinCodeSetupDto = {
    pinCode: string;
};
export type PinCodeChangeDto = {
    newPinCode: string;
    password?: string;
    pinCode?: string;
};
export type SessionUnlockDto = {
    password?: string;
    pinCode?: string;
};
export type AuthStatusResponseDto = {
    expiresAt?: string;
    isElevated: boolean;
    password: boolean;
    pinCode: boolean;
    pinExpiresAt?: string;
};
export type ValidateAccessTokenResponseDto = {
    authStatus: boolean;
};
export type AssetIdsDto = {
    assetIds: string[];
};
export type DownloadInfoDto = {
    albumId?: string;
    archiveSize?: number;
    assetIds?: string[];
    userId?: string;
};
export type DownloadArchiveInfo = {
    assetIds: string[];
    size: number;
};
export type DownloadResponseDto = {
    archives: DownloadArchiveInfo[];
    totalSize: number;
};
export type DuplicateResponseDto = {
    assets: AssetResponseDto[];
    duplicateId: string;
};
export type PersonResponseDto = {
    birthDate: string | null;
    /** This property was added in v1.126.0 */
    color?: string;
    id: string;
    /** This property was added in v1.126.0 */
    isFavorite?: boolean;
    isHidden: boolean;
    name: string;
    thumbnailPath: string;
    /** This property was added in v1.107.0 */
    updatedAt?: string;
};
export type AssetFaceResponseDto = {
    boundingBoxX1: number;
    boundingBoxX2: number;
    boundingBoxY1: number;
    boundingBoxY2: number;
    id: string;
    imageHeight: number;
    imageWidth: number;
    person: (PersonResponseDto) | null;
    sourceType?: SourceType;
};
export type AssetFaceCreateDto = {
    assetId: string;
    height: number;
    imageHeight: number;
    imageWidth: number;
    personId: string;
    width: number;
    x: number;
    y: number;
};
export type AssetFaceDeleteDto = {
    force: boolean;
};
export type FaceDto = {
    id: string;
};
export type JobCountsDto = {
    active: number;
    completed: number;
    delayed: number;
    failed: number;
    paused: number;
    waiting: number;
};
export type QueueStatusDto = {
    isActive: boolean;
    isPaused: boolean;
};
export type JobStatusDto = {
    jobCounts: JobCountsDto;
    queueStatus: QueueStatusDto;
};
export type AllJobStatusResponseDto = {
    backgroundTask: JobStatusDto;
    backupDatabase: JobStatusDto;
    duplicateDetection: JobStatusDto;
    faceDetection: JobStatusDto;
    facialRecognition: JobStatusDto;
    library: JobStatusDto;
    metadataExtraction: JobStatusDto;
    migration: JobStatusDto;
    notifications: JobStatusDto;
    ocr: JobStatusDto;
    search: JobStatusDto;
    sidecar: JobStatusDto;
    smartSearch: JobStatusDto;
    storageTemplateMigration: JobStatusDto;
    thumbnailGeneration: JobStatusDto;
    videoConversion: JobStatusDto;
};
export type JobCreateDto = {
    name: ManualJobName;
};
export type JobCommandDto = {
    command: JobCommand;
    force?: boolean;
};
export type LibraryResponseDto = {
    assetCount: number;
    createdAt: string;
    exclusionPatterns: string[];
    id: string;
    importPaths: string[];
    name: string;
    ownerId: string;
    refreshedAt: string | null;
    updatedAt: string;
};
export type CreateLibraryDto = {
    exclusionPatterns?: string[];
    importPaths?: string[];
    name?: string;
    ownerId: string;
};
export type UpdateLibraryDto = {
    exclusionPatterns?: string[];
    importPaths?: string[];
    name?: string;
};
export type LibraryStatsResponseDto = {
    photos: number;
    total: number;
    usage: number;
    videos: number;
};
export type ValidateLibraryDto = {
    exclusionPatterns?: string[];
    importPaths?: string[];
};
export type ValidateLibraryImportPathResponseDto = {
    importPath: string;
    isValid: boolean;
    message?: string;
};
export type ValidateLibraryResponseDto = {
    importPaths?: ValidateLibraryImportPathResponseDto[];
};
export type MapMarkerResponseDto = {
    city: string | null;
    country: string | null;
    id: string;
    lat: number;
    lon: number;
    state: string | null;
};
export type MapReverseGeocodeResponseDto = {
    city: string | null;
    country: string | null;
    state: string | null;
};
export type OnThisDayDto = {
    year: number;
};
export type MemoryResponseDto = {
    assets: AssetResponseDto[];
    createdAt: string;
    data: OnThisDayDto;
    deletedAt?: string;
    hideAt?: string;
    id: string;
    isSaved: boolean;
    memoryAt: string;
    ownerId: string;
    seenAt?: string;
    showAt?: string;
    "type": MemoryType;
    updatedAt: string;
};
export type MemoryCreateDto = {
    assetIds?: string[];
    data: OnThisDayDto;
    isSaved?: boolean;
    memoryAt: string;
    seenAt?: string;
    "type": MemoryType;
};
export type MemoryStatisticsResponseDto = {
    total: number;
};
export type MemoryUpdateDto = {
    isSaved?: boolean;
    memoryAt?: string;
    seenAt?: string;
};
export type NotificationDeleteAllDto = {
    ids: string[];
};
export type NotificationUpdateAllDto = {
    ids: string[];
    readAt?: string | null;
};
export type NotificationUpdateDto = {
    readAt?: string | null;
};
export type OAuthConfigDto = {
    codeChallenge?: string;
    redirectUri: string;
    state?: string;
};
export type OAuthAuthorizeResponseDto = {
    url: string;
};
export type OAuthCallbackDto = {
    codeVerifier?: string;
    state?: string;
    url: string;
};
export type PartnerResponseDto = {
    avatarColor: UserAvatarColor;
    email: string;
    id: string;
    inTimeline?: boolean;
    name: string;
    profileChangedAt: string;
    profileImagePath: string;
};
export type PartnerCreateDto = {
    sharedWithId: string;
};
export type PartnerUpdateDto = {
    inTimeline: boolean;
};
export type PeopleResponseDto = {
    /** This property was added in v1.110.0 */
    hasNextPage?: boolean;
    hidden: number;
    people: PersonResponseDto[];
    total: number;
};
export type PersonCreateDto = {
    /** Person date of birth.
    Note: the mobile app cannot currently set the birth date to null. */
    birthDate?: string | null;
    color?: string | null;
    isFavorite?: boolean;
    /** Person visibility */
    isHidden?: boolean;
    /** Person name. */
    name?: string;
};
export type PeopleUpdateItem = {
    /** Person date of birth.
    Note: the mobile app cannot currently set the birth date to null. */
    birthDate?: string | null;
    color?: string | null;
    /** Asset is used to get the feature face thumbnail. */
    featureFaceAssetId?: string;
    /** Person id. */
    id: string;
    isFavorite?: boolean;
    /** Person visibility */
    isHidden?: boolean;
    /** Person name. */
    name?: string;
};
export type PeopleUpdateDto = {
    people: PeopleUpdateItem[];
};
export type PersonUpdateDto = {
    /** Person date of birth.
    Note: the mobile app cannot currently set the birth date to null. */
    birthDate?: string | null;
    color?: string | null;
    /** Asset is used to get the feature face thumbnail. */
    featureFaceAssetId?: string;
    isFavorite?: boolean;
    /** Person visibility */
    isHidden?: boolean;
    /** Person name. */
    name?: string;
};
export type MergePersonDto = {
    ids: string[];
};
export type AssetFaceUpdateItem = {
    assetId: string;
    personId: string;
};
export type AssetFaceUpdateDto = {
    data: AssetFaceUpdateItem[];
};
export type PersonStatisticsResponseDto = {
    assets: number;
};
export type SearchExploreItem = {
    data: AssetResponseDto;
    value: string;
};
export type SearchExploreResponseDto = {
    fieldName: string;
    items: SearchExploreItem[];
};
export type MetadataSearchDto = {
    albumIds?: string[];
    checksum?: string;
    city?: string | null;
    country?: string | null;
    createdAfter?: string;
    createdBefore?: string;
    description?: string;
    deviceAssetId?: string;
    deviceId?: string;
    encodedVideoPath?: string;
    id?: string;
    isEncoded?: boolean;
    isFavorite?: boolean;
    isMotion?: boolean;
    isNotInAlbum?: boolean;
    isOffline?: boolean;
    lensModel?: string | null;
    libraryId?: string | null;
    make?: string;
    model?: string | null;
    ocr?: string;
    order?: AssetOrder;
    originalFileName?: string;
    originalPath?: string;
    page?: number;
    personIds?: string[];
    previewPath?: string;
    rating?: number;
    size?: number;
    state?: string | null;
    tagIds?: string[] | null;
    takenAfter?: string;
    takenBefore?: string;
    thumbnailPath?: string;
    trashedAfter?: string;
    trashedBefore?: string;
    "type"?: AssetTypeEnum;
    updatedAfter?: string;
    updatedBefore?: string;
    visibility?: AssetVisibility;
    withDeleted?: boolean;
    withExif?: boolean;
    withPeople?: boolean;
    withStacked?: boolean;
};
export type SearchFacetCountResponseDto = {
    count: number;
    value: string;
};
export type SearchFacetResponseDto = {
    counts: SearchFacetCountResponseDto[];
    fieldName: string;
};
export type SearchAlbumResponseDto = {
    count: number;
    facets: SearchFacetResponseDto[];
    items: AlbumResponseDto[];
    total: number;
};
export type SearchAssetResponseDto = {
    count: number;
    facets: SearchFacetResponseDto[];
    items: AssetResponseDto[];
    nextPage: string | null;
    total: number;
};
export type SearchResponseDto = {
    albums: SearchAlbumResponseDto;
    assets: SearchAssetResponseDto;
};
export type PlacesResponseDto = {
    admin1name?: string;
    admin2name?: string;
    latitude: number;
    longitude: number;
    name: string;
};
export type RandomSearchDto = {
    albumIds?: string[];
    city?: string | null;
    country?: string | null;
    createdAfter?: string;
    createdBefore?: string;
    deviceId?: string;
    isEncoded?: boolean;
    isFavorite?: boolean;
    isMotion?: boolean;
    isNotInAlbum?: boolean;
    isOffline?: boolean;
    lensModel?: string | null;
    libraryId?: string | null;
    make?: string;
    model?: string | null;
    ocr?: string;
    personIds?: string[];
    rating?: number;
    size?: number;
    state?: string | null;
    tagIds?: string[] | null;
    takenAfter?: string;
    takenBefore?: string;
    trashedAfter?: string;
    trashedBefore?: string;
    "type"?: AssetTypeEnum;
    updatedAfter?: string;
    updatedBefore?: string;
    visibility?: AssetVisibility;
    withDeleted?: boolean;
    withExif?: boolean;
    withPeople?: boolean;
    withStacked?: boolean;
};
export type SmartSearchDto = {
    albumIds?: string[];
    city?: string | null;
    country?: string | null;
    createdAfter?: string;
    createdBefore?: string;
    deviceId?: string;
    isEncoded?: boolean;
    isFavorite?: boolean;
    isMotion?: boolean;
    isNotInAlbum?: boolean;
    isOffline?: boolean;
    language?: string;
    lensModel?: string | null;
    libraryId?: string | null;
    make?: string;
    model?: string | null;
    ocr?: string;
    page?: number;
    personIds?: string[];
    query?: string;
    queryAssetId?: string;
    rating?: number;
    size?: number;
    state?: string | null;
    tagIds?: string[] | null;
    takenAfter?: string;
    takenBefore?: string;
    trashedAfter?: string;
    trashedBefore?: string;
    "type"?: AssetTypeEnum;
    updatedAfter?: string;
    updatedBefore?: string;
    visibility?: AssetVisibility;
    withDeleted?: boolean;
    withExif?: boolean;
};
export type StatisticsSearchDto = {
    albumIds?: string[];
    city?: string | null;
    country?: string | null;
    createdAfter?: string;
    createdBefore?: string;
    description?: string;
    deviceId?: string;
    isEncoded?: boolean;
    isFavorite?: boolean;
    isMotion?: boolean;
    isNotInAlbum?: boolean;
    isOffline?: boolean;
    lensModel?: string | null;
    libraryId?: string | null;
    make?: string;
    model?: string | null;
    ocr?: string;
    personIds?: string[];
    rating?: number;
    state?: string | null;
    tagIds?: string[] | null;
    takenAfter?: string;
    takenBefore?: string;
    trashedAfter?: string;
    trashedBefore?: string;
    "type"?: AssetTypeEnum;
    updatedAfter?: string;
    updatedBefore?: string;
    visibility?: AssetVisibility;
};
export type SearchStatisticsResponseDto = {
    total: number;
};
export type ServerAboutResponseDto = {
    build?: string;
    buildImage?: string;
    buildImageUrl?: string;
    buildUrl?: string;
    exiftool?: string;
    ffmpeg?: string;
    imagemagick?: string;
    libvips?: string;
    licensed: boolean;
    nodejs?: string;
    repository?: string;
    repositoryUrl?: string;
    sourceCommit?: string;
    sourceRef?: string;
    sourceUrl?: string;
    thirdPartyBugFeatureUrl?: string;
    thirdPartyDocumentationUrl?: string;
    thirdPartySourceUrl?: string;
    thirdPartySupportUrl?: string;
    version: string;
    versionUrl: string;
};
export type ServerApkLinksDto = {
    arm64v8a: string;
    armeabiv7a: string;
    universal: string;
    x86_64: string;
};
export type ServerConfigDto = {
    externalDomain: string;
    isInitialized: boolean;
    isOnboarded: boolean;
    loginPageMessage: string;
    maintenanceMode: boolean;
    mapDarkStyleUrl: string;
    mapLightStyleUrl: string;
    oauthButtonText: string;
    publicUsers: boolean;
    trashDays: number;
    userDeleteDelay: number;
};
export type ServerFeaturesDto = {
    configFile: boolean;
    duplicateDetection: boolean;
    email: boolean;
    facialRecognition: boolean;
    importFaces: boolean;
    map: boolean;
    oauth: boolean;
    oauthAutoLaunch: boolean;
    ocr: boolean;
    passwordLogin: boolean;
    reverseGeocoding: boolean;
    search: boolean;
    sidecar: boolean;
    smartSearch: boolean;
    trash: boolean;
};
export type LicenseResponseDto = {
    activatedAt: string;
    activationKey: string;
    licenseKey: string;
};
export type LicenseKeyDto = {
    activationKey: string;
    licenseKey: string;
};
export type ServerMediaTypesResponseDto = {
    image: string[];
    sidecar: string[];
    video: string[];
};
export type ServerPingResponse = {};
export type ServerPingResponseRead = {
    res: string;
};
export type UsageByUserDto = {
    photos: number;
    quotaSizeInBytes: number | null;
    usage: number;
    usagePhotos: number;
    usageVideos: number;
    userId: string;
    userName: string;
    videos: number;
};
export type ServerStatsResponseDto = {
    photos: number;
    usage: number;
    usageByUser: UsageByUserDto[];
    usagePhotos: number;
    usageVideos: number;
    videos: number;
};
export type ServerStorageResponseDto = {
    diskAvailable: string;
    diskAvailableRaw: number;
    diskSize: string;
    diskSizeRaw: number;
    diskUsagePercentage: number;
    diskUse: string;
    diskUseRaw: number;
};
export type ServerThemeDto = {
    customCss: string;
};
export type ServerVersionResponseDto = {
    major: number;
    minor: number;
    patch: number;
};
export type VersionCheckStateResponseDto = {
    checkedAt: string | null;
    releaseVersion: string | null;
};
export type ServerVersionHistoryResponseDto = {
    createdAt: string;
    id: string;
    version: string;
};
export type SessionCreateDto = {
    deviceOS?: string;
    deviceType?: string;
    /** session duration, in seconds */
    duration?: number;
};
export type SessionCreateResponseDto = {
    appVersion: string | null;
    createdAt: string;
    current: boolean;
    deviceOS: string;
    deviceType: string;
    expiresAt?: string;
    id: string;
    isPendingSyncReset: boolean;
    token: string;
    updatedAt: string;
};
export type SessionUpdateDto = {
    isPendingSyncReset?: boolean;
};
export type SharedLinkResponseDto = {
    album?: AlbumResponseDto;
    allowDownload: boolean;
    allowUpload: boolean;
    assets: AssetResponseDto[];
    createdAt: string;
    description: string | null;
    expiresAt: string | null;
    id: string;
    key: string;
    password: string | null;
    showMetadata: boolean;
    slug: string | null;
    token?: string | null;
    "type": SharedLinkType;
    userId: string;
};
export type SharedLinkCreateDto = {
    albumId?: string;
    allowDownload?: boolean;
    allowUpload?: boolean;
    assetIds?: string[];
    description?: string | null;
    expiresAt?: string | null;
    password?: string | null;
    showMetadata?: boolean;
    slug?: string | null;
    "type": SharedLinkType;
};
export type SharedLinkEditDto = {
    allowDownload?: boolean;
    allowUpload?: boolean;
    /** Few clients cannot send null to set the expiryTime to never.
    Setting this flag and not sending expiryAt is considered as null instead.
    Clients that can send null values can ignore this. */
    changeExpiryTime?: boolean;
    description?: string | null;
    expiresAt?: string | null;
    password?: string | null;
    showMetadata?: boolean;
    slug?: string | null;
};
export type AssetIdsResponseDto = {
    assetId: string;
    error?: Error2;
    success: boolean;
};
export type StackResponseDto = {
    assets: AssetResponseDto[];
    id: string;
    primaryAssetId: string;
};
export type StackCreateDto = {
    /** first asset becomes the primary */
    assetIds: string[];
};
export type StackUpdateDto = {
    primaryAssetId?: string;
};
export type SyncAckDeleteDto = {
    types?: SyncEntityType[];
};
export type SyncAckDto = {
    ack: string;
    "type": SyncEntityType;
};
export type SyncAckSetDto = {
    acks: string[];
};
export type AssetDeltaSyncDto = {
    updatedAfter: string;
    userIds: string[];
};
export type AssetDeltaSyncResponseDto = {
    deleted: string[];
    needsFullSync: boolean;
    upserted: AssetResponseDto[];
};
export type AssetFullSyncDto = {
    lastId?: string;
    limit: number;
    updatedUntil: string;
    userId?: string;
};
export type SyncStreamDto = {
    reset?: boolean;
    types: SyncRequestType[];
};
export type DatabaseBackupConfig = {
    cronExpression: string;
    enabled: boolean;
    keepLastAmount: number;
};
export type SystemConfigBackupsDto = {
    database: DatabaseBackupConfig;
};
export type SystemConfigFFmpegDto = {
    accel: TranscodeHWAccel;
    accelDecode: boolean;
    acceptedAudioCodecs: AudioCodec[];
    acceptedContainers: VideoContainer[];
    acceptedVideoCodecs: VideoCodec[];
    bframes: number;
    cqMode: CQMode;
    crf: number;
    gopSize: number;
    maxBitrate: string;
    preferredHwDevice: string;
    preset: string;
    refs: number;
    targetAudioCodec: AudioCodec;
    targetResolution: string;
    targetVideoCodec: VideoCodec;
    temporalAQ: boolean;
    threads: number;
    tonemap: ToneMapping;
    transcode: TranscodePolicy;
    twoPass: boolean;
};
export type SystemConfigGeneratedFullsizeImageDto = {
    enabled: boolean;
    format: ImageFormat;
    quality: number;
};
export type SystemConfigGeneratedImageDto = {
    format: ImageFormat;
    quality: number;
    size: number;
};
export type SystemConfigImageDto = {
    colorspace: Colorspace;
    extractEmbedded: boolean;
    fullsize: SystemConfigGeneratedFullsizeImageDto;
    preview: SystemConfigGeneratedImageDto;
    thumbnail: SystemConfigGeneratedImageDto;
};
export type JobSettingsDto = {
    concurrency: number;
};
export type SystemConfigJobDto = {
    backgroundTask: JobSettingsDto;
    faceDetection: JobSettingsDto;
    library: JobSettingsDto;
    metadataExtraction: JobSettingsDto;
    migration: JobSettingsDto;
    notifications: JobSettingsDto;
    ocr: JobSettingsDto;
    search: JobSettingsDto;
    sidecar: JobSettingsDto;
    smartSearch: JobSettingsDto;
    thumbnailGeneration: JobSettingsDto;
    videoConversion: JobSettingsDto;
};
export type SystemConfigLibraryScanDto = {
    cronExpression: string;
    enabled: boolean;
};
export type SystemConfigLibraryWatchDto = {
    enabled: boolean;
};
export type SystemConfigLibraryDto = {
    scan: SystemConfigLibraryScanDto;
    watch: SystemConfigLibraryWatchDto;
};
export type SystemConfigLoggingDto = {
    enabled: boolean;
    level: LogLevel;
};
export type MachineLearningAvailabilityChecksDto = {
    enabled: boolean;
    interval: number;
    timeout: number;
};
export type ClipConfig = {
    enabled: boolean;
    modelName: string;
};
export type DuplicateDetectionConfig = {
    enabled: boolean;
    maxDistance: number;
};
export type FacialRecognitionConfig = {
    enabled: boolean;
    maxDistance: number;
    minFaces: number;
    minScore: number;
    modelName: string;
};
export type OcrConfig = {
    enabled: boolean;
    maxResolution: number;
    minDetectionScore: number;
    minRecognitionScore: number;
    modelName: string;
};
export type SystemConfigMachineLearningDto = {
    availabilityChecks: MachineLearningAvailabilityChecksDto;
    clip: ClipConfig;
    duplicateDetection: DuplicateDetectionConfig;
    enabled: boolean;
    facialRecognition: FacialRecognitionConfig;
    ocr: OcrConfig;
    urls: string[];
};
export type SystemConfigMapDto = {
    darkStyle: string;
    enabled: boolean;
    lightStyle: string;
};
export type SystemConfigFacesDto = {
    "import": boolean;
};
export type SystemConfigMetadataDto = {
    faces: SystemConfigFacesDto;
};
export type SystemConfigNewVersionCheckDto = {
    enabled: boolean;
};
export type SystemConfigNightlyTasksDto = {
    clusterNewFaces: boolean;
    databaseCleanup: boolean;
    generateMemories: boolean;
    missingThumbnails: boolean;
    startTime: string;
    syncQuotaUsage: boolean;
};
export type SystemConfigNotificationsDto = {
    smtp: SystemConfigSmtpDto;
};
export type SystemConfigOAuthDto = {
    autoLaunch: boolean;
    autoRegister: boolean;
    buttonText: string;
    clientId: string;
    clientSecret: string;
    defaultStorageQuota: number | null;
    enabled: boolean;
    issuerUrl: string;
    mobileOverrideEnabled: boolean;
    mobileRedirectUri: string;
    profileSigningAlgorithm: string;
    roleClaim: string;
    scope: string;
    signingAlgorithm: string;
    storageLabelClaim: string;
    storageQuotaClaim: string;
    timeout: number;
    tokenEndpointAuthMethod: OAuthTokenEndpointAuthMethod;
};
export type SystemConfigPasswordLoginDto = {
    enabled: boolean;
};
export type SystemConfigReverseGeocodingDto = {
    enabled: boolean;
};
export type SystemConfigServerDto = {
    externalDomain: string;
    loginPageMessage: string;
    publicUsers: boolean;
};
export type SystemConfigStorageTemplateDto = {
    enabled: boolean;
    hashVerificationEnabled: boolean;
    template: string;
};
export type SystemConfigTemplateEmailsDto = {
    albumInviteTemplate: string;
    albumUpdateTemplate: string;
    welcomeTemplate: string;
};
export type SystemConfigTemplatesDto = {
    email: SystemConfigTemplateEmailsDto;
};
export type SystemConfigThemeDto = {
    customCss: string;
};
export type SystemConfigTrashDto = {
    days: number;
    enabled: boolean;
};
export type SystemConfigUserDto = {
    deleteDelay: number;
};
export type SystemConfigDto = {
    backup: SystemConfigBackupsDto;
    ffmpeg: SystemConfigFFmpegDto;
    image: SystemConfigImageDto;
    job: SystemConfigJobDto;
    library: SystemConfigLibraryDto;
    logging: SystemConfigLoggingDto;
    machineLearning: SystemConfigMachineLearningDto;
    map: SystemConfigMapDto;
    metadata: SystemConfigMetadataDto;
    newVersionCheck: SystemConfigNewVersionCheckDto;
    nightlyTasks: SystemConfigNightlyTasksDto;
    notifications: SystemConfigNotificationsDto;
    oauth: SystemConfigOAuthDto;
    passwordLogin: SystemConfigPasswordLoginDto;
    reverseGeocoding: SystemConfigReverseGeocodingDto;
    server: SystemConfigServerDto;
    storageTemplate: SystemConfigStorageTemplateDto;
    templates: SystemConfigTemplatesDto;
    theme: SystemConfigThemeDto;
    trash: SystemConfigTrashDto;
    user: SystemConfigUserDto;
};
export type SystemConfigTemplateStorageOptionDto = {
    dayOptions: string[];
    hourOptions: string[];
    minuteOptions: string[];
    monthOptions: string[];
    presetOptions: string[];
    secondOptions: string[];
    weekOptions: string[];
    yearOptions: string[];
};
export type AdminOnboardingUpdateDto = {
    isOnboarded: boolean;
};
export type ReverseGeocodingStateResponseDto = {
    lastImportFileName: string | null;
    lastUpdate: string | null;
};
export type TagCreateDto = {
    color?: string;
    name: string;
    parentId?: string | null;
};
export type TagUpsertDto = {
    tags: string[];
};
export type TagBulkAssetsDto = {
    assetIds: string[];
    tagIds: string[];
};
export type TagBulkAssetsResponseDto = {
    count: number;
};
export type TagUpdateDto = {
    color?: string | null;
};
export type TimeBucketAssetResponseDto = {
    /** Array of city names extracted from EXIF GPS data */
    city: (string | null)[];
    /** Array of country names extracted from EXIF GPS data */
    country: (string | null)[];
    /** Array of video durations in HH:MM:SS format (null for images) */
    duration: (string | null)[];
    /** Array of file creation timestamps in UTC (ISO 8601 format, without timezone) */
    fileCreatedAt: string[];
    /** Array of asset IDs in the time bucket */
    id: string[];
    /** Array indicating whether each asset is favorited */
    isFavorite: boolean[];
    /** Array indicating whether each asset is an image (false for videos) */
    isImage: boolean[];
    /** Array indicating whether each asset is in the trash */
    isTrashed: boolean[];
    /** Array of latitude coordinates extracted from EXIF GPS data */
    latitude?: (number | null)[];
    /** Array of live photo video asset IDs (null for non-live photos) */
    livePhotoVideoId: (string | null)[];
    /** Array of UTC offset hours at the time each photo was taken. Positive values are east of UTC, negative values are west of UTC. Values may be fractional (e.g., 5.5 for +05:30, -9.75 for -09:45). Applying this offset to 'fileCreatedAt' will give you the time the photo was taken from the photographer's perspective. */
    localOffsetHours: number[];
    /** Array of longitude coordinates extracted from EXIF GPS data */
    longitude?: (number | null)[];
    /** Array of owner IDs for each asset */
    ownerId: string[];
    /** Array of projection types for 360° content (e.g., "EQUIRECTANGULAR", "CUBEFACE", "CYLINDRICAL") */
    projectionType: (string | null)[];
    /** Array of aspect ratios (width/height) for each asset */
    ratio: number[];
    /** Array of stack information as [stackId, assetCount] tuples (null for non-stacked assets) */
    stack?: (string[] | null)[];
    /** Array of BlurHash strings for generating asset previews (base64 encoded) */
    thumbhash: (string | null)[];
    /** Array of visibility statuses for each asset (e.g., ARCHIVE, TIMELINE, HIDDEN, LOCKED) */
    visibility: AssetVisibility[];
};
export type TimeBucketsResponseDto = {
    /** Number of assets in this time bucket */
    count: number;
    /** Time bucket identifier in YYYY-MM-DD format representing the start of the time period */
    timeBucket: string;
};
export type TrashResponseDto = {
    count: number;
};
export type UserUpdateMeDto = {
    avatarColor?: (UserAvatarColor) | null;
    email?: string;
    name?: string;
    password?: string;
};
export type OnboardingResponseDto = {
    isOnboarded: boolean;
};
export type OnboardingDto = {
    isOnboarded: boolean;
};
export type CreateProfileImageDto = {
    file: Blob;
};
export type CreateProfileImageResponseDto = {
    profileChangedAt: string;
    profileImagePath: string;
    userId: string;
};
/**
 * List all activities
 */
export function getActivities({ albumId, assetId, level, $type, userId }: {
    albumId: string;
    assetId?: string;
    level?: ReactionLevel;
    $type?: ReactionType;
    userId?: string;
}, opts?: Oazapfts.RequestOpts) {
    return oazapfts.ok(oazapfts.fetchJson<{
        status: 200;
        data: ActivityResponseDto[];
    }>(`/activities${QS.query(QS.explode({
        albumId,
        assetId,
        level,
        "type": $type,
        userId
    }))}`, {
        ...opts
    }));
}
/**
 * Create an activity
 */
export function createActivity({ activityCreateDto }: {
    activityCreateDto: ActivityCreateDto;
}, opts?: Oazapfts.RequestOpts) {
    return oazapfts.ok(oazapfts.fetchJson<{
        status: 201;
        data: ActivityResponseDto;
    }>("/activities", oazapfts.json({
        ...opts,
        method: "POST",
        body: activityCreateDto
    })));
}
/**
 * Retrieve activity statistics
 */
export function getActivityStatistics({ albumId, assetId }: {
    albumId: string;
    assetId?: string;
}, opts?: Oazapfts.RequestOpts) {
    return oazapfts.ok(oazapfts.fetchJson<{
        status: 200;
        data: ActivityStatisticsResponseDto;
    }>(`/activities/statistics${QS.query(QS.explode({
        albumId,
        assetId
    }))}`, {
        ...opts
    }));
}
/**
 * Delete an activity
 */
export function deleteActivity({ id }: {
    id: string;
}, opts?: Oazapfts.RequestOpts) {
    return oazapfts.ok(oazapfts.fetchText(`/activities/${encodeURIComponent(id)}`, {
        ...opts,
        method: "DELETE"
    }));
}
/**
 * Unlink all OAuth accounts
 */
export function unlinkAllOAuthAccountsAdmin(opts?: Oazapfts.RequestOpts) {
    return oazapfts.ok(oazapfts.fetchText("/admin/auth/unlink-all", {
        ...opts,
        method: "POST"
    }));
}
/**
<<<<<<< HEAD
 * This endpoint is an admin-only route, and requires the `maintenance` permission.
 */
export function endMaintenance(opts?: Oazapfts.RequestOpts) {
    return oazapfts.ok(oazapfts.fetchText("/admin/maintenance/end", {
        ...opts,
        method: "POST"
    }));
}
export function maintenanceLogin({ maintenanceLoginDto }: {
    maintenanceLoginDto: MaintenanceLoginDto;
}, opts?: Oazapfts.RequestOpts) {
    return oazapfts.ok(oazapfts.fetchJson<{
        status: 201;
        data: MaintenanceAuthDto;
    }>("/admin/maintenance/login", oazapfts.json({
        ...opts,
        method: "POST",
        body: maintenanceLoginDto
    })));
}
/**
 * This endpoint is an admin-only route, and requires the `maintenance` permission.
 */
export function startMaintenance(opts?: Oazapfts.RequestOpts) {
    return oazapfts.ok(oazapfts.fetchText("/admin/maintenance/start", {
        ...opts,
        method: "POST"
    }));
}
=======
 * Create a notification
 */
>>>>>>> edde0f93
export function createNotification({ notificationCreateDto }: {
    notificationCreateDto: NotificationCreateDto;
}, opts?: Oazapfts.RequestOpts) {
    return oazapfts.ok(oazapfts.fetchJson<{
        status: 201;
        data: NotificationDto;
    }>("/admin/notifications", oazapfts.json({
        ...opts,
        method: "POST",
        body: notificationCreateDto
    })));
}
/**
 * Render email template
 */
export function getNotificationTemplateAdmin({ name, templateDto }: {
    name: string;
    templateDto: TemplateDto;
}, opts?: Oazapfts.RequestOpts) {
    return oazapfts.ok(oazapfts.fetchJson<{
        status: 200;
        data: TemplateResponseDto;
    }>(`/admin/notifications/templates/${encodeURIComponent(name)}`, oazapfts.json({
        ...opts,
        method: "POST",
        body: templateDto
    })));
}
/**
 * Send test email
 */
export function sendTestEmailAdmin({ systemConfigSmtpDto }: {
    systemConfigSmtpDto: SystemConfigSmtpDto;
}, opts?: Oazapfts.RequestOpts) {
    return oazapfts.ok(oazapfts.fetchJson<{
        status: 200;
        data: TestEmailResponseDto;
    }>("/admin/notifications/test-email", oazapfts.json({
        ...opts,
        method: "POST",
        body: systemConfigSmtpDto
    })));
}
/**
 * Search users
 */
export function searchUsersAdmin({ id, withDeleted }: {
    id?: string;
    withDeleted?: boolean;
}, opts?: Oazapfts.RequestOpts) {
    return oazapfts.ok(oazapfts.fetchJson<{
        status: 200;
        data: UserAdminResponseDto[];
    }>(`/admin/users${QS.query(QS.explode({
        id,
        withDeleted
    }))}`, {
        ...opts
    }));
}
/**
 * Create a user
 */
export function createUserAdmin({ userAdminCreateDto }: {
    userAdminCreateDto: UserAdminCreateDto;
}, opts?: Oazapfts.RequestOpts) {
    return oazapfts.ok(oazapfts.fetchJson<{
        status: 201;
        data: UserAdminResponseDto;
    }>("/admin/users", oazapfts.json({
        ...opts,
        method: "POST",
        body: userAdminCreateDto
    })));
}
/**
 * Delete a user
 */
export function deleteUserAdmin({ id, userAdminDeleteDto }: {
    id: string;
    userAdminDeleteDto: UserAdminDeleteDto;
}, opts?: Oazapfts.RequestOpts) {
    return oazapfts.ok(oazapfts.fetchJson<{
        status: 200;
        data: UserAdminResponseDto;
    }>(`/admin/users/${encodeURIComponent(id)}`, oazapfts.json({
        ...opts,
        method: "DELETE",
        body: userAdminDeleteDto
    })));
}
/**
 * Retrieve a user
 */
export function getUserAdmin({ id }: {
    id: string;
}, opts?: Oazapfts.RequestOpts) {
    return oazapfts.ok(oazapfts.fetchJson<{
        status: 200;
        data: UserAdminResponseDto;
    }>(`/admin/users/${encodeURIComponent(id)}`, {
        ...opts
    }));
}
/**
 * Update a user
 */
export function updateUserAdmin({ id, userAdminUpdateDto }: {
    id: string;
    userAdminUpdateDto: UserAdminUpdateDto;
}, opts?: Oazapfts.RequestOpts) {
    return oazapfts.ok(oazapfts.fetchJson<{
        status: 200;
        data: UserAdminResponseDto;
    }>(`/admin/users/${encodeURIComponent(id)}`, oazapfts.json({
        ...opts,
        method: "PUT",
        body: userAdminUpdateDto
    })));
}
/**
 * Retrieve user preferences
 */
export function getUserPreferencesAdmin({ id }: {
    id: string;
}, opts?: Oazapfts.RequestOpts) {
    return oazapfts.ok(oazapfts.fetchJson<{
        status: 200;
        data: UserPreferencesResponseDto;
    }>(`/admin/users/${encodeURIComponent(id)}/preferences`, {
        ...opts
    }));
}
/**
 * Update user preferences
 */
export function updateUserPreferencesAdmin({ id, userPreferencesUpdateDto }: {
    id: string;
    userPreferencesUpdateDto: UserPreferencesUpdateDto;
}, opts?: Oazapfts.RequestOpts) {
    return oazapfts.ok(oazapfts.fetchJson<{
        status: 200;
        data: UserPreferencesResponseDto;
    }>(`/admin/users/${encodeURIComponent(id)}/preferences`, oazapfts.json({
        ...opts,
        method: "PUT",
        body: userPreferencesUpdateDto
    })));
}
/**
 * Restore a deleted user
 */
export function restoreUserAdmin({ id }: {
    id: string;
}, opts?: Oazapfts.RequestOpts) {
    return oazapfts.ok(oazapfts.fetchJson<{
        status: 200;
        data: UserAdminResponseDto;
    }>(`/admin/users/${encodeURIComponent(id)}/restore`, {
        ...opts,
        method: "POST"
    }));
}
/**
 * Retrieve user sessions
 */
export function getUserSessionsAdmin({ id }: {
    id: string;
}, opts?: Oazapfts.RequestOpts) {
    return oazapfts.ok(oazapfts.fetchJson<{
        status: 200;
        data: SessionResponseDto[];
    }>(`/admin/users/${encodeURIComponent(id)}/sessions`, {
        ...opts
    }));
}
/**
 * Retrieve user statistics
 */
export function getUserStatisticsAdmin({ id, isFavorite, isTrashed, visibility }: {
    id: string;
    isFavorite?: boolean;
    isTrashed?: boolean;
    visibility?: AssetVisibility;
}, opts?: Oazapfts.RequestOpts) {
    return oazapfts.ok(oazapfts.fetchJson<{
        status: 200;
        data: AssetStatsResponseDto;
    }>(`/admin/users/${encodeURIComponent(id)}/statistics${QS.query(QS.explode({
        isFavorite,
        isTrashed,
        visibility
    }))}`, {
        ...opts
    }));
}
/**
 * List all albums
 */
export function getAllAlbums({ assetId, shared }: {
    assetId?: string;
    shared?: boolean;
}, opts?: Oazapfts.RequestOpts) {
    return oazapfts.ok(oazapfts.fetchJson<{
        status: 200;
        data: AlbumResponseDto[];
    }>(`/albums${QS.query(QS.explode({
        assetId,
        shared
    }))}`, {
        ...opts
    }));
}
/**
 * Create an album
 */
export function createAlbum({ createAlbumDto }: {
    createAlbumDto: CreateAlbumDto;
}, opts?: Oazapfts.RequestOpts) {
    return oazapfts.ok(oazapfts.fetchJson<{
        status: 201;
        data: AlbumResponseDto;
    }>("/albums", oazapfts.json({
        ...opts,
        method: "POST",
        body: createAlbumDto
    })));
}
/**
 * Add assets to albums
 */
export function addAssetsToAlbums({ key, slug, albumsAddAssetsDto }: {
    key?: string;
    slug?: string;
    albumsAddAssetsDto: AlbumsAddAssetsDto;
}, opts?: Oazapfts.RequestOpts) {
    return oazapfts.ok(oazapfts.fetchJson<{
        status: 200;
        data: AlbumsAddAssetsResponseDto;
    }>(`/albums/assets${QS.query(QS.explode({
        key,
        slug
    }))}`, oazapfts.json({
        ...opts,
        method: "PUT",
        body: albumsAddAssetsDto
    })));
}
/**
 * Retrieve album statistics
 */
export function getAlbumStatistics(opts?: Oazapfts.RequestOpts) {
    return oazapfts.ok(oazapfts.fetchJson<{
        status: 200;
        data: AlbumStatisticsResponseDto;
    }>("/albums/statistics", {
        ...opts
    }));
}
/**
 * Delete an album
 */
export function deleteAlbum({ id }: {
    id: string;
}, opts?: Oazapfts.RequestOpts) {
    return oazapfts.ok(oazapfts.fetchText(`/albums/${encodeURIComponent(id)}`, {
        ...opts,
        method: "DELETE"
    }));
}
/**
 * Retrieve an album
 */
export function getAlbumInfo({ id, key, slug, withoutAssets }: {
    id: string;
    key?: string;
    slug?: string;
    withoutAssets?: boolean;
}, opts?: Oazapfts.RequestOpts) {
    return oazapfts.ok(oazapfts.fetchJson<{
        status: 200;
        data: AlbumResponseDto;
    }>(`/albums/${encodeURIComponent(id)}${QS.query(QS.explode({
        key,
        slug,
        withoutAssets
    }))}`, {
        ...opts
    }));
}
/**
 * Update an album
 */
export function updateAlbumInfo({ id, updateAlbumDto }: {
    id: string;
    updateAlbumDto: UpdateAlbumDto;
}, opts?: Oazapfts.RequestOpts) {
    return oazapfts.ok(oazapfts.fetchJson<{
        status: 200;
        data: AlbumResponseDto;
    }>(`/albums/${encodeURIComponent(id)}`, oazapfts.json({
        ...opts,
        method: "PATCH",
        body: updateAlbumDto
    })));
}
/**
 * Remove assets from an album
 */
export function removeAssetFromAlbum({ id, bulkIdsDto }: {
    id: string;
    bulkIdsDto: BulkIdsDto;
}, opts?: Oazapfts.RequestOpts) {
    return oazapfts.ok(oazapfts.fetchJson<{
        status: 200;
        data: BulkIdResponseDto[];
    }>(`/albums/${encodeURIComponent(id)}/assets`, oazapfts.json({
        ...opts,
        method: "DELETE",
        body: bulkIdsDto
    })));
}
/**
 * Add assets to an album
 */
export function addAssetsToAlbum({ id, key, slug, bulkIdsDto }: {
    id: string;
    key?: string;
    slug?: string;
    bulkIdsDto: BulkIdsDto;
}, opts?: Oazapfts.RequestOpts) {
    return oazapfts.ok(oazapfts.fetchJson<{
        status: 200;
        data: BulkIdResponseDto[];
    }>(`/albums/${encodeURIComponent(id)}/assets${QS.query(QS.explode({
        key,
        slug
    }))}`, oazapfts.json({
        ...opts,
        method: "PUT",
        body: bulkIdsDto
    })));
}
/**
 * Remove user from album
 */
export function removeUserFromAlbum({ id, userId }: {
    id: string;
    userId: string;
}, opts?: Oazapfts.RequestOpts) {
    return oazapfts.ok(oazapfts.fetchText(`/albums/${encodeURIComponent(id)}/user/${encodeURIComponent(userId)}`, {
        ...opts,
        method: "DELETE"
    }));
}
/**
 * Update user role
 */
export function updateAlbumUser({ id, userId, updateAlbumUserDto }: {
    id: string;
    userId: string;
    updateAlbumUserDto: UpdateAlbumUserDto;
}, opts?: Oazapfts.RequestOpts) {
    return oazapfts.ok(oazapfts.fetchText(`/albums/${encodeURIComponent(id)}/user/${encodeURIComponent(userId)}`, oazapfts.json({
        ...opts,
        method: "PUT",
        body: updateAlbumUserDto
    })));
}
/**
 * Share album with users
 */
export function addUsersToAlbum({ id, addUsersDto }: {
    id: string;
    addUsersDto: AddUsersDto;
}, opts?: Oazapfts.RequestOpts) {
    return oazapfts.ok(oazapfts.fetchJson<{
        status: 200;
        data: AlbumResponseDto;
    }>(`/albums/${encodeURIComponent(id)}/users`, oazapfts.json({
        ...opts,
        method: "PUT",
        body: addUsersDto
    })));
}
/**
 * List all API keys
 */
export function getApiKeys(opts?: Oazapfts.RequestOpts) {
    return oazapfts.ok(oazapfts.fetchJson<{
        status: 200;
        data: ApiKeyResponseDto[];
    }>("/api-keys", {
        ...opts
    }));
}
/**
 * Create an API key
 */
export function createApiKey({ apiKeyCreateDto }: {
    apiKeyCreateDto: ApiKeyCreateDto;
}, opts?: Oazapfts.RequestOpts) {
    return oazapfts.ok(oazapfts.fetchJson<{
        status: 201;
        data: ApiKeyCreateResponseDto;
    }>("/api-keys", oazapfts.json({
        ...opts,
        method: "POST",
        body: apiKeyCreateDto
    })));
}
/**
 * Retrieve the current API key
 */
export function getMyApiKey(opts?: Oazapfts.RequestOpts) {
    return oazapfts.ok(oazapfts.fetchJson<{
        status: 200;
        data: ApiKeyResponseDto;
    }>("/api-keys/me", {
        ...opts
    }));
}
/**
 * Delete an API key
 */
export function deleteApiKey({ id }: {
    id: string;
}, opts?: Oazapfts.RequestOpts) {
    return oazapfts.ok(oazapfts.fetchText(`/api-keys/${encodeURIComponent(id)}`, {
        ...opts,
        method: "DELETE"
    }));
}
/**
 * Retrieve an API key
 */
export function getApiKey({ id }: {
    id: string;
}, opts?: Oazapfts.RequestOpts) {
    return oazapfts.ok(oazapfts.fetchJson<{
        status: 200;
        data: ApiKeyResponseDto;
    }>(`/api-keys/${encodeURIComponent(id)}`, {
        ...opts
    }));
}
/**
 * Update an API key
 */
export function updateApiKey({ id, apiKeyUpdateDto }: {
    id: string;
    apiKeyUpdateDto: ApiKeyUpdateDto;
}, opts?: Oazapfts.RequestOpts) {
    return oazapfts.ok(oazapfts.fetchJson<{
        status: 200;
        data: ApiKeyResponseDto;
    }>(`/api-keys/${encodeURIComponent(id)}`, oazapfts.json({
        ...opts,
        method: "PUT",
        body: apiKeyUpdateDto
    })));
}
/**
 * Delete assets
 */
export function deleteAssets({ assetBulkDeleteDto }: {
    assetBulkDeleteDto: AssetBulkDeleteDto;
}, opts?: Oazapfts.RequestOpts) {
    return oazapfts.ok(oazapfts.fetchText("/assets", oazapfts.json({
        ...opts,
        method: "DELETE",
        body: assetBulkDeleteDto
    })));
}
/**
 * Upload asset
 */
export function uploadAsset({ key, slug, xImmichChecksum, assetMediaCreateDto }: {
    key?: string;
    slug?: string;
    xImmichChecksum?: string;
    assetMediaCreateDto: AssetMediaCreateDto;
}, opts?: Oazapfts.RequestOpts) {
    return oazapfts.ok(oazapfts.fetchJson<{
        status: 201;
        data: AssetMediaResponseDto;
    }>(`/assets${QS.query(QS.explode({
        key,
        slug
    }))}`, oazapfts.multipart({
        ...opts,
        method: "POST",
        body: assetMediaCreateDto,
        headers: oazapfts.mergeHeaders(opts?.headers, {
            "x-immich-checksum": xImmichChecksum
        })
    })));
}
/**
 * Update assets
 */
export function updateAssets({ assetBulkUpdateDto }: {
    assetBulkUpdateDto: AssetBulkUpdateDto;
}, opts?: Oazapfts.RequestOpts) {
    return oazapfts.ok(oazapfts.fetchText("/assets", oazapfts.json({
        ...opts,
        method: "PUT",
        body: assetBulkUpdateDto
    })));
}
/**
 * Check bulk upload
 */
export function checkBulkUpload({ assetBulkUploadCheckDto }: {
    assetBulkUploadCheckDto: AssetBulkUploadCheckDto;
}, opts?: Oazapfts.RequestOpts) {
    return oazapfts.ok(oazapfts.fetchJson<{
        status: 200;
        data: AssetBulkUploadCheckResponseDto;
    }>("/assets/bulk-upload-check", oazapfts.json({
        ...opts,
        method: "POST",
        body: assetBulkUploadCheckDto
    })));
}
/**
 * Copy asset
 */
export function copyAsset({ assetCopyDto }: {
    assetCopyDto: AssetCopyDto;
}, opts?: Oazapfts.RequestOpts) {
    return oazapfts.ok(oazapfts.fetchText("/assets/copy", oazapfts.json({
        ...opts,
        method: "PUT",
        body: assetCopyDto
    })));
}
/**
 * Retrieve assets by device ID
 */
export function getAllUserAssetsByDeviceId({ deviceId }: {
    deviceId: string;
}, opts?: Oazapfts.RequestOpts) {
    return oazapfts.ok(oazapfts.fetchJson<{
        status: 200;
        data: string[];
    }>(`/assets/device/${encodeURIComponent(deviceId)}`, {
        ...opts
    }));
}
/**
 * Check existing assets
 */
export function checkExistingAssets({ checkExistingAssetsDto }: {
    checkExistingAssetsDto: CheckExistingAssetsDto;
}, opts?: Oazapfts.RequestOpts) {
    return oazapfts.ok(oazapfts.fetchJson<{
        status: 200;
        data: CheckExistingAssetsResponseDto;
    }>("/assets/exist", oazapfts.json({
        ...opts,
        method: "POST",
        body: checkExistingAssetsDto
    })));
}
/**
 * Run an asset job
 */
export function runAssetJobs({ assetJobsDto }: {
    assetJobsDto: AssetJobsDto;
}, opts?: Oazapfts.RequestOpts) {
    return oazapfts.ok(oazapfts.fetchText("/assets/jobs", oazapfts.json({
        ...opts,
        method: "POST",
        body: assetJobsDto
    })));
}
/**
 * Get random assets
 */
export function getRandom({ count }: {
    count?: number;
}, opts?: Oazapfts.RequestOpts) {
    return oazapfts.ok(oazapfts.fetchJson<{
        status: 200;
        data: AssetResponseDto[];
    }>(`/assets/random${QS.query(QS.explode({
        count
    }))}`, {
        ...opts
    }));
}
/**
 * Get asset statistics
 */
export function getAssetStatistics({ isFavorite, isTrashed, visibility }: {
    isFavorite?: boolean;
    isTrashed?: boolean;
    visibility?: AssetVisibility;
}, opts?: Oazapfts.RequestOpts) {
    return oazapfts.ok(oazapfts.fetchJson<{
        status: 200;
        data: AssetStatsResponseDto;
    }>(`/assets/statistics${QS.query(QS.explode({
        isFavorite,
        isTrashed,
        visibility
    }))}`, {
        ...opts
    }));
}
/**
 * Retrieve an asset
 */
export function getAssetInfo({ id, key, slug }: {
    id: string;
    key?: string;
    slug?: string;
}, opts?: Oazapfts.RequestOpts) {
    return oazapfts.ok(oazapfts.fetchJson<{
        status: 200;
        data: AssetResponseDto;
    }>(`/assets/${encodeURIComponent(id)}${QS.query(QS.explode({
        key,
        slug
    }))}`, {
        ...opts
    }));
}
/**
 * Update an asset
 */
export function updateAsset({ id, updateAssetDto }: {
    id: string;
    updateAssetDto: UpdateAssetDto;
}, opts?: Oazapfts.RequestOpts) {
    return oazapfts.ok(oazapfts.fetchJson<{
        status: 200;
        data: AssetResponseDto;
    }>(`/assets/${encodeURIComponent(id)}`, oazapfts.json({
        ...opts,
        method: "PUT",
        body: updateAssetDto
    })));
}
/**
 * Get asset metadata
 */
export function getAssetMetadata({ id }: {
    id: string;
}, opts?: Oazapfts.RequestOpts) {
    return oazapfts.ok(oazapfts.fetchJson<{
        status: 200;
        data: AssetMetadataResponseDto[];
    }>(`/assets/${encodeURIComponent(id)}/metadata`, {
        ...opts
    }));
}
/**
 * Update asset metadata
 */
export function updateAssetMetadata({ id, assetMetadataUpsertDto }: {
    id: string;
    assetMetadataUpsertDto: AssetMetadataUpsertDto;
}, opts?: Oazapfts.RequestOpts) {
    return oazapfts.ok(oazapfts.fetchJson<{
        status: 200;
        data: AssetMetadataResponseDto[];
    }>(`/assets/${encodeURIComponent(id)}/metadata`, oazapfts.json({
        ...opts,
        method: "PUT",
        body: assetMetadataUpsertDto
    })));
}
/**
 * Delete asset metadata by key
 */
export function deleteAssetMetadata({ id, key }: {
    id: string;
    key: AssetMetadataKey;
}, opts?: Oazapfts.RequestOpts) {
    return oazapfts.ok(oazapfts.fetchText(`/assets/${encodeURIComponent(id)}/metadata/${encodeURIComponent(key)}`, {
        ...opts,
        method: "DELETE"
    }));
}
/**
 * Retrieve asset metadata by key
 */
export function getAssetMetadataByKey({ id, key }: {
    id: string;
    key: AssetMetadataKey;
}, opts?: Oazapfts.RequestOpts) {
    return oazapfts.ok(oazapfts.fetchJson<{
        status: 200;
        data: AssetMetadataResponseDto;
    }>(`/assets/${encodeURIComponent(id)}/metadata/${encodeURIComponent(key)}`, {
        ...opts
    }));
}
/**
 * Retrieve asset OCR data
 */
export function getAssetOcr({ id }: {
    id: string;
}, opts?: Oazapfts.RequestOpts) {
    return oazapfts.ok(oazapfts.fetchJson<{
        status: 200;
        data: AssetOcrResponseDto[];
    }>(`/assets/${encodeURIComponent(id)}/ocr`, {
        ...opts
    }));
}
/**
 * Download original asset
 */
export function downloadAsset({ id, key, slug }: {
    id: string;
    key?: string;
    slug?: string;
}, opts?: Oazapfts.RequestOpts) {
    return oazapfts.ok(oazapfts.fetchBlob<{
        status: 200;
        data: Blob;
    }>(`/assets/${encodeURIComponent(id)}/original${QS.query(QS.explode({
        key,
        slug
    }))}`, {
        ...opts
    }));
}
/**
 * Replace asset
 */
export function replaceAsset({ id, key, slug, assetMediaReplaceDto }: {
    id: string;
    key?: string;
    slug?: string;
    assetMediaReplaceDto: AssetMediaReplaceDto;
}, opts?: Oazapfts.RequestOpts) {
    return oazapfts.ok(oazapfts.fetchJson<{
        status: 200;
        data: AssetMediaResponseDto;
    }>(`/assets/${encodeURIComponent(id)}/original${QS.query(QS.explode({
        key,
        slug
    }))}`, oazapfts.multipart({
        ...opts,
        method: "PUT",
        body: assetMediaReplaceDto
    })));
}
/**
 * View asset thumbnail
 */
export function viewAsset({ id, key, size, slug }: {
    id: string;
    key?: string;
    size?: AssetMediaSize;
    slug?: string;
}, opts?: Oazapfts.RequestOpts) {
    return oazapfts.ok(oazapfts.fetchBlob<{
        status: 200;
        data: Blob;
    }>(`/assets/${encodeURIComponent(id)}/thumbnail${QS.query(QS.explode({
        key,
        size,
        slug
    }))}`, {
        ...opts
    }));
}
/**
 * Play asset video
 */
export function playAssetVideo({ id, key, slug }: {
    id: string;
    key?: string;
    slug?: string;
}, opts?: Oazapfts.RequestOpts) {
    return oazapfts.ok(oazapfts.fetchBlob<{
        status: 200;
        data: Blob;
    }>(`/assets/${encodeURIComponent(id)}/video/playback${QS.query(QS.explode({
        key,
        slug
    }))}`, {
        ...opts
    }));
}
/**
 * Register admin
 */
export function signUpAdmin({ signUpDto }: {
    signUpDto: SignUpDto;
}, opts?: Oazapfts.RequestOpts) {
    return oazapfts.ok(oazapfts.fetchJson<{
        status: 201;
        data: UserAdminResponseDto;
    }>("/auth/admin-sign-up", oazapfts.json({
        ...opts,
        method: "POST",
        body: signUpDto
    })));
}
/**
 * Change password
 */
export function changePassword({ changePasswordDto }: {
    changePasswordDto: ChangePasswordDto;
}, opts?: Oazapfts.RequestOpts) {
    return oazapfts.ok(oazapfts.fetchJson<{
        status: 200;
        data: UserAdminResponseDto;
    }>("/auth/change-password", oazapfts.json({
        ...opts,
        method: "POST",
        body: changePasswordDto
    })));
}
/**
 * Login
 */
export function login({ loginCredentialDto }: {
    loginCredentialDto: LoginCredentialDto;
}, opts?: Oazapfts.RequestOpts) {
    return oazapfts.ok(oazapfts.fetchJson<{
        status: 201;
        data: LoginResponseDto;
    }>("/auth/login", oazapfts.json({
        ...opts,
        method: "POST",
        body: loginCredentialDto
    })));
}
/**
 * Logout
 */
export function logout(opts?: Oazapfts.RequestOpts) {
    return oazapfts.ok(oazapfts.fetchJson<{
        status: 200;
        data: LogoutResponseDto;
    }>("/auth/logout", {
        ...opts,
        method: "POST"
    }));
}
/**
 * Reset pin code
 */
export function resetPinCode({ pinCodeResetDto }: {
    pinCodeResetDto: PinCodeResetDto;
}, opts?: Oazapfts.RequestOpts) {
    return oazapfts.ok(oazapfts.fetchText("/auth/pin-code", oazapfts.json({
        ...opts,
        method: "DELETE",
        body: pinCodeResetDto
    })));
}
/**
 * Setup pin code
 */
export function setupPinCode({ pinCodeSetupDto }: {
    pinCodeSetupDto: PinCodeSetupDto;
}, opts?: Oazapfts.RequestOpts) {
    return oazapfts.ok(oazapfts.fetchText("/auth/pin-code", oazapfts.json({
        ...opts,
        method: "POST",
        body: pinCodeSetupDto
    })));
}
/**
 * Change pin code
 */
export function changePinCode({ pinCodeChangeDto }: {
    pinCodeChangeDto: PinCodeChangeDto;
}, opts?: Oazapfts.RequestOpts) {
    return oazapfts.ok(oazapfts.fetchText("/auth/pin-code", oazapfts.json({
        ...opts,
        method: "PUT",
        body: pinCodeChangeDto
    })));
}
/**
 * Lock auth session
 */
export function lockAuthSession(opts?: Oazapfts.RequestOpts) {
    return oazapfts.ok(oazapfts.fetchText("/auth/session/lock", {
        ...opts,
        method: "POST"
    }));
}
/**
 * Unlock auth session
 */
export function unlockAuthSession({ sessionUnlockDto }: {
    sessionUnlockDto: SessionUnlockDto;
}, opts?: Oazapfts.RequestOpts) {
    return oazapfts.ok(oazapfts.fetchText("/auth/session/unlock", oazapfts.json({
        ...opts,
        method: "POST",
        body: sessionUnlockDto
    })));
}
/**
 * Retrieve auth status
 */
export function getAuthStatus(opts?: Oazapfts.RequestOpts) {
    return oazapfts.ok(oazapfts.fetchJson<{
        status: 200;
        data: AuthStatusResponseDto;
    }>("/auth/status", {
        ...opts
    }));
}
/**
 * Validate access token
 */
export function validateAccessToken(opts?: Oazapfts.RequestOpts) {
    return oazapfts.ok(oazapfts.fetchJson<{
        status: 200;
        data: ValidateAccessTokenResponseDto;
    }>("/auth/validateToken", {
        ...opts,
        method: "POST"
    }));
}
/**
 * Download asset archive
 */
export function downloadArchive({ key, slug, assetIdsDto }: {
    key?: string;
    slug?: string;
    assetIdsDto: AssetIdsDto;
}, opts?: Oazapfts.RequestOpts) {
    return oazapfts.ok(oazapfts.fetchBlob<{
        status: 200;
        data: Blob;
    }>(`/download/archive${QS.query(QS.explode({
        key,
        slug
    }))}`, oazapfts.json({
        ...opts,
        method: "POST",
        body: assetIdsDto
    })));
}
/**
 * Retrieve download information
 */
export function getDownloadInfo({ key, slug, downloadInfoDto }: {
    key?: string;
    slug?: string;
    downloadInfoDto: DownloadInfoDto;
}, opts?: Oazapfts.RequestOpts) {
    return oazapfts.ok(oazapfts.fetchJson<{
        status: 201;
        data: DownloadResponseDto;
    }>(`/download/info${QS.query(QS.explode({
        key,
        slug
    }))}`, oazapfts.json({
        ...opts,
        method: "POST",
        body: downloadInfoDto
    })));
}
/**
 * Delete duplicates
 */
export function deleteDuplicates({ bulkIdsDto }: {
    bulkIdsDto: BulkIdsDto;
}, opts?: Oazapfts.RequestOpts) {
    return oazapfts.ok(oazapfts.fetchText("/duplicates", oazapfts.json({
        ...opts,
        method: "DELETE",
        body: bulkIdsDto
    })));
}
/**
 * Retrieve duplicates
 */
export function getAssetDuplicates(opts?: Oazapfts.RequestOpts) {
    return oazapfts.ok(oazapfts.fetchJson<{
        status: 200;
        data: DuplicateResponseDto[];
    }>("/duplicates", {
        ...opts
    }));
}
/**
 * Delete a duplicate
 */
export function deleteDuplicate({ id }: {
    id: string;
}, opts?: Oazapfts.RequestOpts) {
    return oazapfts.ok(oazapfts.fetchText(`/duplicates/${encodeURIComponent(id)}`, {
        ...opts,
        method: "DELETE"
    }));
}
/**
 * Retrieve faces for asset
 */
export function getFaces({ id }: {
    id: string;
}, opts?: Oazapfts.RequestOpts) {
    return oazapfts.ok(oazapfts.fetchJson<{
        status: 200;
        data: AssetFaceResponseDto[];
    }>(`/faces${QS.query(QS.explode({
        id
    }))}`, {
        ...opts
    }));
}
/**
 * Create a face
 */
export function createFace({ assetFaceCreateDto }: {
    assetFaceCreateDto: AssetFaceCreateDto;
}, opts?: Oazapfts.RequestOpts) {
    return oazapfts.ok(oazapfts.fetchText("/faces", oazapfts.json({
        ...opts,
        method: "POST",
        body: assetFaceCreateDto
    })));
}
/**
 * Delete a face
 */
export function deleteFace({ id, assetFaceDeleteDto }: {
    id: string;
    assetFaceDeleteDto: AssetFaceDeleteDto;
}, opts?: Oazapfts.RequestOpts) {
    return oazapfts.ok(oazapfts.fetchText(`/faces/${encodeURIComponent(id)}`, oazapfts.json({
        ...opts,
        method: "DELETE",
        body: assetFaceDeleteDto
    })));
}
/**
 * Re-assign a face to another person
 */
export function reassignFacesById({ id, faceDto }: {
    id: string;
    faceDto: FaceDto;
}, opts?: Oazapfts.RequestOpts) {
    return oazapfts.ok(oazapfts.fetchJson<{
        status: 200;
        data: PersonResponseDto;
    }>(`/faces/${encodeURIComponent(id)}`, oazapfts.json({
        ...opts,
        method: "PUT",
        body: faceDto
    })));
}
/**
 * Retrieve queue counts and status
 */
export function getAllJobsStatus(opts?: Oazapfts.RequestOpts) {
    return oazapfts.ok(oazapfts.fetchJson<{
        status: 200;
        data: AllJobStatusResponseDto;
    }>("/jobs", {
        ...opts
    }));
}
/**
 * Create a manual job
 */
export function createJob({ jobCreateDto }: {
    jobCreateDto: JobCreateDto;
}, opts?: Oazapfts.RequestOpts) {
    return oazapfts.ok(oazapfts.fetchText("/jobs", oazapfts.json({
        ...opts,
        method: "POST",
        body: jobCreateDto
    })));
}
/**
 * Run jobs
 */
export function sendJobCommand({ id, jobCommandDto }: {
    id: JobName;
    jobCommandDto: JobCommandDto;
}, opts?: Oazapfts.RequestOpts) {
    return oazapfts.ok(oazapfts.fetchJson<{
        status: 200;
        data: JobStatusDto;
    }>(`/jobs/${encodeURIComponent(id)}`, oazapfts.json({
        ...opts,
        method: "PUT",
        body: jobCommandDto
    })));
}
/**
 * Retrieve libraries
 */
export function getAllLibraries(opts?: Oazapfts.RequestOpts) {
    return oazapfts.ok(oazapfts.fetchJson<{
        status: 200;
        data: LibraryResponseDto[];
    }>("/libraries", {
        ...opts
    }));
}
/**
 * Create a library
 */
export function createLibrary({ createLibraryDto }: {
    createLibraryDto: CreateLibraryDto;
}, opts?: Oazapfts.RequestOpts) {
    return oazapfts.ok(oazapfts.fetchJson<{
        status: 201;
        data: LibraryResponseDto;
    }>("/libraries", oazapfts.json({
        ...opts,
        method: "POST",
        body: createLibraryDto
    })));
}
/**
 * Delete a library
 */
export function deleteLibrary({ id }: {
    id: string;
}, opts?: Oazapfts.RequestOpts) {
    return oazapfts.ok(oazapfts.fetchText(`/libraries/${encodeURIComponent(id)}`, {
        ...opts,
        method: "DELETE"
    }));
}
/**
 * Retrieve a library
 */
export function getLibrary({ id }: {
    id: string;
}, opts?: Oazapfts.RequestOpts) {
    return oazapfts.ok(oazapfts.fetchJson<{
        status: 200;
        data: LibraryResponseDto;
    }>(`/libraries/${encodeURIComponent(id)}`, {
        ...opts
    }));
}
/**
 * Update a library
 */
export function updateLibrary({ id, updateLibraryDto }: {
    id: string;
    updateLibraryDto: UpdateLibraryDto;
}, opts?: Oazapfts.RequestOpts) {
    return oazapfts.ok(oazapfts.fetchJson<{
        status: 200;
        data: LibraryResponseDto;
    }>(`/libraries/${encodeURIComponent(id)}`, oazapfts.json({
        ...opts,
        method: "PUT",
        body: updateLibraryDto
    })));
}
/**
 * Scan a library
 */
export function scanLibrary({ id }: {
    id: string;
}, opts?: Oazapfts.RequestOpts) {
    return oazapfts.ok(oazapfts.fetchText(`/libraries/${encodeURIComponent(id)}/scan`, {
        ...opts,
        method: "POST"
    }));
}
/**
 * Retrieve library statistics
 */
export function getLibraryStatistics({ id }: {
    id: string;
}, opts?: Oazapfts.RequestOpts) {
    return oazapfts.ok(oazapfts.fetchJson<{
        status: 200;
        data: LibraryStatsResponseDto;
    }>(`/libraries/${encodeURIComponent(id)}/statistics`, {
        ...opts
    }));
}
/**
 * Validate library settings
 */
export function validate({ id, validateLibraryDto }: {
    id: string;
    validateLibraryDto: ValidateLibraryDto;
}, opts?: Oazapfts.RequestOpts) {
    return oazapfts.ok(oazapfts.fetchJson<{
        status: 200;
        data: ValidateLibraryResponseDto;
    }>(`/libraries/${encodeURIComponent(id)}/validate`, oazapfts.json({
        ...opts,
        method: "POST",
        body: validateLibraryDto
    })));
}
/**
 * Retrieve map markers
 */
export function getMapMarkers({ fileCreatedAfter, fileCreatedBefore, isArchived, isFavorite, withPartners, withSharedAlbums }: {
    fileCreatedAfter?: string;
    fileCreatedBefore?: string;
    isArchived?: boolean;
    isFavorite?: boolean;
    withPartners?: boolean;
    withSharedAlbums?: boolean;
}, opts?: Oazapfts.RequestOpts) {
    return oazapfts.ok(oazapfts.fetchJson<{
        status: 200;
        data: MapMarkerResponseDto[];
    }>(`/map/markers${QS.query(QS.explode({
        fileCreatedAfter,
        fileCreatedBefore,
        isArchived,
        isFavorite,
        withPartners,
        withSharedAlbums
    }))}`, {
        ...opts
    }));
}
/**
 * Reverse geocode coordinates
 */
export function reverseGeocode({ lat, lon }: {
    lat: number;
    lon: number;
}, opts?: Oazapfts.RequestOpts) {
    return oazapfts.ok(oazapfts.fetchJson<{
        status: 200;
        data: MapReverseGeocodeResponseDto[];
    }>(`/map/reverse-geocode${QS.query(QS.explode({
        lat,
        lon
    }))}`, {
        ...opts
    }));
}
/**
 * Retrieve memories
 */
export function searchMemories({ $for, isSaved, isTrashed, order, size, $type }: {
    $for?: string;
    isSaved?: boolean;
    isTrashed?: boolean;
    order?: MemorySearchOrder;
    size?: number;
    $type?: MemoryType;
}, opts?: Oazapfts.RequestOpts) {
    return oazapfts.ok(oazapfts.fetchJson<{
        status: 200;
        data: MemoryResponseDto[];
    }>(`/memories${QS.query(QS.explode({
        "for": $for,
        isSaved,
        isTrashed,
        order,
        size,
        "type": $type
    }))}`, {
        ...opts
    }));
}
/**
 * Create a memory
 */
export function createMemory({ memoryCreateDto }: {
    memoryCreateDto: MemoryCreateDto;
}, opts?: Oazapfts.RequestOpts) {
    return oazapfts.ok(oazapfts.fetchJson<{
        status: 201;
        data: MemoryResponseDto;
    }>("/memories", oazapfts.json({
        ...opts,
        method: "POST",
        body: memoryCreateDto
    })));
}
/**
 * Retrieve memories statistics
 */
export function memoriesStatistics({ $for, isSaved, isTrashed, order, size, $type }: {
    $for?: string;
    isSaved?: boolean;
    isTrashed?: boolean;
    order?: MemorySearchOrder;
    size?: number;
    $type?: MemoryType;
}, opts?: Oazapfts.RequestOpts) {
    return oazapfts.ok(oazapfts.fetchJson<{
        status: 200;
        data: MemoryStatisticsResponseDto;
    }>(`/memories/statistics${QS.query(QS.explode({
        "for": $for,
        isSaved,
        isTrashed,
        order,
        size,
        "type": $type
    }))}`, {
        ...opts
    }));
}
/**
 * Delete a memory
 */
export function deleteMemory({ id }: {
    id: string;
}, opts?: Oazapfts.RequestOpts) {
    return oazapfts.ok(oazapfts.fetchText(`/memories/${encodeURIComponent(id)}`, {
        ...opts,
        method: "DELETE"
    }));
}
/**
 * Retrieve a memory
 */
export function getMemory({ id }: {
    id: string;
}, opts?: Oazapfts.RequestOpts) {
    return oazapfts.ok(oazapfts.fetchJson<{
        status: 200;
        data: MemoryResponseDto;
    }>(`/memories/${encodeURIComponent(id)}`, {
        ...opts
    }));
}
/**
 * Update a memory
 */
export function updateMemory({ id, memoryUpdateDto }: {
    id: string;
    memoryUpdateDto: MemoryUpdateDto;
}, opts?: Oazapfts.RequestOpts) {
    return oazapfts.ok(oazapfts.fetchJson<{
        status: 200;
        data: MemoryResponseDto;
    }>(`/memories/${encodeURIComponent(id)}`, oazapfts.json({
        ...opts,
        method: "PUT",
        body: memoryUpdateDto
    })));
}
/**
 * Remove assets from a memory
 */
export function removeMemoryAssets({ id, bulkIdsDto }: {
    id: string;
    bulkIdsDto: BulkIdsDto;
}, opts?: Oazapfts.RequestOpts) {
    return oazapfts.ok(oazapfts.fetchJson<{
        status: 200;
        data: BulkIdResponseDto[];
    }>(`/memories/${encodeURIComponent(id)}/assets`, oazapfts.json({
        ...opts,
        method: "DELETE",
        body: bulkIdsDto
    })));
}
/**
 * Add assets to a memory
 */
export function addMemoryAssets({ id, bulkIdsDto }: {
    id: string;
    bulkIdsDto: BulkIdsDto;
}, opts?: Oazapfts.RequestOpts) {
    return oazapfts.ok(oazapfts.fetchJson<{
        status: 200;
        data: BulkIdResponseDto[];
    }>(`/memories/${encodeURIComponent(id)}/assets`, oazapfts.json({
        ...opts,
        method: "PUT",
        body: bulkIdsDto
    })));
}
/**
 * Delete notifications
 */
export function deleteNotifications({ notificationDeleteAllDto }: {
    notificationDeleteAllDto: NotificationDeleteAllDto;
}, opts?: Oazapfts.RequestOpts) {
    return oazapfts.ok(oazapfts.fetchText("/notifications", oazapfts.json({
        ...opts,
        method: "DELETE",
        body: notificationDeleteAllDto
    })));
}
/**
 * Retrieve notifications
 */
export function getNotifications({ id, level, $type, unread }: {
    id?: string;
    level?: NotificationLevel;
    $type?: NotificationType;
    unread?: boolean;
}, opts?: Oazapfts.RequestOpts) {
    return oazapfts.ok(oazapfts.fetchJson<{
        status: 200;
        data: NotificationDto[];
    }>(`/notifications${QS.query(QS.explode({
        id,
        level,
        "type": $type,
        unread
    }))}`, {
        ...opts
    }));
}
/**
 * Update notifications
 */
export function updateNotifications({ notificationUpdateAllDto }: {
    notificationUpdateAllDto: NotificationUpdateAllDto;
}, opts?: Oazapfts.RequestOpts) {
    return oazapfts.ok(oazapfts.fetchText("/notifications", oazapfts.json({
        ...opts,
        method: "PUT",
        body: notificationUpdateAllDto
    })));
}
/**
 * Delete a notification
 */
export function deleteNotification({ id }: {
    id: string;
}, opts?: Oazapfts.RequestOpts) {
    return oazapfts.ok(oazapfts.fetchText(`/notifications/${encodeURIComponent(id)}`, {
        ...opts,
        method: "DELETE"
    }));
}
/**
 * Get a notification
 */
export function getNotification({ id }: {
    id: string;
}, opts?: Oazapfts.RequestOpts) {
    return oazapfts.ok(oazapfts.fetchJson<{
        status: 200;
        data: NotificationDto;
    }>(`/notifications/${encodeURIComponent(id)}`, {
        ...opts
    }));
}
/**
 * Update a notification
 */
export function updateNotification({ id, notificationUpdateDto }: {
    id: string;
    notificationUpdateDto: NotificationUpdateDto;
}, opts?: Oazapfts.RequestOpts) {
    return oazapfts.ok(oazapfts.fetchJson<{
        status: 200;
        data: NotificationDto;
    }>(`/notifications/${encodeURIComponent(id)}`, oazapfts.json({
        ...opts,
        method: "PUT",
        body: notificationUpdateDto
    })));
}
/**
 * Start OAuth
 */
export function startOAuth({ oAuthConfigDto }: {
    oAuthConfigDto: OAuthConfigDto;
}, opts?: Oazapfts.RequestOpts) {
    return oazapfts.ok(oazapfts.fetchJson<{
        status: 201;
        data: OAuthAuthorizeResponseDto;
    }>("/oauth/authorize", oazapfts.json({
        ...opts,
        method: "POST",
        body: oAuthConfigDto
    })));
}
/**
 * Finish OAuth
 */
export function finishOAuth({ oAuthCallbackDto }: {
    oAuthCallbackDto: OAuthCallbackDto;
}, opts?: Oazapfts.RequestOpts) {
    return oazapfts.ok(oazapfts.fetchJson<{
        status: 201;
        data: LoginResponseDto;
    }>("/oauth/callback", oazapfts.json({
        ...opts,
        method: "POST",
        body: oAuthCallbackDto
    })));
}
/**
 * Link OAuth account
 */
export function linkOAuthAccount({ oAuthCallbackDto }: {
    oAuthCallbackDto: OAuthCallbackDto;
}, opts?: Oazapfts.RequestOpts) {
    return oazapfts.ok(oazapfts.fetchJson<{
        status: 200;
        data: UserAdminResponseDto;
    }>("/oauth/link", oazapfts.json({
        ...opts,
        method: "POST",
        body: oAuthCallbackDto
    })));
}
/**
 * Redirect OAuth to mobile
 */
export function redirectOAuthToMobile(opts?: Oazapfts.RequestOpts) {
    return oazapfts.ok(oazapfts.fetchText("/oauth/mobile-redirect", {
        ...opts
    }));
}
/**
 * Unlink OAuth account
 */
export function unlinkOAuthAccount(opts?: Oazapfts.RequestOpts) {
    return oazapfts.ok(oazapfts.fetchJson<{
        status: 200;
        data: UserAdminResponseDto;
    }>("/oauth/unlink", {
        ...opts,
        method: "POST"
    }));
}
/**
 * Retrieve partners
 */
export function getPartners({ direction }: {
    direction: PartnerDirection;
}, opts?: Oazapfts.RequestOpts) {
    return oazapfts.ok(oazapfts.fetchJson<{
        status: 200;
        data: PartnerResponseDto[];
    }>(`/partners${QS.query(QS.explode({
        direction
    }))}`, {
        ...opts
    }));
}
/**
 * Create a partner
 */
export function createPartner({ partnerCreateDto }: {
    partnerCreateDto: PartnerCreateDto;
}, opts?: Oazapfts.RequestOpts) {
    return oazapfts.ok(oazapfts.fetchJson<{
        status: 201;
        data: PartnerResponseDto;
    }>("/partners", oazapfts.json({
        ...opts,
        method: "POST",
        body: partnerCreateDto
    })));
}
/**
 * Remove a partner
 */
export function removePartner({ id }: {
    id: string;
}, opts?: Oazapfts.RequestOpts) {
    return oazapfts.ok(oazapfts.fetchText(`/partners/${encodeURIComponent(id)}`, {
        ...opts,
        method: "DELETE"
    }));
}
/**
 * Create a partner
 */
export function createPartnerDeprecated({ id }: {
    id: string;
}, opts?: Oazapfts.RequestOpts) {
    return oazapfts.ok(oazapfts.fetchJson<{
        status: 201;
        data: PartnerResponseDto;
    }>(`/partners/${encodeURIComponent(id)}`, {
        ...opts,
        method: "POST"
    }));
}
/**
 * Update a partner
 */
export function updatePartner({ id, partnerUpdateDto }: {
    id: string;
    partnerUpdateDto: PartnerUpdateDto;
}, opts?: Oazapfts.RequestOpts) {
    return oazapfts.ok(oazapfts.fetchJson<{
        status: 200;
        data: PartnerResponseDto;
    }>(`/partners/${encodeURIComponent(id)}`, oazapfts.json({
        ...opts,
        method: "PUT",
        body: partnerUpdateDto
    })));
}
/**
 * Delete people
 */
export function deletePeople({ bulkIdsDto }: {
    bulkIdsDto: BulkIdsDto;
}, opts?: Oazapfts.RequestOpts) {
    return oazapfts.ok(oazapfts.fetchText("/people", oazapfts.json({
        ...opts,
        method: "DELETE",
        body: bulkIdsDto
    })));
}
/**
 * Get all people
 */
export function getAllPeople({ closestAssetId, closestPersonId, page, size, withHidden }: {
    closestAssetId?: string;
    closestPersonId?: string;
    page?: number;
    size?: number;
    withHidden?: boolean;
}, opts?: Oazapfts.RequestOpts) {
    return oazapfts.ok(oazapfts.fetchJson<{
        status: 200;
        data: PeopleResponseDto;
    }>(`/people${QS.query(QS.explode({
        closestAssetId,
        closestPersonId,
        page,
        size,
        withHidden
    }))}`, {
        ...opts
    }));
}
/**
 * Create a person
 */
export function createPerson({ personCreateDto }: {
    personCreateDto: PersonCreateDto;
}, opts?: Oazapfts.RequestOpts) {
    return oazapfts.ok(oazapfts.fetchJson<{
        status: 201;
        data: PersonResponseDto;
    }>("/people", oazapfts.json({
        ...opts,
        method: "POST",
        body: personCreateDto
    })));
}
/**
 * Update people
 */
export function updatePeople({ peopleUpdateDto }: {
    peopleUpdateDto: PeopleUpdateDto;
}, opts?: Oazapfts.RequestOpts) {
    return oazapfts.ok(oazapfts.fetchJson<{
        status: 200;
        data: BulkIdResponseDto[];
    }>("/people", oazapfts.json({
        ...opts,
        method: "PUT",
        body: peopleUpdateDto
    })));
}
/**
 * Delete person
 */
export function deletePerson({ id }: {
    id: string;
}, opts?: Oazapfts.RequestOpts) {
    return oazapfts.ok(oazapfts.fetchText(`/people/${encodeURIComponent(id)}`, {
        ...opts,
        method: "DELETE"
    }));
}
/**
 * Get a person
 */
export function getPerson({ id }: {
    id: string;
}, opts?: Oazapfts.RequestOpts) {
    return oazapfts.ok(oazapfts.fetchJson<{
        status: 200;
        data: PersonResponseDto;
    }>(`/people/${encodeURIComponent(id)}`, {
        ...opts
    }));
}
/**
 * Update person
 */
export function updatePerson({ id, personUpdateDto }: {
    id: string;
    personUpdateDto: PersonUpdateDto;
}, opts?: Oazapfts.RequestOpts) {
    return oazapfts.ok(oazapfts.fetchJson<{
        status: 200;
        data: PersonResponseDto;
    }>(`/people/${encodeURIComponent(id)}`, oazapfts.json({
        ...opts,
        method: "PUT",
        body: personUpdateDto
    })));
}
/**
 * Merge people
 */
export function mergePerson({ id, mergePersonDto }: {
    id: string;
    mergePersonDto: MergePersonDto;
}, opts?: Oazapfts.RequestOpts) {
    return oazapfts.ok(oazapfts.fetchJson<{
        status: 200;
        data: BulkIdResponseDto[];
    }>(`/people/${encodeURIComponent(id)}/merge`, oazapfts.json({
        ...opts,
        method: "POST",
        body: mergePersonDto
    })));
}
/**
 * Reassign faces
 */
export function reassignFaces({ id, assetFaceUpdateDto }: {
    id: string;
    assetFaceUpdateDto: AssetFaceUpdateDto;
}, opts?: Oazapfts.RequestOpts) {
    return oazapfts.ok(oazapfts.fetchJson<{
        status: 200;
        data: PersonResponseDto[];
    }>(`/people/${encodeURIComponent(id)}/reassign`, oazapfts.json({
        ...opts,
        method: "PUT",
        body: assetFaceUpdateDto
    })));
}
/**
 * Get person statistics
 */
export function getPersonStatistics({ id }: {
    id: string;
}, opts?: Oazapfts.RequestOpts) {
    return oazapfts.ok(oazapfts.fetchJson<{
        status: 200;
        data: PersonStatisticsResponseDto;
    }>(`/people/${encodeURIComponent(id)}/statistics`, {
        ...opts
    }));
}
/**
 * Get person thumbnail
 */
export function getPersonThumbnail({ id }: {
    id: string;
}, opts?: Oazapfts.RequestOpts) {
    return oazapfts.ok(oazapfts.fetchBlob<{
        status: 200;
        data: Blob;
    }>(`/people/${encodeURIComponent(id)}/thumbnail`, {
        ...opts
    }));
}
/**
 * Retrieve assets by city
 */
export function getAssetsByCity(opts?: Oazapfts.RequestOpts) {
    return oazapfts.ok(oazapfts.fetchJson<{
        status: 200;
        data: AssetResponseDto[];
    }>("/search/cities", {
        ...opts
    }));
}
/**
 * Retrieve explore data
 */
export function getExploreData(opts?: Oazapfts.RequestOpts) {
    return oazapfts.ok(oazapfts.fetchJson<{
        status: 200;
        data: SearchExploreResponseDto[];
    }>("/search/explore", {
        ...opts
    }));
}
/**
 * Search large assets
 */
export function searchLargeAssets({ albumIds, city, country, createdAfter, createdBefore, deviceId, isEncoded, isFavorite, isMotion, isNotInAlbum, isOffline, lensModel, libraryId, make, minFileSize, model, ocr, personIds, rating, size, state, tagIds, takenAfter, takenBefore, trashedAfter, trashedBefore, $type, updatedAfter, updatedBefore, visibility, withDeleted, withExif }: {
    albumIds?: string[];
    city?: string | null;
    country?: string | null;
    createdAfter?: string;
    createdBefore?: string;
    deviceId?: string;
    isEncoded?: boolean;
    isFavorite?: boolean;
    isMotion?: boolean;
    isNotInAlbum?: boolean;
    isOffline?: boolean;
    lensModel?: string | null;
    libraryId?: string | null;
    make?: string;
    minFileSize?: number;
    model?: string | null;
    ocr?: string;
    personIds?: string[];
    rating?: number;
    size?: number;
    state?: string | null;
    tagIds?: string[] | null;
    takenAfter?: string;
    takenBefore?: string;
    trashedAfter?: string;
    trashedBefore?: string;
    $type?: AssetTypeEnum;
    updatedAfter?: string;
    updatedBefore?: string;
    visibility?: AssetVisibility;
    withDeleted?: boolean;
    withExif?: boolean;
}, opts?: Oazapfts.RequestOpts) {
    return oazapfts.ok(oazapfts.fetchJson<{
        status: 200;
        data: AssetResponseDto[];
    }>(`/search/large-assets${QS.query(QS.explode({
        albumIds,
        city,
        country,
        createdAfter,
        createdBefore,
        deviceId,
        isEncoded,
        isFavorite,
        isMotion,
        isNotInAlbum,
        isOffline,
        lensModel,
        libraryId,
        make,
        minFileSize,
        model,
        ocr,
        personIds,
        rating,
        size,
        state,
        tagIds,
        takenAfter,
        takenBefore,
        trashedAfter,
        trashedBefore,
        "type": $type,
        updatedAfter,
        updatedBefore,
        visibility,
        withDeleted,
        withExif
    }))}`, {
        ...opts,
        method: "POST"
    }));
}
/**
 * Search assets by metadata
 */
export function searchAssets({ metadataSearchDto }: {
    metadataSearchDto: MetadataSearchDto;
}, opts?: Oazapfts.RequestOpts) {
    return oazapfts.ok(oazapfts.fetchJson<{
        status: 200;
        data: SearchResponseDto;
    }>("/search/metadata", oazapfts.json({
        ...opts,
        method: "POST",
        body: metadataSearchDto
    })));
}
/**
 * Search people
 */
export function searchPerson({ name, withHidden }: {
    name: string;
    withHidden?: boolean;
}, opts?: Oazapfts.RequestOpts) {
    return oazapfts.ok(oazapfts.fetchJson<{
        status: 200;
        data: PersonResponseDto[];
    }>(`/search/person${QS.query(QS.explode({
        name,
        withHidden
    }))}`, {
        ...opts
    }));
}
/**
 * Search places
 */
export function searchPlaces({ name }: {
    name: string;
}, opts?: Oazapfts.RequestOpts) {
    return oazapfts.ok(oazapfts.fetchJson<{
        status: 200;
        data: PlacesResponseDto[];
    }>(`/search/places${QS.query(QS.explode({
        name
    }))}`, {
        ...opts
    }));
}
/**
 * Search random assets
 */
export function searchRandom({ randomSearchDto }: {
    randomSearchDto: RandomSearchDto;
}, opts?: Oazapfts.RequestOpts) {
    return oazapfts.ok(oazapfts.fetchJson<{
        status: 200;
        data: AssetResponseDto[];
    }>("/search/random", oazapfts.json({
        ...opts,
        method: "POST",
        body: randomSearchDto
    })));
}
/**
 * Smart asset search
 */
export function searchSmart({ smartSearchDto }: {
    smartSearchDto: SmartSearchDto;
}, opts?: Oazapfts.RequestOpts) {
    return oazapfts.ok(oazapfts.fetchJson<{
        status: 200;
        data: SearchResponseDto;
    }>("/search/smart", oazapfts.json({
        ...opts,
        method: "POST",
        body: smartSearchDto
    })));
}
/**
 * Search asset statistics
 */
export function searchAssetStatistics({ statisticsSearchDto }: {
    statisticsSearchDto: StatisticsSearchDto;
}, opts?: Oazapfts.RequestOpts) {
    return oazapfts.ok(oazapfts.fetchJson<{
        status: 200;
        data: SearchStatisticsResponseDto;
    }>("/search/statistics", oazapfts.json({
        ...opts,
        method: "POST",
        body: statisticsSearchDto
    })));
}
/**
 * Retrieve search suggestions
 */
export function getSearchSuggestions({ country, includeNull, lensModel, make, model, state, $type }: {
    country?: string;
    includeNull?: boolean;
    lensModel?: string;
    make?: string;
    model?: string;
    state?: string;
    $type: SearchSuggestionType;
}, opts?: Oazapfts.RequestOpts) {
    return oazapfts.ok(oazapfts.fetchJson<{
        status: 200;
        data: string[];
    }>(`/search/suggestions${QS.query(QS.explode({
        country,
        includeNull,
        lensModel,
        make,
        model,
        state,
        "type": $type
    }))}`, {
        ...opts
    }));
}
/**
 * Get server information
 */
export function getAboutInfo(opts?: Oazapfts.RequestOpts) {
    return oazapfts.ok(oazapfts.fetchJson<{
        status: 200;
        data: ServerAboutResponseDto;
    }>("/server/about", {
        ...opts
    }));
}
/**
 * Get APK links
 */
export function getApkLinks(opts?: Oazapfts.RequestOpts) {
    return oazapfts.ok(oazapfts.fetchJson<{
        status: 200;
        data: ServerApkLinksDto;
    }>("/server/apk-links", {
        ...opts
    }));
}
/**
 * Get config
 */
export function getServerConfig(opts?: Oazapfts.RequestOpts) {
    return oazapfts.ok(oazapfts.fetchJson<{
        status: 200;
        data: ServerConfigDto;
    }>("/server/config", {
        ...opts
    }));
}
/**
 * Get features
 */
export function getServerFeatures(opts?: Oazapfts.RequestOpts) {
    return oazapfts.ok(oazapfts.fetchJson<{
        status: 200;
        data: ServerFeaturesDto;
    }>("/server/features", {
        ...opts
    }));
}
/**
 * Delete server product key
 */
export function deleteServerLicense(opts?: Oazapfts.RequestOpts) {
    return oazapfts.ok(oazapfts.fetchText("/server/license", {
        ...opts,
        method: "DELETE"
    }));
}
/**
 * Get product key
 */
export function getServerLicense(opts?: Oazapfts.RequestOpts) {
    return oazapfts.ok(oazapfts.fetchJson<{
        status: 200;
        data: LicenseResponseDto;
    } | {
        status: 404;
    }>("/server/license", {
        ...opts
    }));
}
/**
 * Set server product key
 */
export function setServerLicense({ licenseKeyDto }: {
    licenseKeyDto: LicenseKeyDto;
}, opts?: Oazapfts.RequestOpts) {
    return oazapfts.ok(oazapfts.fetchJson<{
        status: 200;
        data: LicenseResponseDto;
    }>("/server/license", oazapfts.json({
        ...opts,
        method: "PUT",
        body: licenseKeyDto
    })));
}
/**
 * Get supported media types
 */
export function getSupportedMediaTypes(opts?: Oazapfts.RequestOpts) {
    return oazapfts.ok(oazapfts.fetchJson<{
        status: 200;
        data: ServerMediaTypesResponseDto;
    }>("/server/media-types", {
        ...opts
    }));
}
/**
 * Ping
 */
export function pingServer(opts?: Oazapfts.RequestOpts) {
    return oazapfts.ok(oazapfts.fetchJson<{
        status: 200;
        data: ServerPingResponseRead;
    }>("/server/ping", {
        ...opts
    }));
}
/**
 * Get statistics
 */
export function getServerStatistics(opts?: Oazapfts.RequestOpts) {
    return oazapfts.ok(oazapfts.fetchJson<{
        status: 200;
        data: ServerStatsResponseDto;
    }>("/server/statistics", {
        ...opts
    }));
}
/**
 * Get storage
 */
export function getStorage(opts?: Oazapfts.RequestOpts) {
    return oazapfts.ok(oazapfts.fetchJson<{
        status: 200;
        data: ServerStorageResponseDto;
    }>("/server/storage", {
        ...opts
    }));
}
/**
 * Get theme
 */
export function getTheme(opts?: Oazapfts.RequestOpts) {
    return oazapfts.ok(oazapfts.fetchJson<{
        status: 200;
        data: ServerThemeDto;
    }>("/server/theme", {
        ...opts
    }));
}
/**
 * Get server version
 */
export function getServerVersion(opts?: Oazapfts.RequestOpts) {
    return oazapfts.ok(oazapfts.fetchJson<{
        status: 200;
        data: ServerVersionResponseDto;
    }>("/server/version", {
        ...opts
    }));
}
/**
 * Get version check status
 */
export function getVersionCheck(opts?: Oazapfts.RequestOpts) {
    return oazapfts.ok(oazapfts.fetchJson<{
        status: 200;
        data: VersionCheckStateResponseDto;
    }>("/server/version-check", {
        ...opts
    }));
}
/**
 * Get version history
 */
export function getVersionHistory(opts?: Oazapfts.RequestOpts) {
    return oazapfts.ok(oazapfts.fetchJson<{
        status: 200;
        data: ServerVersionHistoryResponseDto[];
    }>("/server/version-history", {
        ...opts
    }));
}
/**
 * Delete all sessions
 */
export function deleteAllSessions(opts?: Oazapfts.RequestOpts) {
    return oazapfts.ok(oazapfts.fetchText("/sessions", {
        ...opts,
        method: "DELETE"
    }));
}
/**
 * Retrieve sessions
 */
export function getSessions(opts?: Oazapfts.RequestOpts) {
    return oazapfts.ok(oazapfts.fetchJson<{
        status: 200;
        data: SessionResponseDto[];
    }>("/sessions", {
        ...opts
    }));
}
/**
 * Create a session
 */
export function createSession({ sessionCreateDto }: {
    sessionCreateDto: SessionCreateDto;
}, opts?: Oazapfts.RequestOpts) {
    return oazapfts.ok(oazapfts.fetchJson<{
        status: 201;
        data: SessionCreateResponseDto;
    }>("/sessions", oazapfts.json({
        ...opts,
        method: "POST",
        body: sessionCreateDto
    })));
}
/**
 * Delete a session
 */
export function deleteSession({ id }: {
    id: string;
}, opts?: Oazapfts.RequestOpts) {
    return oazapfts.ok(oazapfts.fetchText(`/sessions/${encodeURIComponent(id)}`, {
        ...opts,
        method: "DELETE"
    }));
}
/**
 * Update a session
 */
export function updateSession({ id, sessionUpdateDto }: {
    id: string;
    sessionUpdateDto: SessionUpdateDto;
}, opts?: Oazapfts.RequestOpts) {
    return oazapfts.ok(oazapfts.fetchJson<{
        status: 200;
        data: SessionResponseDto;
    }>(`/sessions/${encodeURIComponent(id)}`, oazapfts.json({
        ...opts,
        method: "PUT",
        body: sessionUpdateDto
    })));
}
/**
 * Lock a session
 */
export function lockSession({ id }: {
    id: string;
}, opts?: Oazapfts.RequestOpts) {
    return oazapfts.ok(oazapfts.fetchText(`/sessions/${encodeURIComponent(id)}/lock`, {
        ...opts,
        method: "POST"
    }));
}
/**
 * Retrieve all shared links
 */
export function getAllSharedLinks({ albumId }: {
    albumId?: string;
}, opts?: Oazapfts.RequestOpts) {
    return oazapfts.ok(oazapfts.fetchJson<{
        status: 200;
        data: SharedLinkResponseDto[];
    }>(`/shared-links${QS.query(QS.explode({
        albumId
    }))}`, {
        ...opts
    }));
}
/**
 * Create a shared link
 */
export function createSharedLink({ sharedLinkCreateDto }: {
    sharedLinkCreateDto: SharedLinkCreateDto;
}, opts?: Oazapfts.RequestOpts) {
    return oazapfts.ok(oazapfts.fetchJson<{
        status: 201;
        data: SharedLinkResponseDto;
    }>("/shared-links", oazapfts.json({
        ...opts,
        method: "POST",
        body: sharedLinkCreateDto
    })));
}
/**
 * Retrieve current shared link
 */
export function getMySharedLink({ key, password, slug, token }: {
    key?: string;
    password?: string;
    slug?: string;
    token?: string;
}, opts?: Oazapfts.RequestOpts) {
    return oazapfts.ok(oazapfts.fetchJson<{
        status: 200;
        data: SharedLinkResponseDto;
    }>(`/shared-links/me${QS.query(QS.explode({
        key,
        password,
        slug,
        token
    }))}`, {
        ...opts
    }));
}
/**
 * Delete a shared link
 */
export function removeSharedLink({ id }: {
    id: string;
}, opts?: Oazapfts.RequestOpts) {
    return oazapfts.ok(oazapfts.fetchText(`/shared-links/${encodeURIComponent(id)}`, {
        ...opts,
        method: "DELETE"
    }));
}
/**
 * Retrieve a shared link
 */
export function getSharedLinkById({ id }: {
    id: string;
}, opts?: Oazapfts.RequestOpts) {
    return oazapfts.ok(oazapfts.fetchJson<{
        status: 200;
        data: SharedLinkResponseDto;
    }>(`/shared-links/${encodeURIComponent(id)}`, {
        ...opts
    }));
}
/**
 * Update a shared link
 */
export function updateSharedLink({ id, sharedLinkEditDto }: {
    id: string;
    sharedLinkEditDto: SharedLinkEditDto;
}, opts?: Oazapfts.RequestOpts) {
    return oazapfts.ok(oazapfts.fetchJson<{
        status: 200;
        data: SharedLinkResponseDto;
    }>(`/shared-links/${encodeURIComponent(id)}`, oazapfts.json({
        ...opts,
        method: "PATCH",
        body: sharedLinkEditDto
    })));
}
/**
 * Remove assets from a shared link
 */
export function removeSharedLinkAssets({ id, key, slug, assetIdsDto }: {
    id: string;
    key?: string;
    slug?: string;
    assetIdsDto: AssetIdsDto;
}, opts?: Oazapfts.RequestOpts) {
    return oazapfts.ok(oazapfts.fetchJson<{
        status: 200;
        data: AssetIdsResponseDto[];
    }>(`/shared-links/${encodeURIComponent(id)}/assets${QS.query(QS.explode({
        key,
        slug
    }))}`, oazapfts.json({
        ...opts,
        method: "DELETE",
        body: assetIdsDto
    })));
}
/**
 * Add assets to a shared link
 */
export function addSharedLinkAssets({ id, key, slug, assetIdsDto }: {
    id: string;
    key?: string;
    slug?: string;
    assetIdsDto: AssetIdsDto;
}, opts?: Oazapfts.RequestOpts) {
    return oazapfts.ok(oazapfts.fetchJson<{
        status: 200;
        data: AssetIdsResponseDto[];
    }>(`/shared-links/${encodeURIComponent(id)}/assets${QS.query(QS.explode({
        key,
        slug
    }))}`, oazapfts.json({
        ...opts,
        method: "PUT",
        body: assetIdsDto
    })));
}
/**
 * Delete stacks
 */
export function deleteStacks({ bulkIdsDto }: {
    bulkIdsDto: BulkIdsDto;
}, opts?: Oazapfts.RequestOpts) {
    return oazapfts.ok(oazapfts.fetchText("/stacks", oazapfts.json({
        ...opts,
        method: "DELETE",
        body: bulkIdsDto
    })));
}
/**
 * Retrieve stacks
 */
export function searchStacks({ primaryAssetId }: {
    primaryAssetId?: string;
}, opts?: Oazapfts.RequestOpts) {
    return oazapfts.ok(oazapfts.fetchJson<{
        status: 200;
        data: StackResponseDto[];
    }>(`/stacks${QS.query(QS.explode({
        primaryAssetId
    }))}`, {
        ...opts
    }));
}
/**
 * Create a stack
 */
export function createStack({ stackCreateDto }: {
    stackCreateDto: StackCreateDto;
}, opts?: Oazapfts.RequestOpts) {
    return oazapfts.ok(oazapfts.fetchJson<{
        status: 201;
        data: StackResponseDto;
    }>("/stacks", oazapfts.json({
        ...opts,
        method: "POST",
        body: stackCreateDto
    })));
}
/**
 * Delete a stack
 */
export function deleteStack({ id }: {
    id: string;
}, opts?: Oazapfts.RequestOpts) {
    return oazapfts.ok(oazapfts.fetchText(`/stacks/${encodeURIComponent(id)}`, {
        ...opts,
        method: "DELETE"
    }));
}
/**
 * Retrieve a stack
 */
export function getStack({ id }: {
    id: string;
}, opts?: Oazapfts.RequestOpts) {
    return oazapfts.ok(oazapfts.fetchJson<{
        status: 200;
        data: StackResponseDto;
    }>(`/stacks/${encodeURIComponent(id)}`, {
        ...opts
    }));
}
/**
 * Update a stack
 */
export function updateStack({ id, stackUpdateDto }: {
    id: string;
    stackUpdateDto: StackUpdateDto;
}, opts?: Oazapfts.RequestOpts) {
    return oazapfts.ok(oazapfts.fetchJson<{
        status: 200;
        data: StackResponseDto;
    }>(`/stacks/${encodeURIComponent(id)}`, oazapfts.json({
        ...opts,
        method: "PUT",
        body: stackUpdateDto
    })));
}
/**
 * Remove an asset from a stack
 */
export function removeAssetFromStack({ assetId, id }: {
    assetId: string;
    id: string;
}, opts?: Oazapfts.RequestOpts) {
    return oazapfts.ok(oazapfts.fetchText(`/stacks/${encodeURIComponent(id)}/assets/${encodeURIComponent(assetId)}`, {
        ...opts,
        method: "DELETE"
    }));
}
/**
 * Delete acknowledgements
 */
export function deleteSyncAck({ syncAckDeleteDto }: {
    syncAckDeleteDto: SyncAckDeleteDto;
}, opts?: Oazapfts.RequestOpts) {
    return oazapfts.ok(oazapfts.fetchText("/sync/ack", oazapfts.json({
        ...opts,
        method: "DELETE",
        body: syncAckDeleteDto
    })));
}
/**
 * Retrieve acknowledgements
 */
export function getSyncAck(opts?: Oazapfts.RequestOpts) {
    return oazapfts.ok(oazapfts.fetchJson<{
        status: 200;
        data: SyncAckDto[];
    }>("/sync/ack", {
        ...opts
    }));
}
/**
 * Acknowledge changes
 */
export function sendSyncAck({ syncAckSetDto }: {
    syncAckSetDto: SyncAckSetDto;
}, opts?: Oazapfts.RequestOpts) {
    return oazapfts.ok(oazapfts.fetchText("/sync/ack", oazapfts.json({
        ...opts,
        method: "POST",
        body: syncAckSetDto
    })));
}
/**
 * Get delta sync for user
 */
export function getDeltaSync({ assetDeltaSyncDto }: {
    assetDeltaSyncDto: AssetDeltaSyncDto;
}, opts?: Oazapfts.RequestOpts) {
    return oazapfts.ok(oazapfts.fetchJson<{
        status: 200;
        data: AssetDeltaSyncResponseDto;
    }>("/sync/delta-sync", oazapfts.json({
        ...opts,
        method: "POST",
        body: assetDeltaSyncDto
    })));
}
/**
 * Get full sync for user
 */
export function getFullSyncForUser({ assetFullSyncDto }: {
    assetFullSyncDto: AssetFullSyncDto;
}, opts?: Oazapfts.RequestOpts) {
    return oazapfts.ok(oazapfts.fetchJson<{
        status: 200;
        data: AssetResponseDto[];
    }>("/sync/full-sync", oazapfts.json({
        ...opts,
        method: "POST",
        body: assetFullSyncDto
    })));
}
/**
 * Stream sync changes
 */
export function getSyncStream({ syncStreamDto }: {
    syncStreamDto: SyncStreamDto;
}, opts?: Oazapfts.RequestOpts) {
    return oazapfts.ok(oazapfts.fetchText("/sync/stream", oazapfts.json({
        ...opts,
        method: "POST",
        body: syncStreamDto
    })));
}
/**
 * Get system configuration
 */
export function getConfig(opts?: Oazapfts.RequestOpts) {
    return oazapfts.ok(oazapfts.fetchJson<{
        status: 200;
        data: SystemConfigDto;
    }>("/system-config", {
        ...opts
    }));
}
/**
 * Update system configuration
 */
export function updateConfig({ systemConfigDto }: {
    systemConfigDto: SystemConfigDto;
}, opts?: Oazapfts.RequestOpts) {
    return oazapfts.ok(oazapfts.fetchJson<{
        status: 200;
        data: SystemConfigDto;
    }>("/system-config", oazapfts.json({
        ...opts,
        method: "PUT",
        body: systemConfigDto
    })));
}
/**
 * Get system configuration defaults
 */
export function getConfigDefaults(opts?: Oazapfts.RequestOpts) {
    return oazapfts.ok(oazapfts.fetchJson<{
        status: 200;
        data: SystemConfigDto;
    }>("/system-config/defaults", {
        ...opts
    }));
}
/**
 * Get storage template options
 */
export function getStorageTemplateOptions(opts?: Oazapfts.RequestOpts) {
    return oazapfts.ok(oazapfts.fetchJson<{
        status: 200;
        data: SystemConfigTemplateStorageOptionDto;
    }>("/system-config/storage-template-options", {
        ...opts
    }));
}
/**
 * Retrieve admin onboarding
 */
export function getAdminOnboarding(opts?: Oazapfts.RequestOpts) {
    return oazapfts.ok(oazapfts.fetchJson<{
        status: 200;
        data: AdminOnboardingUpdateDto;
    }>("/system-metadata/admin-onboarding", {
        ...opts
    }));
}
/**
 * Update admin onboarding
 */
export function updateAdminOnboarding({ adminOnboardingUpdateDto }: {
    adminOnboardingUpdateDto: AdminOnboardingUpdateDto;
}, opts?: Oazapfts.RequestOpts) {
    return oazapfts.ok(oazapfts.fetchText("/system-metadata/admin-onboarding", oazapfts.json({
        ...opts,
        method: "POST",
        body: adminOnboardingUpdateDto
    })));
}
/**
 * Retrieve reverse geocoding state
 */
export function getReverseGeocodingState(opts?: Oazapfts.RequestOpts) {
    return oazapfts.ok(oazapfts.fetchJson<{
        status: 200;
        data: ReverseGeocodingStateResponseDto;
    }>("/system-metadata/reverse-geocoding-state", {
        ...opts
    }));
}
/**
 * Retrieve version check state
 */
export function getVersionCheckState(opts?: Oazapfts.RequestOpts) {
    return oazapfts.ok(oazapfts.fetchJson<{
        status: 200;
        data: VersionCheckStateResponseDto;
    }>("/system-metadata/version-check-state", {
        ...opts
    }));
}
/**
 * Retrieve tags
 */
export function getAllTags(opts?: Oazapfts.RequestOpts) {
    return oazapfts.ok(oazapfts.fetchJson<{
        status: 200;
        data: TagResponseDto[];
    }>("/tags", {
        ...opts
    }));
}
/**
 * Create a tag
 */
export function createTag({ tagCreateDto }: {
    tagCreateDto: TagCreateDto;
}, opts?: Oazapfts.RequestOpts) {
    return oazapfts.ok(oazapfts.fetchJson<{
        status: 201;
        data: TagResponseDto;
    }>("/tags", oazapfts.json({
        ...opts,
        method: "POST",
        body: tagCreateDto
    })));
}
/**
 * Upsert tags
 */
export function upsertTags({ tagUpsertDto }: {
    tagUpsertDto: TagUpsertDto;
}, opts?: Oazapfts.RequestOpts) {
    return oazapfts.ok(oazapfts.fetchJson<{
        status: 200;
        data: TagResponseDto[];
    }>("/tags", oazapfts.json({
        ...opts,
        method: "PUT",
        body: tagUpsertDto
    })));
}
/**
 * Tag assets
 */
export function bulkTagAssets({ tagBulkAssetsDto }: {
    tagBulkAssetsDto: TagBulkAssetsDto;
}, opts?: Oazapfts.RequestOpts) {
    return oazapfts.ok(oazapfts.fetchJson<{
        status: 200;
        data: TagBulkAssetsResponseDto;
    }>("/tags/assets", oazapfts.json({
        ...opts,
        method: "PUT",
        body: tagBulkAssetsDto
    })));
}
/**
 * Delete a tag
 */
export function deleteTag({ id }: {
    id: string;
}, opts?: Oazapfts.RequestOpts) {
    return oazapfts.ok(oazapfts.fetchText(`/tags/${encodeURIComponent(id)}`, {
        ...opts,
        method: "DELETE"
    }));
}
/**
 * Retrieve a tag
 */
export function getTagById({ id }: {
    id: string;
}, opts?: Oazapfts.RequestOpts) {
    return oazapfts.ok(oazapfts.fetchJson<{
        status: 200;
        data: TagResponseDto;
    }>(`/tags/${encodeURIComponent(id)}`, {
        ...opts
    }));
}
/**
 * Update a tag
 */
export function updateTag({ id, tagUpdateDto }: {
    id: string;
    tagUpdateDto: TagUpdateDto;
}, opts?: Oazapfts.RequestOpts) {
    return oazapfts.ok(oazapfts.fetchJson<{
        status: 200;
        data: TagResponseDto;
    }>(`/tags/${encodeURIComponent(id)}`, oazapfts.json({
        ...opts,
        method: "PUT",
        body: tagUpdateDto
    })));
}
/**
 * Untag assets
 */
export function untagAssets({ id, bulkIdsDto }: {
    id: string;
    bulkIdsDto: BulkIdsDto;
}, opts?: Oazapfts.RequestOpts) {
    return oazapfts.ok(oazapfts.fetchJson<{
        status: 200;
        data: BulkIdResponseDto[];
    }>(`/tags/${encodeURIComponent(id)}/assets`, oazapfts.json({
        ...opts,
        method: "DELETE",
        body: bulkIdsDto
    })));
}
/**
 * Tag assets
 */
export function tagAssets({ id, bulkIdsDto }: {
    id: string;
    bulkIdsDto: BulkIdsDto;
}, opts?: Oazapfts.RequestOpts) {
    return oazapfts.ok(oazapfts.fetchJson<{
        status: 200;
        data: BulkIdResponseDto[];
    }>(`/tags/${encodeURIComponent(id)}/assets`, oazapfts.json({
        ...opts,
        method: "PUT",
        body: bulkIdsDto
    })));
}
/**
 * Get time bucket
 */
export function getTimeBucket({ albumId, isFavorite, isTrashed, key, order, personId, slug, tagId, timeBucket, userId, visibility, withCoordinates, withPartners, withStacked }: {
    albumId?: string;
    isFavorite?: boolean;
    isTrashed?: boolean;
    key?: string;
    order?: AssetOrder;
    personId?: string;
    slug?: string;
    tagId?: string;
    timeBucket: string;
    userId?: string;
    visibility?: AssetVisibility;
    withCoordinates?: boolean;
    withPartners?: boolean;
    withStacked?: boolean;
}, opts?: Oazapfts.RequestOpts) {
    return oazapfts.ok(oazapfts.fetchJson<{
        status: 200;
        data: TimeBucketAssetResponseDto;
    }>(`/timeline/bucket${QS.query(QS.explode({
        albumId,
        isFavorite,
        isTrashed,
        key,
        order,
        personId,
        slug,
        tagId,
        timeBucket,
        userId,
        visibility,
        withCoordinates,
        withPartners,
        withStacked
    }))}`, {
        ...opts
    }));
}
/**
 * Get time buckets
 */
export function getTimeBuckets({ albumId, isFavorite, isTrashed, key, order, personId, slug, tagId, userId, visibility, withCoordinates, withPartners, withStacked }: {
    albumId?: string;
    isFavorite?: boolean;
    isTrashed?: boolean;
    key?: string;
    order?: AssetOrder;
    personId?: string;
    slug?: string;
    tagId?: string;
    userId?: string;
    visibility?: AssetVisibility;
    withCoordinates?: boolean;
    withPartners?: boolean;
    withStacked?: boolean;
}, opts?: Oazapfts.RequestOpts) {
    return oazapfts.ok(oazapfts.fetchJson<{
        status: 200;
        data: TimeBucketsResponseDto[];
    }>(`/timeline/buckets${QS.query(QS.explode({
        albumId,
        isFavorite,
        isTrashed,
        key,
        order,
        personId,
        slug,
        tagId,
        userId,
        visibility,
        withCoordinates,
        withPartners,
        withStacked
    }))}`, {
        ...opts
    }));
}
/**
 * Empty trash
 */
export function emptyTrash(opts?: Oazapfts.RequestOpts) {
    return oazapfts.ok(oazapfts.fetchJson<{
        status: 200;
        data: TrashResponseDto;
    }>("/trash/empty", {
        ...opts,
        method: "POST"
    }));
}
/**
 * Restore trash
 */
export function restoreTrash(opts?: Oazapfts.RequestOpts) {
    return oazapfts.ok(oazapfts.fetchJson<{
        status: 200;
        data: TrashResponseDto;
    }>("/trash/restore", {
        ...opts,
        method: "POST"
    }));
}
/**
 * Restore assets
 */
export function restoreAssets({ bulkIdsDto }: {
    bulkIdsDto: BulkIdsDto;
}, opts?: Oazapfts.RequestOpts) {
    return oazapfts.ok(oazapfts.fetchJson<{
        status: 200;
        data: TrashResponseDto;
    }>("/trash/restore/assets", oazapfts.json({
        ...opts,
        method: "POST",
        body: bulkIdsDto
    })));
}
/**
 * Get all users
 */
export function searchUsers(opts?: Oazapfts.RequestOpts) {
    return oazapfts.ok(oazapfts.fetchJson<{
        status: 200;
        data: UserResponseDto[];
    }>("/users", {
        ...opts
    }));
}
/**
 * Get current user
 */
export function getMyUser(opts?: Oazapfts.RequestOpts) {
    return oazapfts.ok(oazapfts.fetchJson<{
        status: 200;
        data: UserAdminResponseDto;
    }>("/users/me", {
        ...opts
    }));
}
/**
 * Update current user
 */
export function updateMyUser({ userUpdateMeDto }: {
    userUpdateMeDto: UserUpdateMeDto;
}, opts?: Oazapfts.RequestOpts) {
    return oazapfts.ok(oazapfts.fetchJson<{
        status: 200;
        data: UserAdminResponseDto;
    }>("/users/me", oazapfts.json({
        ...opts,
        method: "PUT",
        body: userUpdateMeDto
    })));
}
/**
 * Delete user product key
 */
export function deleteUserLicense(opts?: Oazapfts.RequestOpts) {
    return oazapfts.ok(oazapfts.fetchText("/users/me/license", {
        ...opts,
        method: "DELETE"
    }));
}
/**
 * Retrieve user product key
 */
export function getUserLicense(opts?: Oazapfts.RequestOpts) {
    return oazapfts.ok(oazapfts.fetchJson<{
        status: 200;
        data: LicenseResponseDto;
    }>("/users/me/license", {
        ...opts
    }));
}
/**
 * Set user product key
 */
export function setUserLicense({ licenseKeyDto }: {
    licenseKeyDto: LicenseKeyDto;
}, opts?: Oazapfts.RequestOpts) {
    return oazapfts.ok(oazapfts.fetchJson<{
        status: 200;
        data: LicenseResponseDto;
    }>("/users/me/license", oazapfts.json({
        ...opts,
        method: "PUT",
        body: licenseKeyDto
    })));
}
/**
 * Delete user onboarding
 */
export function deleteUserOnboarding(opts?: Oazapfts.RequestOpts) {
    return oazapfts.ok(oazapfts.fetchText("/users/me/onboarding", {
        ...opts,
        method: "DELETE"
    }));
}
/**
 * Retrieve user onboarding
 */
export function getUserOnboarding(opts?: Oazapfts.RequestOpts) {
    return oazapfts.ok(oazapfts.fetchJson<{
        status: 200;
        data: OnboardingResponseDto;
    }>("/users/me/onboarding", {
        ...opts
    }));
}
/**
 * Update user onboarding
 */
export function setUserOnboarding({ onboardingDto }: {
    onboardingDto: OnboardingDto;
}, opts?: Oazapfts.RequestOpts) {
    return oazapfts.ok(oazapfts.fetchJson<{
        status: 200;
        data: OnboardingResponseDto;
    }>("/users/me/onboarding", oazapfts.json({
        ...opts,
        method: "PUT",
        body: onboardingDto
    })));
}
/**
 * Get my preferences
 */
export function getMyPreferences(opts?: Oazapfts.RequestOpts) {
    return oazapfts.ok(oazapfts.fetchJson<{
        status: 200;
        data: UserPreferencesResponseDto;
    }>("/users/me/preferences", {
        ...opts
    }));
}
/**
 * Update my preferences
 */
export function updateMyPreferences({ userPreferencesUpdateDto }: {
    userPreferencesUpdateDto: UserPreferencesUpdateDto;
}, opts?: Oazapfts.RequestOpts) {
    return oazapfts.ok(oazapfts.fetchJson<{
        status: 200;
        data: UserPreferencesResponseDto;
    }>("/users/me/preferences", oazapfts.json({
        ...opts,
        method: "PUT",
        body: userPreferencesUpdateDto
    })));
}
/**
 * Delete user profile image
 */
export function deleteProfileImage(opts?: Oazapfts.RequestOpts) {
    return oazapfts.ok(oazapfts.fetchText("/users/profile-image", {
        ...opts,
        method: "DELETE"
    }));
}
/**
 * Create user profile image
 */
export function createProfileImage({ createProfileImageDto }: {
    createProfileImageDto: CreateProfileImageDto;
}, opts?: Oazapfts.RequestOpts) {
    return oazapfts.ok(oazapfts.fetchJson<{
        status: 201;
        data: CreateProfileImageResponseDto;
    }>("/users/profile-image", oazapfts.multipart({
        ...opts,
        method: "POST",
        body: createProfileImageDto
    })));
}
/**
 * Retrieve a user
 */
export function getUser({ id }: {
    id: string;
}, opts?: Oazapfts.RequestOpts) {
    return oazapfts.ok(oazapfts.fetchJson<{
        status: 200;
        data: UserResponseDto;
    }>(`/users/${encodeURIComponent(id)}`, {
        ...opts
    }));
}
/**
 * Retrieve user profile image
 */
export function getProfileImage({ id }: {
    id: string;
}, opts?: Oazapfts.RequestOpts) {
    return oazapfts.ok(oazapfts.fetchBlob<{
        status: 200;
        data: Blob;
    }>(`/users/${encodeURIComponent(id)}/profile-image`, {
        ...opts
    }));
}
/**
 * Retrieve assets by original path
 */
export function getAssetsByOriginalPath({ path }: {
    path: string;
}, opts?: Oazapfts.RequestOpts) {
    return oazapfts.ok(oazapfts.fetchJson<{
        status: 200;
        data: AssetResponseDto[];
    }>(`/view/folder${QS.query(QS.explode({
        path
    }))}`, {
        ...opts
    }));
}
/**
 * Retrieve unique paths
 */
export function getUniqueOriginalPaths(opts?: Oazapfts.RequestOpts) {
    return oazapfts.ok(oazapfts.fetchJson<{
        status: 200;
        data: string[];
    }>("/view/folder/unique-paths", {
        ...opts
    }));
}
export enum ReactionLevel {
    Album = "album",
    Asset = "asset"
}
export enum ReactionType {
    Comment = "comment",
    Like = "like"
}
export enum UserAvatarColor {
    Primary = "primary",
    Pink = "pink",
    Red = "red",
    Yellow = "yellow",
    Blue = "blue",
    Green = "green",
    Purple = "purple",
    Orange = "orange",
    Gray = "gray",
    Amber = "amber"
}
export enum NotificationLevel {
    Success = "success",
    Error = "error",
    Warning = "warning",
    Info = "info"
}
export enum NotificationType {
    JobFailed = "JobFailed",
    BackupFailed = "BackupFailed",
    SystemMessage = "SystemMessage",
    AlbumInvite = "AlbumInvite",
    AlbumUpdate = "AlbumUpdate",
    Custom = "Custom"
}
export enum UserStatus {
    Active = "active",
    Removing = "removing",
    Deleted = "deleted"
}
export enum AssetOrder {
    Asc = "asc",
    Desc = "desc"
}
export enum AssetVisibility {
    Archive = "archive",
    Timeline = "timeline",
    Hidden = "hidden",
    Locked = "locked"
}
export enum AlbumUserRole {
    Editor = "editor",
    Viewer = "viewer"
}
export enum SourceType {
    MachineLearning = "machine-learning",
    Exif = "exif",
    Manual = "manual"
}
export enum AssetTypeEnum {
    Image = "IMAGE",
    Video = "VIDEO",
    Audio = "AUDIO",
    Other = "OTHER"
}
export enum BulkIdErrorReason {
    Duplicate = "duplicate",
    NoPermission = "no_permission",
    NotFound = "not_found",
    Unknown = "unknown"
}
export enum Error {
    Duplicate = "duplicate",
    NoPermission = "no_permission",
    NotFound = "not_found",
    Unknown = "unknown"
}
export enum Permission {
    All = "all",
    ActivityCreate = "activity.create",
    ActivityRead = "activity.read",
    ActivityUpdate = "activity.update",
    ActivityDelete = "activity.delete",
    ActivityStatistics = "activity.statistics",
    ApiKeyCreate = "apiKey.create",
    ApiKeyRead = "apiKey.read",
    ApiKeyUpdate = "apiKey.update",
    ApiKeyDelete = "apiKey.delete",
    AssetRead = "asset.read",
    AssetUpdate = "asset.update",
    AssetDelete = "asset.delete",
    AssetStatistics = "asset.statistics",
    AssetShare = "asset.share",
    AssetView = "asset.view",
    AssetDownload = "asset.download",
    AssetUpload = "asset.upload",
    AssetReplace = "asset.replace",
    AssetCopy = "asset.copy",
    AlbumCreate = "album.create",
    AlbumRead = "album.read",
    AlbumUpdate = "album.update",
    AlbumDelete = "album.delete",
    AlbumStatistics = "album.statistics",
    AlbumShare = "album.share",
    AlbumDownload = "album.download",
    AlbumAssetCreate = "albumAsset.create",
    AlbumAssetDelete = "albumAsset.delete",
    AlbumUserCreate = "albumUser.create",
    AlbumUserUpdate = "albumUser.update",
    AlbumUserDelete = "albumUser.delete",
    AuthChangePassword = "auth.changePassword",
    AuthDeviceDelete = "authDevice.delete",
    ArchiveRead = "archive.read",
    DuplicateRead = "duplicate.read",
    DuplicateDelete = "duplicate.delete",
    FaceCreate = "face.create",
    FaceRead = "face.read",
    FaceUpdate = "face.update",
    FaceDelete = "face.delete",
    JobCreate = "job.create",
    JobRead = "job.read",
    LibraryCreate = "library.create",
    LibraryRead = "library.read",
    LibraryUpdate = "library.update",
    LibraryDelete = "library.delete",
    LibraryStatistics = "library.statistics",
    TimelineRead = "timeline.read",
    TimelineDownload = "timeline.download",
    Maintenance = "maintenance",
    MemoryCreate = "memory.create",
    MemoryRead = "memory.read",
    MemoryUpdate = "memory.update",
    MemoryDelete = "memory.delete",
    MemoryStatistics = "memory.statistics",
    MemoryAssetCreate = "memoryAsset.create",
    MemoryAssetDelete = "memoryAsset.delete",
    NotificationCreate = "notification.create",
    NotificationRead = "notification.read",
    NotificationUpdate = "notification.update",
    NotificationDelete = "notification.delete",
    PartnerCreate = "partner.create",
    PartnerRead = "partner.read",
    PartnerUpdate = "partner.update",
    PartnerDelete = "partner.delete",
    PersonCreate = "person.create",
    PersonRead = "person.read",
    PersonUpdate = "person.update",
    PersonDelete = "person.delete",
    PersonStatistics = "person.statistics",
    PersonMerge = "person.merge",
    PersonReassign = "person.reassign",
    PinCodeCreate = "pinCode.create",
    PinCodeUpdate = "pinCode.update",
    PinCodeDelete = "pinCode.delete",
    ServerAbout = "server.about",
    ServerApkLinks = "server.apkLinks",
    ServerStorage = "server.storage",
    ServerStatistics = "server.statistics",
    ServerVersionCheck = "server.versionCheck",
    ServerLicenseRead = "serverLicense.read",
    ServerLicenseUpdate = "serverLicense.update",
    ServerLicenseDelete = "serverLicense.delete",
    SessionCreate = "session.create",
    SessionRead = "session.read",
    SessionUpdate = "session.update",
    SessionDelete = "session.delete",
    SessionLock = "session.lock",
    SharedLinkCreate = "sharedLink.create",
    SharedLinkRead = "sharedLink.read",
    SharedLinkUpdate = "sharedLink.update",
    SharedLinkDelete = "sharedLink.delete",
    StackCreate = "stack.create",
    StackRead = "stack.read",
    StackUpdate = "stack.update",
    StackDelete = "stack.delete",
    SyncStream = "sync.stream",
    SyncCheckpointRead = "syncCheckpoint.read",
    SyncCheckpointUpdate = "syncCheckpoint.update",
    SyncCheckpointDelete = "syncCheckpoint.delete",
    SystemConfigRead = "systemConfig.read",
    SystemConfigUpdate = "systemConfig.update",
    SystemMetadataRead = "systemMetadata.read",
    SystemMetadataUpdate = "systemMetadata.update",
    TagCreate = "tag.create",
    TagRead = "tag.read",
    TagUpdate = "tag.update",
    TagDelete = "tag.delete",
    TagAsset = "tag.asset",
    UserRead = "user.read",
    UserUpdate = "user.update",
    UserLicenseCreate = "userLicense.create",
    UserLicenseRead = "userLicense.read",
    UserLicenseUpdate = "userLicense.update",
    UserLicenseDelete = "userLicense.delete",
    UserOnboardingRead = "userOnboarding.read",
    UserOnboardingUpdate = "userOnboarding.update",
    UserOnboardingDelete = "userOnboarding.delete",
    UserPreferenceRead = "userPreference.read",
    UserPreferenceUpdate = "userPreference.update",
    UserProfileImageCreate = "userProfileImage.create",
    UserProfileImageRead = "userProfileImage.read",
    UserProfileImageUpdate = "userProfileImage.update",
    UserProfileImageDelete = "userProfileImage.delete",
    AdminUserCreate = "adminUser.create",
    AdminUserRead = "adminUser.read",
    AdminUserUpdate = "adminUser.update",
    AdminUserDelete = "adminUser.delete",
    AdminSessionRead = "adminSession.read",
    AdminAuthUnlinkAll = "adminAuth.unlinkAll"
}
export enum AssetMetadataKey {
    MobileApp = "mobile-app"
}
export enum AssetMediaStatus {
    Created = "created",
    Replaced = "replaced",
    Duplicate = "duplicate"
}
export enum Action {
    Accept = "accept",
    Reject = "reject"
}
export enum Reason {
    Duplicate = "duplicate",
    UnsupportedFormat = "unsupported-format"
}
export enum AssetJobName {
    RefreshFaces = "refresh-faces",
    RefreshMetadata = "refresh-metadata",
    RegenerateThumbnail = "regenerate-thumbnail",
    TranscodeVideo = "transcode-video"
}
export enum AssetMediaSize {
    Fullsize = "fullsize",
    Preview = "preview",
    Thumbnail = "thumbnail"
}
export enum ManualJobName {
    PersonCleanup = "person-cleanup",
    TagCleanup = "tag-cleanup",
    UserCleanup = "user-cleanup",
    MemoryCleanup = "memory-cleanup",
    MemoryCreate = "memory-create",
    BackupDatabase = "backup-database"
}
export enum JobName {
    ThumbnailGeneration = "thumbnailGeneration",
    MetadataExtraction = "metadataExtraction",
    VideoConversion = "videoConversion",
    FaceDetection = "faceDetection",
    FacialRecognition = "facialRecognition",
    SmartSearch = "smartSearch",
    DuplicateDetection = "duplicateDetection",
    BackgroundTask = "backgroundTask",
    StorageTemplateMigration = "storageTemplateMigration",
    Migration = "migration",
    Search = "search",
    Sidecar = "sidecar",
    Library = "library",
    Notifications = "notifications",
    BackupDatabase = "backupDatabase",
    Ocr = "ocr"
}
export enum JobCommand {
    Start = "start",
    Pause = "pause",
    Resume = "resume",
    Empty = "empty",
    ClearFailed = "clear-failed"
}
export enum MemorySearchOrder {
    Asc = "asc",
    Desc = "desc",
    Random = "random"
}
export enum MemoryType {
    OnThisDay = "on_this_day"
}
export enum PartnerDirection {
    SharedBy = "shared-by",
    SharedWith = "shared-with"
}
export enum SearchSuggestionType {
    Country = "country",
    State = "state",
    City = "city",
    CameraMake = "camera-make",
    CameraModel = "camera-model",
    CameraLensModel = "camera-lens-model"
}
export enum SharedLinkType {
    Album = "ALBUM",
    Individual = "INDIVIDUAL"
}
export enum Error2 {
    Duplicate = "duplicate",
    NoPermission = "no_permission",
    NotFound = "not_found"
}
export enum SyncEntityType {
    AuthUserV1 = "AuthUserV1",
    UserV1 = "UserV1",
    UserDeleteV1 = "UserDeleteV1",
    AssetV1 = "AssetV1",
    AssetDeleteV1 = "AssetDeleteV1",
    AssetExifV1 = "AssetExifV1",
    AssetMetadataV1 = "AssetMetadataV1",
    AssetMetadataDeleteV1 = "AssetMetadataDeleteV1",
    PartnerV1 = "PartnerV1",
    PartnerDeleteV1 = "PartnerDeleteV1",
    PartnerAssetV1 = "PartnerAssetV1",
    PartnerAssetBackfillV1 = "PartnerAssetBackfillV1",
    PartnerAssetDeleteV1 = "PartnerAssetDeleteV1",
    PartnerAssetExifV1 = "PartnerAssetExifV1",
    PartnerAssetExifBackfillV1 = "PartnerAssetExifBackfillV1",
    PartnerStackBackfillV1 = "PartnerStackBackfillV1",
    PartnerStackDeleteV1 = "PartnerStackDeleteV1",
    PartnerStackV1 = "PartnerStackV1",
    AlbumV1 = "AlbumV1",
    AlbumDeleteV1 = "AlbumDeleteV1",
    AlbumUserV1 = "AlbumUserV1",
    AlbumUserBackfillV1 = "AlbumUserBackfillV1",
    AlbumUserDeleteV1 = "AlbumUserDeleteV1",
    AlbumAssetCreateV1 = "AlbumAssetCreateV1",
    AlbumAssetUpdateV1 = "AlbumAssetUpdateV1",
    AlbumAssetBackfillV1 = "AlbumAssetBackfillV1",
    AlbumAssetExifCreateV1 = "AlbumAssetExifCreateV1",
    AlbumAssetExifUpdateV1 = "AlbumAssetExifUpdateV1",
    AlbumAssetExifBackfillV1 = "AlbumAssetExifBackfillV1",
    AlbumToAssetV1 = "AlbumToAssetV1",
    AlbumToAssetDeleteV1 = "AlbumToAssetDeleteV1",
    AlbumToAssetBackfillV1 = "AlbumToAssetBackfillV1",
    MemoryV1 = "MemoryV1",
    MemoryDeleteV1 = "MemoryDeleteV1",
    MemoryToAssetV1 = "MemoryToAssetV1",
    MemoryToAssetDeleteV1 = "MemoryToAssetDeleteV1",
    StackV1 = "StackV1",
    StackDeleteV1 = "StackDeleteV1",
    PersonV1 = "PersonV1",
    PersonDeleteV1 = "PersonDeleteV1",
    AssetFaceV1 = "AssetFaceV1",
    AssetFaceDeleteV1 = "AssetFaceDeleteV1",
    UserMetadataV1 = "UserMetadataV1",
    UserMetadataDeleteV1 = "UserMetadataDeleteV1",
    SyncAckV1 = "SyncAckV1",
    SyncResetV1 = "SyncResetV1",
    SyncCompleteV1 = "SyncCompleteV1"
}
export enum SyncRequestType {
    AlbumsV1 = "AlbumsV1",
    AlbumUsersV1 = "AlbumUsersV1",
    AlbumToAssetsV1 = "AlbumToAssetsV1",
    AlbumAssetsV1 = "AlbumAssetsV1",
    AlbumAssetExifsV1 = "AlbumAssetExifsV1",
    AssetsV1 = "AssetsV1",
    AssetExifsV1 = "AssetExifsV1",
    AssetMetadataV1 = "AssetMetadataV1",
    AuthUsersV1 = "AuthUsersV1",
    MemoriesV1 = "MemoriesV1",
    MemoryToAssetsV1 = "MemoryToAssetsV1",
    PartnersV1 = "PartnersV1",
    PartnerAssetsV1 = "PartnerAssetsV1",
    PartnerAssetExifsV1 = "PartnerAssetExifsV1",
    PartnerStacksV1 = "PartnerStacksV1",
    StacksV1 = "StacksV1",
    UsersV1 = "UsersV1",
    PeopleV1 = "PeopleV1",
    AssetFacesV1 = "AssetFacesV1",
    UserMetadataV1 = "UserMetadataV1"
}
export enum TranscodeHWAccel {
    Nvenc = "nvenc",
    Qsv = "qsv",
    Vaapi = "vaapi",
    Rkmpp = "rkmpp",
    Disabled = "disabled"
}
export enum AudioCodec {
    Mp3 = "mp3",
    Aac = "aac",
    Libopus = "libopus",
    PcmS16Le = "pcm_s16le"
}
export enum VideoContainer {
    Mov = "mov",
    Mp4 = "mp4",
    Ogg = "ogg",
    Webm = "webm"
}
export enum VideoCodec {
    H264 = "h264",
    Hevc = "hevc",
    Vp9 = "vp9",
    Av1 = "av1"
}
export enum CQMode {
    Auto = "auto",
    Cqp = "cqp",
    Icq = "icq"
}
export enum ToneMapping {
    Hable = "hable",
    Mobius = "mobius",
    Reinhard = "reinhard",
    Disabled = "disabled"
}
export enum TranscodePolicy {
    All = "all",
    Optimal = "optimal",
    Bitrate = "bitrate",
    Required = "required",
    Disabled = "disabled"
}
export enum Colorspace {
    Srgb = "srgb",
    P3 = "p3"
}
export enum ImageFormat {
    Jpeg = "jpeg",
    Webp = "webp"
}
export enum LogLevel {
    Verbose = "verbose",
    Debug = "debug",
    Log = "log",
    Warn = "warn",
    Error = "error",
    Fatal = "fatal"
}
export enum OAuthTokenEndpointAuthMethod {
    ClientSecretPost = "client_secret_post",
    ClientSecretBasic = "client_secret_basic"
}<|MERGE_RESOLUTION|>--- conflicted
+++ resolved
@@ -1758,10 +1758,6 @@
         method: "POST"
     }));
 }
-/**
-<<<<<<< HEAD
- * This endpoint is an admin-only route, and requires the `maintenance` permission.
- */
 export function endMaintenance(opts?: Oazapfts.RequestOpts) {
     return oazapfts.ok(oazapfts.fetchText("/admin/maintenance/end", {
         ...opts,
@@ -1780,19 +1776,15 @@
         body: maintenanceLoginDto
     })));
 }
-/**
- * This endpoint is an admin-only route, and requires the `maintenance` permission.
- */
 export function startMaintenance(opts?: Oazapfts.RequestOpts) {
     return oazapfts.ok(oazapfts.fetchText("/admin/maintenance/start", {
         ...opts,
         method: "POST"
     }));
 }
-=======
+/**
  * Create a notification
  */
->>>>>>> edde0f93
 export function createNotification({ notificationCreateDto }: {
     notificationCreateDto: NotificationCreateDto;
 }, opts?: Oazapfts.RequestOpts) {
