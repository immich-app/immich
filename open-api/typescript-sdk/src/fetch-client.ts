--- conflicted
+++ resolved
@@ -3585,7 +3585,8 @@
 export enum AssetVisibility {
     Archive = "archive",
     Timeline = "timeline",
-    Hidden = "hidden"
+    Hidden = "hidden",
+    Locked = "locked"
 }
 export enum AlbumUserRole {
     Editor = "editor",
@@ -3696,15 +3697,6 @@
     AdminUserUpdate = "admin.user.update",
     AdminUserDelete = "admin.user.delete"
 }
-<<<<<<< HEAD
-export enum AssetVisibility {
-    Archive = "archive",
-    Timeline = "timeline",
-    Hidden = "hidden",
-    Locked = "locked"
-}
-=======
->>>>>>> 3fdc1df8
 export enum AssetMediaStatus {
     Created = "created",
     Replaced = "replaced",
