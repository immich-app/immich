--- conflicted
+++ resolved
@@ -1899,7 +1899,6 @@
         body: createAlbumDto
     })));
 }
-<<<<<<< HEAD
 export function getAllAlbumsSlim({ assetId, shared }: {
     assetId?: string;
     shared?: boolean;
@@ -1914,7 +1913,6 @@
         ...opts
     }));
 }
-=======
 /**
  * This endpoint requires the `albumAsset.create` permission.
  */
@@ -1938,7 +1936,6 @@
 /**
  * This endpoint requires the `album.statistics` permission.
  */
->>>>>>> 53680d96
 export function getAlbumStatistics(opts?: Oazapfts.RequestOpts) {
     return oazapfts.ok(oazapfts.fetchJson<{
         status: 200;
