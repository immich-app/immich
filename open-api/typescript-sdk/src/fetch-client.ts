--- conflicted
+++ resolved
@@ -431,11 +431,8 @@
 };
 export type AssetBulkUpdateDto = {
     dateTimeOriginal?: string;
-<<<<<<< HEAD
     dateTimeRelative?: number;
-=======
     description?: string;
->>>>>>> 0bbe70e6
     duplicateId?: string | null;
     ids: string[];
     isFavorite?: boolean;
