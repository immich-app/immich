/**
 * Immich
 * 2.2.3
 * DO NOT MODIFY - This file has been generated using oazapfts.
 * See https://www.npmjs.com/package/oazapfts
 */
import * as Oazapfts from "@oazapfts/runtime";
import * as QS from "@oazapfts/runtime/query";
export const defaults: Oazapfts.Defaults<Oazapfts.CustomHeaders> = {
    headers: {},
    baseUrl: "/api",
};
const oazapfts = Oazapfts.runtime(defaults);
export const servers = {
    server1: "/api"
};
export type UserResponseDto = {
    avatarColor: UserAvatarColor;
    email: string;
    id: string;
    name: string;
    profileChangedAt: string;
    profileImagePath: string;
};
export type ActivityResponseDto = {
    assetId: string | null;
    comment?: string | null;
    createdAt: string;
    id: string;
    "type": ReactionType;
    user: UserResponseDto;
};
export type ActivityCreateDto = {
    albumId: string;
    assetId?: string;
    comment?: string;
    "type": ReactionType;
};
export type ActivityStatisticsResponseDto = {
    comments: number;
    likes: number;
};
export type NotificationCreateDto = {
    data?: object;
    description?: string | null;
    level?: NotificationLevel;
    readAt?: string | null;
    title: string;
    "type"?: NotificationType;
    userId: string;
};
export type NotificationDto = {
    createdAt: string;
    data?: object;
    description?: string;
    id: string;
    level: NotificationLevel;
    readAt?: string;
    title: string;
    "type": NotificationType;
};
export type TemplateDto = {
    template: string;
};
export type TemplateResponseDto = {
    html: string;
    name: string;
};
export type SystemConfigSmtpTransportDto = {
    host: string;
    ignoreCert: boolean;
    password: string;
    port: number;
    secure: boolean;
    username: string;
};
export type SystemConfigSmtpDto = {
    enabled: boolean;
    "from": string;
    replyTo: string;
    transport: SystemConfigSmtpTransportDto;
};
export type TestEmailResponseDto = {
    messageId: string;
};
export type UserLicense = {
    activatedAt: string;
    activationKey: string;
    licenseKey: string;
};
export type UserAdminResponseDto = {
    avatarColor: UserAvatarColor;
    createdAt: string;
    deletedAt: string | null;
    email: string;
    id: string;
    isAdmin: boolean;
    license: (UserLicense) | null;
    name: string;
    oauthId: string;
    profileChangedAt: string;
    profileImagePath: string;
    quotaSizeInBytes: number | null;
    quotaUsageInBytes: number | null;
    shouldChangePassword: boolean;
    status: UserStatus;
    storageLabel: string | null;
    updatedAt: string;
};
export type UserAdminCreateDto = {
    avatarColor?: (UserAvatarColor) | null;
    email: string;
    isAdmin?: boolean;
    name: string;
    notify?: boolean;
    password: string;
    quotaSizeInBytes?: number | null;
    shouldChangePassword?: boolean;
    storageLabel?: string | null;
};
export type UserAdminDeleteDto = {
    force?: boolean;
};
export type UserAdminUpdateDto = {
    avatarColor?: (UserAvatarColor) | null;
    email?: string;
    isAdmin?: boolean;
    name?: string;
    password?: string;
    pinCode?: string | null;
    quotaSizeInBytes?: number | null;
    shouldChangePassword?: boolean;
    storageLabel?: string | null;
};
export type AlbumsResponse = {
    defaultAssetOrder: AssetOrder;
};
export type CastResponse = {
    gCastEnabled: boolean;
};
export type DownloadResponse = {
    archiveSize: number;
    includeEmbeddedVideos: boolean;
};
export type EmailNotificationsResponse = {
    albumInvite: boolean;
    albumUpdate: boolean;
    enabled: boolean;
};
export type FoldersResponse = {
    enabled: boolean;
    sidebarWeb: boolean;
};
export type MemoriesResponse = {
    duration: number;
    enabled: boolean;
};
export type PeopleResponse = {
    enabled: boolean;
    sidebarWeb: boolean;
};
export type PurchaseResponse = {
    hideBuyButtonUntil: string;
    showSupportBadge: boolean;
};
export type RatingsResponse = {
    enabled: boolean;
};
export type SharedLinksResponse = {
    enabled: boolean;
    sidebarWeb: boolean;
};
export type TagsResponse = {
    enabled: boolean;
    sidebarWeb: boolean;
};
export type UserPreferencesResponseDto = {
    albums: AlbumsResponse;
    cast: CastResponse;
    download: DownloadResponse;
    emailNotifications: EmailNotificationsResponse;
    folders: FoldersResponse;
    memories: MemoriesResponse;
    people: PeopleResponse;
    purchase: PurchaseResponse;
    ratings: RatingsResponse;
    sharedLinks: SharedLinksResponse;
    tags: TagsResponse;
};
export type AlbumsUpdate = {
    defaultAssetOrder?: AssetOrder;
};
export type AvatarUpdate = {
    color?: UserAvatarColor;
};
export type CastUpdate = {
    gCastEnabled?: boolean;
};
export type DownloadUpdate = {
    archiveSize?: number;
    includeEmbeddedVideos?: boolean;
};
export type EmailNotificationsUpdate = {
    albumInvite?: boolean;
    albumUpdate?: boolean;
    enabled?: boolean;
};
export type FoldersUpdate = {
    enabled?: boolean;
    sidebarWeb?: boolean;
};
export type MemoriesUpdate = {
    duration?: number;
    enabled?: boolean;
};
export type PeopleUpdate = {
    enabled?: boolean;
    sidebarWeb?: boolean;
};
export type PurchaseUpdate = {
    hideBuyButtonUntil?: string;
    showSupportBadge?: boolean;
};
export type RatingsUpdate = {
    enabled?: boolean;
};
export type SharedLinksUpdate = {
    enabled?: boolean;
    sidebarWeb?: boolean;
};
export type TagsUpdate = {
    enabled?: boolean;
    sidebarWeb?: boolean;
};
export type UserPreferencesUpdateDto = {
    albums?: AlbumsUpdate;
    avatar?: AvatarUpdate;
    cast?: CastUpdate;
    download?: DownloadUpdate;
    emailNotifications?: EmailNotificationsUpdate;
    folders?: FoldersUpdate;
    memories?: MemoriesUpdate;
    people?: PeopleUpdate;
    purchase?: PurchaseUpdate;
    ratings?: RatingsUpdate;
    sharedLinks?: SharedLinksUpdate;
    tags?: TagsUpdate;
};
export type SessionResponseDto = {
    appVersion: string | null;
    createdAt: string;
    current: boolean;
    deviceOS: string;
    deviceType: string;
    expiresAt?: string;
    id: string;
    isPendingSyncReset: boolean;
    updatedAt: string;
};
export type AssetStatsResponseDto = {
    images: number;
    total: number;
    videos: number;
};
export type AlbumUserResponseDto = {
    role: AlbumUserRole;
    user: UserResponseDto;
};
export type ExifResponseDto = {
    city?: string | null;
    country?: string | null;
    dateTimeOriginal?: string | null;
    description?: string | null;
    exifImageHeight?: number | null;
    exifImageWidth?: number | null;
    exposureTime?: string | null;
    fNumber?: number | null;
    fileSizeInByte?: number | null;
    focalLength?: number | null;
    iso?: number | null;
    latitude?: number | null;
    lensModel?: string | null;
    longitude?: number | null;
    make?: string | null;
    model?: string | null;
    modifyDate?: string | null;
    orientation?: string | null;
    projectionType?: string | null;
    rating?: number | null;
    state?: string | null;
    timeZone?: string | null;
};
export type AssetFaceWithoutPersonResponseDto = {
    boundingBoxX1: number;
    boundingBoxX2: number;
    boundingBoxY1: number;
    boundingBoxY2: number;
    id: string;
    imageHeight: number;
    imageWidth: number;
    sourceType?: SourceType;
};
export type PersonWithFacesResponseDto = {
    birthDate: string | null;
    /** This property was added in v1.126.0 */
    color?: string;
    faces: AssetFaceWithoutPersonResponseDto[];
    id: string;
    /** This property was added in v1.126.0 */
    isFavorite?: boolean;
    isHidden: boolean;
    name: string;
    thumbnailPath: string;
    /** This property was added in v1.107.0 */
    updatedAt?: string;
};
export type AssetStackResponseDto = {
    assetCount: number;
    id: string;
    primaryAssetId: string;
};
export type TagResponseDto = {
    color?: string;
    createdAt: string;
    id: string;
    name: string;
    parentId?: string;
    updatedAt: string;
    value: string;
};
export type AssetResponseDto = {
    /** base64 encoded sha1 hash */
    checksum: string;
    /** The UTC timestamp when the asset was originally uploaded to Immich. */
    createdAt: string;
    deviceAssetId: string;
    deviceId: string;
    duplicateId?: string | null;
    duration: string;
    exifInfo?: ExifResponseDto;
    /** The actual UTC timestamp when the file was created/captured, preserving timezone information. This is the authoritative timestamp for chronological sorting within timeline groups. Combined with timezone data, this can be used to determine the exact moment the photo was taken. */
    fileCreatedAt: string;
    /** The UTC timestamp when the file was last modified on the filesystem. This reflects the last time the physical file was changed, which may be different from when the photo was originally taken. */
    fileModifiedAt: string;
    hasMetadata: boolean;
    id: string;
    isArchived: boolean;
    isFavorite: boolean;
    isOffline: boolean;
    isTrashed: boolean;
    /** This property was deprecated in v1.106.0 */
    libraryId?: string | null;
    livePhotoVideoId?: string | null;
    /** The local date and time when the photo/video was taken, derived from EXIF metadata. This represents the photographer's local time regardless of timezone, stored as a timezone-agnostic timestamp. Used for timeline grouping by "local" days and months. */
    localDateTime: string;
    originalFileName: string;
    originalMimeType?: string;
    originalPath: string;
    owner?: UserResponseDto;
    ownerId: string;
    people?: PersonWithFacesResponseDto[];
    /** This property was deprecated in v1.113.0 */
    resized?: boolean;
    stack?: (AssetStackResponseDto) | null;
    tags?: TagResponseDto[];
    thumbhash: string | null;
    "type": AssetTypeEnum;
    unassignedFaces?: AssetFaceWithoutPersonResponseDto[];
    /** The UTC timestamp when the asset record was last updated in the database. This is automatically maintained by the database and reflects when any field in the asset was last modified. */
    updatedAt: string;
    visibility: AssetVisibility;
};
export type ContributorCountResponseDto = {
    assetCount: number;
    userId: string;
};
export type AlbumResponseDto = {
    albumName: string;
    albumThumbnailAssetId: string | null;
    albumUsers: AlbumUserResponseDto[];
    assetCount: number;
    assets: AssetResponseDto[];
    contributorCounts?: ContributorCountResponseDto[];
    createdAt: string;
    description: string;
    endDate?: string;
    hasSharedLink: boolean;
    id: string;
    isActivityEnabled: boolean;
    lastModifiedAssetTimestamp?: string;
    order?: AssetOrder;
    owner: UserResponseDto;
    ownerId: string;
    shared: boolean;
    startDate?: string;
    updatedAt: string;
};
export type AlbumUserCreateDto = {
    role: AlbumUserRole;
    userId: string;
};
export type CreateAlbumDto = {
    albumName: string;
    albumUsers?: AlbumUserCreateDto[];
    assetIds?: string[];
    description?: string;
};
export type AlbumsAddAssetsDto = {
    albumIds: string[];
    assetIds: string[];
};
export type AlbumsAddAssetsResponseDto = {
    error?: BulkIdErrorReason;
    success: boolean;
};
export type AlbumStatisticsResponseDto = {
    notShared: number;
    owned: number;
    shared: number;
};
export type UpdateAlbumDto = {
    albumName?: string;
    albumThumbnailAssetId?: string;
    description?: string;
    isActivityEnabled?: boolean;
    order?: AssetOrder;
};
export type BulkIdsDto = {
    ids: string[];
};
export type BulkIdResponseDto = {
    error?: Error;
    id: string;
    success: boolean;
};
export type UpdateAlbumUserDto = {
    role: AlbumUserRole;
};
export type AlbumUserAddDto = {
    role?: AlbumUserRole;
    userId: string;
};
export type AddUsersDto = {
    albumUsers: AlbumUserAddDto[];
};
export type ApiKeyResponseDto = {
    createdAt: string;
    id: string;
    name: string;
    permissions: Permission[];
    updatedAt: string;
};
export type ApiKeyCreateDto = {
    name?: string;
    permissions: Permission[];
};
export type ApiKeyCreateResponseDto = {
    apiKey: ApiKeyResponseDto;
    secret: string;
};
export type ApiKeyUpdateDto = {
    name?: string;
    permissions?: Permission[];
};
export type AssetBulkDeleteDto = {
    force?: boolean;
    ids: string[];
};
export type AssetMetadataUpsertItemDto = {
    key: AssetMetadataKey;
    value: object;
};
export type AssetMediaCreateDto = {
    assetData: Blob;
    deviceAssetId: string;
    deviceId: string;
    duration?: string;
    fileCreatedAt: string;
    fileModifiedAt: string;
    filename?: string;
    isFavorite?: boolean;
    livePhotoVideoId?: string;
    metadata: AssetMetadataUpsertItemDto[];
    sidecarData?: Blob;
    visibility?: AssetVisibility;
};
export type AssetMediaResponseDto = {
    id: string;
    status: AssetMediaStatus;
};
export type AssetBulkUpdateDto = {
    dateTimeOriginal?: string;
    dateTimeRelative?: number;
    description?: string;
    duplicateId?: string | null;
    ids: string[];
    isFavorite?: boolean;
    latitude?: number;
    longitude?: number;
    rating?: number;
    timeZone?: string;
    visibility?: AssetVisibility;
};
export type AssetBulkUploadCheckItem = {
    /** base64 or hex encoded sha1 hash */
    checksum: string;
    id: string;
};
export type AssetBulkUploadCheckDto = {
    assets: AssetBulkUploadCheckItem[];
};
export type AssetBulkUploadCheckResult = {
    action: Action;
    assetId?: string;
    id: string;
    isTrashed?: boolean;
    reason?: Reason;
};
export type AssetBulkUploadCheckResponseDto = {
    results: AssetBulkUploadCheckResult[];
};
export type AssetCopyDto = {
    albums?: boolean;
    favorite?: boolean;
    sharedLinks?: boolean;
    sidecar?: boolean;
    sourceId: string;
    stack?: boolean;
    targetId: string;
};
export type CheckExistingAssetsDto = {
    deviceAssetIds: string[];
    deviceId: string;
};
export type CheckExistingAssetsResponseDto = {
    existingIds: string[];
};
export type AssetJobsDto = {
    assetIds: string[];
    name: AssetJobName;
};
export type UpdateAssetDto = {
    dateTimeOriginal?: string;
    description?: string;
    isFavorite?: boolean;
    latitude?: number;
    livePhotoVideoId?: string | null;
    longitude?: number;
    rating?: number;
    visibility?: AssetVisibility;
};
export type AssetMetadataResponseDto = {
    key: AssetMetadataKey;
    updatedAt: string;
    value: object;
};
export type AssetMetadataUpsertDto = {
    items: AssetMetadataUpsertItemDto[];
};
export type AssetOcrResponseDto = {
    assetId: string;
    /** Confidence score for text detection box */
    boxScore: number;
    id: string;
    /** Recognized text */
    text: string;
    /** Confidence score for text recognition */
    textScore: number;
    /** Normalized x coordinate of box corner 1 (0-1) */
    x1: number;
    /** Normalized x coordinate of box corner 2 (0-1) */
    x2: number;
    /** Normalized x coordinate of box corner 3 (0-1) */
    x3: number;
    /** Normalized x coordinate of box corner 4 (0-1) */
    x4: number;
    /** Normalized y coordinate of box corner 1 (0-1) */
    y1: number;
    /** Normalized y coordinate of box corner 2 (0-1) */
    y2: number;
    /** Normalized y coordinate of box corner 3 (0-1) */
    y3: number;
    /** Normalized y coordinate of box corner 4 (0-1) */
    y4: number;
};
export type AssetMediaReplaceDto = {
    assetData: Blob;
    deviceAssetId: string;
    deviceId: string;
    duration?: string;
    fileCreatedAt: string;
    fileModifiedAt: string;
    filename?: string;
};
export type SignUpDto = {
    email: string;
    name: string;
    password: string;
};
export type ChangePasswordDto = {
    invalidateSessions?: boolean;
    newPassword: string;
    password: string;
};
export type LoginCredentialDto = {
    email: string;
    password: string;
};
export type LoginResponseDto = {
    accessToken: string;
    isAdmin: boolean;
    isOnboarded: boolean;
    name: string;
    profileImagePath: string;
    shouldChangePassword: boolean;
    userEmail: string;
    userId: string;
};
export type LogoutResponseDto = {
    redirectUri: string;
    successful: boolean;
};
export type PinCodeResetDto = {
    password?: string;
    pinCode?: string;
};
export type PinCodeSetupDto = {
    pinCode: string;
};
export type PinCodeChangeDto = {
    newPinCode: string;
    password?: string;
    pinCode?: string;
};
export type SessionUnlockDto = {
    password?: string;
    pinCode?: string;
};
export type AuthStatusResponseDto = {
    expiresAt?: string;
    isElevated: boolean;
    password: boolean;
    pinCode: boolean;
    pinExpiresAt?: string;
};
export type ValidateAccessTokenResponseDto = {
    authStatus: boolean;
};
export type AssetIdsDto = {
    assetIds: string[];
};
export type DownloadInfoDto = {
    albumId?: string;
    archiveSize?: number;
    assetIds?: string[];
    userId?: string;
};
export type DownloadArchiveInfo = {
    assetIds: string[];
    size: number;
};
export type DownloadResponseDto = {
    archives: DownloadArchiveInfo[];
    totalSize: number;
};
export type DuplicateResponseDto = {
    assets: AssetResponseDto[];
    duplicateId: string;
};
export type PersonResponseDto = {
    birthDate: string | null;
    /** This property was added in v1.126.0 */
    color?: string;
    id: string;
    /** This property was added in v1.126.0 */
    isFavorite?: boolean;
    isHidden: boolean;
    name: string;
    thumbnailPath: string;
    /** This property was added in v1.107.0 */
    updatedAt?: string;
};
export type AssetFaceResponseDto = {
    boundingBoxX1: number;
    boundingBoxX2: number;
    boundingBoxY1: number;
    boundingBoxY2: number;
    id: string;
    imageHeight: number;
    imageWidth: number;
    person: (PersonResponseDto) | null;
    sourceType?: SourceType;
};
export type AssetFaceCreateDto = {
    assetId: string;
    height: number;
    imageHeight: number;
    imageWidth: number;
    personId: string;
    width: number;
    x: number;
    y: number;
};
export type AssetFaceDeleteDto = {
    force: boolean;
};
export type FaceDto = {
    id: string;
};
export type JobCountsDto = {
    active: number;
    completed: number;
    delayed: number;
    failed: number;
    paused: number;
    waiting: number;
};
export type QueueStatusDto = {
    isActive: boolean;
    isPaused: boolean;
};
export type JobStatusDto = {
    jobCounts: JobCountsDto;
    queueStatus: QueueStatusDto;
};
export type AllJobStatusResponseDto = {
    backgroundTask: JobStatusDto;
    backupDatabase: JobStatusDto;
    duplicateDetection: JobStatusDto;
    faceDetection: JobStatusDto;
    facialRecognition: JobStatusDto;
    library: JobStatusDto;
    metadataExtraction: JobStatusDto;
    migration: JobStatusDto;
    notifications: JobStatusDto;
    ocr: JobStatusDto;
    search: JobStatusDto;
    sidecar: JobStatusDto;
    smartSearch: JobStatusDto;
    storageTemplateMigration: JobStatusDto;
    thumbnailGeneration: JobStatusDto;
    videoConversion: JobStatusDto;
    workflow: JobStatusDto;
};
export type JobCreateDto = {
    name: ManualJobName;
};
export type JobCommandDto = {
    command: JobCommand;
    force?: boolean;
};
export type LibraryResponseDto = {
    assetCount: number;
    createdAt: string;
    exclusionPatterns: string[];
    id: string;
    importPaths: string[];
    name: string;
    ownerId: string;
    refreshedAt: string | null;
    updatedAt: string;
};
export type CreateLibraryDto = {
    exclusionPatterns?: string[];
    importPaths?: string[];
    name?: string;
    ownerId: string;
};
export type UpdateLibraryDto = {
    exclusionPatterns?: string[];
    importPaths?: string[];
    name?: string;
};
export type LibraryStatsResponseDto = {
    photos: number;
    total: number;
    usage: number;
    videos: number;
};
export type ValidateLibraryDto = {
    exclusionPatterns?: string[];
    importPaths?: string[];
};
export type ValidateLibraryImportPathResponseDto = {
    importPath: string;
    isValid: boolean;
    message?: string;
};
export type ValidateLibraryResponseDto = {
    importPaths?: ValidateLibraryImportPathResponseDto[];
};
export type MapMarkerResponseDto = {
    city: string | null;
    country: string | null;
    id: string;
    lat: number;
    lon: number;
    state: string | null;
};
export type MapReverseGeocodeResponseDto = {
    city: string | null;
    country: string | null;
    state: string | null;
};
export type OnThisDayDto = {
    year: number;
};
export type MemoryResponseDto = {
    assets: AssetResponseDto[];
    createdAt: string;
    data: OnThisDayDto;
    deletedAt?: string;
    hideAt?: string;
    id: string;
    isSaved: boolean;
    memoryAt: string;
    ownerId: string;
    seenAt?: string;
    showAt?: string;
    "type": MemoryType;
    updatedAt: string;
};
export type MemoryCreateDto = {
    assetIds?: string[];
    data: OnThisDayDto;
    isSaved?: boolean;
    memoryAt: string;
    seenAt?: string;
    "type": MemoryType;
};
export type MemoryStatisticsResponseDto = {
    total: number;
};
export type MemoryUpdateDto = {
    isSaved?: boolean;
    memoryAt?: string;
    seenAt?: string;
};
export type NotificationDeleteAllDto = {
    ids: string[];
};
export type NotificationUpdateAllDto = {
    ids: string[];
    readAt?: string | null;
};
export type NotificationUpdateDto = {
    readAt?: string | null;
};
export type OAuthConfigDto = {
    codeChallenge?: string;
    redirectUri: string;
    state?: string;
};
export type OAuthAuthorizeResponseDto = {
    url: string;
};
export type OAuthCallbackDto = {
    codeVerifier?: string;
    state?: string;
    url: string;
};
export type PartnerResponseDto = {
    avatarColor: UserAvatarColor;
    email: string;
    id: string;
    inTimeline?: boolean;
    name: string;
    profileChangedAt: string;
    profileImagePath: string;
};
export type PartnerCreateDto = {
    sharedWithId: string;
};
export type PartnerUpdateDto = {
    inTimeline: boolean;
};
export type PeopleResponseDto = {
    /** This property was added in v1.110.0 */
    hasNextPage?: boolean;
    hidden: number;
    people: PersonResponseDto[];
    total: number;
};
export type PersonCreateDto = {
    /** Person date of birth.
    Note: the mobile app cannot currently set the birth date to null. */
    birthDate?: string | null;
    color?: string | null;
    isFavorite?: boolean;
    /** Person visibility */
    isHidden?: boolean;
    /** Person name. */
    name?: string;
};
export type PeopleUpdateItem = {
    /** Person date of birth.
    Note: the mobile app cannot currently set the birth date to null. */
    birthDate?: string | null;
    color?: string | null;
    /** Asset is used to get the feature face thumbnail. */
    featureFaceAssetId?: string;
    /** Person id. */
    id: string;
    isFavorite?: boolean;
    /** Person visibility */
    isHidden?: boolean;
    /** Person name. */
    name?: string;
};
export type PeopleUpdateDto = {
    people: PeopleUpdateItem[];
};
export type PersonUpdateDto = {
    /** Person date of birth.
    Note: the mobile app cannot currently set the birth date to null. */
    birthDate?: string | null;
    color?: string | null;
    /** Asset is used to get the feature face thumbnail. */
    featureFaceAssetId?: string;
    isFavorite?: boolean;
    /** Person visibility */
    isHidden?: boolean;
    /** Person name. */
    name?: string;
};
export type MergePersonDto = {
    ids: string[];
};
export type AssetFaceUpdateItem = {
    assetId: string;
    personId: string;
};
export type AssetFaceUpdateDto = {
    data: AssetFaceUpdateItem[];
};
export type PersonStatisticsResponseDto = {
    assets: number;
};
export type PluginActionResponseDto = {
    description: string;
    displayName: string;
    id: string;
    name: string;
    pluginId: string;
    schema: object | null;
    supportedContexts: PluginContext[];
};
export type PluginFilterResponseDto = {
    description: string;
    displayName: string;
    id: string;
    name: string;
    pluginId: string;
    schema: object | null;
    supportedContexts: PluginContext[];
};
export type PluginTriggerResponseDto = {
    context: PluginContext;
    description: string;
    name: string;
    schema: object | null;
};
export type PluginResponseDto = {
    actions: PluginActionResponseDto[];
    author: string;
    createdAt: string;
    description: string;
    displayName: string;
    filters: PluginFilterResponseDto[];
    id: string;
    name: string;
    triggers: PluginTriggerResponseDto[];
    updatedAt: string;
    version: string;
    wasmPath: string;
};
export type SearchExploreItem = {
    data: AssetResponseDto;
    value: string;
};
export type SearchExploreResponseDto = {
    fieldName: string;
    items: SearchExploreItem[];
};
export type MetadataSearchDto = {
    albumIds?: string[];
    checksum?: string;
    city?: string | null;
    country?: string | null;
    createdAfter?: string;
    createdBefore?: string;
    description?: string;
    deviceAssetId?: string;
    deviceId?: string;
    encodedVideoPath?: string;
    id?: string;
    isEncoded?: boolean;
    isFavorite?: boolean;
    isMotion?: boolean;
    isNotInAlbum?: boolean;
    isOffline?: boolean;
    lensModel?: string | null;
    libraryId?: string | null;
    make?: string;
    model?: string | null;
    ocr?: string;
    order?: AssetOrder;
    originalFileName?: string;
    originalPath?: string;
    page?: number;
    personIds?: string[];
    previewPath?: string;
    rating?: number;
    size?: number;
    state?: string | null;
    tagIds?: string[] | null;
    takenAfter?: string;
    takenBefore?: string;
    thumbnailPath?: string;
    trashedAfter?: string;
    trashedBefore?: string;
    "type"?: AssetTypeEnum;
    updatedAfter?: string;
    updatedBefore?: string;
    visibility?: AssetVisibility;
    withDeleted?: boolean;
    withExif?: boolean;
    withPeople?: boolean;
    withStacked?: boolean;
};
export type SearchFacetCountResponseDto = {
    count: number;
    value: string;
};
export type SearchFacetResponseDto = {
    counts: SearchFacetCountResponseDto[];
    fieldName: string;
};
export type SearchAlbumResponseDto = {
    count: number;
    facets: SearchFacetResponseDto[];
    items: AlbumResponseDto[];
    total: number;
};
export type SearchAssetResponseDto = {
    count: number;
    facets: SearchFacetResponseDto[];
    items: AssetResponseDto[];
    nextPage: string | null;
    total: number;
};
export type SearchResponseDto = {
    albums: SearchAlbumResponseDto;
    assets: SearchAssetResponseDto;
};
export type PlacesResponseDto = {
    admin1name?: string;
    admin2name?: string;
    latitude: number;
    longitude: number;
    name: string;
};
export type RandomSearchDto = {
    albumIds?: string[];
    city?: string | null;
    country?: string | null;
    createdAfter?: string;
    createdBefore?: string;
    deviceId?: string;
    isEncoded?: boolean;
    isFavorite?: boolean;
    isMotion?: boolean;
    isNotInAlbum?: boolean;
    isOffline?: boolean;
    lensModel?: string | null;
    libraryId?: string | null;
    make?: string;
    model?: string | null;
    ocr?: string;
    personIds?: string[];
    rating?: number;
    size?: number;
    state?: string | null;
    tagIds?: string[] | null;
    takenAfter?: string;
    takenBefore?: string;
    trashedAfter?: string;
    trashedBefore?: string;
    "type"?: AssetTypeEnum;
    updatedAfter?: string;
    updatedBefore?: string;
    visibility?: AssetVisibility;
    withDeleted?: boolean;
    withExif?: boolean;
    withPeople?: boolean;
    withStacked?: boolean;
};
export type SmartSearchDto = {
    albumIds?: string[];
    city?: string | null;
    country?: string | null;
    createdAfter?: string;
    createdBefore?: string;
    deviceId?: string;
    isEncoded?: boolean;
    isFavorite?: boolean;
    isMotion?: boolean;
    isNotInAlbum?: boolean;
    isOffline?: boolean;
    language?: string;
    lensModel?: string | null;
    libraryId?: string | null;
    make?: string;
    model?: string | null;
    ocr?: string;
    page?: number;
    personIds?: string[];
    query?: string;
    queryAssetId?: string;
    rating?: number;
    size?: number;
    state?: string | null;
    tagIds?: string[] | null;
    takenAfter?: string;
    takenBefore?: string;
    trashedAfter?: string;
    trashedBefore?: string;
    "type"?: AssetTypeEnum;
    updatedAfter?: string;
    updatedBefore?: string;
    visibility?: AssetVisibility;
    withDeleted?: boolean;
    withExif?: boolean;
};
export type StatisticsSearchDto = {
    albumIds?: string[];
    city?: string | null;
    country?: string | null;
    createdAfter?: string;
    createdBefore?: string;
    description?: string;
    deviceId?: string;
    isEncoded?: boolean;
    isFavorite?: boolean;
    isMotion?: boolean;
    isNotInAlbum?: boolean;
    isOffline?: boolean;
    lensModel?: string | null;
    libraryId?: string | null;
    make?: string;
    model?: string | null;
    ocr?: string;
    personIds?: string[];
    rating?: number;
    state?: string | null;
    tagIds?: string[] | null;
    takenAfter?: string;
    takenBefore?: string;
    trashedAfter?: string;
    trashedBefore?: string;
    "type"?: AssetTypeEnum;
    updatedAfter?: string;
    updatedBefore?: string;
    visibility?: AssetVisibility;
};
export type SearchStatisticsResponseDto = {
    total: number;
};
export type ServerAboutResponseDto = {
    build?: string;
    buildImage?: string;
    buildImageUrl?: string;
    buildUrl?: string;
    exiftool?: string;
    ffmpeg?: string;
    imagemagick?: string;
    libvips?: string;
    licensed: boolean;
    nodejs?: string;
    repository?: string;
    repositoryUrl?: string;
    sourceCommit?: string;
    sourceRef?: string;
    sourceUrl?: string;
    thirdPartyBugFeatureUrl?: string;
    thirdPartyDocumentationUrl?: string;
    thirdPartySourceUrl?: string;
    thirdPartySupportUrl?: string;
    version: string;
    versionUrl: string;
};
export type ServerApkLinksDto = {
    arm64v8a: string;
    armeabiv7a: string;
    universal: string;
    x86_64: string;
};
export type ServerConfigDto = {
    externalDomain: string;
    isInitialized: boolean;
    isOnboarded: boolean;
    loginPageMessage: string;
    mapDarkStyleUrl: string;
    mapLightStyleUrl: string;
    oauthButtonText: string;
    publicUsers: boolean;
    trashDays: number;
    userDeleteDelay: number;
};
export type ServerFeaturesDto = {
    configFile: boolean;
    duplicateDetection: boolean;
    email: boolean;
    facialRecognition: boolean;
    importFaces: boolean;
    map: boolean;
    oauth: boolean;
    oauthAutoLaunch: boolean;
    ocr: boolean;
    passwordLogin: boolean;
    reverseGeocoding: boolean;
    search: boolean;
    sidecar: boolean;
    smartSearch: boolean;
    trash: boolean;
};
export type LicenseResponseDto = {
    activatedAt: string;
    activationKey: string;
    licenseKey: string;
};
export type LicenseKeyDto = {
    activationKey: string;
    licenseKey: string;
};
export type ServerMediaTypesResponseDto = {
    image: string[];
    sidecar: string[];
    video: string[];
};
export type ServerPingResponse = {};
export type ServerPingResponseRead = {
    res: string;
};
export type UsageByUserDto = {
    photos: number;
    quotaSizeInBytes: number | null;
    usage: number;
    usagePhotos: number;
    usageVideos: number;
    userId: string;
    userName: string;
    videos: number;
};
export type ServerStatsResponseDto = {
    photos: number;
    usage: number;
    usageByUser: UsageByUserDto[];
    usagePhotos: number;
    usageVideos: number;
    videos: number;
};
export type ServerStorageResponseDto = {
    diskAvailable: string;
    diskAvailableRaw: number;
    diskSize: string;
    diskSizeRaw: number;
    diskUsagePercentage: number;
    diskUse: string;
    diskUseRaw: number;
};
export type ServerThemeDto = {
    customCss: string;
};
export type ServerVersionResponseDto = {
    major: number;
    minor: number;
    patch: number;
};
export type VersionCheckStateResponseDto = {
    checkedAt: string | null;
    releaseVersion: string | null;
};
export type ServerVersionHistoryResponseDto = {
    createdAt: string;
    id: string;
    version: string;
};
export type SessionCreateDto = {
    deviceOS?: string;
    deviceType?: string;
    /** session duration, in seconds */
    duration?: number;
};
export type SessionCreateResponseDto = {
    appVersion: string | null;
    createdAt: string;
    current: boolean;
    deviceOS: string;
    deviceType: string;
    expiresAt?: string;
    id: string;
    isPendingSyncReset: boolean;
    token: string;
    updatedAt: string;
};
export type SessionUpdateDto = {
    isPendingSyncReset?: boolean;
};
export type SharedLinkResponseDto = {
    album?: AlbumResponseDto;
    allowDownload: boolean;
    allowUpload: boolean;
    assets: AssetResponseDto[];
    createdAt: string;
    description: string | null;
    expiresAt: string | null;
    id: string;
    key: string;
    password: string | null;
    showMetadata: boolean;
    slug: string | null;
    token?: string | null;
    "type": SharedLinkType;
    userId: string;
};
export type SharedLinkCreateDto = {
    albumId?: string;
    allowDownload?: boolean;
    allowUpload?: boolean;
    assetIds?: string[];
    description?: string | null;
    expiresAt?: string | null;
    password?: string | null;
    showMetadata?: boolean;
    slug?: string | null;
    "type": SharedLinkType;
};
export type SharedLinkEditDto = {
    allowDownload?: boolean;
    allowUpload?: boolean;
    /** Few clients cannot send null to set the expiryTime to never.
    Setting this flag and not sending expiryAt is considered as null instead.
    Clients that can send null values can ignore this. */
    changeExpiryTime?: boolean;
    description?: string | null;
    expiresAt?: string | null;
    password?: string | null;
    showMetadata?: boolean;
    slug?: string | null;
};
export type AssetIdsResponseDto = {
    assetId: string;
    error?: Error2;
    success: boolean;
};
export type StackResponseDto = {
    assets: AssetResponseDto[];
    id: string;
    primaryAssetId: string;
};
export type StackCreateDto = {
    /** first asset becomes the primary */
    assetIds: string[];
};
export type StackUpdateDto = {
    primaryAssetId?: string;
};
export type SyncAckDeleteDto = {
    types?: SyncEntityType[];
};
export type SyncAckDto = {
    ack: string;
    "type": SyncEntityType;
};
export type SyncAckSetDto = {
    acks: string[];
};
export type AssetDeltaSyncDto = {
    updatedAfter: string;
    userIds: string[];
};
export type AssetDeltaSyncResponseDto = {
    deleted: string[];
    needsFullSync: boolean;
    upserted: AssetResponseDto[];
};
export type AssetFullSyncDto = {
    lastId?: string;
    limit: number;
    updatedUntil: string;
    userId?: string;
};
export type SyncStreamDto = {
    reset?: boolean;
    types: SyncRequestType[];
};
export type DatabaseBackupConfig = {
    cronExpression: string;
    enabled: boolean;
    keepLastAmount: number;
};
export type SystemConfigBackupsDto = {
    database: DatabaseBackupConfig;
};
export type SystemConfigFFmpegDto = {
    accel: TranscodeHWAccel;
    accelDecode: boolean;
    acceptedAudioCodecs: AudioCodec[];
    acceptedContainers: VideoContainer[];
    acceptedVideoCodecs: VideoCodec[];
    bframes: number;
    cqMode: CQMode;
    crf: number;
    gopSize: number;
    maxBitrate: string;
    preferredHwDevice: string;
    preset: string;
    refs: number;
    targetAudioCodec: AudioCodec;
    targetResolution: string;
    targetVideoCodec: VideoCodec;
    temporalAQ: boolean;
    threads: number;
    tonemap: ToneMapping;
    transcode: TranscodePolicy;
    twoPass: boolean;
};
export type SystemConfigGeneratedFullsizeImageDto = {
    enabled: boolean;
    format: ImageFormat;
    quality: number;
};
export type SystemConfigGeneratedImageDto = {
    format: ImageFormat;
    quality: number;
    size: number;
};
export type SystemConfigImageDto = {
    colorspace: Colorspace;
    extractEmbedded: boolean;
    fullsize: SystemConfigGeneratedFullsizeImageDto;
    preview: SystemConfigGeneratedImageDto;
    thumbnail: SystemConfigGeneratedImageDto;
};
export type JobSettingsDto = {
    concurrency: number;
};
export type SystemConfigJobDto = {
    backgroundTask: JobSettingsDto;
    faceDetection: JobSettingsDto;
    library: JobSettingsDto;
    metadataExtraction: JobSettingsDto;
    migration: JobSettingsDto;
    notifications: JobSettingsDto;
    ocr: JobSettingsDto;
    search: JobSettingsDto;
    sidecar: JobSettingsDto;
    smartSearch: JobSettingsDto;
    thumbnailGeneration: JobSettingsDto;
    videoConversion: JobSettingsDto;
    workflow: JobSettingsDto;
};
export type SystemConfigLibraryScanDto = {
    cronExpression: string;
    enabled: boolean;
};
export type SystemConfigLibraryWatchDto = {
    enabled: boolean;
};
export type SystemConfigLibraryDto = {
    scan: SystemConfigLibraryScanDto;
    watch: SystemConfigLibraryWatchDto;
};
export type SystemConfigLoggingDto = {
    enabled: boolean;
    level: LogLevel;
};
export type MachineLearningAvailabilityChecksDto = {
    enabled: boolean;
    interval: number;
    timeout: number;
};
export type ClipConfig = {
    enabled: boolean;
    modelName: string;
};
export type DuplicateDetectionConfig = {
    enabled: boolean;
    maxDistance: number;
};
export type FacialRecognitionConfig = {
    enabled: boolean;
    maxDistance: number;
    minFaces: number;
    minScore: number;
    modelName: string;
};
export type OcrConfig = {
    enabled: boolean;
    maxResolution: number;
    minDetectionScore: number;
    minRecognitionScore: number;
    modelName: string;
};
export type SystemConfigMachineLearningDto = {
    availabilityChecks: MachineLearningAvailabilityChecksDto;
    clip: ClipConfig;
    duplicateDetection: DuplicateDetectionConfig;
    enabled: boolean;
    facialRecognition: FacialRecognitionConfig;
    ocr: OcrConfig;
    urls: string[];
};
export type SystemConfigMapDto = {
    darkStyle: string;
    enabled: boolean;
    lightStyle: string;
};
export type SystemConfigFacesDto = {
    "import": boolean;
};
export type SystemConfigMetadataDto = {
    faces: SystemConfigFacesDto;
};
export type SystemConfigNewVersionCheckDto = {
    enabled: boolean;
};
export type SystemConfigNightlyTasksDto = {
    clusterNewFaces: boolean;
    databaseCleanup: boolean;
    generateMemories: boolean;
    missingThumbnails: boolean;
    startTime: string;
    syncQuotaUsage: boolean;
};
export type SystemConfigNotificationsDto = {
    smtp: SystemConfigSmtpDto;
};
export type SystemConfigOAuthDto = {
    autoLaunch: boolean;
    autoRegister: boolean;
    buttonText: string;
    clientId: string;
    clientSecret: string;
    defaultStorageQuota: number | null;
    enabled: boolean;
    issuerUrl: string;
    mobileOverrideEnabled: boolean;
    mobileRedirectUri: string;
    profileSigningAlgorithm: string;
    roleClaim: string;
    scope: string;
    signingAlgorithm: string;
    storageLabelClaim: string;
    storageQuotaClaim: string;
    timeout: number;
    tokenEndpointAuthMethod: OAuthTokenEndpointAuthMethod;
};
export type SystemConfigPasswordLoginDto = {
    enabled: boolean;
};
export type SystemConfigReverseGeocodingDto = {
    enabled: boolean;
};
export type SystemConfigServerDto = {
    externalDomain: string;
    loginPageMessage: string;
    publicUsers: boolean;
};
export type SystemConfigStorageTemplateDto = {
    enabled: boolean;
    hashVerificationEnabled: boolean;
    template: string;
};
export type SystemConfigTemplateEmailsDto = {
    albumInviteTemplate: string;
    albumUpdateTemplate: string;
    welcomeTemplate: string;
};
export type SystemConfigTemplatesDto = {
    email: SystemConfigTemplateEmailsDto;
};
export type SystemConfigThemeDto = {
    customCss: string;
};
export type SystemConfigTrashDto = {
    days: number;
    enabled: boolean;
};
export type SystemConfigUserDto = {
    deleteDelay: number;
};
export type SystemConfigDto = {
    backup: SystemConfigBackupsDto;
    ffmpeg: SystemConfigFFmpegDto;
    image: SystemConfigImageDto;
    job: SystemConfigJobDto;
    library: SystemConfigLibraryDto;
    logging: SystemConfigLoggingDto;
    machineLearning: SystemConfigMachineLearningDto;
    map: SystemConfigMapDto;
    metadata: SystemConfigMetadataDto;
    newVersionCheck: SystemConfigNewVersionCheckDto;
    nightlyTasks: SystemConfigNightlyTasksDto;
    notifications: SystemConfigNotificationsDto;
    oauth: SystemConfigOAuthDto;
    passwordLogin: SystemConfigPasswordLoginDto;
    reverseGeocoding: SystemConfigReverseGeocodingDto;
    server: SystemConfigServerDto;
    storageTemplate: SystemConfigStorageTemplateDto;
    templates: SystemConfigTemplatesDto;
    theme: SystemConfigThemeDto;
    trash: SystemConfigTrashDto;
    user: SystemConfigUserDto;
};
export type SystemConfigTemplateStorageOptionDto = {
    dayOptions: string[];
    hourOptions: string[];
    minuteOptions: string[];
    monthOptions: string[];
    presetOptions: string[];
    secondOptions: string[];
    weekOptions: string[];
    yearOptions: string[];
};
export type AdminOnboardingUpdateDto = {
    isOnboarded: boolean;
};
export type ReverseGeocodingStateResponseDto = {
    lastImportFileName: string | null;
    lastUpdate: string | null;
};
export type TagCreateDto = {
    color?: string;
    name: string;
    parentId?: string | null;
};
export type TagUpsertDto = {
    tags: string[];
};
export type TagBulkAssetsDto = {
    assetIds: string[];
    tagIds: string[];
};
export type TagBulkAssetsResponseDto = {
    count: number;
};
export type TagUpdateDto = {
    color?: string | null;
};
export type TimeBucketAssetResponseDto = {
    /** Array of city names extracted from EXIF GPS data */
    city: (string | null)[];
    /** Array of country names extracted from EXIF GPS data */
    country: (string | null)[];
    /** Array of video durations in HH:MM:SS format (null for images) */
    duration: (string | null)[];
    /** Array of file creation timestamps in UTC (ISO 8601 format, without timezone) */
    fileCreatedAt: string[];
    /** Array of asset IDs in the time bucket */
    id: string[];
    /** Array indicating whether each asset is favorited */
    isFavorite: boolean[];
    /** Array indicating whether each asset is an image (false for videos) */
    isImage: boolean[];
    /** Array indicating whether each asset is in the trash */
    isTrashed: boolean[];
    /** Array of latitude coordinates extracted from EXIF GPS data */
    latitude?: (number | null)[];
    /** Array of live photo video asset IDs (null for non-live photos) */
    livePhotoVideoId: (string | null)[];
    /** Array of UTC offset hours at the time each photo was taken. Positive values are east of UTC, negative values are west of UTC. Values may be fractional (e.g., 5.5 for +05:30, -9.75 for -09:45). Applying this offset to 'fileCreatedAt' will give you the time the photo was taken from the photographer's perspective. */
    localOffsetHours: number[];
    /** Array of longitude coordinates extracted from EXIF GPS data */
    longitude?: (number | null)[];
    /** Array of owner IDs for each asset */
    ownerId: string[];
    /** Array of projection types for 360° content (e.g., "EQUIRECTANGULAR", "CUBEFACE", "CYLINDRICAL") */
    projectionType: (string | null)[];
    /** Array of aspect ratios (width/height) for each asset */
    ratio: number[];
    /** Array of stack information as [stackId, assetCount] tuples (null for non-stacked assets) */
    stack?: (string[] | null)[];
    /** Array of BlurHash strings for generating asset previews (base64 encoded) */
    thumbhash: (string | null)[];
    /** Array of visibility statuses for each asset (e.g., ARCHIVE, TIMELINE, HIDDEN, LOCKED) */
    visibility: AssetVisibility[];
};
export type TimeBucketsResponseDto = {
    /** Number of assets in this time bucket */
    count: number;
    /** Time bucket identifier in YYYY-MM-DD format representing the start of the time period */
    timeBucket: string;
};
export type TrashResponseDto = {
    count: number;
};
export type UserUpdateMeDto = {
    avatarColor?: (UserAvatarColor) | null;
    email?: string;
    name?: string;
    password?: string;
};
export type OnboardingResponseDto = {
    isOnboarded: boolean;
};
export type OnboardingDto = {
    isOnboarded: boolean;
};
export type CreateProfileImageDto = {
    file: Blob;
};
export type CreateProfileImageResponseDto = {
    profileChangedAt: string;
    profileImagePath: string;
    userId: string;
};
export type WorkflowActionResponseDto = {
    actionConfig: object | null;
    actionId: string;
    id: string;
    order: number;
    workflowId: string;
};
export type WorkflowFilterResponseDto = {
    filterConfig: object | null;
    filterId: string;
    id: string;
    order: number;
    workflowId: string;
};
export type WorkflowResponseDto = {
    actions: WorkflowActionResponseDto[];
    createdAt: string;
    description: string;
    displayName: string;
    enabled: boolean;
    filters: WorkflowFilterResponseDto[];
    id: string;
    name: string;
    ownerId: string;
    triggerConfig: object | null;
    triggerType: TriggerType;
};
export type WorkflowCreateDto = {
    description?: string;
    displayName: string;
    enabled?: boolean;
    name: string;
    triggerConfig?: object;
    triggerType: PluginTriggerType;
};
export type WorkflowUpdateDto = {
    description?: string;
    displayName?: string;
    enabled?: boolean;
    name?: string;
    triggerConfig?: object;
};
export type WorkflowActionCreateDto = {
    actionConfig?: object;
    actionId: string;
};
export type WorkflowFilterCreateDto = {
    filterConfig?: object;
    filterId: string;
};
/**
 * List all activities
 */
export function getActivities({ albumId, assetId, level, $type, userId }: {
    albumId: string;
    assetId?: string;
    level?: ReactionLevel;
    $type?: ReactionType;
    userId?: string;
}, opts?: Oazapfts.RequestOpts) {
    return oazapfts.ok(oazapfts.fetchJson<{
        status: 200;
        data: ActivityResponseDto[];
    }>(`/activities${QS.query(QS.explode({
        albumId,
        assetId,
        level,
        "type": $type,
        userId
    }))}`, {
        ...opts
    }));
}
/**
 * Create an activity
 */
export function createActivity({ activityCreateDto }: {
    activityCreateDto: ActivityCreateDto;
}, opts?: Oazapfts.RequestOpts) {
    return oazapfts.ok(oazapfts.fetchJson<{
        status: 201;
        data: ActivityResponseDto;
    }>("/activities", oazapfts.json({
        ...opts,
        method: "POST",
        body: activityCreateDto
    })));
}
/**
 * Retrieve activity statistics
 */
export function getActivityStatistics({ albumId, assetId }: {
    albumId: string;
    assetId?: string;
}, opts?: Oazapfts.RequestOpts) {
    return oazapfts.ok(oazapfts.fetchJson<{
        status: 200;
        data: ActivityStatisticsResponseDto;
    }>(`/activities/statistics${QS.query(QS.explode({
        albumId,
        assetId
    }))}`, {
        ...opts
    }));
}
/**
 * Delete an activity
 */
export function deleteActivity({ id }: {
    id: string;
}, opts?: Oazapfts.RequestOpts) {
    return oazapfts.ok(oazapfts.fetchText(`/activities/${encodeURIComponent(id)}`, {
        ...opts,
        method: "DELETE"
    }));
}
/**
 * Unlink all OAuth accounts
 */
export function unlinkAllOAuthAccountsAdmin(opts?: Oazapfts.RequestOpts) {
    return oazapfts.ok(oazapfts.fetchText("/admin/auth/unlink-all", {
        ...opts,
        method: "POST"
    }));
}
/**
 * Create a notification
 */
export function createNotification({ notificationCreateDto }: {
    notificationCreateDto: NotificationCreateDto;
}, opts?: Oazapfts.RequestOpts) {
    return oazapfts.ok(oazapfts.fetchJson<{
        status: 201;
        data: NotificationDto;
    }>("/admin/notifications", oazapfts.json({
        ...opts,
        method: "POST",
        body: notificationCreateDto
    })));
}
/**
 * Render email template
 */
export function getNotificationTemplateAdmin({ name, templateDto }: {
    name: string;
    templateDto: TemplateDto;
}, opts?: Oazapfts.RequestOpts) {
    return oazapfts.ok(oazapfts.fetchJson<{
        status: 200;
        data: TemplateResponseDto;
    }>(`/admin/notifications/templates/${encodeURIComponent(name)}`, oazapfts.json({
        ...opts,
        method: "POST",
        body: templateDto
    })));
}
/**
 * Send test email
 */
export function sendTestEmailAdmin({ systemConfigSmtpDto }: {
    systemConfigSmtpDto: SystemConfigSmtpDto;
}, opts?: Oazapfts.RequestOpts) {
    return oazapfts.ok(oazapfts.fetchJson<{
        status: 200;
        data: TestEmailResponseDto;
    }>("/admin/notifications/test-email", oazapfts.json({
        ...opts,
        method: "POST",
        body: systemConfigSmtpDto
    })));
}
/**
 * Search users
 */
export function searchUsersAdmin({ id, withDeleted }: {
    id?: string;
    withDeleted?: boolean;
}, opts?: Oazapfts.RequestOpts) {
    return oazapfts.ok(oazapfts.fetchJson<{
        status: 200;
        data: UserAdminResponseDto[];
    }>(`/admin/users${QS.query(QS.explode({
        id,
        withDeleted
    }))}`, {
        ...opts
    }));
}
/**
 * Create a user
 */
export function createUserAdmin({ userAdminCreateDto }: {
    userAdminCreateDto: UserAdminCreateDto;
}, opts?: Oazapfts.RequestOpts) {
    return oazapfts.ok(oazapfts.fetchJson<{
        status: 201;
        data: UserAdminResponseDto;
    }>("/admin/users", oazapfts.json({
        ...opts,
        method: "POST",
        body: userAdminCreateDto
    })));
}
/**
 * Delete a user
 */
export function deleteUserAdmin({ id, userAdminDeleteDto }: {
    id: string;
    userAdminDeleteDto: UserAdminDeleteDto;
}, opts?: Oazapfts.RequestOpts) {
    return oazapfts.ok(oazapfts.fetchJson<{
        status: 200;
        data: UserAdminResponseDto;
    }>(`/admin/users/${encodeURIComponent(id)}`, oazapfts.json({
        ...opts,
        method: "DELETE",
        body: userAdminDeleteDto
    })));
}
/**
 * Retrieve a user
 */
export function getUserAdmin({ id }: {
    id: string;
}, opts?: Oazapfts.RequestOpts) {
    return oazapfts.ok(oazapfts.fetchJson<{
        status: 200;
        data: UserAdminResponseDto;
    }>(`/admin/users/${encodeURIComponent(id)}`, {
        ...opts
    }));
}
/**
 * Update a user
 */
export function updateUserAdmin({ id, userAdminUpdateDto }: {
    id: string;
    userAdminUpdateDto: UserAdminUpdateDto;
}, opts?: Oazapfts.RequestOpts) {
    return oazapfts.ok(oazapfts.fetchJson<{
        status: 200;
        data: UserAdminResponseDto;
    }>(`/admin/users/${encodeURIComponent(id)}`, oazapfts.json({
        ...opts,
        method: "PUT",
        body: userAdminUpdateDto
    })));
}
/**
 * Retrieve user preferences
 */
export function getUserPreferencesAdmin({ id }: {
    id: string;
}, opts?: Oazapfts.RequestOpts) {
    return oazapfts.ok(oazapfts.fetchJson<{
        status: 200;
        data: UserPreferencesResponseDto;
    }>(`/admin/users/${encodeURIComponent(id)}/preferences`, {
        ...opts
    }));
}
/**
 * Update user preferences
 */
export function updateUserPreferencesAdmin({ id, userPreferencesUpdateDto }: {
    id: string;
    userPreferencesUpdateDto: UserPreferencesUpdateDto;
}, opts?: Oazapfts.RequestOpts) {
    return oazapfts.ok(oazapfts.fetchJson<{
        status: 200;
        data: UserPreferencesResponseDto;
    }>(`/admin/users/${encodeURIComponent(id)}/preferences`, oazapfts.json({
        ...opts,
        method: "PUT",
        body: userPreferencesUpdateDto
    })));
}
/**
 * Restore a deleted user
 */
export function restoreUserAdmin({ id }: {
    id: string;
}, opts?: Oazapfts.RequestOpts) {
    return oazapfts.ok(oazapfts.fetchJson<{
        status: 200;
        data: UserAdminResponseDto;
    }>(`/admin/users/${encodeURIComponent(id)}/restore`, {
        ...opts,
        method: "POST"
    }));
}
/**
 * Retrieve user sessions
 */
export function getUserSessionsAdmin({ id }: {
    id: string;
}, opts?: Oazapfts.RequestOpts) {
    return oazapfts.ok(oazapfts.fetchJson<{
        status: 200;
        data: SessionResponseDto[];
    }>(`/admin/users/${encodeURIComponent(id)}/sessions`, {
        ...opts
    }));
}
/**
 * Retrieve user statistics
 */
export function getUserStatisticsAdmin({ id, isFavorite, isTrashed, visibility }: {
    id: string;
    isFavorite?: boolean;
    isTrashed?: boolean;
    visibility?: AssetVisibility;
}, opts?: Oazapfts.RequestOpts) {
    return oazapfts.ok(oazapfts.fetchJson<{
        status: 200;
        data: AssetStatsResponseDto;
    }>(`/admin/users/${encodeURIComponent(id)}/statistics${QS.query(QS.explode({
        isFavorite,
        isTrashed,
        visibility
    }))}`, {
        ...opts
    }));
}
/**
 * List all albums
 */
export function getAllAlbums({ assetId, shared }: {
    assetId?: string;
    shared?: boolean;
}, opts?: Oazapfts.RequestOpts) {
    return oazapfts.ok(oazapfts.fetchJson<{
        status: 200;
        data: AlbumResponseDto[];
    }>(`/albums${QS.query(QS.explode({
        assetId,
        shared
    }))}`, {
        ...opts
    }));
}
/**
 * Create an album
 */
export function createAlbum({ createAlbumDto }: {
    createAlbumDto: CreateAlbumDto;
}, opts?: Oazapfts.RequestOpts) {
    return oazapfts.ok(oazapfts.fetchJson<{
        status: 201;
        data: AlbumResponseDto;
    }>("/albums", oazapfts.json({
        ...opts,
        method: "POST",
        body: createAlbumDto
    })));
}
/**
 * Add assets to albums
 */
export function addAssetsToAlbums({ key, slug, albumsAddAssetsDto }: {
    key?: string;
    slug?: string;
    albumsAddAssetsDto: AlbumsAddAssetsDto;
}, opts?: Oazapfts.RequestOpts) {
    return oazapfts.ok(oazapfts.fetchJson<{
        status: 200;
        data: AlbumsAddAssetsResponseDto;
    }>(`/albums/assets${QS.query(QS.explode({
        key,
        slug
    }))}`, oazapfts.json({
        ...opts,
        method: "PUT",
        body: albumsAddAssetsDto
    })));
}
/**
 * Retrieve album statistics
 */
export function getAlbumStatistics(opts?: Oazapfts.RequestOpts) {
    return oazapfts.ok(oazapfts.fetchJson<{
        status: 200;
        data: AlbumStatisticsResponseDto;
    }>("/albums/statistics", {
        ...opts
    }));
}
/**
 * Delete an album
 */
export function deleteAlbum({ id }: {
    id: string;
}, opts?: Oazapfts.RequestOpts) {
    return oazapfts.ok(oazapfts.fetchText(`/albums/${encodeURIComponent(id)}`, {
        ...opts,
        method: "DELETE"
    }));
}
/**
 * Retrieve an album
 */
export function getAlbumInfo({ id, key, slug, withoutAssets }: {
    id: string;
    key?: string;
    slug?: string;
    withoutAssets?: boolean;
}, opts?: Oazapfts.RequestOpts) {
    return oazapfts.ok(oazapfts.fetchJson<{
        status: 200;
        data: AlbumResponseDto;
    }>(`/albums/${encodeURIComponent(id)}${QS.query(QS.explode({
        key,
        slug,
        withoutAssets
    }))}`, {
        ...opts
    }));
}
/**
 * Update an album
 */
export function updateAlbumInfo({ id, updateAlbumDto }: {
    id: string;
    updateAlbumDto: UpdateAlbumDto;
}, opts?: Oazapfts.RequestOpts) {
    return oazapfts.ok(oazapfts.fetchJson<{
        status: 200;
        data: AlbumResponseDto;
    }>(`/albums/${encodeURIComponent(id)}`, oazapfts.json({
        ...opts,
        method: "PATCH",
        body: updateAlbumDto
    })));
}
/**
 * Remove assets from an album
 */
export function removeAssetFromAlbum({ id, bulkIdsDto }: {
    id: string;
    bulkIdsDto: BulkIdsDto;
}, opts?: Oazapfts.RequestOpts) {
    return oazapfts.ok(oazapfts.fetchJson<{
        status: 200;
        data: BulkIdResponseDto[];
    }>(`/albums/${encodeURIComponent(id)}/assets`, oazapfts.json({
        ...opts,
        method: "DELETE",
        body: bulkIdsDto
    })));
}
/**
 * Add assets to an album
 */
export function addAssetsToAlbum({ id, key, slug, bulkIdsDto }: {
    id: string;
    key?: string;
    slug?: string;
    bulkIdsDto: BulkIdsDto;
}, opts?: Oazapfts.RequestOpts) {
    return oazapfts.ok(oazapfts.fetchJson<{
        status: 200;
        data: BulkIdResponseDto[];
    }>(`/albums/${encodeURIComponent(id)}/assets${QS.query(QS.explode({
        key,
        slug
    }))}`, oazapfts.json({
        ...opts,
        method: "PUT",
        body: bulkIdsDto
    })));
}
/**
 * Remove user from album
 */
export function removeUserFromAlbum({ id, userId }: {
    id: string;
    userId: string;
}, opts?: Oazapfts.RequestOpts) {
    return oazapfts.ok(oazapfts.fetchText(`/albums/${encodeURIComponent(id)}/user/${encodeURIComponent(userId)}`, {
        ...opts,
        method: "DELETE"
    }));
}
/**
 * Update user role
 */
export function updateAlbumUser({ id, userId, updateAlbumUserDto }: {
    id: string;
    userId: string;
    updateAlbumUserDto: UpdateAlbumUserDto;
}, opts?: Oazapfts.RequestOpts) {
    return oazapfts.ok(oazapfts.fetchText(`/albums/${encodeURIComponent(id)}/user/${encodeURIComponent(userId)}`, oazapfts.json({
        ...opts,
        method: "PUT",
        body: updateAlbumUserDto
    })));
}
/**
 * Share album with users
 */
export function addUsersToAlbum({ id, addUsersDto }: {
    id: string;
    addUsersDto: AddUsersDto;
}, opts?: Oazapfts.RequestOpts) {
    return oazapfts.ok(oazapfts.fetchJson<{
        status: 200;
        data: AlbumResponseDto;
    }>(`/albums/${encodeURIComponent(id)}/users`, oazapfts.json({
        ...opts,
        method: "PUT",
        body: addUsersDto
    })));
}
/**
 * List all API keys
 */
export function getApiKeys(opts?: Oazapfts.RequestOpts) {
    return oazapfts.ok(oazapfts.fetchJson<{
        status: 200;
        data: ApiKeyResponseDto[];
    }>("/api-keys", {
        ...opts
    }));
}
/**
 * Create an API key
 */
export function createApiKey({ apiKeyCreateDto }: {
    apiKeyCreateDto: ApiKeyCreateDto;
}, opts?: Oazapfts.RequestOpts) {
    return oazapfts.ok(oazapfts.fetchJson<{
        status: 201;
        data: ApiKeyCreateResponseDto;
    }>("/api-keys", oazapfts.json({
        ...opts,
        method: "POST",
        body: apiKeyCreateDto
    })));
}
/**
 * Retrieve the current API key
 */
export function getMyApiKey(opts?: Oazapfts.RequestOpts) {
    return oazapfts.ok(oazapfts.fetchJson<{
        status: 200;
        data: ApiKeyResponseDto;
    }>("/api-keys/me", {
        ...opts
    }));
}
/**
 * Delete an API key
 */
export function deleteApiKey({ id }: {
    id: string;
}, opts?: Oazapfts.RequestOpts) {
    return oazapfts.ok(oazapfts.fetchText(`/api-keys/${encodeURIComponent(id)}`, {
        ...opts,
        method: "DELETE"
    }));
}
/**
 * Retrieve an API key
 */
export function getApiKey({ id }: {
    id: string;
}, opts?: Oazapfts.RequestOpts) {
    return oazapfts.ok(oazapfts.fetchJson<{
        status: 200;
        data: ApiKeyResponseDto;
    }>(`/api-keys/${encodeURIComponent(id)}`, {
        ...opts
    }));
}
/**
 * Update an API key
 */
export function updateApiKey({ id, apiKeyUpdateDto }: {
    id: string;
    apiKeyUpdateDto: ApiKeyUpdateDto;
}, opts?: Oazapfts.RequestOpts) {
    return oazapfts.ok(oazapfts.fetchJson<{
        status: 200;
        data: ApiKeyResponseDto;
    }>(`/api-keys/${encodeURIComponent(id)}`, oazapfts.json({
        ...opts,
        method: "PUT",
        body: apiKeyUpdateDto
    })));
}
/**
 * Delete assets
 */
export function deleteAssets({ assetBulkDeleteDto }: {
    assetBulkDeleteDto: AssetBulkDeleteDto;
}, opts?: Oazapfts.RequestOpts) {
    return oazapfts.ok(oazapfts.fetchText("/assets", oazapfts.json({
        ...opts,
        method: "DELETE",
        body: assetBulkDeleteDto
    })));
}
/**
 * Upload asset
 */
export function uploadAsset({ key, slug, xImmichChecksum, assetMediaCreateDto }: {
    key?: string;
    slug?: string;
    xImmichChecksum?: string;
    assetMediaCreateDto: AssetMediaCreateDto;
}, opts?: Oazapfts.RequestOpts) {
    return oazapfts.ok(oazapfts.fetchJson<{
        status: 201;
        data: AssetMediaResponseDto;
    }>(`/assets${QS.query(QS.explode({
        key,
        slug
    }))}`, oazapfts.multipart({
        ...opts,
        method: "POST",
        body: assetMediaCreateDto,
        headers: oazapfts.mergeHeaders(opts?.headers, {
            "x-immich-checksum": xImmichChecksum
        })
    })));
}
/**
 * Update assets
 */
export function updateAssets({ assetBulkUpdateDto }: {
    assetBulkUpdateDto: AssetBulkUpdateDto;
}, opts?: Oazapfts.RequestOpts) {
    return oazapfts.ok(oazapfts.fetchText("/assets", oazapfts.json({
        ...opts,
        method: "PUT",
        body: assetBulkUpdateDto
    })));
}
/**
 * Check bulk upload
 */
export function checkBulkUpload({ assetBulkUploadCheckDto }: {
    assetBulkUploadCheckDto: AssetBulkUploadCheckDto;
}, opts?: Oazapfts.RequestOpts) {
    return oazapfts.ok(oazapfts.fetchJson<{
        status: 200;
        data: AssetBulkUploadCheckResponseDto;
    }>("/assets/bulk-upload-check", oazapfts.json({
        ...opts,
        method: "POST",
        body: assetBulkUploadCheckDto
    })));
}
/**
 * Copy asset
 */
export function copyAsset({ assetCopyDto }: {
    assetCopyDto: AssetCopyDto;
}, opts?: Oazapfts.RequestOpts) {
    return oazapfts.ok(oazapfts.fetchText("/assets/copy", oazapfts.json({
        ...opts,
        method: "PUT",
        body: assetCopyDto
    })));
}
/**
 * Retrieve assets by device ID
 */
export function getAllUserAssetsByDeviceId({ deviceId }: {
    deviceId: string;
}, opts?: Oazapfts.RequestOpts) {
    return oazapfts.ok(oazapfts.fetchJson<{
        status: 200;
        data: string[];
    }>(`/assets/device/${encodeURIComponent(deviceId)}`, {
        ...opts
    }));
}
/**
 * Check existing assets
 */
export function checkExistingAssets({ checkExistingAssetsDto }: {
    checkExistingAssetsDto: CheckExistingAssetsDto;
}, opts?: Oazapfts.RequestOpts) {
    return oazapfts.ok(oazapfts.fetchJson<{
        status: 200;
        data: CheckExistingAssetsResponseDto;
    }>("/assets/exist", oazapfts.json({
        ...opts,
        method: "POST",
        body: checkExistingAssetsDto
    })));
}
/**
 * Run an asset job
 */
export function runAssetJobs({ assetJobsDto }: {
    assetJobsDto: AssetJobsDto;
}, opts?: Oazapfts.RequestOpts) {
    return oazapfts.ok(oazapfts.fetchText("/assets/jobs", oazapfts.json({
        ...opts,
        method: "POST",
        body: assetJobsDto
    })));
}
/**
 * Get random assets
 */
export function getRandom({ count }: {
    count?: number;
}, opts?: Oazapfts.RequestOpts) {
    return oazapfts.ok(oazapfts.fetchJson<{
        status: 200;
        data: AssetResponseDto[];
    }>(`/assets/random${QS.query(QS.explode({
        count
    }))}`, {
        ...opts
    }));
}
/**
 * Get asset statistics
 */
export function getAssetStatistics({ isFavorite, isTrashed, visibility }: {
    isFavorite?: boolean;
    isTrashed?: boolean;
    visibility?: AssetVisibility;
}, opts?: Oazapfts.RequestOpts) {
    return oazapfts.ok(oazapfts.fetchJson<{
        status: 200;
        data: AssetStatsResponseDto;
    }>(`/assets/statistics${QS.query(QS.explode({
        isFavorite,
        isTrashed,
        visibility
    }))}`, {
        ...opts
    }));
}
/**
 * Retrieve an asset
 */
export function getAssetInfo({ id, key, slug }: {
    id: string;
    key?: string;
    slug?: string;
}, opts?: Oazapfts.RequestOpts) {
    return oazapfts.ok(oazapfts.fetchJson<{
        status: 200;
        data: AssetResponseDto;
    }>(`/assets/${encodeURIComponent(id)}${QS.query(QS.explode({
        key,
        slug
    }))}`, {
        ...opts
    }));
}
/**
 * Update an asset
 */
export function updateAsset({ id, updateAssetDto }: {
    id: string;
    updateAssetDto: UpdateAssetDto;
}, opts?: Oazapfts.RequestOpts) {
    return oazapfts.ok(oazapfts.fetchJson<{
        status: 200;
        data: AssetResponseDto;
    }>(`/assets/${encodeURIComponent(id)}`, oazapfts.json({
        ...opts,
        method: "PUT",
        body: updateAssetDto
    })));
}
/**
 * Get asset metadata
 */
export function getAssetMetadata({ id }: {
    id: string;
}, opts?: Oazapfts.RequestOpts) {
    return oazapfts.ok(oazapfts.fetchJson<{
        status: 200;
        data: AssetMetadataResponseDto[];
    }>(`/assets/${encodeURIComponent(id)}/metadata`, {
        ...opts
    }));
}
/**
 * Update asset metadata
 */
export function updateAssetMetadata({ id, assetMetadataUpsertDto }: {
    id: string;
    assetMetadataUpsertDto: AssetMetadataUpsertDto;
}, opts?: Oazapfts.RequestOpts) {
    return oazapfts.ok(oazapfts.fetchJson<{
        status: 200;
        data: AssetMetadataResponseDto[];
    }>(`/assets/${encodeURIComponent(id)}/metadata`, oazapfts.json({
        ...opts,
        method: "PUT",
        body: assetMetadataUpsertDto
    })));
}
/**
 * Delete asset metadata by key
 */
export function deleteAssetMetadata({ id, key }: {
    id: string;
    key: AssetMetadataKey;
}, opts?: Oazapfts.RequestOpts) {
    return oazapfts.ok(oazapfts.fetchText(`/assets/${encodeURIComponent(id)}/metadata/${encodeURIComponent(key)}`, {
        ...opts,
        method: "DELETE"
    }));
}
/**
 * Retrieve asset metadata by key
 */
export function getAssetMetadataByKey({ id, key }: {
    id: string;
    key: AssetMetadataKey;
}, opts?: Oazapfts.RequestOpts) {
    return oazapfts.ok(oazapfts.fetchJson<{
        status: 200;
        data: AssetMetadataResponseDto;
    }>(`/assets/${encodeURIComponent(id)}/metadata/${encodeURIComponent(key)}`, {
        ...opts
    }));
}
/**
 * Retrieve asset OCR data
 */
export function getAssetOcr({ id }: {
    id: string;
}, opts?: Oazapfts.RequestOpts) {
    return oazapfts.ok(oazapfts.fetchJson<{
        status: 200;
        data: AssetOcrResponseDto[];
    }>(`/assets/${encodeURIComponent(id)}/ocr`, {
        ...opts
    }));
}
/**
 * Download original asset
 */
export function downloadAsset({ id, key, slug }: {
    id: string;
    key?: string;
    slug?: string;
}, opts?: Oazapfts.RequestOpts) {
    return oazapfts.ok(oazapfts.fetchBlob<{
        status: 200;
        data: Blob;
    }>(`/assets/${encodeURIComponent(id)}/original${QS.query(QS.explode({
        key,
        slug
    }))}`, {
        ...opts
    }));
}
/**
 * Replace asset
 */
export function replaceAsset({ id, key, slug, assetMediaReplaceDto }: {
    id: string;
    key?: string;
    slug?: string;
    assetMediaReplaceDto: AssetMediaReplaceDto;
}, opts?: Oazapfts.RequestOpts) {
    return oazapfts.ok(oazapfts.fetchJson<{
        status: 200;
        data: AssetMediaResponseDto;
    }>(`/assets/${encodeURIComponent(id)}/original${QS.query(QS.explode({
        key,
        slug
    }))}`, oazapfts.multipart({
        ...opts,
        method: "PUT",
        body: assetMediaReplaceDto
    })));
}
/**
 * View asset thumbnail
 */
export function viewAsset({ id, key, size, slug }: {
    id: string;
    key?: string;
    size?: AssetMediaSize;
    slug?: string;
}, opts?: Oazapfts.RequestOpts) {
    return oazapfts.ok(oazapfts.fetchBlob<{
        status: 200;
        data: Blob;
    }>(`/assets/${encodeURIComponent(id)}/thumbnail${QS.query(QS.explode({
        key,
        size,
        slug
    }))}`, {
        ...opts
    }));
}
/**
 * Play asset video
 */
export function playAssetVideo({ id, key, slug }: {
    id: string;
    key?: string;
    slug?: string;
}, opts?: Oazapfts.RequestOpts) {
    return oazapfts.ok(oazapfts.fetchBlob<{
        status: 200;
        data: Blob;
    }>(`/assets/${encodeURIComponent(id)}/video/playback${QS.query(QS.explode({
        key,
        slug
    }))}`, {
        ...opts
    }));
}
/**
 * Register admin
 */
export function signUpAdmin({ signUpDto }: {
    signUpDto: SignUpDto;
}, opts?: Oazapfts.RequestOpts) {
    return oazapfts.ok(oazapfts.fetchJson<{
        status: 201;
        data: UserAdminResponseDto;
    }>("/auth/admin-sign-up", oazapfts.json({
        ...opts,
        method: "POST",
        body: signUpDto
    })));
}
/**
 * Change password
 */
export function changePassword({ changePasswordDto }: {
    changePasswordDto: ChangePasswordDto;
}, opts?: Oazapfts.RequestOpts) {
    return oazapfts.ok(oazapfts.fetchJson<{
        status: 200;
        data: UserAdminResponseDto;
    }>("/auth/change-password", oazapfts.json({
        ...opts,
        method: "POST",
        body: changePasswordDto
    })));
}
/**
 * Login
 */
export function login({ loginCredentialDto }: {
    loginCredentialDto: LoginCredentialDto;
}, opts?: Oazapfts.RequestOpts) {
    return oazapfts.ok(oazapfts.fetchJson<{
        status: 201;
        data: LoginResponseDto;
    }>("/auth/login", oazapfts.json({
        ...opts,
        method: "POST",
        body: loginCredentialDto
    })));
}
/**
 * Logout
 */
export function logout(opts?: Oazapfts.RequestOpts) {
    return oazapfts.ok(oazapfts.fetchJson<{
        status: 200;
        data: LogoutResponseDto;
    }>("/auth/logout", {
        ...opts,
        method: "POST"
    }));
}
/**
 * Reset pin code
 */
export function resetPinCode({ pinCodeResetDto }: {
    pinCodeResetDto: PinCodeResetDto;
}, opts?: Oazapfts.RequestOpts) {
    return oazapfts.ok(oazapfts.fetchText("/auth/pin-code", oazapfts.json({
        ...opts,
        method: "DELETE",
        body: pinCodeResetDto
    })));
}
/**
 * Setup pin code
 */
export function setupPinCode({ pinCodeSetupDto }: {
    pinCodeSetupDto: PinCodeSetupDto;
}, opts?: Oazapfts.RequestOpts) {
    return oazapfts.ok(oazapfts.fetchText("/auth/pin-code", oazapfts.json({
        ...opts,
        method: "POST",
        body: pinCodeSetupDto
    })));
}
/**
 * Change pin code
 */
export function changePinCode({ pinCodeChangeDto }: {
    pinCodeChangeDto: PinCodeChangeDto;
}, opts?: Oazapfts.RequestOpts) {
    return oazapfts.ok(oazapfts.fetchText("/auth/pin-code", oazapfts.json({
        ...opts,
        method: "PUT",
        body: pinCodeChangeDto
    })));
}
/**
 * Lock auth session
 */
export function lockAuthSession(opts?: Oazapfts.RequestOpts) {
    return oazapfts.ok(oazapfts.fetchText("/auth/session/lock", {
        ...opts,
        method: "POST"
    }));
}
/**
 * Unlock auth session
 */
export function unlockAuthSession({ sessionUnlockDto }: {
    sessionUnlockDto: SessionUnlockDto;
}, opts?: Oazapfts.RequestOpts) {
    return oazapfts.ok(oazapfts.fetchText("/auth/session/unlock", oazapfts.json({
        ...opts,
        method: "POST",
        body: sessionUnlockDto
    })));
}
/**
 * Retrieve auth status
 */
export function getAuthStatus(opts?: Oazapfts.RequestOpts) {
    return oazapfts.ok(oazapfts.fetchJson<{
        status: 200;
        data: AuthStatusResponseDto;
    }>("/auth/status", {
        ...opts
    }));
}
/**
 * Validate access token
 */
export function validateAccessToken(opts?: Oazapfts.RequestOpts) {
    return oazapfts.ok(oazapfts.fetchJson<{
        status: 200;
        data: ValidateAccessTokenResponseDto;
    }>("/auth/validateToken", {
        ...opts,
        method: "POST"
    }));
}
/**
 * Download asset archive
 */
export function downloadArchive({ key, slug, assetIdsDto }: {
    key?: string;
    slug?: string;
    assetIdsDto: AssetIdsDto;
}, opts?: Oazapfts.RequestOpts) {
    return oazapfts.ok(oazapfts.fetchBlob<{
        status: 200;
        data: Blob;
    }>(`/download/archive${QS.query(QS.explode({
        key,
        slug
    }))}`, oazapfts.json({
        ...opts,
        method: "POST",
        body: assetIdsDto
    })));
}
/**
 * Retrieve download information
 */
export function getDownloadInfo({ key, slug, downloadInfoDto }: {
    key?: string;
    slug?: string;
    downloadInfoDto: DownloadInfoDto;
}, opts?: Oazapfts.RequestOpts) {
    return oazapfts.ok(oazapfts.fetchJson<{
        status: 201;
        data: DownloadResponseDto;
    }>(`/download/info${QS.query(QS.explode({
        key,
        slug
    }))}`, oazapfts.json({
        ...opts,
        method: "POST",
        body: downloadInfoDto
    })));
}
/**
 * Delete duplicates
 */
export function deleteDuplicates({ bulkIdsDto }: {
    bulkIdsDto: BulkIdsDto;
}, opts?: Oazapfts.RequestOpts) {
    return oazapfts.ok(oazapfts.fetchText("/duplicates", oazapfts.json({
        ...opts,
        method: "DELETE",
        body: bulkIdsDto
    })));
}
/**
 * Retrieve duplicates
 */
export function getAssetDuplicates(opts?: Oazapfts.RequestOpts) {
    return oazapfts.ok(oazapfts.fetchJson<{
        status: 200;
        data: DuplicateResponseDto[];
    }>("/duplicates", {
        ...opts
    }));
}
/**
 * Delete a duplicate
 */
export function deleteDuplicate({ id }: {
    id: string;
}, opts?: Oazapfts.RequestOpts) {
    return oazapfts.ok(oazapfts.fetchText(`/duplicates/${encodeURIComponent(id)}`, {
        ...opts,
        method: "DELETE"
    }));
}
/**
 * Retrieve faces for asset
 */
export function getFaces({ id }: {
    id: string;
}, opts?: Oazapfts.RequestOpts) {
    return oazapfts.ok(oazapfts.fetchJson<{
        status: 200;
        data: AssetFaceResponseDto[];
    }>(`/faces${QS.query(QS.explode({
        id
    }))}`, {
        ...opts
    }));
}
/**
 * Create a face
 */
export function createFace({ assetFaceCreateDto }: {
    assetFaceCreateDto: AssetFaceCreateDto;
}, opts?: Oazapfts.RequestOpts) {
    return oazapfts.ok(oazapfts.fetchText("/faces", oazapfts.json({
        ...opts,
        method: "POST",
        body: assetFaceCreateDto
    })));
}
/**
 * Delete a face
 */
export function deleteFace({ id, assetFaceDeleteDto }: {
    id: string;
    assetFaceDeleteDto: AssetFaceDeleteDto;
}, opts?: Oazapfts.RequestOpts) {
    return oazapfts.ok(oazapfts.fetchText(`/faces/${encodeURIComponent(id)}`, oazapfts.json({
        ...opts,
        method: "DELETE",
        body: assetFaceDeleteDto
    })));
}
/**
 * Re-assign a face to another person
 */
export function reassignFacesById({ id, faceDto }: {
    id: string;
    faceDto: FaceDto;
}, opts?: Oazapfts.RequestOpts) {
    return oazapfts.ok(oazapfts.fetchJson<{
        status: 200;
        data: PersonResponseDto;
    }>(`/faces/${encodeURIComponent(id)}`, oazapfts.json({
        ...opts,
        method: "PUT",
        body: faceDto
    })));
}
/**
 * Retrieve queue counts and status
 */
export function getAllJobsStatus(opts?: Oazapfts.RequestOpts) {
    return oazapfts.ok(oazapfts.fetchJson<{
        status: 200;
        data: AllJobStatusResponseDto;
    }>("/jobs", {
        ...opts
    }));
}
/**
 * Create a manual job
 */
export function createJob({ jobCreateDto }: {
    jobCreateDto: JobCreateDto;
}, opts?: Oazapfts.RequestOpts) {
    return oazapfts.ok(oazapfts.fetchText("/jobs", oazapfts.json({
        ...opts,
        method: "POST",
        body: jobCreateDto
    })));
}
/**
 * Run jobs
 */
export function sendJobCommand({ id, jobCommandDto }: {
    id: JobName;
    jobCommandDto: JobCommandDto;
}, opts?: Oazapfts.RequestOpts) {
    return oazapfts.ok(oazapfts.fetchJson<{
        status: 200;
        data: JobStatusDto;
    }>(`/jobs/${encodeURIComponent(id)}`, oazapfts.json({
        ...opts,
        method: "PUT",
        body: jobCommandDto
    })));
}
/**
 * Retrieve libraries
 */
export function getAllLibraries(opts?: Oazapfts.RequestOpts) {
    return oazapfts.ok(oazapfts.fetchJson<{
        status: 200;
        data: LibraryResponseDto[];
    }>("/libraries", {
        ...opts
    }));
}
/**
 * Create a library
 */
export function createLibrary({ createLibraryDto }: {
    createLibraryDto: CreateLibraryDto;
}, opts?: Oazapfts.RequestOpts) {
    return oazapfts.ok(oazapfts.fetchJson<{
        status: 201;
        data: LibraryResponseDto;
    }>("/libraries", oazapfts.json({
        ...opts,
        method: "POST",
        body: createLibraryDto
    })));
}
/**
 * Delete a library
 */
export function deleteLibrary({ id }: {
    id: string;
}, opts?: Oazapfts.RequestOpts) {
    return oazapfts.ok(oazapfts.fetchText(`/libraries/${encodeURIComponent(id)}`, {
        ...opts,
        method: "DELETE"
    }));
}
/**
 * Retrieve a library
 */
export function getLibrary({ id }: {
    id: string;
}, opts?: Oazapfts.RequestOpts) {
    return oazapfts.ok(oazapfts.fetchJson<{
        status: 200;
        data: LibraryResponseDto;
    }>(`/libraries/${encodeURIComponent(id)}`, {
        ...opts
    }));
}
/**
 * Update a library
 */
export function updateLibrary({ id, updateLibraryDto }: {
    id: string;
    updateLibraryDto: UpdateLibraryDto;
}, opts?: Oazapfts.RequestOpts) {
    return oazapfts.ok(oazapfts.fetchJson<{
        status: 200;
        data: LibraryResponseDto;
    }>(`/libraries/${encodeURIComponent(id)}`, oazapfts.json({
        ...opts,
        method: "PUT",
        body: updateLibraryDto
    })));
}
/**
 * Scan a library
 */
export function scanLibrary({ id }: {
    id: string;
}, opts?: Oazapfts.RequestOpts) {
    return oazapfts.ok(oazapfts.fetchText(`/libraries/${encodeURIComponent(id)}/scan`, {
        ...opts,
        method: "POST"
    }));
}
/**
 * Retrieve library statistics
 */
export function getLibraryStatistics({ id }: {
    id: string;
}, opts?: Oazapfts.RequestOpts) {
    return oazapfts.ok(oazapfts.fetchJson<{
        status: 200;
        data: LibraryStatsResponseDto;
    }>(`/libraries/${encodeURIComponent(id)}/statistics`, {
        ...opts
    }));
}
/**
 * Validate library settings
 */
export function validate({ id, validateLibraryDto }: {
    id: string;
    validateLibraryDto: ValidateLibraryDto;
}, opts?: Oazapfts.RequestOpts) {
    return oazapfts.ok(oazapfts.fetchJson<{
        status: 200;
        data: ValidateLibraryResponseDto;
    }>(`/libraries/${encodeURIComponent(id)}/validate`, oazapfts.json({
        ...opts,
        method: "POST",
        body: validateLibraryDto
    })));
}
/**
 * Retrieve map markers
 */
export function getMapMarkers({ fileCreatedAfter, fileCreatedBefore, isArchived, isFavorite, withPartners, withSharedAlbums }: {
    fileCreatedAfter?: string;
    fileCreatedBefore?: string;
    isArchived?: boolean;
    isFavorite?: boolean;
    withPartners?: boolean;
    withSharedAlbums?: boolean;
}, opts?: Oazapfts.RequestOpts) {
    return oazapfts.ok(oazapfts.fetchJson<{
        status: 200;
        data: MapMarkerResponseDto[];
    }>(`/map/markers${QS.query(QS.explode({
        fileCreatedAfter,
        fileCreatedBefore,
        isArchived,
        isFavorite,
        withPartners,
        withSharedAlbums
    }))}`, {
        ...opts
    }));
}
/**
 * Reverse geocode coordinates
 */
export function reverseGeocode({ lat, lon }: {
    lat: number;
    lon: number;
}, opts?: Oazapfts.RequestOpts) {
    return oazapfts.ok(oazapfts.fetchJson<{
        status: 200;
        data: MapReverseGeocodeResponseDto[];
    }>(`/map/reverse-geocode${QS.query(QS.explode({
        lat,
        lon
    }))}`, {
        ...opts
    }));
}
/**
 * Retrieve memories
 */
export function searchMemories({ $for, isSaved, isTrashed, order, size, $type }: {
    $for?: string;
    isSaved?: boolean;
    isTrashed?: boolean;
    order?: MemorySearchOrder;
    size?: number;
    $type?: MemoryType;
}, opts?: Oazapfts.RequestOpts) {
    return oazapfts.ok(oazapfts.fetchJson<{
        status: 200;
        data: MemoryResponseDto[];
    }>(`/memories${QS.query(QS.explode({
        "for": $for,
        isSaved,
        isTrashed,
        order,
        size,
        "type": $type
    }))}`, {
        ...opts
    }));
}
/**
 * Create a memory
 */
export function createMemory({ memoryCreateDto }: {
    memoryCreateDto: MemoryCreateDto;
}, opts?: Oazapfts.RequestOpts) {
    return oazapfts.ok(oazapfts.fetchJson<{
        status: 201;
        data: MemoryResponseDto;
    }>("/memories", oazapfts.json({
        ...opts,
        method: "POST",
        body: memoryCreateDto
    })));
}
/**
 * Retrieve memories statistics
 */
export function memoriesStatistics({ $for, isSaved, isTrashed, order, size, $type }: {
    $for?: string;
    isSaved?: boolean;
    isTrashed?: boolean;
    order?: MemorySearchOrder;
    size?: number;
    $type?: MemoryType;
}, opts?: Oazapfts.RequestOpts) {
    return oazapfts.ok(oazapfts.fetchJson<{
        status: 200;
        data: MemoryStatisticsResponseDto;
    }>(`/memories/statistics${QS.query(QS.explode({
        "for": $for,
        isSaved,
        isTrashed,
        order,
        size,
        "type": $type
    }))}`, {
        ...opts
    }));
}
/**
 * Delete a memory
 */
export function deleteMemory({ id }: {
    id: string;
}, opts?: Oazapfts.RequestOpts) {
    return oazapfts.ok(oazapfts.fetchText(`/memories/${encodeURIComponent(id)}`, {
        ...opts,
        method: "DELETE"
    }));
}
/**
 * Retrieve a memory
 */
export function getMemory({ id }: {
    id: string;
}, opts?: Oazapfts.RequestOpts) {
    return oazapfts.ok(oazapfts.fetchJson<{
        status: 200;
        data: MemoryResponseDto;
    }>(`/memories/${encodeURIComponent(id)}`, {
        ...opts
    }));
}
/**
 * Update a memory
 */
export function updateMemory({ id, memoryUpdateDto }: {
    id: string;
    memoryUpdateDto: MemoryUpdateDto;
}, opts?: Oazapfts.RequestOpts) {
    return oazapfts.ok(oazapfts.fetchJson<{
        status: 200;
        data: MemoryResponseDto;
    }>(`/memories/${encodeURIComponent(id)}`, oazapfts.json({
        ...opts,
        method: "PUT",
        body: memoryUpdateDto
    })));
}
/**
 * Remove assets from a memory
 */
export function removeMemoryAssets({ id, bulkIdsDto }: {
    id: string;
    bulkIdsDto: BulkIdsDto;
}, opts?: Oazapfts.RequestOpts) {
    return oazapfts.ok(oazapfts.fetchJson<{
        status: 200;
        data: BulkIdResponseDto[];
    }>(`/memories/${encodeURIComponent(id)}/assets`, oazapfts.json({
        ...opts,
        method: "DELETE",
        body: bulkIdsDto
    })));
}
/**
 * Add assets to a memory
 */
export function addMemoryAssets({ id, bulkIdsDto }: {
    id: string;
    bulkIdsDto: BulkIdsDto;
}, opts?: Oazapfts.RequestOpts) {
    return oazapfts.ok(oazapfts.fetchJson<{
        status: 200;
        data: BulkIdResponseDto[];
    }>(`/memories/${encodeURIComponent(id)}/assets`, oazapfts.json({
        ...opts,
        method: "PUT",
        body: bulkIdsDto
    })));
}
/**
 * Delete notifications
 */
export function deleteNotifications({ notificationDeleteAllDto }: {
    notificationDeleteAllDto: NotificationDeleteAllDto;
}, opts?: Oazapfts.RequestOpts) {
    return oazapfts.ok(oazapfts.fetchText("/notifications", oazapfts.json({
        ...opts,
        method: "DELETE",
        body: notificationDeleteAllDto
    })));
}
/**
 * Retrieve notifications
 */
export function getNotifications({ id, level, $type, unread }: {
    id?: string;
    level?: NotificationLevel;
    $type?: NotificationType;
    unread?: boolean;
}, opts?: Oazapfts.RequestOpts) {
    return oazapfts.ok(oazapfts.fetchJson<{
        status: 200;
        data: NotificationDto[];
    }>(`/notifications${QS.query(QS.explode({
        id,
        level,
        "type": $type,
        unread
    }))}`, {
        ...opts
    }));
}
/**
 * Update notifications
 */
export function updateNotifications({ notificationUpdateAllDto }: {
    notificationUpdateAllDto: NotificationUpdateAllDto;
}, opts?: Oazapfts.RequestOpts) {
    return oazapfts.ok(oazapfts.fetchText("/notifications", oazapfts.json({
        ...opts,
        method: "PUT",
        body: notificationUpdateAllDto
    })));
}
/**
 * Delete a notification
 */
export function deleteNotification({ id }: {
    id: string;
}, opts?: Oazapfts.RequestOpts) {
    return oazapfts.ok(oazapfts.fetchText(`/notifications/${encodeURIComponent(id)}`, {
        ...opts,
        method: "DELETE"
    }));
}
/**
 * Get a notification
 */
export function getNotification({ id }: {
    id: string;
}, opts?: Oazapfts.RequestOpts) {
    return oazapfts.ok(oazapfts.fetchJson<{
        status: 200;
        data: NotificationDto;
    }>(`/notifications/${encodeURIComponent(id)}`, {
        ...opts
    }));
}
/**
 * Update a notification
 */
export function updateNotification({ id, notificationUpdateDto }: {
    id: string;
    notificationUpdateDto: NotificationUpdateDto;
}, opts?: Oazapfts.RequestOpts) {
    return oazapfts.ok(oazapfts.fetchJson<{
        status: 200;
        data: NotificationDto;
    }>(`/notifications/${encodeURIComponent(id)}`, oazapfts.json({
        ...opts,
        method: "PUT",
        body: notificationUpdateDto
    })));
}
/**
 * Start OAuth
 */
export function startOAuth({ oAuthConfigDto }: {
    oAuthConfigDto: OAuthConfigDto;
}, opts?: Oazapfts.RequestOpts) {
    return oazapfts.ok(oazapfts.fetchJson<{
        status: 201;
        data: OAuthAuthorizeResponseDto;
    }>("/oauth/authorize", oazapfts.json({
        ...opts,
        method: "POST",
        body: oAuthConfigDto
    })));
}
/**
 * Finish OAuth
 */
export function finishOAuth({ oAuthCallbackDto }: {
    oAuthCallbackDto: OAuthCallbackDto;
}, opts?: Oazapfts.RequestOpts) {
    return oazapfts.ok(oazapfts.fetchJson<{
        status: 201;
        data: LoginResponseDto;
    }>("/oauth/callback", oazapfts.json({
        ...opts,
        method: "POST",
        body: oAuthCallbackDto
    })));
}
/**
 * Link OAuth account
 */
export function linkOAuthAccount({ oAuthCallbackDto }: {
    oAuthCallbackDto: OAuthCallbackDto;
}, opts?: Oazapfts.RequestOpts) {
    return oazapfts.ok(oazapfts.fetchJson<{
        status: 200;
        data: UserAdminResponseDto;
    }>("/oauth/link", oazapfts.json({
        ...opts,
        method: "POST",
        body: oAuthCallbackDto
    })));
}
/**
 * Redirect OAuth to mobile
 */
export function redirectOAuthToMobile(opts?: Oazapfts.RequestOpts) {
    return oazapfts.ok(oazapfts.fetchText("/oauth/mobile-redirect", {
        ...opts
    }));
}
/**
 * Unlink OAuth account
 */
export function unlinkOAuthAccount(opts?: Oazapfts.RequestOpts) {
    return oazapfts.ok(oazapfts.fetchJson<{
        status: 200;
        data: UserAdminResponseDto;
    }>("/oauth/unlink", {
        ...opts,
        method: "POST"
    }));
}
/**
 * Retrieve partners
 */
export function getPartners({ direction }: {
    direction: PartnerDirection;
}, opts?: Oazapfts.RequestOpts) {
    return oazapfts.ok(oazapfts.fetchJson<{
        status: 200;
        data: PartnerResponseDto[];
    }>(`/partners${QS.query(QS.explode({
        direction
    }))}`, {
        ...opts
    }));
}
/**
 * Create a partner
 */
export function createPartner({ partnerCreateDto }: {
    partnerCreateDto: PartnerCreateDto;
}, opts?: Oazapfts.RequestOpts) {
    return oazapfts.ok(oazapfts.fetchJson<{
        status: 201;
        data: PartnerResponseDto;
    }>("/partners", oazapfts.json({
        ...opts,
        method: "POST",
        body: partnerCreateDto
    })));
}
/**
 * Remove a partner
 */
export function removePartner({ id }: {
    id: string;
}, opts?: Oazapfts.RequestOpts) {
    return oazapfts.ok(oazapfts.fetchText(`/partners/${encodeURIComponent(id)}`, {
        ...opts,
        method: "DELETE"
    }));
}
/**
 * Create a partner
 */
export function createPartnerDeprecated({ id }: {
    id: string;
}, opts?: Oazapfts.RequestOpts) {
    return oazapfts.ok(oazapfts.fetchJson<{
        status: 201;
        data: PartnerResponseDto;
    }>(`/partners/${encodeURIComponent(id)}`, {
        ...opts,
        method: "POST"
    }));
}
/**
 * Update a partner
 */
export function updatePartner({ id, partnerUpdateDto }: {
    id: string;
    partnerUpdateDto: PartnerUpdateDto;
}, opts?: Oazapfts.RequestOpts) {
    return oazapfts.ok(oazapfts.fetchJson<{
        status: 200;
        data: PartnerResponseDto;
    }>(`/partners/${encodeURIComponent(id)}`, oazapfts.json({
        ...opts,
        method: "PUT",
        body: partnerUpdateDto
    })));
}
/**
 * Delete people
 */
export function deletePeople({ bulkIdsDto }: {
    bulkIdsDto: BulkIdsDto;
}, opts?: Oazapfts.RequestOpts) {
    return oazapfts.ok(oazapfts.fetchText("/people", oazapfts.json({
        ...opts,
        method: "DELETE",
        body: bulkIdsDto
    })));
}
/**
 * Get all people
 */
export function getAllPeople({ closestAssetId, closestPersonId, page, size, withHidden }: {
    closestAssetId?: string;
    closestPersonId?: string;
    page?: number;
    size?: number;
    withHidden?: boolean;
}, opts?: Oazapfts.RequestOpts) {
    return oazapfts.ok(oazapfts.fetchJson<{
        status: 200;
        data: PeopleResponseDto;
    }>(`/people${QS.query(QS.explode({
        closestAssetId,
        closestPersonId,
        page,
        size,
        withHidden
    }))}`, {
        ...opts
    }));
}
/**
 * Create a person
 */
export function createPerson({ personCreateDto }: {
    personCreateDto: PersonCreateDto;
}, opts?: Oazapfts.RequestOpts) {
    return oazapfts.ok(oazapfts.fetchJson<{
        status: 201;
        data: PersonResponseDto;
    }>("/people", oazapfts.json({
        ...opts,
        method: "POST",
        body: personCreateDto
    })));
}
/**
 * Update people
 */
export function updatePeople({ peopleUpdateDto }: {
    peopleUpdateDto: PeopleUpdateDto;
}, opts?: Oazapfts.RequestOpts) {
    return oazapfts.ok(oazapfts.fetchJson<{
        status: 200;
        data: BulkIdResponseDto[];
    }>("/people", oazapfts.json({
        ...opts,
        method: "PUT",
        body: peopleUpdateDto
    })));
}
/**
 * Delete person
 */
export function deletePerson({ id }: {
    id: string;
}, opts?: Oazapfts.RequestOpts) {
    return oazapfts.ok(oazapfts.fetchText(`/people/${encodeURIComponent(id)}`, {
        ...opts,
        method: "DELETE"
    }));
}
/**
 * Get a person
 */
export function getPerson({ id }: {
    id: string;
}, opts?: Oazapfts.RequestOpts) {
    return oazapfts.ok(oazapfts.fetchJson<{
        status: 200;
        data: PersonResponseDto;
    }>(`/people/${encodeURIComponent(id)}`, {
        ...opts
    }));
}
/**
 * Update person
 */
export function updatePerson({ id, personUpdateDto }: {
    id: string;
    personUpdateDto: PersonUpdateDto;
}, opts?: Oazapfts.RequestOpts) {
    return oazapfts.ok(oazapfts.fetchJson<{
        status: 200;
        data: PersonResponseDto;
    }>(`/people/${encodeURIComponent(id)}`, oazapfts.json({
        ...opts,
        method: "PUT",
        body: personUpdateDto
    })));
}
/**
 * Merge people
 */
export function mergePerson({ id, mergePersonDto }: {
    id: string;
    mergePersonDto: MergePersonDto;
}, opts?: Oazapfts.RequestOpts) {
    return oazapfts.ok(oazapfts.fetchJson<{
        status: 200;
        data: BulkIdResponseDto[];
    }>(`/people/${encodeURIComponent(id)}/merge`, oazapfts.json({
        ...opts,
        method: "POST",
        body: mergePersonDto
    })));
}
/**
 * Reassign faces
 */
export function reassignFaces({ id, assetFaceUpdateDto }: {
    id: string;
    assetFaceUpdateDto: AssetFaceUpdateDto;
}, opts?: Oazapfts.RequestOpts) {
    return oazapfts.ok(oazapfts.fetchJson<{
        status: 200;
        data: PersonResponseDto[];
    }>(`/people/${encodeURIComponent(id)}/reassign`, oazapfts.json({
        ...opts,
        method: "PUT",
        body: assetFaceUpdateDto
    })));
}
/**
 * Get person statistics
 */
export function getPersonStatistics({ id }: {
    id: string;
}, opts?: Oazapfts.RequestOpts) {
    return oazapfts.ok(oazapfts.fetchJson<{
        status: 200;
        data: PersonStatisticsResponseDto;
    }>(`/people/${encodeURIComponent(id)}/statistics`, {
        ...opts
    }));
}
/**
 * Get person thumbnail
 */
export function getPersonThumbnail({ id }: {
    id: string;
}, opts?: Oazapfts.RequestOpts) {
    return oazapfts.ok(oazapfts.fetchBlob<{
        status: 200;
        data: Blob;
    }>(`/people/${encodeURIComponent(id)}/thumbnail`, {
        ...opts
    }));
}
/**
<<<<<<< HEAD
 * This endpoint requires the `plugin.read` permission.
 */
export function getPlugins(opts?: Oazapfts.RequestOpts) {
    return oazapfts.ok(oazapfts.fetchJson<{
        status: 200;
        data: PluginResponseDto[];
    }>("/plugins", {
        ...opts
    }));
}
/**
 * This endpoint requires the `plugin.read` permission.
 */
export function getPlugin({ id }: {
    id: string;
}, opts?: Oazapfts.RequestOpts) {
    return oazapfts.ok(oazapfts.fetchJson<{
        status: 200;
        data: PluginResponseDto;
    }>(`/plugins/${encodeURIComponent(id)}`, {
        ...opts
    }));
}
/**
 * This endpoint requires the `asset.read` permission.
=======
 * Retrieve assets by city
>>>>>>> edf21bae
 */
export function getAssetsByCity(opts?: Oazapfts.RequestOpts) {
    return oazapfts.ok(oazapfts.fetchJson<{
        status: 200;
        data: AssetResponseDto[];
    }>("/search/cities", {
        ...opts
    }));
}
/**
 * Retrieve explore data
 */
export function getExploreData(opts?: Oazapfts.RequestOpts) {
    return oazapfts.ok(oazapfts.fetchJson<{
        status: 200;
        data: SearchExploreResponseDto[];
    }>("/search/explore", {
        ...opts
    }));
}
/**
 * Search large assets
 */
export function searchLargeAssets({ albumIds, city, country, createdAfter, createdBefore, deviceId, isEncoded, isFavorite, isMotion, isNotInAlbum, isOffline, lensModel, libraryId, make, minFileSize, model, ocr, personIds, rating, size, state, tagIds, takenAfter, takenBefore, trashedAfter, trashedBefore, $type, updatedAfter, updatedBefore, visibility, withDeleted, withExif }: {
    albumIds?: string[];
    city?: string | null;
    country?: string | null;
    createdAfter?: string;
    createdBefore?: string;
    deviceId?: string;
    isEncoded?: boolean;
    isFavorite?: boolean;
    isMotion?: boolean;
    isNotInAlbum?: boolean;
    isOffline?: boolean;
    lensModel?: string | null;
    libraryId?: string | null;
    make?: string;
    minFileSize?: number;
    model?: string | null;
    ocr?: string;
    personIds?: string[];
    rating?: number;
    size?: number;
    state?: string | null;
    tagIds?: string[] | null;
    takenAfter?: string;
    takenBefore?: string;
    trashedAfter?: string;
    trashedBefore?: string;
    $type?: AssetTypeEnum;
    updatedAfter?: string;
    updatedBefore?: string;
    visibility?: AssetVisibility;
    withDeleted?: boolean;
    withExif?: boolean;
}, opts?: Oazapfts.RequestOpts) {
    return oazapfts.ok(oazapfts.fetchJson<{
        status: 200;
        data: AssetResponseDto[];
    }>(`/search/large-assets${QS.query(QS.explode({
        albumIds,
        city,
        country,
        createdAfter,
        createdBefore,
        deviceId,
        isEncoded,
        isFavorite,
        isMotion,
        isNotInAlbum,
        isOffline,
        lensModel,
        libraryId,
        make,
        minFileSize,
        model,
        ocr,
        personIds,
        rating,
        size,
        state,
        tagIds,
        takenAfter,
        takenBefore,
        trashedAfter,
        trashedBefore,
        "type": $type,
        updatedAfter,
        updatedBefore,
        visibility,
        withDeleted,
        withExif
    }))}`, {
        ...opts,
        method: "POST"
    }));
}
/**
 * Search assets by metadata
 */
export function searchAssets({ metadataSearchDto }: {
    metadataSearchDto: MetadataSearchDto;
}, opts?: Oazapfts.RequestOpts) {
    return oazapfts.ok(oazapfts.fetchJson<{
        status: 200;
        data: SearchResponseDto;
    }>("/search/metadata", oazapfts.json({
        ...opts,
        method: "POST",
        body: metadataSearchDto
    })));
}
/**
 * Search people
 */
export function searchPerson({ name, withHidden }: {
    name: string;
    withHidden?: boolean;
}, opts?: Oazapfts.RequestOpts) {
    return oazapfts.ok(oazapfts.fetchJson<{
        status: 200;
        data: PersonResponseDto[];
    }>(`/search/person${QS.query(QS.explode({
        name,
        withHidden
    }))}`, {
        ...opts
    }));
}
/**
 * Search places
 */
export function searchPlaces({ name }: {
    name: string;
}, opts?: Oazapfts.RequestOpts) {
    return oazapfts.ok(oazapfts.fetchJson<{
        status: 200;
        data: PlacesResponseDto[];
    }>(`/search/places${QS.query(QS.explode({
        name
    }))}`, {
        ...opts
    }));
}
/**
 * Search random assets
 */
export function searchRandom({ randomSearchDto }: {
    randomSearchDto: RandomSearchDto;
}, opts?: Oazapfts.RequestOpts) {
    return oazapfts.ok(oazapfts.fetchJson<{
        status: 200;
        data: AssetResponseDto[];
    }>("/search/random", oazapfts.json({
        ...opts,
        method: "POST",
        body: randomSearchDto
    })));
}
/**
 * Smart asset search
 */
export function searchSmart({ smartSearchDto }: {
    smartSearchDto: SmartSearchDto;
}, opts?: Oazapfts.RequestOpts) {
    return oazapfts.ok(oazapfts.fetchJson<{
        status: 200;
        data: SearchResponseDto;
    }>("/search/smart", oazapfts.json({
        ...opts,
        method: "POST",
        body: smartSearchDto
    })));
}
/**
 * Search asset statistics
 */
export function searchAssetStatistics({ statisticsSearchDto }: {
    statisticsSearchDto: StatisticsSearchDto;
}, opts?: Oazapfts.RequestOpts) {
    return oazapfts.ok(oazapfts.fetchJson<{
        status: 200;
        data: SearchStatisticsResponseDto;
    }>("/search/statistics", oazapfts.json({
        ...opts,
        method: "POST",
        body: statisticsSearchDto
    })));
}
/**
 * Retrieve search suggestions
 */
export function getSearchSuggestions({ country, includeNull, lensModel, make, model, state, $type }: {
    country?: string;
    includeNull?: boolean;
    lensModel?: string;
    make?: string;
    model?: string;
    state?: string;
    $type: SearchSuggestionType;
}, opts?: Oazapfts.RequestOpts) {
    return oazapfts.ok(oazapfts.fetchJson<{
        status: 200;
        data: string[];
    }>(`/search/suggestions${QS.query(QS.explode({
        country,
        includeNull,
        lensModel,
        make,
        model,
        state,
        "type": $type
    }))}`, {
        ...opts
    }));
}
/**
 * Get server information
 */
export function getAboutInfo(opts?: Oazapfts.RequestOpts) {
    return oazapfts.ok(oazapfts.fetchJson<{
        status: 200;
        data: ServerAboutResponseDto;
    }>("/server/about", {
        ...opts
    }));
}
/**
 * Get APK links
 */
export function getApkLinks(opts?: Oazapfts.RequestOpts) {
    return oazapfts.ok(oazapfts.fetchJson<{
        status: 200;
        data: ServerApkLinksDto;
    }>("/server/apk-links", {
        ...opts
    }));
}
/**
 * Get config
 */
export function getServerConfig(opts?: Oazapfts.RequestOpts) {
    return oazapfts.ok(oazapfts.fetchJson<{
        status: 200;
        data: ServerConfigDto;
    }>("/server/config", {
        ...opts
    }));
}
/**
 * Get features
 */
export function getServerFeatures(opts?: Oazapfts.RequestOpts) {
    return oazapfts.ok(oazapfts.fetchJson<{
        status: 200;
        data: ServerFeaturesDto;
    }>("/server/features", {
        ...opts
    }));
}
/**
 * Delete server product key
 */
export function deleteServerLicense(opts?: Oazapfts.RequestOpts) {
    return oazapfts.ok(oazapfts.fetchText("/server/license", {
        ...opts,
        method: "DELETE"
    }));
}
/**
 * Get product key
 */
export function getServerLicense(opts?: Oazapfts.RequestOpts) {
    return oazapfts.ok(oazapfts.fetchJson<{
        status: 200;
        data: LicenseResponseDto;
    } | {
        status: 404;
    }>("/server/license", {
        ...opts
    }));
}
/**
 * Set server product key
 */
export function setServerLicense({ licenseKeyDto }: {
    licenseKeyDto: LicenseKeyDto;
}, opts?: Oazapfts.RequestOpts) {
    return oazapfts.ok(oazapfts.fetchJson<{
        status: 200;
        data: LicenseResponseDto;
    }>("/server/license", oazapfts.json({
        ...opts,
        method: "PUT",
        body: licenseKeyDto
    })));
}
/**
 * Get supported media types
 */
export function getSupportedMediaTypes(opts?: Oazapfts.RequestOpts) {
    return oazapfts.ok(oazapfts.fetchJson<{
        status: 200;
        data: ServerMediaTypesResponseDto;
    }>("/server/media-types", {
        ...opts
    }));
}
/**
 * Ping
 */
export function pingServer(opts?: Oazapfts.RequestOpts) {
    return oazapfts.ok(oazapfts.fetchJson<{
        status: 200;
        data: ServerPingResponseRead;
    }>("/server/ping", {
        ...opts
    }));
}
/**
 * Get statistics
 */
export function getServerStatistics(opts?: Oazapfts.RequestOpts) {
    return oazapfts.ok(oazapfts.fetchJson<{
        status: 200;
        data: ServerStatsResponseDto;
    }>("/server/statistics", {
        ...opts
    }));
}
/**
 * Get storage
 */
export function getStorage(opts?: Oazapfts.RequestOpts) {
    return oazapfts.ok(oazapfts.fetchJson<{
        status: 200;
        data: ServerStorageResponseDto;
    }>("/server/storage", {
        ...opts
    }));
}
/**
 * Get theme
 */
export function getTheme(opts?: Oazapfts.RequestOpts) {
    return oazapfts.ok(oazapfts.fetchJson<{
        status: 200;
        data: ServerThemeDto;
    }>("/server/theme", {
        ...opts
    }));
}
/**
 * Get server version
 */
export function getServerVersion(opts?: Oazapfts.RequestOpts) {
    return oazapfts.ok(oazapfts.fetchJson<{
        status: 200;
        data: ServerVersionResponseDto;
    }>("/server/version", {
        ...opts
    }));
}
/**
 * Get version check status
 */
export function getVersionCheck(opts?: Oazapfts.RequestOpts) {
    return oazapfts.ok(oazapfts.fetchJson<{
        status: 200;
        data: VersionCheckStateResponseDto;
    }>("/server/version-check", {
        ...opts
    }));
}
/**
 * Get version history
 */
export function getVersionHistory(opts?: Oazapfts.RequestOpts) {
    return oazapfts.ok(oazapfts.fetchJson<{
        status: 200;
        data: ServerVersionHistoryResponseDto[];
    }>("/server/version-history", {
        ...opts
    }));
}
/**
 * Delete all sessions
 */
export function deleteAllSessions(opts?: Oazapfts.RequestOpts) {
    return oazapfts.ok(oazapfts.fetchText("/sessions", {
        ...opts,
        method: "DELETE"
    }));
}
/**
 * Retrieve sessions
 */
export function getSessions(opts?: Oazapfts.RequestOpts) {
    return oazapfts.ok(oazapfts.fetchJson<{
        status: 200;
        data: SessionResponseDto[];
    }>("/sessions", {
        ...opts
    }));
}
/**
 * Create a session
 */
export function createSession({ sessionCreateDto }: {
    sessionCreateDto: SessionCreateDto;
}, opts?: Oazapfts.RequestOpts) {
    return oazapfts.ok(oazapfts.fetchJson<{
        status: 201;
        data: SessionCreateResponseDto;
    }>("/sessions", oazapfts.json({
        ...opts,
        method: "POST",
        body: sessionCreateDto
    })));
}
/**
 * Delete a session
 */
export function deleteSession({ id }: {
    id: string;
}, opts?: Oazapfts.RequestOpts) {
    return oazapfts.ok(oazapfts.fetchText(`/sessions/${encodeURIComponent(id)}`, {
        ...opts,
        method: "DELETE"
    }));
}
/**
 * Update a session
 */
export function updateSession({ id, sessionUpdateDto }: {
    id: string;
    sessionUpdateDto: SessionUpdateDto;
}, opts?: Oazapfts.RequestOpts) {
    return oazapfts.ok(oazapfts.fetchJson<{
        status: 200;
        data: SessionResponseDto;
    }>(`/sessions/${encodeURIComponent(id)}`, oazapfts.json({
        ...opts,
        method: "PUT",
        body: sessionUpdateDto
    })));
}
/**
 * Lock a session
 */
export function lockSession({ id }: {
    id: string;
}, opts?: Oazapfts.RequestOpts) {
    return oazapfts.ok(oazapfts.fetchText(`/sessions/${encodeURIComponent(id)}/lock`, {
        ...opts,
        method: "POST"
    }));
}
/**
 * Retrieve all shared links
 */
export function getAllSharedLinks({ albumId }: {
    albumId?: string;
}, opts?: Oazapfts.RequestOpts) {
    return oazapfts.ok(oazapfts.fetchJson<{
        status: 200;
        data: SharedLinkResponseDto[];
    }>(`/shared-links${QS.query(QS.explode({
        albumId
    }))}`, {
        ...opts
    }));
}
/**
 * Create a shared link
 */
export function createSharedLink({ sharedLinkCreateDto }: {
    sharedLinkCreateDto: SharedLinkCreateDto;
}, opts?: Oazapfts.RequestOpts) {
    return oazapfts.ok(oazapfts.fetchJson<{
        status: 201;
        data: SharedLinkResponseDto;
    }>("/shared-links", oazapfts.json({
        ...opts,
        method: "POST",
        body: sharedLinkCreateDto
    })));
}
/**
 * Retrieve current shared link
 */
export function getMySharedLink({ key, password, slug, token }: {
    key?: string;
    password?: string;
    slug?: string;
    token?: string;
}, opts?: Oazapfts.RequestOpts) {
    return oazapfts.ok(oazapfts.fetchJson<{
        status: 200;
        data: SharedLinkResponseDto;
    }>(`/shared-links/me${QS.query(QS.explode({
        key,
        password,
        slug,
        token
    }))}`, {
        ...opts
    }));
}
/**
 * Delete a shared link
 */
export function removeSharedLink({ id }: {
    id: string;
}, opts?: Oazapfts.RequestOpts) {
    return oazapfts.ok(oazapfts.fetchText(`/shared-links/${encodeURIComponent(id)}`, {
        ...opts,
        method: "DELETE"
    }));
}
/**
 * Retrieve a shared link
 */
export function getSharedLinkById({ id }: {
    id: string;
}, opts?: Oazapfts.RequestOpts) {
    return oazapfts.ok(oazapfts.fetchJson<{
        status: 200;
        data: SharedLinkResponseDto;
    }>(`/shared-links/${encodeURIComponent(id)}`, {
        ...opts
    }));
}
/**
 * Update a shared link
 */
export function updateSharedLink({ id, sharedLinkEditDto }: {
    id: string;
    sharedLinkEditDto: SharedLinkEditDto;
}, opts?: Oazapfts.RequestOpts) {
    return oazapfts.ok(oazapfts.fetchJson<{
        status: 200;
        data: SharedLinkResponseDto;
    }>(`/shared-links/${encodeURIComponent(id)}`, oazapfts.json({
        ...opts,
        method: "PATCH",
        body: sharedLinkEditDto
    })));
}
/**
 * Remove assets from a shared link
 */
export function removeSharedLinkAssets({ id, key, slug, assetIdsDto }: {
    id: string;
    key?: string;
    slug?: string;
    assetIdsDto: AssetIdsDto;
}, opts?: Oazapfts.RequestOpts) {
    return oazapfts.ok(oazapfts.fetchJson<{
        status: 200;
        data: AssetIdsResponseDto[];
    }>(`/shared-links/${encodeURIComponent(id)}/assets${QS.query(QS.explode({
        key,
        slug
    }))}`, oazapfts.json({
        ...opts,
        method: "DELETE",
        body: assetIdsDto
    })));
}
/**
 * Add assets to a shared link
 */
export function addSharedLinkAssets({ id, key, slug, assetIdsDto }: {
    id: string;
    key?: string;
    slug?: string;
    assetIdsDto: AssetIdsDto;
}, opts?: Oazapfts.RequestOpts) {
    return oazapfts.ok(oazapfts.fetchJson<{
        status: 200;
        data: AssetIdsResponseDto[];
    }>(`/shared-links/${encodeURIComponent(id)}/assets${QS.query(QS.explode({
        key,
        slug
    }))}`, oazapfts.json({
        ...opts,
        method: "PUT",
        body: assetIdsDto
    })));
}
/**
 * Delete stacks
 */
export function deleteStacks({ bulkIdsDto }: {
    bulkIdsDto: BulkIdsDto;
}, opts?: Oazapfts.RequestOpts) {
    return oazapfts.ok(oazapfts.fetchText("/stacks", oazapfts.json({
        ...opts,
        method: "DELETE",
        body: bulkIdsDto
    })));
}
/**
 * Retrieve stacks
 */
export function searchStacks({ primaryAssetId }: {
    primaryAssetId?: string;
}, opts?: Oazapfts.RequestOpts) {
    return oazapfts.ok(oazapfts.fetchJson<{
        status: 200;
        data: StackResponseDto[];
    }>(`/stacks${QS.query(QS.explode({
        primaryAssetId
    }))}`, {
        ...opts
    }));
}
/**
 * Create a stack
 */
export function createStack({ stackCreateDto }: {
    stackCreateDto: StackCreateDto;
}, opts?: Oazapfts.RequestOpts) {
    return oazapfts.ok(oazapfts.fetchJson<{
        status: 201;
        data: StackResponseDto;
    }>("/stacks", oazapfts.json({
        ...opts,
        method: "POST",
        body: stackCreateDto
    })));
}
/**
 * Delete a stack
 */
export function deleteStack({ id }: {
    id: string;
}, opts?: Oazapfts.RequestOpts) {
    return oazapfts.ok(oazapfts.fetchText(`/stacks/${encodeURIComponent(id)}`, {
        ...opts,
        method: "DELETE"
    }));
}
/**
 * Retrieve a stack
 */
export function getStack({ id }: {
    id: string;
}, opts?: Oazapfts.RequestOpts) {
    return oazapfts.ok(oazapfts.fetchJson<{
        status: 200;
        data: StackResponseDto;
    }>(`/stacks/${encodeURIComponent(id)}`, {
        ...opts
    }));
}
/**
 * Update a stack
 */
export function updateStack({ id, stackUpdateDto }: {
    id: string;
    stackUpdateDto: StackUpdateDto;
}, opts?: Oazapfts.RequestOpts) {
    return oazapfts.ok(oazapfts.fetchJson<{
        status: 200;
        data: StackResponseDto;
    }>(`/stacks/${encodeURIComponent(id)}`, oazapfts.json({
        ...opts,
        method: "PUT",
        body: stackUpdateDto
    })));
}
/**
 * Remove an asset from a stack
 */
export function removeAssetFromStack({ assetId, id }: {
    assetId: string;
    id: string;
}, opts?: Oazapfts.RequestOpts) {
    return oazapfts.ok(oazapfts.fetchText(`/stacks/${encodeURIComponent(id)}/assets/${encodeURIComponent(assetId)}`, {
        ...opts,
        method: "DELETE"
    }));
}
/**
 * Delete acknowledgements
 */
export function deleteSyncAck({ syncAckDeleteDto }: {
    syncAckDeleteDto: SyncAckDeleteDto;
}, opts?: Oazapfts.RequestOpts) {
    return oazapfts.ok(oazapfts.fetchText("/sync/ack", oazapfts.json({
        ...opts,
        method: "DELETE",
        body: syncAckDeleteDto
    })));
}
/**
 * Retrieve acknowledgements
 */
export function getSyncAck(opts?: Oazapfts.RequestOpts) {
    return oazapfts.ok(oazapfts.fetchJson<{
        status: 200;
        data: SyncAckDto[];
    }>("/sync/ack", {
        ...opts
    }));
}
/**
 * Acknowledge changes
 */
export function sendSyncAck({ syncAckSetDto }: {
    syncAckSetDto: SyncAckSetDto;
}, opts?: Oazapfts.RequestOpts) {
    return oazapfts.ok(oazapfts.fetchText("/sync/ack", oazapfts.json({
        ...opts,
        method: "POST",
        body: syncAckSetDto
    })));
}
/**
 * Get delta sync for user
 */
export function getDeltaSync({ assetDeltaSyncDto }: {
    assetDeltaSyncDto: AssetDeltaSyncDto;
}, opts?: Oazapfts.RequestOpts) {
    return oazapfts.ok(oazapfts.fetchJson<{
        status: 200;
        data: AssetDeltaSyncResponseDto;
    }>("/sync/delta-sync", oazapfts.json({
        ...opts,
        method: "POST",
        body: assetDeltaSyncDto
    })));
}
/**
 * Get full sync for user
 */
export function getFullSyncForUser({ assetFullSyncDto }: {
    assetFullSyncDto: AssetFullSyncDto;
}, opts?: Oazapfts.RequestOpts) {
    return oazapfts.ok(oazapfts.fetchJson<{
        status: 200;
        data: AssetResponseDto[];
    }>("/sync/full-sync", oazapfts.json({
        ...opts,
        method: "POST",
        body: assetFullSyncDto
    })));
}
/**
 * Stream sync changes
 */
export function getSyncStream({ syncStreamDto }: {
    syncStreamDto: SyncStreamDto;
}, opts?: Oazapfts.RequestOpts) {
    return oazapfts.ok(oazapfts.fetchText("/sync/stream", oazapfts.json({
        ...opts,
        method: "POST",
        body: syncStreamDto
    })));
}
/**
 * Get system configuration
 */
export function getConfig(opts?: Oazapfts.RequestOpts) {
    return oazapfts.ok(oazapfts.fetchJson<{
        status: 200;
        data: SystemConfigDto;
    }>("/system-config", {
        ...opts
    }));
}
/**
 * Update system configuration
 */
export function updateConfig({ systemConfigDto }: {
    systemConfigDto: SystemConfigDto;
}, opts?: Oazapfts.RequestOpts) {
    return oazapfts.ok(oazapfts.fetchJson<{
        status: 200;
        data: SystemConfigDto;
    }>("/system-config", oazapfts.json({
        ...opts,
        method: "PUT",
        body: systemConfigDto
    })));
}
/**
 * Get system configuration defaults
 */
export function getConfigDefaults(opts?: Oazapfts.RequestOpts) {
    return oazapfts.ok(oazapfts.fetchJson<{
        status: 200;
        data: SystemConfigDto;
    }>("/system-config/defaults", {
        ...opts
    }));
}
/**
 * Get storage template options
 */
export function getStorageTemplateOptions(opts?: Oazapfts.RequestOpts) {
    return oazapfts.ok(oazapfts.fetchJson<{
        status: 200;
        data: SystemConfigTemplateStorageOptionDto;
    }>("/system-config/storage-template-options", {
        ...opts
    }));
}
/**
 * Retrieve admin onboarding
 */
export function getAdminOnboarding(opts?: Oazapfts.RequestOpts) {
    return oazapfts.ok(oazapfts.fetchJson<{
        status: 200;
        data: AdminOnboardingUpdateDto;
    }>("/system-metadata/admin-onboarding", {
        ...opts
    }));
}
/**
 * Update admin onboarding
 */
export function updateAdminOnboarding({ adminOnboardingUpdateDto }: {
    adminOnboardingUpdateDto: AdminOnboardingUpdateDto;
}, opts?: Oazapfts.RequestOpts) {
    return oazapfts.ok(oazapfts.fetchText("/system-metadata/admin-onboarding", oazapfts.json({
        ...opts,
        method: "POST",
        body: adminOnboardingUpdateDto
    })));
}
/**
 * Retrieve reverse geocoding state
 */
export function getReverseGeocodingState(opts?: Oazapfts.RequestOpts) {
    return oazapfts.ok(oazapfts.fetchJson<{
        status: 200;
        data: ReverseGeocodingStateResponseDto;
    }>("/system-metadata/reverse-geocoding-state", {
        ...opts
    }));
}
/**
 * Retrieve version check state
 */
export function getVersionCheckState(opts?: Oazapfts.RequestOpts) {
    return oazapfts.ok(oazapfts.fetchJson<{
        status: 200;
        data: VersionCheckStateResponseDto;
    }>("/system-metadata/version-check-state", {
        ...opts
    }));
}
/**
 * Retrieve tags
 */
export function getAllTags(opts?: Oazapfts.RequestOpts) {
    return oazapfts.ok(oazapfts.fetchJson<{
        status: 200;
        data: TagResponseDto[];
    }>("/tags", {
        ...opts
    }));
}
/**
 * Create a tag
 */
export function createTag({ tagCreateDto }: {
    tagCreateDto: TagCreateDto;
}, opts?: Oazapfts.RequestOpts) {
    return oazapfts.ok(oazapfts.fetchJson<{
        status: 201;
        data: TagResponseDto;
    }>("/tags", oazapfts.json({
        ...opts,
        method: "POST",
        body: tagCreateDto
    })));
}
/**
 * Upsert tags
 */
export function upsertTags({ tagUpsertDto }: {
    tagUpsertDto: TagUpsertDto;
}, opts?: Oazapfts.RequestOpts) {
    return oazapfts.ok(oazapfts.fetchJson<{
        status: 200;
        data: TagResponseDto[];
    }>("/tags", oazapfts.json({
        ...opts,
        method: "PUT",
        body: tagUpsertDto
    })));
}
/**
 * Tag assets
 */
export function bulkTagAssets({ tagBulkAssetsDto }: {
    tagBulkAssetsDto: TagBulkAssetsDto;
}, opts?: Oazapfts.RequestOpts) {
    return oazapfts.ok(oazapfts.fetchJson<{
        status: 200;
        data: TagBulkAssetsResponseDto;
    }>("/tags/assets", oazapfts.json({
        ...opts,
        method: "PUT",
        body: tagBulkAssetsDto
    })));
}
/**
 * Delete a tag
 */
export function deleteTag({ id }: {
    id: string;
}, opts?: Oazapfts.RequestOpts) {
    return oazapfts.ok(oazapfts.fetchText(`/tags/${encodeURIComponent(id)}`, {
        ...opts,
        method: "DELETE"
    }));
}
/**
 * Retrieve a tag
 */
export function getTagById({ id }: {
    id: string;
}, opts?: Oazapfts.RequestOpts) {
    return oazapfts.ok(oazapfts.fetchJson<{
        status: 200;
        data: TagResponseDto;
    }>(`/tags/${encodeURIComponent(id)}`, {
        ...opts
    }));
}
/**
 * Update a tag
 */
export function updateTag({ id, tagUpdateDto }: {
    id: string;
    tagUpdateDto: TagUpdateDto;
}, opts?: Oazapfts.RequestOpts) {
    return oazapfts.ok(oazapfts.fetchJson<{
        status: 200;
        data: TagResponseDto;
    }>(`/tags/${encodeURIComponent(id)}`, oazapfts.json({
        ...opts,
        method: "PUT",
        body: tagUpdateDto
    })));
}
/**
 * Untag assets
 */
export function untagAssets({ id, bulkIdsDto }: {
    id: string;
    bulkIdsDto: BulkIdsDto;
}, opts?: Oazapfts.RequestOpts) {
    return oazapfts.ok(oazapfts.fetchJson<{
        status: 200;
        data: BulkIdResponseDto[];
    }>(`/tags/${encodeURIComponent(id)}/assets`, oazapfts.json({
        ...opts,
        method: "DELETE",
        body: bulkIdsDto
    })));
}
/**
 * Tag assets
 */
export function tagAssets({ id, bulkIdsDto }: {
    id: string;
    bulkIdsDto: BulkIdsDto;
}, opts?: Oazapfts.RequestOpts) {
    return oazapfts.ok(oazapfts.fetchJson<{
        status: 200;
        data: BulkIdResponseDto[];
    }>(`/tags/${encodeURIComponent(id)}/assets`, oazapfts.json({
        ...opts,
        method: "PUT",
        body: bulkIdsDto
    })));
}
/**
 * Get time bucket
 */
export function getTimeBucket({ albumId, isFavorite, isTrashed, key, order, personId, slug, tagId, timeBucket, userId, visibility, withCoordinates, withPartners, withStacked }: {
    albumId?: string;
    isFavorite?: boolean;
    isTrashed?: boolean;
    key?: string;
    order?: AssetOrder;
    personId?: string;
    slug?: string;
    tagId?: string;
    timeBucket: string;
    userId?: string;
    visibility?: AssetVisibility;
    withCoordinates?: boolean;
    withPartners?: boolean;
    withStacked?: boolean;
}, opts?: Oazapfts.RequestOpts) {
    return oazapfts.ok(oazapfts.fetchJson<{
        status: 200;
        data: TimeBucketAssetResponseDto;
    }>(`/timeline/bucket${QS.query(QS.explode({
        albumId,
        isFavorite,
        isTrashed,
        key,
        order,
        personId,
        slug,
        tagId,
        timeBucket,
        userId,
        visibility,
        withCoordinates,
        withPartners,
        withStacked
    }))}`, {
        ...opts
    }));
}
/**
 * Get time buckets
 */
export function getTimeBuckets({ albumId, isFavorite, isTrashed, key, order, personId, slug, tagId, userId, visibility, withCoordinates, withPartners, withStacked }: {
    albumId?: string;
    isFavorite?: boolean;
    isTrashed?: boolean;
    key?: string;
    order?: AssetOrder;
    personId?: string;
    slug?: string;
    tagId?: string;
    userId?: string;
    visibility?: AssetVisibility;
    withCoordinates?: boolean;
    withPartners?: boolean;
    withStacked?: boolean;
}, opts?: Oazapfts.RequestOpts) {
    return oazapfts.ok(oazapfts.fetchJson<{
        status: 200;
        data: TimeBucketsResponseDto[];
    }>(`/timeline/buckets${QS.query(QS.explode({
        albumId,
        isFavorite,
        isTrashed,
        key,
        order,
        personId,
        slug,
        tagId,
        userId,
        visibility,
        withCoordinates,
        withPartners,
        withStacked
    }))}`, {
        ...opts
    }));
}
/**
 * Empty trash
 */
export function emptyTrash(opts?: Oazapfts.RequestOpts) {
    return oazapfts.ok(oazapfts.fetchJson<{
        status: 200;
        data: TrashResponseDto;
    }>("/trash/empty", {
        ...opts,
        method: "POST"
    }));
}
/**
 * Restore trash
 */
export function restoreTrash(opts?: Oazapfts.RequestOpts) {
    return oazapfts.ok(oazapfts.fetchJson<{
        status: 200;
        data: TrashResponseDto;
    }>("/trash/restore", {
        ...opts,
        method: "POST"
    }));
}
/**
 * Restore assets
 */
export function restoreAssets({ bulkIdsDto }: {
    bulkIdsDto: BulkIdsDto;
}, opts?: Oazapfts.RequestOpts) {
    return oazapfts.ok(oazapfts.fetchJson<{
        status: 200;
        data: TrashResponseDto;
    }>("/trash/restore/assets", oazapfts.json({
        ...opts,
        method: "POST",
        body: bulkIdsDto
    })));
}
/**
 * Get all users
 */
export function searchUsers(opts?: Oazapfts.RequestOpts) {
    return oazapfts.ok(oazapfts.fetchJson<{
        status: 200;
        data: UserResponseDto[];
    }>("/users", {
        ...opts
    }));
}
/**
 * Get current user
 */
export function getMyUser(opts?: Oazapfts.RequestOpts) {
    return oazapfts.ok(oazapfts.fetchJson<{
        status: 200;
        data: UserAdminResponseDto;
    }>("/users/me", {
        ...opts
    }));
}
/**
 * Update current user
 */
export function updateMyUser({ userUpdateMeDto }: {
    userUpdateMeDto: UserUpdateMeDto;
}, opts?: Oazapfts.RequestOpts) {
    return oazapfts.ok(oazapfts.fetchJson<{
        status: 200;
        data: UserAdminResponseDto;
    }>("/users/me", oazapfts.json({
        ...opts,
        method: "PUT",
        body: userUpdateMeDto
    })));
}
/**
 * Delete user product key
 */
export function deleteUserLicense(opts?: Oazapfts.RequestOpts) {
    return oazapfts.ok(oazapfts.fetchText("/users/me/license", {
        ...opts,
        method: "DELETE"
    }));
}
/**
 * Retrieve user product key
 */
export function getUserLicense(opts?: Oazapfts.RequestOpts) {
    return oazapfts.ok(oazapfts.fetchJson<{
        status: 200;
        data: LicenseResponseDto;
    }>("/users/me/license", {
        ...opts
    }));
}
/**
 * Set user product key
 */
export function setUserLicense({ licenseKeyDto }: {
    licenseKeyDto: LicenseKeyDto;
}, opts?: Oazapfts.RequestOpts) {
    return oazapfts.ok(oazapfts.fetchJson<{
        status: 200;
        data: LicenseResponseDto;
    }>("/users/me/license", oazapfts.json({
        ...opts,
        method: "PUT",
        body: licenseKeyDto
    })));
}
/**
 * Delete user onboarding
 */
export function deleteUserOnboarding(opts?: Oazapfts.RequestOpts) {
    return oazapfts.ok(oazapfts.fetchText("/users/me/onboarding", {
        ...opts,
        method: "DELETE"
    }));
}
/**
 * Retrieve user onboarding
 */
export function getUserOnboarding(opts?: Oazapfts.RequestOpts) {
    return oazapfts.ok(oazapfts.fetchJson<{
        status: 200;
        data: OnboardingResponseDto;
    }>("/users/me/onboarding", {
        ...opts
    }));
}
/**
 * Update user onboarding
 */
export function setUserOnboarding({ onboardingDto }: {
    onboardingDto: OnboardingDto;
}, opts?: Oazapfts.RequestOpts) {
    return oazapfts.ok(oazapfts.fetchJson<{
        status: 200;
        data: OnboardingResponseDto;
    }>("/users/me/onboarding", oazapfts.json({
        ...opts,
        method: "PUT",
        body: onboardingDto
    })));
}
/**
 * Get my preferences
 */
export function getMyPreferences(opts?: Oazapfts.RequestOpts) {
    return oazapfts.ok(oazapfts.fetchJson<{
        status: 200;
        data: UserPreferencesResponseDto;
    }>("/users/me/preferences", {
        ...opts
    }));
}
/**
 * Update my preferences
 */
export function updateMyPreferences({ userPreferencesUpdateDto }: {
    userPreferencesUpdateDto: UserPreferencesUpdateDto;
}, opts?: Oazapfts.RequestOpts) {
    return oazapfts.ok(oazapfts.fetchJson<{
        status: 200;
        data: UserPreferencesResponseDto;
    }>("/users/me/preferences", oazapfts.json({
        ...opts,
        method: "PUT",
        body: userPreferencesUpdateDto
    })));
}
/**
 * Delete user profile image
 */
export function deleteProfileImage(opts?: Oazapfts.RequestOpts) {
    return oazapfts.ok(oazapfts.fetchText("/users/profile-image", {
        ...opts,
        method: "DELETE"
    }));
}
/**
 * Create user profile image
 */
export function createProfileImage({ createProfileImageDto }: {
    createProfileImageDto: CreateProfileImageDto;
}, opts?: Oazapfts.RequestOpts) {
    return oazapfts.ok(oazapfts.fetchJson<{
        status: 201;
        data: CreateProfileImageResponseDto;
    }>("/users/profile-image", oazapfts.multipart({
        ...opts,
        method: "POST",
        body: createProfileImageDto
    })));
}
/**
 * Retrieve a user
 */
export function getUser({ id }: {
    id: string;
}, opts?: Oazapfts.RequestOpts) {
    return oazapfts.ok(oazapfts.fetchJson<{
        status: 200;
        data: UserResponseDto;
    }>(`/users/${encodeURIComponent(id)}`, {
        ...opts
    }));
}
/**
 * Retrieve user profile image
 */
export function getProfileImage({ id }: {
    id: string;
}, opts?: Oazapfts.RequestOpts) {
    return oazapfts.ok(oazapfts.fetchBlob<{
        status: 200;
        data: Blob;
    }>(`/users/${encodeURIComponent(id)}/profile-image`, {
        ...opts
    }));
}
/**
 * Retrieve assets by original path
 */
export function getAssetsByOriginalPath({ path }: {
    path: string;
}, opts?: Oazapfts.RequestOpts) {
    return oazapfts.ok(oazapfts.fetchJson<{
        status: 200;
        data: AssetResponseDto[];
    }>(`/view/folder${QS.query(QS.explode({
        path
    }))}`, {
        ...opts
    }));
}
/**
 * Retrieve unique paths
 */
export function getUniqueOriginalPaths(opts?: Oazapfts.RequestOpts) {
    return oazapfts.ok(oazapfts.fetchJson<{
        status: 200;
        data: string[];
    }>("/view/folder/unique-paths", {
        ...opts
    }));
}
/**
 * This endpoint requires the `workflow.read` permission.
 */
export function getWorkflows(opts?: Oazapfts.RequestOpts) {
    return oazapfts.ok(oazapfts.fetchJson<{
        status: 200;
        data: WorkflowResponseDto[];
    }>("/workflows", {
        ...opts
    }));
}
/**
 * This endpoint requires the `workflow.create` permission.
 */
export function createWorkflow({ workflowCreateDto }: {
    workflowCreateDto: WorkflowCreateDto;
}, opts?: Oazapfts.RequestOpts) {
    return oazapfts.ok(oazapfts.fetchJson<{
        status: 201;
        data: WorkflowResponseDto;
    }>("/workflows", oazapfts.json({
        ...opts,
        method: "POST",
        body: workflowCreateDto
    })));
}
/**
 * This endpoint requires the `workflow.delete` permission.
 */
export function deleteWorkflow({ id }: {
    id: string;
}, opts?: Oazapfts.RequestOpts) {
    return oazapfts.ok(oazapfts.fetchText(`/workflows/${encodeURIComponent(id)}`, {
        ...opts,
        method: "DELETE"
    }));
}
/**
 * This endpoint requires the `workflow.read` permission.
 */
export function getWorkflow({ id }: {
    id: string;
}, opts?: Oazapfts.RequestOpts) {
    return oazapfts.ok(oazapfts.fetchJson<{
        status: 200;
        data: WorkflowResponseDto;
    }>(`/workflows/${encodeURIComponent(id)}`, {
        ...opts
    }));
}
/**
 * This endpoint requires the `workflow.update` permission.
 */
export function updateWorkflow({ id, workflowUpdateDto }: {
    id: string;
    workflowUpdateDto: WorkflowUpdateDto;
}, opts?: Oazapfts.RequestOpts) {
    return oazapfts.ok(oazapfts.fetchJson<{
        status: 200;
        data: WorkflowResponseDto;
    }>(`/workflows/${encodeURIComponent(id)}`, oazapfts.json({
        ...opts,
        method: "PUT",
        body: workflowUpdateDto
    })));
}
/**
 * This endpoint requires the `workflow.update` permission.
 */
export function addWorkflowAction({ id, workflowActionCreateDto }: {
    id: string;
    workflowActionCreateDto: WorkflowActionCreateDto;
}, opts?: Oazapfts.RequestOpts) {
    return oazapfts.ok(oazapfts.fetchJson<{
        status: 201;
        data: WorkflowActionResponseDto;
    }>(`/workflows/${encodeURIComponent(id)}/actions`, oazapfts.json({
        ...opts,
        method: "POST",
        body: workflowActionCreateDto
    })));
}
/**
 * This endpoint requires the `workflow.update` permission.
 */
export function removeWorkflowAction({ actionId, id }: {
    actionId: string;
    id: string;
}, opts?: Oazapfts.RequestOpts) {
    return oazapfts.ok(oazapfts.fetchText(`/workflows/${encodeURIComponent(id)}/actions/${encodeURIComponent(actionId)}`, {
        ...opts,
        method: "DELETE"
    }));
}
/**
 * This endpoint requires the `workflow.update` permission.
 */
export function addWorkflowFilter({ id, workflowFilterCreateDto }: {
    id: string;
    workflowFilterCreateDto: WorkflowFilterCreateDto;
}, opts?: Oazapfts.RequestOpts) {
    return oazapfts.ok(oazapfts.fetchJson<{
        status: 201;
        data: WorkflowFilterResponseDto;
    }>(`/workflows/${encodeURIComponent(id)}/filters`, oazapfts.json({
        ...opts,
        method: "POST",
        body: workflowFilterCreateDto
    })));
}
/**
 * This endpoint requires the `workflow.update` permission.
 */
export function removeWorkflowFilter({ filterId, id }: {
    filterId: string;
    id: string;
}, opts?: Oazapfts.RequestOpts) {
    return oazapfts.ok(oazapfts.fetchText(`/workflows/${encodeURIComponent(id)}/filters/${encodeURIComponent(filterId)}`, {
        ...opts,
        method: "DELETE"
    }));
}
export enum ReactionLevel {
    Album = "album",
    Asset = "asset"
}
export enum ReactionType {
    Comment = "comment",
    Like = "like"
}
export enum UserAvatarColor {
    Primary = "primary",
    Pink = "pink",
    Red = "red",
    Yellow = "yellow",
    Blue = "blue",
    Green = "green",
    Purple = "purple",
    Orange = "orange",
    Gray = "gray",
    Amber = "amber"
}
export enum NotificationLevel {
    Success = "success",
    Error = "error",
    Warning = "warning",
    Info = "info"
}
export enum NotificationType {
    JobFailed = "JobFailed",
    BackupFailed = "BackupFailed",
    SystemMessage = "SystemMessage",
    AlbumInvite = "AlbumInvite",
    AlbumUpdate = "AlbumUpdate",
    Custom = "Custom"
}
export enum UserStatus {
    Active = "active",
    Removing = "removing",
    Deleted = "deleted"
}
export enum AssetOrder {
    Asc = "asc",
    Desc = "desc"
}
export enum AssetVisibility {
    Archive = "archive",
    Timeline = "timeline",
    Hidden = "hidden",
    Locked = "locked"
}
export enum AlbumUserRole {
    Editor = "editor",
    Viewer = "viewer"
}
export enum SourceType {
    MachineLearning = "machine-learning",
    Exif = "exif",
    Manual = "manual"
}
export enum AssetTypeEnum {
    Image = "IMAGE",
    Video = "VIDEO",
    Audio = "AUDIO",
    Other = "OTHER"
}
export enum BulkIdErrorReason {
    Duplicate = "duplicate",
    NoPermission = "no_permission",
    NotFound = "not_found",
    Unknown = "unknown"
}
export enum Error {
    Duplicate = "duplicate",
    NoPermission = "no_permission",
    NotFound = "not_found",
    Unknown = "unknown"
}
export enum Permission {
    All = "all",
    ActivityCreate = "activity.create",
    ActivityRead = "activity.read",
    ActivityUpdate = "activity.update",
    ActivityDelete = "activity.delete",
    ActivityStatistics = "activity.statistics",
    ApiKeyCreate = "apiKey.create",
    ApiKeyRead = "apiKey.read",
    ApiKeyUpdate = "apiKey.update",
    ApiKeyDelete = "apiKey.delete",
    AssetRead = "asset.read",
    AssetUpdate = "asset.update",
    AssetDelete = "asset.delete",
    AssetStatistics = "asset.statistics",
    AssetShare = "asset.share",
    AssetView = "asset.view",
    AssetDownload = "asset.download",
    AssetUpload = "asset.upload",
    AssetReplace = "asset.replace",
    AssetCopy = "asset.copy",
    AlbumCreate = "album.create",
    AlbumRead = "album.read",
    AlbumUpdate = "album.update",
    AlbumDelete = "album.delete",
    AlbumStatistics = "album.statistics",
    AlbumShare = "album.share",
    AlbumDownload = "album.download",
    AlbumAssetCreate = "albumAsset.create",
    AlbumAssetDelete = "albumAsset.delete",
    AlbumUserCreate = "albumUser.create",
    AlbumUserUpdate = "albumUser.update",
    AlbumUserDelete = "albumUser.delete",
    AuthChangePassword = "auth.changePassword",
    AuthDeviceDelete = "authDevice.delete",
    ArchiveRead = "archive.read",
    DuplicateRead = "duplicate.read",
    DuplicateDelete = "duplicate.delete",
    FaceCreate = "face.create",
    FaceRead = "face.read",
    FaceUpdate = "face.update",
    FaceDelete = "face.delete",
    JobCreate = "job.create",
    JobRead = "job.read",
    LibraryCreate = "library.create",
    LibraryRead = "library.read",
    LibraryUpdate = "library.update",
    LibraryDelete = "library.delete",
    LibraryStatistics = "library.statistics",
    TimelineRead = "timeline.read",
    TimelineDownload = "timeline.download",
    MemoryCreate = "memory.create",
    MemoryRead = "memory.read",
    MemoryUpdate = "memory.update",
    MemoryDelete = "memory.delete",
    MemoryStatistics = "memory.statistics",
    MemoryAssetCreate = "memoryAsset.create",
    MemoryAssetDelete = "memoryAsset.delete",
    NotificationCreate = "notification.create",
    NotificationRead = "notification.read",
    NotificationUpdate = "notification.update",
    NotificationDelete = "notification.delete",
    PartnerCreate = "partner.create",
    PartnerRead = "partner.read",
    PartnerUpdate = "partner.update",
    PartnerDelete = "partner.delete",
    PersonCreate = "person.create",
    PersonRead = "person.read",
    PersonUpdate = "person.update",
    PersonDelete = "person.delete",
    PersonStatistics = "person.statistics",
    PersonMerge = "person.merge",
    PersonReassign = "person.reassign",
    PinCodeCreate = "pinCode.create",
    PinCodeUpdate = "pinCode.update",
    PinCodeDelete = "pinCode.delete",
    PluginCreate = "plugin.create",
    PluginRead = "plugin.read",
    PluginUpdate = "plugin.update",
    PluginDelete = "plugin.delete",
    ServerAbout = "server.about",
    ServerApkLinks = "server.apkLinks",
    ServerStorage = "server.storage",
    ServerStatistics = "server.statistics",
    ServerVersionCheck = "server.versionCheck",
    ServerLicenseRead = "serverLicense.read",
    ServerLicenseUpdate = "serverLicense.update",
    ServerLicenseDelete = "serverLicense.delete",
    SessionCreate = "session.create",
    SessionRead = "session.read",
    SessionUpdate = "session.update",
    SessionDelete = "session.delete",
    SessionLock = "session.lock",
    SharedLinkCreate = "sharedLink.create",
    SharedLinkRead = "sharedLink.read",
    SharedLinkUpdate = "sharedLink.update",
    SharedLinkDelete = "sharedLink.delete",
    StackCreate = "stack.create",
    StackRead = "stack.read",
    StackUpdate = "stack.update",
    StackDelete = "stack.delete",
    SyncStream = "sync.stream",
    SyncCheckpointRead = "syncCheckpoint.read",
    SyncCheckpointUpdate = "syncCheckpoint.update",
    SyncCheckpointDelete = "syncCheckpoint.delete",
    SystemConfigRead = "systemConfig.read",
    SystemConfigUpdate = "systemConfig.update",
    SystemMetadataRead = "systemMetadata.read",
    SystemMetadataUpdate = "systemMetadata.update",
    TagCreate = "tag.create",
    TagRead = "tag.read",
    TagUpdate = "tag.update",
    TagDelete = "tag.delete",
    TagAsset = "tag.asset",
    UserRead = "user.read",
    UserUpdate = "user.update",
    UserLicenseCreate = "userLicense.create",
    UserLicenseRead = "userLicense.read",
    UserLicenseUpdate = "userLicense.update",
    UserLicenseDelete = "userLicense.delete",
    UserOnboardingRead = "userOnboarding.read",
    UserOnboardingUpdate = "userOnboarding.update",
    UserOnboardingDelete = "userOnboarding.delete",
    UserPreferenceRead = "userPreference.read",
    UserPreferenceUpdate = "userPreference.update",
    UserProfileImageCreate = "userProfileImage.create",
    UserProfileImageRead = "userProfileImage.read",
    UserProfileImageUpdate = "userProfileImage.update",
    UserProfileImageDelete = "userProfileImage.delete",
    WorkflowCreate = "workflow.create",
    WorkflowRead = "workflow.read",
    WorkflowUpdate = "workflow.update",
    WorkflowDelete = "workflow.delete",
    AdminUserCreate = "adminUser.create",
    AdminUserRead = "adminUser.read",
    AdminUserUpdate = "adminUser.update",
    AdminUserDelete = "adminUser.delete",
    AdminSessionRead = "adminSession.read",
    AdminAuthUnlinkAll = "adminAuth.unlinkAll"
}
export enum AssetMetadataKey {
    MobileApp = "mobile-app"
}
export enum AssetMediaStatus {
    Created = "created",
    Replaced = "replaced",
    Duplicate = "duplicate"
}
export enum Action {
    Accept = "accept",
    Reject = "reject"
}
export enum Reason {
    Duplicate = "duplicate",
    UnsupportedFormat = "unsupported-format"
}
export enum AssetJobName {
    RefreshFaces = "refresh-faces",
    RefreshMetadata = "refresh-metadata",
    RegenerateThumbnail = "regenerate-thumbnail",
    TranscodeVideo = "transcode-video"
}
export enum AssetMediaSize {
    Fullsize = "fullsize",
    Preview = "preview",
    Thumbnail = "thumbnail"
}
export enum ManualJobName {
    PersonCleanup = "person-cleanup",
    TagCleanup = "tag-cleanup",
    UserCleanup = "user-cleanup",
    MemoryCleanup = "memory-cleanup",
    MemoryCreate = "memory-create",
    BackupDatabase = "backup-database"
}
export enum JobName {
    ThumbnailGeneration = "thumbnailGeneration",
    MetadataExtraction = "metadataExtraction",
    VideoConversion = "videoConversion",
    FaceDetection = "faceDetection",
    FacialRecognition = "facialRecognition",
    SmartSearch = "smartSearch",
    DuplicateDetection = "duplicateDetection",
    BackgroundTask = "backgroundTask",
    StorageTemplateMigration = "storageTemplateMigration",
    Migration = "migration",
    Search = "search",
    Sidecar = "sidecar",
    Library = "library",
    Notifications = "notifications",
    BackupDatabase = "backupDatabase",
    Ocr = "ocr",
    Workflow = "workflow"
}
export enum JobCommand {
    Start = "start",
    Pause = "pause",
    Resume = "resume",
    Empty = "empty",
    ClearFailed = "clear-failed"
}
export enum MemorySearchOrder {
    Asc = "asc",
    Desc = "desc",
    Random = "random"
}
export enum MemoryType {
    OnThisDay = "on_this_day"
}
export enum PartnerDirection {
    SharedBy = "shared-by",
    SharedWith = "shared-with"
}
export enum PluginContext {
    Asset = "asset",
    Album = "album",
    Person = "person"
}
export enum SearchSuggestionType {
    Country = "country",
    State = "state",
    City = "city",
    CameraMake = "camera-make",
    CameraModel = "camera-model",
    CameraLensModel = "camera-lens-model"
}
export enum SharedLinkType {
    Album = "ALBUM",
    Individual = "INDIVIDUAL"
}
export enum Error2 {
    Duplicate = "duplicate",
    NoPermission = "no_permission",
    NotFound = "not_found"
}
export enum SyncEntityType {
    AuthUserV1 = "AuthUserV1",
    UserV1 = "UserV1",
    UserDeleteV1 = "UserDeleteV1",
    AssetV1 = "AssetV1",
    AssetDeleteV1 = "AssetDeleteV1",
    AssetExifV1 = "AssetExifV1",
    AssetMetadataV1 = "AssetMetadataV1",
    AssetMetadataDeleteV1 = "AssetMetadataDeleteV1",
    PartnerV1 = "PartnerV1",
    PartnerDeleteV1 = "PartnerDeleteV1",
    PartnerAssetV1 = "PartnerAssetV1",
    PartnerAssetBackfillV1 = "PartnerAssetBackfillV1",
    PartnerAssetDeleteV1 = "PartnerAssetDeleteV1",
    PartnerAssetExifV1 = "PartnerAssetExifV1",
    PartnerAssetExifBackfillV1 = "PartnerAssetExifBackfillV1",
    PartnerStackBackfillV1 = "PartnerStackBackfillV1",
    PartnerStackDeleteV1 = "PartnerStackDeleteV1",
    PartnerStackV1 = "PartnerStackV1",
    AlbumV1 = "AlbumV1",
    AlbumDeleteV1 = "AlbumDeleteV1",
    AlbumUserV1 = "AlbumUserV1",
    AlbumUserBackfillV1 = "AlbumUserBackfillV1",
    AlbumUserDeleteV1 = "AlbumUserDeleteV1",
    AlbumAssetCreateV1 = "AlbumAssetCreateV1",
    AlbumAssetUpdateV1 = "AlbumAssetUpdateV1",
    AlbumAssetBackfillV1 = "AlbumAssetBackfillV1",
    AlbumAssetExifCreateV1 = "AlbumAssetExifCreateV1",
    AlbumAssetExifUpdateV1 = "AlbumAssetExifUpdateV1",
    AlbumAssetExifBackfillV1 = "AlbumAssetExifBackfillV1",
    AlbumToAssetV1 = "AlbumToAssetV1",
    AlbumToAssetDeleteV1 = "AlbumToAssetDeleteV1",
    AlbumToAssetBackfillV1 = "AlbumToAssetBackfillV1",
    MemoryV1 = "MemoryV1",
    MemoryDeleteV1 = "MemoryDeleteV1",
    MemoryToAssetV1 = "MemoryToAssetV1",
    MemoryToAssetDeleteV1 = "MemoryToAssetDeleteV1",
    StackV1 = "StackV1",
    StackDeleteV1 = "StackDeleteV1",
    PersonV1 = "PersonV1",
    PersonDeleteV1 = "PersonDeleteV1",
    AssetFaceV1 = "AssetFaceV1",
    AssetFaceDeleteV1 = "AssetFaceDeleteV1",
    UserMetadataV1 = "UserMetadataV1",
    UserMetadataDeleteV1 = "UserMetadataDeleteV1",
    SyncAckV1 = "SyncAckV1",
    SyncResetV1 = "SyncResetV1",
    SyncCompleteV1 = "SyncCompleteV1"
}
export enum SyncRequestType {
    AlbumsV1 = "AlbumsV1",
    AlbumUsersV1 = "AlbumUsersV1",
    AlbumToAssetsV1 = "AlbumToAssetsV1",
    AlbumAssetsV1 = "AlbumAssetsV1",
    AlbumAssetExifsV1 = "AlbumAssetExifsV1",
    AssetsV1 = "AssetsV1",
    AssetExifsV1 = "AssetExifsV1",
    AssetMetadataV1 = "AssetMetadataV1",
    AuthUsersV1 = "AuthUsersV1",
    MemoriesV1 = "MemoriesV1",
    MemoryToAssetsV1 = "MemoryToAssetsV1",
    PartnersV1 = "PartnersV1",
    PartnerAssetsV1 = "PartnerAssetsV1",
    PartnerAssetExifsV1 = "PartnerAssetExifsV1",
    PartnerStacksV1 = "PartnerStacksV1",
    StacksV1 = "StacksV1",
    UsersV1 = "UsersV1",
    PeopleV1 = "PeopleV1",
    AssetFacesV1 = "AssetFacesV1",
    UserMetadataV1 = "UserMetadataV1"
}
export enum TranscodeHWAccel {
    Nvenc = "nvenc",
    Qsv = "qsv",
    Vaapi = "vaapi",
    Rkmpp = "rkmpp",
    Disabled = "disabled"
}
export enum AudioCodec {
    Mp3 = "mp3",
    Aac = "aac",
    Libopus = "libopus",
    PcmS16Le = "pcm_s16le"
}
export enum VideoContainer {
    Mov = "mov",
    Mp4 = "mp4",
    Ogg = "ogg",
    Webm = "webm"
}
export enum VideoCodec {
    H264 = "h264",
    Hevc = "hevc",
    Vp9 = "vp9",
    Av1 = "av1"
}
export enum CQMode {
    Auto = "auto",
    Cqp = "cqp",
    Icq = "icq"
}
export enum ToneMapping {
    Hable = "hable",
    Mobius = "mobius",
    Reinhard = "reinhard",
    Disabled = "disabled"
}
export enum TranscodePolicy {
    All = "all",
    Optimal = "optimal",
    Bitrate = "bitrate",
    Required = "required",
    Disabled = "disabled"
}
export enum Colorspace {
    Srgb = "srgb",
    P3 = "p3"
}
export enum ImageFormat {
    Jpeg = "jpeg",
    Webp = "webp"
}
export enum LogLevel {
    Verbose = "verbose",
    Debug = "debug",
    Log = "log",
    Warn = "warn",
    Error = "error",
    Fatal = "fatal"
}
export enum OAuthTokenEndpointAuthMethod {
    ClientSecretPost = "client_secret_post",
    ClientSecretBasic = "client_secret_basic"
}
export enum TriggerType {
    AssetCreate = "AssetCreate",
    PersonRecognized = "PersonRecognized"
}
export enum PluginTriggerType {
    AssetCreate = "AssetCreate",
    PersonRecognized = "PersonRecognized"
}<|MERGE_RESOLUTION|>--- conflicted
+++ resolved
@@ -1743,28 +1743,32 @@
     triggerConfig: object | null;
     triggerType: TriggerType;
 };
+export type WorkflowActionItemDto = {
+    actionConfig?: object;
+    actionId: string;
+};
+export type WorkflowFilterItemDto = {
+    filterConfig?: object;
+    filterId: string;
+};
 export type WorkflowCreateDto = {
+    actions: WorkflowActionItemDto[];
     description?: string;
     displayName: string;
     enabled?: boolean;
+    filters: WorkflowFilterItemDto[];
     name: string;
     triggerConfig?: object;
     triggerType: PluginTriggerType;
 };
 export type WorkflowUpdateDto = {
+    actions?: WorkflowActionItemDto[];
     description?: string;
     displayName?: string;
     enabled?: boolean;
+    filters?: WorkflowFilterItemDto[];
     name?: string;
     triggerConfig?: object;
-};
-export type WorkflowActionCreateDto = {
-    actionConfig?: object;
-    actionId: string;
-};
-export type WorkflowFilterCreateDto = {
-    filterConfig?: object;
-    filterId: string;
 };
 /**
  * List all activities
@@ -3609,10 +3613,6 @@
         ...opts
     }));
 }
-/**
-<<<<<<< HEAD
- * This endpoint requires the `plugin.read` permission.
- */
 export function getPlugins(opts?: Oazapfts.RequestOpts) {
     return oazapfts.ok(oazapfts.fetchJson<{
         status: 200;
@@ -3621,9 +3621,6 @@
         ...opts
     }));
 }
-/**
- * This endpoint requires the `plugin.read` permission.
- */
 export function getPlugin({ id }: {
     id: string;
 }, opts?: Oazapfts.RequestOpts) {
@@ -3635,10 +3632,7 @@
     }));
 }
 /**
- * This endpoint requires the `asset.read` permission.
-=======
  * Retrieve assets by city
->>>>>>> edf21bae
  */
 export function getAssetsByCity(opts?: Oazapfts.RequestOpts) {
     return oazapfts.ok(oazapfts.fetchJson<{
@@ -4951,9 +4945,6 @@
         ...opts
     }));
 }
-/**
- * This endpoint requires the `workflow.read` permission.
- */
 export function getWorkflows(opts?: Oazapfts.RequestOpts) {
     return oazapfts.ok(oazapfts.fetchJson<{
         status: 200;
@@ -4962,9 +4953,6 @@
         ...opts
     }));
 }
-/**
- * This endpoint requires the `workflow.create` permission.
- */
 export function createWorkflow({ workflowCreateDto }: {
     workflowCreateDto: WorkflowCreateDto;
 }, opts?: Oazapfts.RequestOpts) {
@@ -4977,9 +4965,6 @@
         body: workflowCreateDto
     })));
 }
-/**
- * This endpoint requires the `workflow.delete` permission.
- */
 export function deleteWorkflow({ id }: {
     id: string;
 }, opts?: Oazapfts.RequestOpts) {
@@ -4988,9 +4973,6 @@
         method: "DELETE"
     }));
 }
-/**
- * This endpoint requires the `workflow.read` permission.
- */
 export function getWorkflow({ id }: {
     id: string;
 }, opts?: Oazapfts.RequestOpts) {
@@ -5001,9 +4983,6 @@
         ...opts
     }));
 }
-/**
- * This endpoint requires the `workflow.update` permission.
- */
 export function updateWorkflow({ id, workflowUpdateDto }: {
     id: string;
     workflowUpdateDto: WorkflowUpdateDto;
@@ -5016,62 +4995,6 @@
         method: "PUT",
         body: workflowUpdateDto
     })));
-}
-/**
- * This endpoint requires the `workflow.update` permission.
- */
-export function addWorkflowAction({ id, workflowActionCreateDto }: {
-    id: string;
-    workflowActionCreateDto: WorkflowActionCreateDto;
-}, opts?: Oazapfts.RequestOpts) {
-    return oazapfts.ok(oazapfts.fetchJson<{
-        status: 201;
-        data: WorkflowActionResponseDto;
-    }>(`/workflows/${encodeURIComponent(id)}/actions`, oazapfts.json({
-        ...opts,
-        method: "POST",
-        body: workflowActionCreateDto
-    })));
-}
-/**
- * This endpoint requires the `workflow.update` permission.
- */
-export function removeWorkflowAction({ actionId, id }: {
-    actionId: string;
-    id: string;
-}, opts?: Oazapfts.RequestOpts) {
-    return oazapfts.ok(oazapfts.fetchText(`/workflows/${encodeURIComponent(id)}/actions/${encodeURIComponent(actionId)}`, {
-        ...opts,
-        method: "DELETE"
-    }));
-}
-/**
- * This endpoint requires the `workflow.update` permission.
- */
-export function addWorkflowFilter({ id, workflowFilterCreateDto }: {
-    id: string;
-    workflowFilterCreateDto: WorkflowFilterCreateDto;
-}, opts?: Oazapfts.RequestOpts) {
-    return oazapfts.ok(oazapfts.fetchJson<{
-        status: 201;
-        data: WorkflowFilterResponseDto;
-    }>(`/workflows/${encodeURIComponent(id)}/filters`, oazapfts.json({
-        ...opts,
-        method: "POST",
-        body: workflowFilterCreateDto
-    })));
-}
-/**
- * This endpoint requires the `workflow.update` permission.
- */
-export function removeWorkflowFilter({ filterId, id }: {
-    filterId: string;
-    id: string;
-}, opts?: Oazapfts.RequestOpts) {
-    return oazapfts.ok(oazapfts.fetchText(`/workflows/${encodeURIComponent(id)}/filters/${encodeURIComponent(filterId)}`, {
-        ...opts,
-        method: "DELETE"
-    }));
 }
 export enum ReactionLevel {
     Album = "album",
