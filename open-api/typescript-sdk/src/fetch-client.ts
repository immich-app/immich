/**
 * Immich
 * 1.132.3
 * DO NOT MODIFY - This file has been generated using oazapfts.
 * See https://www.npmjs.com/package/oazapfts
 */
import * as Oazapfts from "@oazapfts/runtime";
import * as QS from "@oazapfts/runtime/query";
export const defaults: Oazapfts.Defaults<Oazapfts.CustomHeaders> = {
    headers: {},
    baseUrl: "/api",
};
const oazapfts = Oazapfts.runtime(defaults);
export const servers = {
    server1: "/api"
};
export type UserResponseDto = {
    avatarColor: UserAvatarColor;
    email: string;
    id: string;
    name: string;
    profileChangedAt: string;
    profileImagePath: string;
};
export type ActivityResponseDto = {
    assetId: string | null;
    comment?: string | null;
    createdAt: string;
    id: string;
    "type": ReactionType;
    user: UserResponseDto;
};
export type ActivityCreateDto = {
    albumId: string;
    assetId?: string;
    comment?: string;
    "type": ReactionType;
};
export type ActivityStatisticsResponseDto = {
    comments: number;
};
export type NotificationCreateDto = {
    data?: object;
    description?: string | null;
    level?: NotificationLevel;
    readAt?: string | null;
    title: string;
    "type"?: NotificationType;
    userId: string;
};
export type NotificationDto = {
    createdAt: string;
    data?: object;
    description?: string;
    id: string;
    level: NotificationLevel;
    readAt?: string;
    title: string;
    "type": NotificationType;
};
export type TemplateDto = {
    template: string;
};
export type TemplateResponseDto = {
    html: string;
    name: string;
};
export type SystemConfigSmtpTransportDto = {
    host: string;
    ignoreCert: boolean;
    password: string;
    port: number;
    username: string;
};
export type SystemConfigSmtpDto = {
    enabled: boolean;
    "from": string;
    replyTo: string;
    transport: SystemConfigSmtpTransportDto;
};
export type TestEmailResponseDto = {
    messageId: string;
};
export type UserLicense = {
    activatedAt: string;
    activationKey: string;
    licenseKey: string;
};
export type UserAdminResponseDto = {
    avatarColor: UserAvatarColor;
    createdAt: string;
    deletedAt: string | null;
    email: string;
    id: string;
    isAdmin: boolean;
    license: (UserLicense) | null;
    name: string;
    oauthId: string;
    profileChangedAt: string;
    profileImagePath: string;
    quotaSizeInBytes: number | null;
    quotaUsageInBytes: number | null;
    shouldChangePassword: boolean;
    status: UserStatus;
    storageLabel: string | null;
    updatedAt: string;
};
export type UserAdminCreateDto = {
    avatarColor?: (UserAvatarColor) | null;
    email: string;
    name: string;
    notify?: boolean;
    password: string;
    quotaSizeInBytes?: number | null;
    shouldChangePassword?: boolean;
    storageLabel?: string | null;
};
export type UserAdminDeleteDto = {
    force?: boolean;
};
export type UserAdminUpdateDto = {
    avatarColor?: (UserAvatarColor) | null;
    email?: string;
    name?: string;
    password?: string;
    pinCode?: string | null;
    quotaSizeInBytes?: number | null;
    shouldChangePassword?: boolean;
    storageLabel?: string | null;
};
export type DownloadResponse = {
    archiveSize: number;
    includeEmbeddedVideos: boolean;
};
export type EmailNotificationsResponse = {
    albumInvite: boolean;
    albumUpdate: boolean;
    enabled: boolean;
};
export type FoldersResponse = {
    enabled: boolean;
    sidebarWeb: boolean;
};
export type MemoriesResponse = {
    enabled: boolean;
};
export type PeopleResponse = {
    enabled: boolean;
    sidebarWeb: boolean;
};
export type PurchaseResponse = {
    hideBuyButtonUntil: string;
    showSupportBadge: boolean;
};
export type RatingsResponse = {
    enabled: boolean;
};
export type SharedLinksResponse = {
    enabled: boolean;
    sidebarWeb: boolean;
};
export type TagsResponse = {
    enabled: boolean;
    sidebarWeb: boolean;
};
export type UserPreferencesResponseDto = {
    download: DownloadResponse;
    emailNotifications: EmailNotificationsResponse;
    folders: FoldersResponse;
    memories: MemoriesResponse;
    people: PeopleResponse;
    purchase: PurchaseResponse;
    ratings: RatingsResponse;
    sharedLinks: SharedLinksResponse;
    tags: TagsResponse;
};
export type AvatarUpdate = {
    color?: UserAvatarColor;
};
export type DownloadUpdate = {
    archiveSize?: number;
    includeEmbeddedVideos?: boolean;
};
export type EmailNotificationsUpdate = {
    albumInvite?: boolean;
    albumUpdate?: boolean;
    enabled?: boolean;
};
export type FoldersUpdate = {
    enabled?: boolean;
    sidebarWeb?: boolean;
};
export type MemoriesUpdate = {
    enabled?: boolean;
};
export type PeopleUpdate = {
    enabled?: boolean;
    sidebarWeb?: boolean;
};
export type PurchaseUpdate = {
    hideBuyButtonUntil?: string;
    showSupportBadge?: boolean;
};
export type RatingsUpdate = {
    enabled?: boolean;
};
export type SharedLinksUpdate = {
    enabled?: boolean;
    sidebarWeb?: boolean;
};
export type TagsUpdate = {
    enabled?: boolean;
    sidebarWeb?: boolean;
};
export type UserPreferencesUpdateDto = {
    avatar?: AvatarUpdate;
    download?: DownloadUpdate;
    emailNotifications?: EmailNotificationsUpdate;
    folders?: FoldersUpdate;
    memories?: MemoriesUpdate;
    people?: PeopleUpdate;
    purchase?: PurchaseUpdate;
    ratings?: RatingsUpdate;
    sharedLinks?: SharedLinksUpdate;
    tags?: TagsUpdate;
};
export type AssetStatsResponseDto = {
    images: number;
    total: number;
    videos: number;
};
export type AlbumUserResponseDto = {
    role: AlbumUserRole;
    user: UserResponseDto;
};
export type ExifResponseDto = {
    city?: string | null;
    country?: string | null;
    dateTimeOriginal?: string | null;
    description?: string | null;
    exifImageHeight?: number | null;
    exifImageWidth?: number | null;
    exposureTime?: string | null;
    fNumber?: number | null;
    fileSizeInByte?: number | null;
    focalLength?: number | null;
    iso?: number | null;
    latitude?: number | null;
    lensModel?: string | null;
    longitude?: number | null;
    make?: string | null;
    model?: string | null;
    modifyDate?: string | null;
    orientation?: string | null;
    projectionType?: string | null;
    rating?: number | null;
    state?: string | null;
    timeZone?: string | null;
};
export type AssetFaceWithoutPersonResponseDto = {
    boundingBoxX1: number;
    boundingBoxX2: number;
    boundingBoxY1: number;
    boundingBoxY2: number;
    id: string;
    imageHeight: number;
    imageWidth: number;
    sourceType?: SourceType;
};
export type PersonWithFacesResponseDto = {
    birthDate: string | null;
    /** This property was added in v1.126.0 */
    color?: string;
    faces: AssetFaceWithoutPersonResponseDto[];
    id: string;
    /** This property was added in v1.126.0 */
    isFavorite?: boolean;
    isHidden: boolean;
    name: string;
    thumbnailPath: string;
    /** This property was added in v1.107.0 */
    updatedAt?: string;
};
export type AssetStackResponseDto = {
    assetCount: number;
    id: string;
    primaryAssetId: string;
};
export type TagResponseDto = {
    color?: string;
    createdAt: string;
    id: string;
    name: string;
    parentId?: string;
    updatedAt: string;
    value: string;
};
export type AssetResponseDto = {
    /** base64 encoded sha1 hash */
    checksum: string;
    deviceAssetId: string;
    deviceId: string;
    duplicateId?: string | null;
    duration: string;
    exifInfo?: ExifResponseDto;
    fileCreatedAt: string;
    fileModifiedAt: string;
    hasMetadata: boolean;
    id: string;
    isArchived: boolean;
    isFavorite: boolean;
    isOffline: boolean;
    isTrashed: boolean;
    /** This property was deprecated in v1.106.0 */
    libraryId?: string | null;
    livePhotoVideoId?: string | null;
    localDateTime: string;
    originalFileName: string;
    originalMimeType?: string;
    originalPath: string;
    owner?: UserResponseDto;
    ownerId: string;
    people?: PersonWithFacesResponseDto[];
    /** This property was deprecated in v1.113.0 */
    resized?: boolean;
    stack?: (AssetStackResponseDto) | null;
    tags?: TagResponseDto[];
    thumbhash: string | null;
    "type": AssetTypeEnum;
    unassignedFaces?: AssetFaceWithoutPersonResponseDto[];
    updatedAt: string;
};
export type AlbumResponseDto = {
    albumName: string;
    albumThumbnailAssetId: string | null;
    albumUsers: AlbumUserResponseDto[];
    assetCount: number;
    assets: AssetResponseDto[];
    createdAt: string;
    description: string;
    endDate?: string;
    hasSharedLink: boolean;
    id: string;
    isActivityEnabled: boolean;
    lastModifiedAssetTimestamp?: string;
    order?: AssetOrder;
    owner: UserResponseDto;
    ownerId: string;
    shared: boolean;
    startDate?: string;
    updatedAt: string;
};
export type AlbumUserCreateDto = {
    role: AlbumUserRole;
    userId: string;
};
export type CreateAlbumDto = {
    albumName: string;
    albumUsers?: AlbumUserCreateDto[];
    assetIds?: string[];
    description?: string;
};
export type AlbumStatisticsResponseDto = {
    notShared: number;
    owned: number;
    shared: number;
};
export type UpdateAlbumDto = {
    albumName?: string;
    albumThumbnailAssetId?: string;
    description?: string;
    isActivityEnabled?: boolean;
    order?: AssetOrder;
};
export type BulkIdsDto = {
    ids: string[];
};
export type BulkIdResponseDto = {
    error?: Error;
    id: string;
    success: boolean;
};
export type UpdateAlbumUserDto = {
    role: AlbumUserRole;
};
export type AlbumUserAddDto = {
    role?: AlbumUserRole;
    userId: string;
};
export type AddUsersDto = {
    albumUsers: AlbumUserAddDto[];
};
export type ApiKeyResponseDto = {
    createdAt: string;
    id: string;
    name: string;
    permissions: Permission[];
    updatedAt: string;
};
export type ApiKeyCreateDto = {
    name?: string;
    permissions: Permission[];
};
export type ApiKeyCreateResponseDto = {
    apiKey: ApiKeyResponseDto;
    secret: string;
};
export type ApiKeyUpdateDto = {
    name: string;
};
export type AssetBulkDeleteDto = {
    force?: boolean;
    ids: string[];
};
export type AssetMediaCreateDto = {
    assetData: Blob;
    deviceAssetId: string;
    deviceId: string;
    duration?: string;
    fileCreatedAt: string;
    fileModifiedAt: string;
    isFavorite?: boolean;
    livePhotoVideoId?: string;
    sidecarData?: Blob;
    visibility?: AssetVisibility;
};
export type AssetMediaResponseDto = {
    id: string;
    status: AssetMediaStatus;
};
export type AssetBulkUpdateDto = {
    dateTimeOriginal?: string;
    duplicateId?: string | null;
    ids: string[];
    isFavorite?: boolean;
    latitude?: number;
    longitude?: number;
    rating?: number;
    visibility?: AssetVisibility;
};
export type AssetBulkUploadCheckItem = {
    /** base64 or hex encoded sha1 hash */
    checksum: string;
    id: string;
};
export type AssetBulkUploadCheckDto = {
    assets: AssetBulkUploadCheckItem[];
};
export type AssetBulkUploadCheckResult = {
    action: Action;
    assetId?: string;
    id: string;
    isTrashed?: boolean;
    reason?: Reason;
};
export type AssetBulkUploadCheckResponseDto = {
    results: AssetBulkUploadCheckResult[];
};
export type CheckExistingAssetsDto = {
    deviceAssetIds: string[];
    deviceId: string;
};
export type CheckExistingAssetsResponseDto = {
    existingIds: string[];
};
export type AssetJobsDto = {
    assetIds: string[];
    name: AssetJobName;
};
export type UpdateAssetDto = {
    dateTimeOriginal?: string;
    description?: string;
    isFavorite?: boolean;
    latitude?: number;
    livePhotoVideoId?: string | null;
    longitude?: number;
    rating?: number;
    visibility?: AssetVisibility;
};
export type AssetMediaReplaceDto = {
    assetData: Blob;
    deviceAssetId: string;
    deviceId: string;
    duration?: string;
    fileCreatedAt: string;
    fileModifiedAt: string;
};
export type SignUpDto = {
    email: string;
    name: string;
    password: string;
};
export type ChangePasswordDto = {
    newPassword: string;
    password: string;
};
export type LoginCredentialDto = {
    email: string;
    password: string;
};
export type LoginResponseDto = {
    accessToken: string;
    isAdmin: boolean;
    name: string;
    profileImagePath: string;
    shouldChangePassword: boolean;
    userEmail: string;
    userId: string;
};
export type LogoutResponseDto = {
    redirectUri: string;
    successful: boolean;
};
export type PinCodeChangeDto = {
    newPinCode: string;
    password?: string;
    pinCode?: string;
};
export type PinCodeSetupDto = {
    pinCode: string;
};
export type AuthStatusResponseDto = {
    password: boolean;
    pinCode: boolean;
};
export type ValidateAccessTokenResponseDto = {
    authStatus: boolean;
};
export type AssetIdsDto = {
    assetIds: string[];
};
export type DownloadInfoDto = {
    albumId?: string;
    archiveSize?: number;
    assetIds?: string[];
    userId?: string;
};
export type DownloadArchiveInfo = {
    assetIds: string[];
    size: number;
};
export type DownloadResponseDto = {
    archives: DownloadArchiveInfo[];
    totalSize: number;
};
export type DuplicateResponseDto = {
    assets: AssetResponseDto[];
    duplicateId: string;
};
export type PersonResponseDto = {
    birthDate: string | null;
    /** This property was added in v1.126.0 */
    color?: string;
    id: string;
    /** This property was added in v1.126.0 */
    isFavorite?: boolean;
    isHidden: boolean;
    name: string;
    thumbnailPath: string;
    /** This property was added in v1.107.0 */
    updatedAt?: string;
};
export type AssetFaceResponseDto = {
    boundingBoxX1: number;
    boundingBoxX2: number;
    boundingBoxY1: number;
    boundingBoxY2: number;
    id: string;
    imageHeight: number;
    imageWidth: number;
    person: (PersonResponseDto) | null;
    sourceType?: SourceType;
};
export type AssetFaceCreateDto = {
    assetId: string;
    height: number;
    imageHeight: number;
    imageWidth: number;
    personId: string;
    width: number;
    x: number;
    y: number;
};
export type AssetFaceDeleteDto = {
    force: boolean;
};
export type FaceDto = {
    id: string;
};
export type JobCountsDto = {
    active: number;
    completed: number;
    delayed: number;
    failed: number;
    paused: number;
    waiting: number;
};
export type QueueStatusDto = {
    isActive: boolean;
    isPaused: boolean;
};
export type JobStatusDto = {
    jobCounts: JobCountsDto;
    queueStatus: QueueStatusDto;
};
export type AllJobStatusResponseDto = {
    backgroundTask: JobStatusDto;
    backupDatabase: JobStatusDto;
    duplicateDetection: JobStatusDto;
    faceDetection: JobStatusDto;
    facialRecognition: JobStatusDto;
    library: JobStatusDto;
    metadataExtraction: JobStatusDto;
    migration: JobStatusDto;
    notifications: JobStatusDto;
    search: JobStatusDto;
    sidecar: JobStatusDto;
    smartSearch: JobStatusDto;
    storageTemplateMigration: JobStatusDto;
    thumbnailGeneration: JobStatusDto;
    videoConversion: JobStatusDto;
};
export type JobCreateDto = {
    name: ManualJobName;
};
export type JobCommandDto = {
    command: JobCommand;
    force?: boolean;
};
export type LibraryResponseDto = {
    assetCount: number;
    createdAt: string;
    exclusionPatterns: string[];
    id: string;
    importPaths: string[];
    name: string;
    ownerId: string;
    refreshedAt: string | null;
    updatedAt: string;
};
export type CreateLibraryDto = {
    exclusionPatterns?: string[];
    importPaths?: string[];
    name?: string;
    ownerId: string;
};
export type UpdateLibraryDto = {
    exclusionPatterns?: string[];
    importPaths?: string[];
    name?: string;
};
export type LibraryStatsResponseDto = {
    photos: number;
    total: number;
    usage: number;
    videos: number;
};
export type ValidateLibraryDto = {
    exclusionPatterns?: string[];
    importPaths?: string[];
};
export type ValidateLibraryImportPathResponseDto = {
    importPath: string;
    isValid: boolean;
    message?: string;
};
export type ValidateLibraryResponseDto = {
    importPaths?: ValidateLibraryImportPathResponseDto[];
};
export type MapMarkerResponseDto = {
    city: string | null;
    country: string | null;
    id: string;
    lat: number;
    lon: number;
    state: string | null;
};
export type MapReverseGeocodeResponseDto = {
    city: string | null;
    country: string | null;
    state: string | null;
};
export type OnThisDayDto = {
    year: number;
};
export type MemoryResponseDto = {
    assets: AssetResponseDto[];
    createdAt: string;
    data: OnThisDayDto;
    deletedAt?: string;
    hideAt?: string;
    id: string;
    isSaved: boolean;
    memoryAt: string;
    ownerId: string;
    seenAt?: string;
    showAt?: string;
    "type": MemoryType;
    updatedAt: string;
};
export type MemoryCreateDto = {
    assetIds?: string[];
    data: OnThisDayDto;
    isSaved?: boolean;
    memoryAt: string;
    seenAt?: string;
    "type": MemoryType;
};
export type MemoryUpdateDto = {
    isSaved?: boolean;
    memoryAt?: string;
    seenAt?: string;
};
export type NotificationDeleteAllDto = {
    ids: string[];
};
export type NotificationUpdateAllDto = {
    ids: string[];
    readAt?: string | null;
};
export type NotificationUpdateDto = {
    readAt?: string | null;
};
export type OAuthConfigDto = {
    codeChallenge?: string;
    redirectUri: string;
    state?: string;
};
export type OAuthAuthorizeResponseDto = {
    url: string;
};
export type OAuthCallbackDto = {
    codeVerifier?: string;
    state?: string;
    url: string;
};
export type PartnerResponseDto = {
    avatarColor: UserAvatarColor;
    email: string;
    id: string;
    inTimeline?: boolean;
    name: string;
    profileChangedAt: string;
    profileImagePath: string;
};
export type UpdatePartnerDto = {
    inTimeline: boolean;
};
export type PeopleResponseDto = {
    /** This property was added in v1.110.0 */
    hasNextPage?: boolean;
    hidden: number;
    people: PersonResponseDto[];
    total: number;
};
export type PersonCreateDto = {
    /** Person date of birth.
    Note: the mobile app cannot currently set the birth date to null. */
    birthDate?: string | null;
    color?: string | null;
    isFavorite?: boolean;
    /** Person visibility */
    isHidden?: boolean;
    /** Person name. */
    name?: string;
};
export type PeopleUpdateItem = {
    /** Person date of birth.
    Note: the mobile app cannot currently set the birth date to null. */
    birthDate?: string | null;
    color?: string | null;
    /** Asset is used to get the feature face thumbnail. */
    featureFaceAssetId?: string;
    /** Person id. */
    id: string;
    isFavorite?: boolean;
    /** Person visibility */
    isHidden?: boolean;
    /** Person name. */
    name?: string;
};
export type PeopleUpdateDto = {
    people: PeopleUpdateItem[];
};
export type PersonUpdateDto = {
    /** Person date of birth.
    Note: the mobile app cannot currently set the birth date to null. */
    birthDate?: string | null;
    color?: string | null;
    /** Asset is used to get the feature face thumbnail. */
    featureFaceAssetId?: string;
    isFavorite?: boolean;
    /** Person visibility */
    isHidden?: boolean;
    /** Person name. */
    name?: string;
};
export type MergePersonDto = {
    ids: string[];
};
export type AssetFaceUpdateItem = {
    assetId: string;
    personId: string;
};
export type AssetFaceUpdateDto = {
    data: AssetFaceUpdateItem[];
};
export type PersonStatisticsResponseDto = {
    assets: number;
};
export type SearchExploreItem = {
    data: AssetResponseDto;
    value: string;
};
export type SearchExploreResponseDto = {
    fieldName: string;
    items: SearchExploreItem[];
};
export type MetadataSearchDto = {
    checksum?: string;
    city?: string | null;
    country?: string | null;
    createdAfter?: string;
    createdBefore?: string;
    description?: string;
    deviceAssetId?: string;
    deviceId?: string;
    encodedVideoPath?: string;
    id?: string;
    isEncoded?: boolean;
    isFavorite?: boolean;
    isMotion?: boolean;
    isNotInAlbum?: boolean;
    isOffline?: boolean;
    lensModel?: string | null;
    libraryId?: string | null;
    make?: string;
    model?: string | null;
    order?: AssetOrder;
    originalFileName?: string;
    originalPath?: string;
    page?: number;
    personIds?: string[];
    previewPath?: string;
    rating?: number;
    size?: number;
    state?: string | null;
    tagIds?: string[];
    takenAfter?: string;
    takenBefore?: string;
    thumbnailPath?: string;
    trashedAfter?: string;
    trashedBefore?: string;
    "type"?: AssetTypeEnum;
    updatedAfter?: string;
    updatedBefore?: string;
    visibility?: AssetVisibility;
    withDeleted?: boolean;
    withExif?: boolean;
    withPeople?: boolean;
    withStacked?: boolean;
};
export type SearchFacetCountResponseDto = {
    count: number;
    value: string;
};
export type SearchFacetResponseDto = {
    counts: SearchFacetCountResponseDto[];
    fieldName: string;
};
export type SearchAlbumResponseDto = {
    count: number;
    facets: SearchFacetResponseDto[];
    items: AlbumResponseDto[];
    total: number;
};
export type SearchAssetResponseDto = {
    count: number;
    facets: SearchFacetResponseDto[];
    items: AssetResponseDto[];
    nextPage: string | null;
    total: number;
};
export type SearchResponseDto = {
    albums: SearchAlbumResponseDto;
    assets: SearchAssetResponseDto;
};
export type PlacesResponseDto = {
    admin1name?: string;
    admin2name?: string;
    latitude: number;
    longitude: number;
    name: string;
};
export type RandomSearchDto = {
    city?: string | null;
    country?: string | null;
    createdAfter?: string;
    createdBefore?: string;
    deviceId?: string;
    isEncoded?: boolean;
    isFavorite?: boolean;
    isMotion?: boolean;
    isNotInAlbum?: boolean;
    isOffline?: boolean;
    lensModel?: string | null;
    libraryId?: string | null;
    make?: string;
    model?: string | null;
    personIds?: string[];
    rating?: number;
    size?: number;
    state?: string | null;
    tagIds?: string[];
    takenAfter?: string;
    takenBefore?: string;
    trashedAfter?: string;
    trashedBefore?: string;
    "type"?: AssetTypeEnum;
    updatedAfter?: string;
    updatedBefore?: string;
    visibility?: AssetVisibility;
    withDeleted?: boolean;
    withExif?: boolean;
    withPeople?: boolean;
    withStacked?: boolean;
};
export type SmartSearchDto = {
    city?: string | null;
    country?: string | null;
    createdAfter?: string;
    createdBefore?: string;
    deviceId?: string;
    isEncoded?: boolean;
    isFavorite?: boolean;
    isMotion?: boolean;
    isNotInAlbum?: boolean;
    isOffline?: boolean;
    language?: string;
    lensModel?: string | null;
    libraryId?: string | null;
    make?: string;
    model?: string | null;
    page?: number;
    personIds?: string[];
    query: string;
    rating?: number;
    size?: number;
    state?: string | null;
    tagIds?: string[];
    takenAfter?: string;
    takenBefore?: string;
    trashedAfter?: string;
    trashedBefore?: string;
    "type"?: AssetTypeEnum;
    updatedAfter?: string;
    updatedBefore?: string;
    visibility?: AssetVisibility;
    withDeleted?: boolean;
    withExif?: boolean;
};
export type ServerAboutResponseDto = {
    build?: string;
    buildImage?: string;
    buildImageUrl?: string;
    buildUrl?: string;
    exiftool?: string;
    ffmpeg?: string;
    imagemagick?: string;
    libvips?: string;
    licensed: boolean;
    nodejs?: string;
    repository?: string;
    repositoryUrl?: string;
    sourceCommit?: string;
    sourceRef?: string;
    sourceUrl?: string;
    thirdPartyBugFeatureUrl?: string;
    thirdPartyDocumentationUrl?: string;
    thirdPartySourceUrl?: string;
    thirdPartySupportUrl?: string;
    version: string;
    versionUrl: string;
};
export type ServerConfigDto = {
    externalDomain: string;
    isInitialized: boolean;
    isOnboarded: boolean;
    loginPageMessage: string;
    mapDarkStyleUrl: string;
    mapLightStyleUrl: string;
    oauthButtonText: string;
    publicUsers: boolean;
    trashDays: number;
    userDeleteDelay: number;
};
export type ServerFeaturesDto = {
    configFile: boolean;
    duplicateDetection: boolean;
    email: boolean;
    facialRecognition: boolean;
    importFaces: boolean;
    map: boolean;
    oauth: boolean;
    oauthAutoLaunch: boolean;
    passwordLogin: boolean;
    reverseGeocoding: boolean;
    search: boolean;
    sidecar: boolean;
    smartSearch: boolean;
    trash: boolean;
};
export type LicenseResponseDto = {
    activatedAt: string;
    activationKey: string;
    licenseKey: string;
};
export type LicenseKeyDto = {
    activationKey: string;
    licenseKey: string;
};
export type ServerMediaTypesResponseDto = {
    image: string[];
    sidecar: string[];
    video: string[];
};
export type ServerPingResponse = {};
export type ServerPingResponseRead = {
    res: string;
};
export type UsageByUserDto = {
    photos: number;
    quotaSizeInBytes: number | null;
    usage: number;
    usagePhotos: number;
    usageVideos: number;
    userId: string;
    userName: string;
    videos: number;
};
export type ServerStatsResponseDto = {
    photos: number;
    usage: number;
    usageByUser: UsageByUserDto[];
    usagePhotos: number;
    usageVideos: number;
    videos: number;
};
export type ServerStorageResponseDto = {
    diskAvailable: string;
    diskAvailableRaw: number;
    diskSize: string;
    diskSizeRaw: number;
    diskUsagePercentage: number;
    diskUse: string;
    diskUseRaw: number;
};
export type ServerThemeDto = {
    customCss: string;
};
export type ServerVersionResponseDto = {
    major: number;
    minor: number;
    patch: number;
};
export type ServerVersionHistoryResponseDto = {
    createdAt: string;
    id: string;
    version: string;
};
export type SessionResponseDto = {
    createdAt: string;
    current: boolean;
    deviceOS: string;
    deviceType: string;
    id: string;
    updatedAt: string;
};
export type SharedLinkResponseDto = {
    album?: AlbumResponseDto;
    allowDownload: boolean;
    allowUpload: boolean;
    assets: AssetResponseDto[];
    createdAt: string;
    description: string | null;
    expiresAt: string | null;
    id: string;
    key: string;
    password: string | null;
    showMetadata: boolean;
    token?: string | null;
    "type": SharedLinkType;
    userId: string;
};
export type SharedLinkCreateDto = {
    albumId?: string;
    allowDownload?: boolean;
    allowUpload?: boolean;
    assetIds?: string[];
    description?: string;
    expiresAt?: string | null;
    password?: string;
    showMetadata?: boolean;
    "type": SharedLinkType;
};
export type SharedLinkEditDto = {
    allowDownload?: boolean;
    allowUpload?: boolean;
    /** Few clients cannot send null to set the expiryTime to never.
    Setting this flag and not sending expiryAt is considered as null instead.
    Clients that can send null values can ignore this. */
    changeExpiryTime?: boolean;
    description?: string;
    expiresAt?: string | null;
    password?: string;
    showMetadata?: boolean;
};
export type AssetIdsResponseDto = {
    assetId: string;
    error?: Error2;
    success: boolean;
};
export type StackResponseDto = {
    assets: AssetResponseDto[];
    id: string;
    primaryAssetId: string;
};
export type StackCreateDto = {
    /** first asset becomes the primary */
    assetIds: string[];
};
export type StackUpdateDto = {
    primaryAssetId?: string;
};
export type SyncAckDeleteDto = {
    types?: SyncEntityType[];
};
export type SyncAckDto = {
    ack: string;
    "type": SyncEntityType;
};
export type SyncAckSetDto = {
    acks: string[];
};
export type AssetDeltaSyncDto = {
    updatedAfter: string;
    userIds: string[];
};
export type AssetDeltaSyncResponseDto = {
    deleted: string[];
    needsFullSync: boolean;
    upserted: AssetResponseDto[];
};
export type AssetFullSyncDto = {
    lastId?: string;
    limit: number;
    updatedUntil: string;
    userId?: string;
};
export type SyncStreamDto = {
    types: SyncRequestType[];
};
export type DatabaseBackupConfig = {
    cronExpression: string;
    enabled: boolean;
    keepLastAmount: number;
};
export type SystemConfigBackupsDto = {
    database: DatabaseBackupConfig;
};
export type SystemConfigFFmpegDto = {
    accel: TranscodeHWAccel;
    accelDecode: boolean;
    acceptedAudioCodecs: AudioCodec[];
    acceptedContainers: VideoContainer[];
    acceptedVideoCodecs: VideoCodec[];
    bframes: number;
    cqMode: CQMode;
    crf: number;
    gopSize: number;
    maxBitrate: string;
    preferredHwDevice: string;
    preset: string;
    refs: number;
    targetAudioCodec: AudioCodec;
    targetResolution: string;
    targetVideoCodec: VideoCodec;
    temporalAQ: boolean;
    threads: number;
    tonemap: ToneMapping;
    transcode: TranscodePolicy;
    twoPass: boolean;
};
export type SystemConfigGeneratedFullsizeImageDto = {
    enabled: boolean;
    format: ImageFormat;
    quality: number;
};
export type SystemConfigGeneratedImageDto = {
    format: ImageFormat;
    quality: number;
    size: number;
};
export type SystemConfigImageDto = {
    colorspace: Colorspace;
    extractEmbedded: boolean;
    fullsize: SystemConfigGeneratedFullsizeImageDto;
    preview: SystemConfigGeneratedImageDto;
    thumbnail: SystemConfigGeneratedImageDto;
};
export type JobSettingsDto = {
    concurrency: number;
};
export type SystemConfigJobDto = {
    backgroundTask: JobSettingsDto;
    faceDetection: JobSettingsDto;
    library: JobSettingsDto;
    metadataExtraction: JobSettingsDto;
    migration: JobSettingsDto;
    notifications: JobSettingsDto;
    search: JobSettingsDto;
    sidecar: JobSettingsDto;
    smartSearch: JobSettingsDto;
    thumbnailGeneration: JobSettingsDto;
    videoConversion: JobSettingsDto;
};
export type SystemConfigLibraryScanDto = {
    cronExpression: string;
    enabled: boolean;
};
export type SystemConfigLibraryWatchDto = {
    enabled: boolean;
};
export type SystemConfigLibraryDto = {
    scan: SystemConfigLibraryScanDto;
    watch: SystemConfigLibraryWatchDto;
};
export type SystemConfigLoggingDto = {
    enabled: boolean;
    level: LogLevel;
};
export type ClipConfig = {
    enabled: boolean;
    modelName: string;
};
export type DuplicateDetectionConfig = {
    enabled: boolean;
    maxDistance: number;
};
export type FacialRecognitionConfig = {
    enabled: boolean;
    maxDistance: number;
    minFaces: number;
    minScore: number;
    modelName: string;
};
export type SystemConfigMachineLearningDto = {
    clip: ClipConfig;
    duplicateDetection: DuplicateDetectionConfig;
    enabled: boolean;
    facialRecognition: FacialRecognitionConfig;
    /** This property was deprecated in v1.122.0 */
    url?: string;
    urls: string[];
};
export type SystemConfigMapDto = {
    darkStyle: string;
    enabled: boolean;
    lightStyle: string;
};
export type SystemConfigFacesDto = {
    "import": boolean;
};
export type SystemConfigMetadataDto = {
    faces: SystemConfigFacesDto;
};
export type SystemConfigNewVersionCheckDto = {
    enabled: boolean;
};
export type SystemConfigNotificationsDto = {
    smtp: SystemConfigSmtpDto;
};
export type SystemConfigOAuthDto = {
    autoLaunch: boolean;
    autoRegister: boolean;
    buttonText: string;
    clientId: string;
    clientSecret: string;
    defaultStorageQuota: number;
    enabled: boolean;
    issuerUrl: string;
    mobileOverrideEnabled: boolean;
    mobileRedirectUri: string;
    profileSigningAlgorithm: string;
    scope: string;
    signingAlgorithm: string;
    storageLabelClaim: string;
    storageQuotaClaim: string;
    timeout: number;
    tokenEndpointAuthMethod: OAuthTokenEndpointAuthMethod;
};
export type SystemConfigPasswordLoginDto = {
    enabled: boolean;
};
export type SystemConfigReverseGeocodingDto = {
    enabled: boolean;
};
export type SystemConfigServerDto = {
    externalDomain: string;
    loginPageMessage: string;
    publicUsers: boolean;
};
export type SystemConfigStorageTemplateDto = {
    enabled: boolean;
    hashVerificationEnabled: boolean;
    template: string;
};
export type SystemConfigTemplateEmailsDto = {
    albumInviteTemplate: string;
    albumUpdateTemplate: string;
    welcomeTemplate: string;
};
export type SystemConfigTemplatesDto = {
    email: SystemConfigTemplateEmailsDto;
};
export type SystemConfigThemeDto = {
    customCss: string;
};
export type SystemConfigTrashDto = {
    days: number;
    enabled: boolean;
};
export type SystemConfigUserDto = {
    deleteDelay: number;
};
export type SystemConfigDto = {
    backup: SystemConfigBackupsDto;
    ffmpeg: SystemConfigFFmpegDto;
    image: SystemConfigImageDto;
    job: SystemConfigJobDto;
    library: SystemConfigLibraryDto;
    logging: SystemConfigLoggingDto;
    machineLearning: SystemConfigMachineLearningDto;
    map: SystemConfigMapDto;
    metadata: SystemConfigMetadataDto;
    newVersionCheck: SystemConfigNewVersionCheckDto;
    notifications: SystemConfigNotificationsDto;
    oauth: SystemConfigOAuthDto;
    passwordLogin: SystemConfigPasswordLoginDto;
    reverseGeocoding: SystemConfigReverseGeocodingDto;
    server: SystemConfigServerDto;
    storageTemplate: SystemConfigStorageTemplateDto;
    templates: SystemConfigTemplatesDto;
    theme: SystemConfigThemeDto;
    trash: SystemConfigTrashDto;
    user: SystemConfigUserDto;
};
export type SystemConfigTemplateStorageOptionDto = {
    dayOptions: string[];
    hourOptions: string[];
    minuteOptions: string[];
    monthOptions: string[];
    presetOptions: string[];
    secondOptions: string[];
    weekOptions: string[];
    yearOptions: string[];
};
export type AdminOnboardingUpdateDto = {
    isOnboarded: boolean;
};
export type ReverseGeocodingStateResponseDto = {
    lastImportFileName: string | null;
    lastUpdate: string | null;
};
export type TagCreateDto = {
    color?: string;
    name: string;
    parentId?: string | null;
};
export type TagUpsertDto = {
    tags: string[];
};
export type TagBulkAssetsDto = {
    assetIds: string[];
    tagIds: string[];
};
export type TagBulkAssetsResponseDto = {
    count: number;
};
export type TagUpdateDto = {
    color?: string | null;
};
export type TimeBucketAssetResponseDto = {
    city: (string | null)[];
    country: (string | null)[];
    duration: (string | null)[];
    id: string[];
    isArchived: number[];
    isFavorite: number[];
    isImage: number[];
    isTrashed: number[];
    livePhotoVideoId: (string | null)[];
    localDateTime: string[];
    ownerId: string[];
    projectionType: (string | null)[];
    ratio: number[];
    /** (stack ID, stack asset count) tuple */
    stack?: (string[] | null)[];
    thumbhash: (string | null)[];
};
export type TimeBucketsResponseDto = {
    count: number;
    timeBucket: string;
};
export type TrashResponseDto = {
    count: number;
};
export type UserUpdateMeDto = {
    avatarColor?: (UserAvatarColor) | null;
    email?: string;
    name?: string;
    password?: string;
};
export type CreateProfileImageDto = {
    file: Blob;
};
export type CreateProfileImageResponseDto = {
    profileChangedAt: string;
    profileImagePath: string;
    userId: string;
};
export function getActivities({ albumId, assetId, level, $type, userId }: {
    albumId: string;
    assetId?: string;
    level?: ReactionLevel;
    $type?: ReactionType;
    userId?: string;
}, opts?: Oazapfts.RequestOpts) {
    return oazapfts.ok(oazapfts.fetchJson<{
        status: 200;
        data: ActivityResponseDto[];
    }>(`/activities${QS.query(QS.explode({
        albumId,
        assetId,
        level,
        "type": $type,
        userId
    }))}`, {
        ...opts
    }));
}
export function createActivity({ activityCreateDto }: {
    activityCreateDto: ActivityCreateDto;
}, opts?: Oazapfts.RequestOpts) {
    return oazapfts.ok(oazapfts.fetchJson<{
        status: 201;
        data: ActivityResponseDto;
    }>("/activities", oazapfts.json({
        ...opts,
        method: "POST",
        body: activityCreateDto
    })));
}
export function getActivityStatistics({ albumId, assetId }: {
    albumId: string;
    assetId?: string;
}, opts?: Oazapfts.RequestOpts) {
    return oazapfts.ok(oazapfts.fetchJson<{
        status: 200;
        data: ActivityStatisticsResponseDto;
    }>(`/activities/statistics${QS.query(QS.explode({
        albumId,
        assetId
    }))}`, {
        ...opts
    }));
}
export function deleteActivity({ id }: {
    id: string;
}, opts?: Oazapfts.RequestOpts) {
    return oazapfts.ok(oazapfts.fetchText(`/activities/${encodeURIComponent(id)}`, {
        ...opts,
        method: "DELETE"
    }));
}
export function createNotification({ notificationCreateDto }: {
    notificationCreateDto: NotificationCreateDto;
}, opts?: Oazapfts.RequestOpts) {
    return oazapfts.ok(oazapfts.fetchJson<{
        status: 201;
        data: NotificationDto;
    }>("/admin/notifications", oazapfts.json({
        ...opts,
        method: "POST",
        body: notificationCreateDto
    })));
}
export function getNotificationTemplateAdmin({ name, templateDto }: {
    name: string;
    templateDto: TemplateDto;
}, opts?: Oazapfts.RequestOpts) {
    return oazapfts.ok(oazapfts.fetchJson<{
        status: 200;
        data: TemplateResponseDto;
    }>(`/admin/notifications/templates/${encodeURIComponent(name)}`, oazapfts.json({
        ...opts,
        method: "POST",
        body: templateDto
    })));
}
export function sendTestEmailAdmin({ systemConfigSmtpDto }: {
    systemConfigSmtpDto: SystemConfigSmtpDto;
}, opts?: Oazapfts.RequestOpts) {
    return oazapfts.ok(oazapfts.fetchJson<{
        status: 200;
        data: TestEmailResponseDto;
    }>("/admin/notifications/test-email", oazapfts.json({
        ...opts,
        method: "POST",
        body: systemConfigSmtpDto
    })));
}
export function searchUsersAdmin({ id, withDeleted }: {
    id?: string;
    withDeleted?: boolean;
}, opts?: Oazapfts.RequestOpts) {
    return oazapfts.ok(oazapfts.fetchJson<{
        status: 200;
        data: UserAdminResponseDto[];
    }>(`/admin/users${QS.query(QS.explode({
        id,
        withDeleted
    }))}`, {
        ...opts
    }));
}
export function createUserAdmin({ userAdminCreateDto }: {
    userAdminCreateDto: UserAdminCreateDto;
}, opts?: Oazapfts.RequestOpts) {
    return oazapfts.ok(oazapfts.fetchJson<{
        status: 201;
        data: UserAdminResponseDto;
    }>("/admin/users", oazapfts.json({
        ...opts,
        method: "POST",
        body: userAdminCreateDto
    })));
}
export function deleteUserAdmin({ id, userAdminDeleteDto }: {
    id: string;
    userAdminDeleteDto: UserAdminDeleteDto;
}, opts?: Oazapfts.RequestOpts) {
    return oazapfts.ok(oazapfts.fetchJson<{
        status: 200;
        data: UserAdminResponseDto;
    }>(`/admin/users/${encodeURIComponent(id)}`, oazapfts.json({
        ...opts,
        method: "DELETE",
        body: userAdminDeleteDto
    })));
}
export function getUserAdmin({ id }: {
    id: string;
}, opts?: Oazapfts.RequestOpts) {
    return oazapfts.ok(oazapfts.fetchJson<{
        status: 200;
        data: UserAdminResponseDto;
    }>(`/admin/users/${encodeURIComponent(id)}`, {
        ...opts
    }));
}
export function updateUserAdmin({ id, userAdminUpdateDto }: {
    id: string;
    userAdminUpdateDto: UserAdminUpdateDto;
}, opts?: Oazapfts.RequestOpts) {
    return oazapfts.ok(oazapfts.fetchJson<{
        status: 200;
        data: UserAdminResponseDto;
    }>(`/admin/users/${encodeURIComponent(id)}`, oazapfts.json({
        ...opts,
        method: "PUT",
        body: userAdminUpdateDto
    })));
}
export function getUserPreferencesAdmin({ id }: {
    id: string;
}, opts?: Oazapfts.RequestOpts) {
    return oazapfts.ok(oazapfts.fetchJson<{
        status: 200;
        data: UserPreferencesResponseDto;
    }>(`/admin/users/${encodeURIComponent(id)}/preferences`, {
        ...opts
    }));
}
export function updateUserPreferencesAdmin({ id, userPreferencesUpdateDto }: {
    id: string;
    userPreferencesUpdateDto: UserPreferencesUpdateDto;
}, opts?: Oazapfts.RequestOpts) {
    return oazapfts.ok(oazapfts.fetchJson<{
        status: 200;
        data: UserPreferencesResponseDto;
    }>(`/admin/users/${encodeURIComponent(id)}/preferences`, oazapfts.json({
        ...opts,
        method: "PUT",
        body: userPreferencesUpdateDto
    })));
}
export function restoreUserAdmin({ id }: {
    id: string;
}, opts?: Oazapfts.RequestOpts) {
    return oazapfts.ok(oazapfts.fetchJson<{
        status: 200;
        data: UserAdminResponseDto;
    }>(`/admin/users/${encodeURIComponent(id)}/restore`, {
        ...opts,
        method: "POST"
    }));
}
export function getUserStatisticsAdmin({ id, isFavorite, isTrashed, visibility }: {
    id: string;
    isFavorite?: boolean;
    isTrashed?: boolean;
    visibility?: AssetVisibility;
}, opts?: Oazapfts.RequestOpts) {
    return oazapfts.ok(oazapfts.fetchJson<{
        status: 200;
        data: AssetStatsResponseDto;
    }>(`/admin/users/${encodeURIComponent(id)}/statistics${QS.query(QS.explode({
        isFavorite,
        isTrashed,
        visibility
    }))}`, {
        ...opts
    }));
}
export function getAllAlbums({ assetId, shared }: {
    assetId?: string;
    shared?: boolean;
}, opts?: Oazapfts.RequestOpts) {
    return oazapfts.ok(oazapfts.fetchJson<{
        status: 200;
        data: AlbumResponseDto[];
    }>(`/albums${QS.query(QS.explode({
        assetId,
        shared
    }))}`, {
        ...opts
    }));
}
export function createAlbum({ createAlbumDto }: {
    createAlbumDto: CreateAlbumDto;
}, opts?: Oazapfts.RequestOpts) {
    return oazapfts.ok(oazapfts.fetchJson<{
        status: 201;
        data: AlbumResponseDto;
    }>("/albums", oazapfts.json({
        ...opts,
        method: "POST",
        body: createAlbumDto
    })));
}
export function getAlbumStatistics(opts?: Oazapfts.RequestOpts) {
    return oazapfts.ok(oazapfts.fetchJson<{
        status: 200;
        data: AlbumStatisticsResponseDto;
    }>("/albums/statistics", {
        ...opts
    }));
}
export function deleteAlbum({ id }: {
    id: string;
}, opts?: Oazapfts.RequestOpts) {
    return oazapfts.ok(oazapfts.fetchText(`/albums/${encodeURIComponent(id)}`, {
        ...opts,
        method: "DELETE"
    }));
}
export function getAlbumInfo({ id, key, withoutAssets }: {
    id: string;
    key?: string;
    withoutAssets?: boolean;
}, opts?: Oazapfts.RequestOpts) {
    return oazapfts.ok(oazapfts.fetchJson<{
        status: 200;
        data: AlbumResponseDto;
    }>(`/albums/${encodeURIComponent(id)}${QS.query(QS.explode({
        key,
        withoutAssets
    }))}`, {
        ...opts
    }));
}
export function updateAlbumInfo({ id, updateAlbumDto }: {
    id: string;
    updateAlbumDto: UpdateAlbumDto;
}, opts?: Oazapfts.RequestOpts) {
    return oazapfts.ok(oazapfts.fetchJson<{
        status: 200;
        data: AlbumResponseDto;
    }>(`/albums/${encodeURIComponent(id)}`, oazapfts.json({
        ...opts,
        method: "PATCH",
        body: updateAlbumDto
    })));
}
export function removeAssetFromAlbum({ id, bulkIdsDto }: {
    id: string;
    bulkIdsDto: BulkIdsDto;
}, opts?: Oazapfts.RequestOpts) {
    return oazapfts.ok(oazapfts.fetchJson<{
        status: 200;
        data: BulkIdResponseDto[];
    }>(`/albums/${encodeURIComponent(id)}/assets`, oazapfts.json({
        ...opts,
        method: "DELETE",
        body: bulkIdsDto
    })));
}
export function addAssetsToAlbum({ id, key, bulkIdsDto }: {
    id: string;
    key?: string;
    bulkIdsDto: BulkIdsDto;
}, opts?: Oazapfts.RequestOpts) {
    return oazapfts.ok(oazapfts.fetchJson<{
        status: 200;
        data: BulkIdResponseDto[];
    }>(`/albums/${encodeURIComponent(id)}/assets${QS.query(QS.explode({
        key
    }))}`, oazapfts.json({
        ...opts,
        method: "PUT",
        body: bulkIdsDto
    })));
}
export function removeUserFromAlbum({ id, userId }: {
    id: string;
    userId: string;
}, opts?: Oazapfts.RequestOpts) {
    return oazapfts.ok(oazapfts.fetchText(`/albums/${encodeURIComponent(id)}/user/${encodeURIComponent(userId)}`, {
        ...opts,
        method: "DELETE"
    }));
}
export function updateAlbumUser({ id, userId, updateAlbumUserDto }: {
    id: string;
    userId: string;
    updateAlbumUserDto: UpdateAlbumUserDto;
}, opts?: Oazapfts.RequestOpts) {
    return oazapfts.ok(oazapfts.fetchText(`/albums/${encodeURIComponent(id)}/user/${encodeURIComponent(userId)}`, oazapfts.json({
        ...opts,
        method: "PUT",
        body: updateAlbumUserDto
    })));
}
export function addUsersToAlbum({ id, addUsersDto }: {
    id: string;
    addUsersDto: AddUsersDto;
}, opts?: Oazapfts.RequestOpts) {
    return oazapfts.ok(oazapfts.fetchJson<{
        status: 200;
        data: AlbumResponseDto;
    }>(`/albums/${encodeURIComponent(id)}/users`, oazapfts.json({
        ...opts,
        method: "PUT",
        body: addUsersDto
    })));
}
export function getApiKeys(opts?: Oazapfts.RequestOpts) {
    return oazapfts.ok(oazapfts.fetchJson<{
        status: 200;
        data: ApiKeyResponseDto[];
    }>("/api-keys", {
        ...opts
    }));
}
export function createApiKey({ apiKeyCreateDto }: {
    apiKeyCreateDto: ApiKeyCreateDto;
}, opts?: Oazapfts.RequestOpts) {
    return oazapfts.ok(oazapfts.fetchJson<{
        status: 201;
        data: ApiKeyCreateResponseDto;
    }>("/api-keys", oazapfts.json({
        ...opts,
        method: "POST",
        body: apiKeyCreateDto
    })));
}
export function deleteApiKey({ id }: {
    id: string;
}, opts?: Oazapfts.RequestOpts) {
    return oazapfts.ok(oazapfts.fetchText(`/api-keys/${encodeURIComponent(id)}`, {
        ...opts,
        method: "DELETE"
    }));
}
export function getApiKey({ id }: {
    id: string;
}, opts?: Oazapfts.RequestOpts) {
    return oazapfts.ok(oazapfts.fetchJson<{
        status: 200;
        data: ApiKeyResponseDto;
    }>(`/api-keys/${encodeURIComponent(id)}`, {
        ...opts
    }));
}
export function updateApiKey({ id, apiKeyUpdateDto }: {
    id: string;
    apiKeyUpdateDto: ApiKeyUpdateDto;
}, opts?: Oazapfts.RequestOpts) {
    return oazapfts.ok(oazapfts.fetchJson<{
        status: 200;
        data: ApiKeyResponseDto;
    }>(`/api-keys/${encodeURIComponent(id)}`, oazapfts.json({
        ...opts,
        method: "PUT",
        body: apiKeyUpdateDto
    })));
}
export function deleteAssets({ assetBulkDeleteDto }: {
    assetBulkDeleteDto: AssetBulkDeleteDto;
}, opts?: Oazapfts.RequestOpts) {
    return oazapfts.ok(oazapfts.fetchText("/assets", oazapfts.json({
        ...opts,
        method: "DELETE",
        body: assetBulkDeleteDto
    })));
}
export function uploadAsset({ key, xImmichChecksum, assetMediaCreateDto }: {
    key?: string;
    xImmichChecksum?: string;
    assetMediaCreateDto: AssetMediaCreateDto;
}, opts?: Oazapfts.RequestOpts) {
    return oazapfts.ok(oazapfts.fetchJson<{
        status: 201;
        data: AssetMediaResponseDto;
    }>(`/assets${QS.query(QS.explode({
        key
    }))}`, oazapfts.multipart({
        ...opts,
        method: "POST",
        body: assetMediaCreateDto,
        headers: oazapfts.mergeHeaders(opts?.headers, {
            "x-immich-checksum": xImmichChecksum
        })
    })));
}
export function updateAssets({ assetBulkUpdateDto }: {
    assetBulkUpdateDto: AssetBulkUpdateDto;
}, opts?: Oazapfts.RequestOpts) {
    return oazapfts.ok(oazapfts.fetchText("/assets", oazapfts.json({
        ...opts,
        method: "PUT",
        body: assetBulkUpdateDto
    })));
}
/**
 * checkBulkUpload
 */
export function checkBulkUpload({ assetBulkUploadCheckDto }: {
    assetBulkUploadCheckDto: AssetBulkUploadCheckDto;
}, opts?: Oazapfts.RequestOpts) {
    return oazapfts.ok(oazapfts.fetchJson<{
        status: 200;
        data: AssetBulkUploadCheckResponseDto;
    }>("/assets/bulk-upload-check", oazapfts.json({
        ...opts,
        method: "POST",
        body: assetBulkUploadCheckDto
    })));
}
/**
 * getAllUserAssetsByDeviceId
 */
export function getAllUserAssetsByDeviceId({ deviceId }: {
    deviceId: string;
}, opts?: Oazapfts.RequestOpts) {
    return oazapfts.ok(oazapfts.fetchJson<{
        status: 200;
        data: string[];
    }>(`/assets/device/${encodeURIComponent(deviceId)}`, {
        ...opts
    }));
}
/**
 * checkExistingAssets
 */
export function checkExistingAssets({ checkExistingAssetsDto }: {
    checkExistingAssetsDto: CheckExistingAssetsDto;
}, opts?: Oazapfts.RequestOpts) {
    return oazapfts.ok(oazapfts.fetchJson<{
        status: 200;
        data: CheckExistingAssetsResponseDto;
    }>("/assets/exist", oazapfts.json({
        ...opts,
        method: "POST",
        body: checkExistingAssetsDto
    })));
}
export function runAssetJobs({ assetJobsDto }: {
    assetJobsDto: AssetJobsDto;
}, opts?: Oazapfts.RequestOpts) {
    return oazapfts.ok(oazapfts.fetchText("/assets/jobs", oazapfts.json({
        ...opts,
        method: "POST",
        body: assetJobsDto
    })));
}
/**
 * This property was deprecated in v1.116.0
 */
export function getRandom({ count }: {
    count?: number;
}, opts?: Oazapfts.RequestOpts) {
    return oazapfts.ok(oazapfts.fetchJson<{
        status: 200;
        data: AssetResponseDto[];
    }>(`/assets/random${QS.query(QS.explode({
        count
    }))}`, {
        ...opts
    }));
}
export function getAssetStatistics({ isFavorite, isTrashed, visibility }: {
    isFavorite?: boolean;
    isTrashed?: boolean;
    visibility?: AssetVisibility;
}, opts?: Oazapfts.RequestOpts) {
    return oazapfts.ok(oazapfts.fetchJson<{
        status: 200;
        data: AssetStatsResponseDto;
    }>(`/assets/statistics${QS.query(QS.explode({
        isFavorite,
        isTrashed,
        visibility
    }))}`, {
        ...opts
    }));
}
export function getAssetInfo({ id, key }: {
    id: string;
    key?: string;
}, opts?: Oazapfts.RequestOpts) {
    return oazapfts.ok(oazapfts.fetchJson<{
        status: 200;
        data: AssetResponseDto;
    }>(`/assets/${encodeURIComponent(id)}${QS.query(QS.explode({
        key
    }))}`, {
        ...opts
    }));
}
export function updateAsset({ id, updateAssetDto }: {
    id: string;
    updateAssetDto: UpdateAssetDto;
}, opts?: Oazapfts.RequestOpts) {
    return oazapfts.ok(oazapfts.fetchJson<{
        status: 200;
        data: AssetResponseDto;
    }>(`/assets/${encodeURIComponent(id)}`, oazapfts.json({
        ...opts,
        method: "PUT",
        body: updateAssetDto
    })));
}
export function downloadAsset({ id, key }: {
    id: string;
    key?: string;
}, opts?: Oazapfts.RequestOpts) {
    return oazapfts.ok(oazapfts.fetchBlob<{
        status: 200;
        data: Blob;
    }>(`/assets/${encodeURIComponent(id)}/original${QS.query(QS.explode({
        key
    }))}`, {
        ...opts
    }));
}
/**
 * replaceAsset
 */
export function replaceAsset({ id, key, assetMediaReplaceDto }: {
    id: string;
    key?: string;
    assetMediaReplaceDto: AssetMediaReplaceDto;
}, opts?: Oazapfts.RequestOpts) {
    return oazapfts.ok(oazapfts.fetchJson<{
        status: 200;
        data: AssetMediaResponseDto;
    }>(`/assets/${encodeURIComponent(id)}/original${QS.query(QS.explode({
        key
    }))}`, oazapfts.multipart({
        ...opts,
        method: "PUT",
        body: assetMediaReplaceDto
    })));
}
export function viewAsset({ id, key, size }: {
    id: string;
    key?: string;
    size?: AssetMediaSize;
}, opts?: Oazapfts.RequestOpts) {
    return oazapfts.ok(oazapfts.fetchBlob<{
        status: 200;
        data: Blob;
    }>(`/assets/${encodeURIComponent(id)}/thumbnail${QS.query(QS.explode({
        key,
        size
    }))}`, {
        ...opts
    }));
}
export function playAssetVideo({ id, key }: {
    id: string;
    key?: string;
}, opts?: Oazapfts.RequestOpts) {
    return oazapfts.ok(oazapfts.fetchBlob<{
        status: 200;
        data: Blob;
    }>(`/assets/${encodeURIComponent(id)}/video/playback${QS.query(QS.explode({
        key
    }))}`, {
        ...opts
    }));
}
export function signUpAdmin({ signUpDto }: {
    signUpDto: SignUpDto;
}, opts?: Oazapfts.RequestOpts) {
    return oazapfts.ok(oazapfts.fetchJson<{
        status: 201;
        data: UserAdminResponseDto;
    }>("/auth/admin-sign-up", oazapfts.json({
        ...opts,
        method: "POST",
        body: signUpDto
    })));
}
export function changePassword({ changePasswordDto }: {
    changePasswordDto: ChangePasswordDto;
}, opts?: Oazapfts.RequestOpts) {
    return oazapfts.ok(oazapfts.fetchJson<{
        status: 200;
        data: UserAdminResponseDto;
    }>("/auth/change-password", oazapfts.json({
        ...opts,
        method: "POST",
        body: changePasswordDto
    })));
}
export function login({ loginCredentialDto }: {
    loginCredentialDto: LoginCredentialDto;
}, opts?: Oazapfts.RequestOpts) {
    return oazapfts.ok(oazapfts.fetchJson<{
        status: 201;
        data: LoginResponseDto;
    }>("/auth/login", oazapfts.json({
        ...opts,
        method: "POST",
        body: loginCredentialDto
    })));
}
export function logout(opts?: Oazapfts.RequestOpts) {
    return oazapfts.ok(oazapfts.fetchJson<{
        status: 200;
        data: LogoutResponseDto;
    }>("/auth/logout", {
        ...opts,
        method: "POST"
    }));
}
export function resetPinCode({ pinCodeChangeDto }: {
    pinCodeChangeDto: PinCodeChangeDto;
}, opts?: Oazapfts.RequestOpts) {
    return oazapfts.ok(oazapfts.fetchText("/auth/pin-code", oazapfts.json({
        ...opts,
        method: "DELETE",
        body: pinCodeChangeDto
    })));
}
export function setupPinCode({ pinCodeSetupDto }: {
    pinCodeSetupDto: PinCodeSetupDto;
}, opts?: Oazapfts.RequestOpts) {
    return oazapfts.ok(oazapfts.fetchText("/auth/pin-code", oazapfts.json({
        ...opts,
        method: "POST",
        body: pinCodeSetupDto
    })));
}
export function changePinCode({ pinCodeChangeDto }: {
    pinCodeChangeDto: PinCodeChangeDto;
}, opts?: Oazapfts.RequestOpts) {
    return oazapfts.ok(oazapfts.fetchText("/auth/pin-code", oazapfts.json({
        ...opts,
        method: "PUT",
        body: pinCodeChangeDto
    })));
}
export function getAuthStatus(opts?: Oazapfts.RequestOpts) {
    return oazapfts.ok(oazapfts.fetchJson<{
        status: 200;
        data: AuthStatusResponseDto;
    }>("/auth/status", {
        ...opts
    }));
}
export function validateAccessToken(opts?: Oazapfts.RequestOpts) {
    return oazapfts.ok(oazapfts.fetchJson<{
        status: 200;
        data: ValidateAccessTokenResponseDto;
    }>("/auth/validateToken", {
        ...opts,
        method: "POST"
    }));
}
export function downloadArchive({ key, assetIdsDto }: {
    key?: string;
    assetIdsDto: AssetIdsDto;
}, opts?: Oazapfts.RequestOpts) {
    return oazapfts.ok(oazapfts.fetchBlob<{
        status: 200;
        data: Blob;
    }>(`/download/archive${QS.query(QS.explode({
        key
    }))}`, oazapfts.json({
        ...opts,
        method: "POST",
        body: assetIdsDto
    })));
}
export function getDownloadInfo({ key, downloadInfoDto }: {
    key?: string;
    downloadInfoDto: DownloadInfoDto;
}, opts?: Oazapfts.RequestOpts) {
    return oazapfts.ok(oazapfts.fetchJson<{
        status: 201;
        data: DownloadResponseDto;
    }>(`/download/info${QS.query(QS.explode({
        key
    }))}`, oazapfts.json({
        ...opts,
        method: "POST",
        body: downloadInfoDto
    })));
}
export function getAssetDuplicates(opts?: Oazapfts.RequestOpts) {
    return oazapfts.ok(oazapfts.fetchJson<{
        status: 200;
        data: DuplicateResponseDto[];
    }>("/duplicates", {
        ...opts
    }));
}
export function getFaces({ id }: {
    id: string;
}, opts?: Oazapfts.RequestOpts) {
    return oazapfts.ok(oazapfts.fetchJson<{
        status: 200;
        data: AssetFaceResponseDto[];
    }>(`/faces${QS.query(QS.explode({
        id
    }))}`, {
        ...opts
    }));
}
export function createFace({ assetFaceCreateDto }: {
    assetFaceCreateDto: AssetFaceCreateDto;
}, opts?: Oazapfts.RequestOpts) {
    return oazapfts.ok(oazapfts.fetchText("/faces", oazapfts.json({
        ...opts,
        method: "POST",
        body: assetFaceCreateDto
    })));
}
export function deleteFace({ id, assetFaceDeleteDto }: {
    id: string;
    assetFaceDeleteDto: AssetFaceDeleteDto;
}, opts?: Oazapfts.RequestOpts) {
    return oazapfts.ok(oazapfts.fetchText(`/faces/${encodeURIComponent(id)}`, oazapfts.json({
        ...opts,
        method: "DELETE",
        body: assetFaceDeleteDto
    })));
}
export function reassignFacesById({ id, faceDto }: {
    id: string;
    faceDto: FaceDto;
}, opts?: Oazapfts.RequestOpts) {
    return oazapfts.ok(oazapfts.fetchJson<{
        status: 200;
        data: PersonResponseDto;
    }>(`/faces/${encodeURIComponent(id)}`, oazapfts.json({
        ...opts,
        method: "PUT",
        body: faceDto
    })));
}
export function getAllJobsStatus(opts?: Oazapfts.RequestOpts) {
    return oazapfts.ok(oazapfts.fetchJson<{
        status: 200;
        data: AllJobStatusResponseDto;
    }>("/jobs", {
        ...opts
    }));
}
export function createJob({ jobCreateDto }: {
    jobCreateDto: JobCreateDto;
}, opts?: Oazapfts.RequestOpts) {
    return oazapfts.ok(oazapfts.fetchText("/jobs", oazapfts.json({
        ...opts,
        method: "POST",
        body: jobCreateDto
    })));
}
export function sendJobCommand({ id, jobCommandDto }: {
    id: JobName;
    jobCommandDto: JobCommandDto;
}, opts?: Oazapfts.RequestOpts) {
    return oazapfts.ok(oazapfts.fetchJson<{
        status: 200;
        data: JobStatusDto;
    }>(`/jobs/${encodeURIComponent(id)}`, oazapfts.json({
        ...opts,
        method: "PUT",
        body: jobCommandDto
    })));
}
export function getAllLibraries(opts?: Oazapfts.RequestOpts) {
    return oazapfts.ok(oazapfts.fetchJson<{
        status: 200;
        data: LibraryResponseDto[];
    }>("/libraries", {
        ...opts
    }));
}
export function createLibrary({ createLibraryDto }: {
    createLibraryDto: CreateLibraryDto;
}, opts?: Oazapfts.RequestOpts) {
    return oazapfts.ok(oazapfts.fetchJson<{
        status: 201;
        data: LibraryResponseDto;
    }>("/libraries", oazapfts.json({
        ...opts,
        method: "POST",
        body: createLibraryDto
    })));
}
export function deleteLibrary({ id }: {
    id: string;
}, opts?: Oazapfts.RequestOpts) {
    return oazapfts.ok(oazapfts.fetchText(`/libraries/${encodeURIComponent(id)}`, {
        ...opts,
        method: "DELETE"
    }));
}
export function getLibrary({ id }: {
    id: string;
}, opts?: Oazapfts.RequestOpts) {
    return oazapfts.ok(oazapfts.fetchJson<{
        status: 200;
        data: LibraryResponseDto;
    }>(`/libraries/${encodeURIComponent(id)}`, {
        ...opts
    }));
}
export function updateLibrary({ id, updateLibraryDto }: {
    id: string;
    updateLibraryDto: UpdateLibraryDto;
}, opts?: Oazapfts.RequestOpts) {
    return oazapfts.ok(oazapfts.fetchJson<{
        status: 200;
        data: LibraryResponseDto;
    }>(`/libraries/${encodeURIComponent(id)}`, oazapfts.json({
        ...opts,
        method: "PUT",
        body: updateLibraryDto
    })));
}
export function scanLibrary({ id }: {
    id: string;
}, opts?: Oazapfts.RequestOpts) {
    return oazapfts.ok(oazapfts.fetchText(`/libraries/${encodeURIComponent(id)}/scan`, {
        ...opts,
        method: "POST"
    }));
}
export function getLibraryStatistics({ id }: {
    id: string;
}, opts?: Oazapfts.RequestOpts) {
    return oazapfts.ok(oazapfts.fetchJson<{
        status: 200;
        data: LibraryStatsResponseDto;
    }>(`/libraries/${encodeURIComponent(id)}/statistics`, {
        ...opts
    }));
}
export function validate({ id, validateLibraryDto }: {
    id: string;
    validateLibraryDto: ValidateLibraryDto;
}, opts?: Oazapfts.RequestOpts) {
    return oazapfts.ok(oazapfts.fetchJson<{
        status: 200;
        data: ValidateLibraryResponseDto;
    }>(`/libraries/${encodeURIComponent(id)}/validate`, oazapfts.json({
        ...opts,
        method: "POST",
        body: validateLibraryDto
    })));
}
export function getMapMarkers({ fileCreatedAfter, fileCreatedBefore, isArchived, isFavorite, withPartners, withSharedAlbums }: {
    fileCreatedAfter?: string;
    fileCreatedBefore?: string;
    isArchived?: boolean;
    isFavorite?: boolean;
    withPartners?: boolean;
    withSharedAlbums?: boolean;
}, opts?: Oazapfts.RequestOpts) {
    return oazapfts.ok(oazapfts.fetchJson<{
        status: 200;
        data: MapMarkerResponseDto[];
    }>(`/map/markers${QS.query(QS.explode({
        fileCreatedAfter,
        fileCreatedBefore,
        isArchived,
        isFavorite,
        withPartners,
        withSharedAlbums
    }))}`, {
        ...opts
    }));
}
export function reverseGeocode({ lat, lon }: {
    lat: number;
    lon: number;
}, opts?: Oazapfts.RequestOpts) {
    return oazapfts.ok(oazapfts.fetchJson<{
        status: 200;
        data: MapReverseGeocodeResponseDto[];
    }>(`/map/reverse-geocode${QS.query(QS.explode({
        lat,
        lon
    }))}`, {
        ...opts
    }));
}
export function searchMemories({ $for, isSaved, isTrashed, $type }: {
    $for?: string;
    isSaved?: boolean;
    isTrashed?: boolean;
    $type?: MemoryType;
}, opts?: Oazapfts.RequestOpts) {
    return oazapfts.ok(oazapfts.fetchJson<{
        status: 200;
        data: MemoryResponseDto[];
    }>(`/memories${QS.query(QS.explode({
        "for": $for,
        isSaved,
        isTrashed,
        "type": $type
    }))}`, {
        ...opts
    }));
}
export function createMemory({ memoryCreateDto }: {
    memoryCreateDto: MemoryCreateDto;
}, opts?: Oazapfts.RequestOpts) {
    return oazapfts.ok(oazapfts.fetchJson<{
        status: 201;
        data: MemoryResponseDto;
    }>("/memories", oazapfts.json({
        ...opts,
        method: "POST",
        body: memoryCreateDto
    })));
}
export function deleteMemory({ id }: {
    id: string;
}, opts?: Oazapfts.RequestOpts) {
    return oazapfts.ok(oazapfts.fetchText(`/memories/${encodeURIComponent(id)}`, {
        ...opts,
        method: "DELETE"
    }));
}
export function getMemory({ id }: {
    id: string;
}, opts?: Oazapfts.RequestOpts) {
    return oazapfts.ok(oazapfts.fetchJson<{
        status: 200;
        data: MemoryResponseDto;
    }>(`/memories/${encodeURIComponent(id)}`, {
        ...opts
    }));
}
export function updateMemory({ id, memoryUpdateDto }: {
    id: string;
    memoryUpdateDto: MemoryUpdateDto;
}, opts?: Oazapfts.RequestOpts) {
    return oazapfts.ok(oazapfts.fetchJson<{
        status: 200;
        data: MemoryResponseDto;
    }>(`/memories/${encodeURIComponent(id)}`, oazapfts.json({
        ...opts,
        method: "PUT",
        body: memoryUpdateDto
    })));
}
export function removeMemoryAssets({ id, bulkIdsDto }: {
    id: string;
    bulkIdsDto: BulkIdsDto;
}, opts?: Oazapfts.RequestOpts) {
    return oazapfts.ok(oazapfts.fetchJson<{
        status: 200;
        data: BulkIdResponseDto[];
    }>(`/memories/${encodeURIComponent(id)}/assets`, oazapfts.json({
        ...opts,
        method: "DELETE",
        body: bulkIdsDto
    })));
}
export function addMemoryAssets({ id, bulkIdsDto }: {
    id: string;
    bulkIdsDto: BulkIdsDto;
}, opts?: Oazapfts.RequestOpts) {
    return oazapfts.ok(oazapfts.fetchJson<{
        status: 200;
        data: BulkIdResponseDto[];
    }>(`/memories/${encodeURIComponent(id)}/assets`, oazapfts.json({
        ...opts,
        method: "PUT",
        body: bulkIdsDto
    })));
}
export function deleteNotifications({ notificationDeleteAllDto }: {
    notificationDeleteAllDto: NotificationDeleteAllDto;
}, opts?: Oazapfts.RequestOpts) {
    return oazapfts.ok(oazapfts.fetchText("/notifications", oazapfts.json({
        ...opts,
        method: "DELETE",
        body: notificationDeleteAllDto
    })));
}
export function getNotifications({ id, level, $type, unread }: {
    id?: string;
    level?: NotificationLevel;
    $type?: NotificationType;
    unread?: boolean;
}, opts?: Oazapfts.RequestOpts) {
    return oazapfts.ok(oazapfts.fetchJson<{
        status: 200;
        data: NotificationDto[];
    }>(`/notifications${QS.query(QS.explode({
        id,
        level,
        "type": $type,
        unread
    }))}`, {
        ...opts
    }));
}
export function updateNotifications({ notificationUpdateAllDto }: {
    notificationUpdateAllDto: NotificationUpdateAllDto;
}, opts?: Oazapfts.RequestOpts) {
    return oazapfts.ok(oazapfts.fetchText("/notifications", oazapfts.json({
        ...opts,
        method: "PUT",
        body: notificationUpdateAllDto
    })));
}
export function deleteNotification({ id }: {
    id: string;
}, opts?: Oazapfts.RequestOpts) {
    return oazapfts.ok(oazapfts.fetchText(`/notifications/${encodeURIComponent(id)}`, {
        ...opts,
        method: "DELETE"
    }));
}
export function getNotification({ id }: {
    id: string;
}, opts?: Oazapfts.RequestOpts) {
    return oazapfts.ok(oazapfts.fetchJson<{
        status: 200;
        data: NotificationDto;
    }>(`/notifications/${encodeURIComponent(id)}`, {
        ...opts
    }));
}
export function updateNotification({ id, notificationUpdateDto }: {
    id: string;
    notificationUpdateDto: NotificationUpdateDto;
}, opts?: Oazapfts.RequestOpts) {
    return oazapfts.ok(oazapfts.fetchJson<{
        status: 200;
        data: NotificationDto;
    }>(`/notifications/${encodeURIComponent(id)}`, oazapfts.json({
        ...opts,
        method: "PUT",
        body: notificationUpdateDto
    })));
}
export function startOAuth({ oAuthConfigDto }: {
    oAuthConfigDto: OAuthConfigDto;
}, opts?: Oazapfts.RequestOpts) {
    return oazapfts.ok(oazapfts.fetchJson<{
        status: 201;
        data: OAuthAuthorizeResponseDto;
    }>("/oauth/authorize", oazapfts.json({
        ...opts,
        method: "POST",
        body: oAuthConfigDto
    })));
}
export function finishOAuth({ oAuthCallbackDto }: {
    oAuthCallbackDto: OAuthCallbackDto;
}, opts?: Oazapfts.RequestOpts) {
    return oazapfts.ok(oazapfts.fetchJson<{
        status: 201;
        data: LoginResponseDto;
    }>("/oauth/callback", oazapfts.json({
        ...opts,
        method: "POST",
        body: oAuthCallbackDto
    })));
}
export function linkOAuthAccount({ oAuthCallbackDto }: {
    oAuthCallbackDto: OAuthCallbackDto;
}, opts?: Oazapfts.RequestOpts) {
    return oazapfts.ok(oazapfts.fetchJson<{
        status: 201;
        data: UserAdminResponseDto;
    }>("/oauth/link", oazapfts.json({
        ...opts,
        method: "POST",
        body: oAuthCallbackDto
    })));
}
export function redirectOAuthToMobile(opts?: Oazapfts.RequestOpts) {
    return oazapfts.ok(oazapfts.fetchText("/oauth/mobile-redirect", {
        ...opts
    }));
}
export function unlinkOAuthAccount(opts?: Oazapfts.RequestOpts) {
    return oazapfts.ok(oazapfts.fetchJson<{
        status: 200;
        data: UserAdminResponseDto;
    }>("/oauth/unlink", {
        ...opts,
        method: "POST"
    }));
}
export function getPartners({ direction }: {
    direction: PartnerDirection;
}, opts?: Oazapfts.RequestOpts) {
    return oazapfts.ok(oazapfts.fetchJson<{
        status: 200;
        data: PartnerResponseDto[];
    }>(`/partners${QS.query(QS.explode({
        direction
    }))}`, {
        ...opts
    }));
}
export function removePartner({ id }: {
    id: string;
}, opts?: Oazapfts.RequestOpts) {
    return oazapfts.ok(oazapfts.fetchText(`/partners/${encodeURIComponent(id)}`, {
        ...opts,
        method: "DELETE"
    }));
}
export function createPartner({ id }: {
    id: string;
}, opts?: Oazapfts.RequestOpts) {
    return oazapfts.ok(oazapfts.fetchJson<{
        status: 201;
        data: PartnerResponseDto;
    }>(`/partners/${encodeURIComponent(id)}`, {
        ...opts,
        method: "POST"
    }));
}
export function updatePartner({ id, updatePartnerDto }: {
    id: string;
    updatePartnerDto: UpdatePartnerDto;
}, opts?: Oazapfts.RequestOpts) {
    return oazapfts.ok(oazapfts.fetchJson<{
        status: 200;
        data: PartnerResponseDto;
    }>(`/partners/${encodeURIComponent(id)}`, oazapfts.json({
        ...opts,
        method: "PUT",
        body: updatePartnerDto
    })));
}
export function getAllPeople({ closestAssetId, closestPersonId, page, size, withHidden }: {
    closestAssetId?: string;
    closestPersonId?: string;
    page?: number;
    size?: number;
    withHidden?: boolean;
}, opts?: Oazapfts.RequestOpts) {
    return oazapfts.ok(oazapfts.fetchJson<{
        status: 200;
        data: PeopleResponseDto;
    }>(`/people${QS.query(QS.explode({
        closestAssetId,
        closestPersonId,
        page,
        size,
        withHidden
    }))}`, {
        ...opts
    }));
}
export function createPerson({ personCreateDto }: {
    personCreateDto: PersonCreateDto;
}, opts?: Oazapfts.RequestOpts) {
    return oazapfts.ok(oazapfts.fetchJson<{
        status: 201;
        data: PersonResponseDto;
    }>("/people", oazapfts.json({
        ...opts,
        method: "POST",
        body: personCreateDto
    })));
}
export function updatePeople({ peopleUpdateDto }: {
    peopleUpdateDto: PeopleUpdateDto;
}, opts?: Oazapfts.RequestOpts) {
    return oazapfts.ok(oazapfts.fetchJson<{
        status: 200;
        data: BulkIdResponseDto[];
    }>("/people", oazapfts.json({
        ...opts,
        method: "PUT",
        body: peopleUpdateDto
    })));
}
export function getPerson({ id }: {
    id: string;
}, opts?: Oazapfts.RequestOpts) {
    return oazapfts.ok(oazapfts.fetchJson<{
        status: 200;
        data: PersonResponseDto;
    }>(`/people/${encodeURIComponent(id)}`, {
        ...opts
    }));
}
export function updatePerson({ id, personUpdateDto }: {
    id: string;
    personUpdateDto: PersonUpdateDto;
}, opts?: Oazapfts.RequestOpts) {
    return oazapfts.ok(oazapfts.fetchJson<{
        status: 200;
        data: PersonResponseDto;
    }>(`/people/${encodeURIComponent(id)}`, oazapfts.json({
        ...opts,
        method: "PUT",
        body: personUpdateDto
    })));
}
export function mergePerson({ id, mergePersonDto }: {
    id: string;
    mergePersonDto: MergePersonDto;
}, opts?: Oazapfts.RequestOpts) {
    return oazapfts.ok(oazapfts.fetchJson<{
        status: 201;
        data: BulkIdResponseDto[];
    }>(`/people/${encodeURIComponent(id)}/merge`, oazapfts.json({
        ...opts,
        method: "POST",
        body: mergePersonDto
    })));
}
export function reassignFaces({ id, assetFaceUpdateDto }: {
    id: string;
    assetFaceUpdateDto: AssetFaceUpdateDto;
}, opts?: Oazapfts.RequestOpts) {
    return oazapfts.ok(oazapfts.fetchJson<{
        status: 200;
        data: PersonResponseDto[];
    }>(`/people/${encodeURIComponent(id)}/reassign`, oazapfts.json({
        ...opts,
        method: "PUT",
        body: assetFaceUpdateDto
    })));
}
export function getPersonStatistics({ id }: {
    id: string;
}, opts?: Oazapfts.RequestOpts) {
    return oazapfts.ok(oazapfts.fetchJson<{
        status: 200;
        data: PersonStatisticsResponseDto;
    }>(`/people/${encodeURIComponent(id)}/statistics`, {
        ...opts
    }));
}
export function getPersonThumbnail({ id }: {
    id: string;
}, opts?: Oazapfts.RequestOpts) {
    return oazapfts.ok(oazapfts.fetchBlob<{
        status: 200;
        data: Blob;
    }>(`/people/${encodeURIComponent(id)}/thumbnail`, {
        ...opts
    }));
}
export function getAssetsByCity(opts?: Oazapfts.RequestOpts) {
    return oazapfts.ok(oazapfts.fetchJson<{
        status: 200;
        data: AssetResponseDto[];
    }>("/search/cities", {
        ...opts
    }));
}
export function getExploreData(opts?: Oazapfts.RequestOpts) {
    return oazapfts.ok(oazapfts.fetchJson<{
        status: 200;
        data: SearchExploreResponseDto[];
    }>("/search/explore", {
        ...opts
    }));
}
export function searchAssets({ metadataSearchDto }: {
    metadataSearchDto: MetadataSearchDto;
}, opts?: Oazapfts.RequestOpts) {
    return oazapfts.ok(oazapfts.fetchJson<{
        status: 200;
        data: SearchResponseDto;
    }>("/search/metadata", oazapfts.json({
        ...opts,
        method: "POST",
        body: metadataSearchDto
    })));
}
export function searchPerson({ name, withHidden }: {
    name: string;
    withHidden?: boolean;
}, opts?: Oazapfts.RequestOpts) {
    return oazapfts.ok(oazapfts.fetchJson<{
        status: 200;
        data: PersonResponseDto[];
    }>(`/search/person${QS.query(QS.explode({
        name,
        withHidden
    }))}`, {
        ...opts
    }));
}
export function searchPlaces({ name }: {
    name: string;
}, opts?: Oazapfts.RequestOpts) {
    return oazapfts.ok(oazapfts.fetchJson<{
        status: 200;
        data: PlacesResponseDto[];
    }>(`/search/places${QS.query(QS.explode({
        name
    }))}`, {
        ...opts
    }));
}
export function searchRandom({ randomSearchDto }: {
    randomSearchDto: RandomSearchDto;
}, opts?: Oazapfts.RequestOpts) {
    return oazapfts.ok(oazapfts.fetchJson<{
        status: 200;
        data: AssetResponseDto[];
    }>("/search/random", oazapfts.json({
        ...opts,
        method: "POST",
        body: randomSearchDto
    })));
}
export function searchSmart({ smartSearchDto }: {
    smartSearchDto: SmartSearchDto;
}, opts?: Oazapfts.RequestOpts) {
    return oazapfts.ok(oazapfts.fetchJson<{
        status: 200;
        data: SearchResponseDto;
    }>("/search/smart", oazapfts.json({
        ...opts,
        method: "POST",
        body: smartSearchDto
    })));
}
export function getSearchSuggestions({ country, includeNull, make, model, state, $type }: {
    country?: string;
    includeNull?: boolean;
    make?: string;
    model?: string;
    state?: string;
    $type: SearchSuggestionType;
}, opts?: Oazapfts.RequestOpts) {
    return oazapfts.ok(oazapfts.fetchJson<{
        status: 200;
        data: string[];
    }>(`/search/suggestions${QS.query(QS.explode({
        country,
        includeNull,
        make,
        model,
        state,
        "type": $type
    }))}`, {
        ...opts
    }));
}
export function getAboutInfo(opts?: Oazapfts.RequestOpts) {
    return oazapfts.ok(oazapfts.fetchJson<{
        status: 200;
        data: ServerAboutResponseDto;
    }>("/server/about", {
        ...opts
    }));
}
export function getServerConfig(opts?: Oazapfts.RequestOpts) {
    return oazapfts.ok(oazapfts.fetchJson<{
        status: 200;
        data: ServerConfigDto;
    }>("/server/config", {
        ...opts
    }));
}
export function getServerFeatures(opts?: Oazapfts.RequestOpts) {
    return oazapfts.ok(oazapfts.fetchJson<{
        status: 200;
        data: ServerFeaturesDto;
    }>("/server/features", {
        ...opts
    }));
}
export function deleteServerLicense(opts?: Oazapfts.RequestOpts) {
    return oazapfts.ok(oazapfts.fetchText("/server/license", {
        ...opts,
        method: "DELETE"
    }));
}
export function getServerLicense(opts?: Oazapfts.RequestOpts) {
    return oazapfts.ok(oazapfts.fetchJson<{
        status: 200;
        data: LicenseResponseDto;
    } | {
        status: 404;
    }>("/server/license", {
        ...opts
    }));
}
export function setServerLicense({ licenseKeyDto }: {
    licenseKeyDto: LicenseKeyDto;
}, opts?: Oazapfts.RequestOpts) {
    return oazapfts.ok(oazapfts.fetchJson<{
        status: 200;
        data: LicenseResponseDto;
    }>("/server/license", oazapfts.json({
        ...opts,
        method: "PUT",
        body: licenseKeyDto
    })));
}
export function getSupportedMediaTypes(opts?: Oazapfts.RequestOpts) {
    return oazapfts.ok(oazapfts.fetchJson<{
        status: 200;
        data: ServerMediaTypesResponseDto;
    }>("/server/media-types", {
        ...opts
    }));
}
export function pingServer(opts?: Oazapfts.RequestOpts) {
    return oazapfts.ok(oazapfts.fetchJson<{
        status: 200;
        data: ServerPingResponseRead;
    }>("/server/ping", {
        ...opts
    }));
}
export function getServerStatistics(opts?: Oazapfts.RequestOpts) {
    return oazapfts.ok(oazapfts.fetchJson<{
        status: 200;
        data: ServerStatsResponseDto;
    }>("/server/statistics", {
        ...opts
    }));
}
export function getStorage(opts?: Oazapfts.RequestOpts) {
    return oazapfts.ok(oazapfts.fetchJson<{
        status: 200;
        data: ServerStorageResponseDto;
    }>("/server/storage", {
        ...opts
    }));
}
export function getTheme(opts?: Oazapfts.RequestOpts) {
    return oazapfts.ok(oazapfts.fetchJson<{
        status: 200;
        data: ServerThemeDto;
    }>("/server/theme", {
        ...opts
    }));
}
export function getServerVersion(opts?: Oazapfts.RequestOpts) {
    return oazapfts.ok(oazapfts.fetchJson<{
        status: 200;
        data: ServerVersionResponseDto;
    }>("/server/version", {
        ...opts
    }));
}
export function getVersionHistory(opts?: Oazapfts.RequestOpts) {
    return oazapfts.ok(oazapfts.fetchJson<{
        status: 200;
        data: ServerVersionHistoryResponseDto[];
    }>("/server/version-history", {
        ...opts
    }));
}
export function deleteAllSessions(opts?: Oazapfts.RequestOpts) {
    return oazapfts.ok(oazapfts.fetchText("/sessions", {
        ...opts,
        method: "DELETE"
    }));
}
export function getSessions(opts?: Oazapfts.RequestOpts) {
    return oazapfts.ok(oazapfts.fetchJson<{
        status: 200;
        data: SessionResponseDto[];
    }>("/sessions", {
        ...opts
    }));
}
export function deleteSession({ id }: {
    id: string;
}, opts?: Oazapfts.RequestOpts) {
    return oazapfts.ok(oazapfts.fetchText(`/sessions/${encodeURIComponent(id)}`, {
        ...opts,
        method: "DELETE"
    }));
}
export function getAllSharedLinks({ albumId }: {
    albumId?: string;
}, opts?: Oazapfts.RequestOpts) {
    return oazapfts.ok(oazapfts.fetchJson<{
        status: 200;
        data: SharedLinkResponseDto[];
    }>(`/shared-links${QS.query(QS.explode({
        albumId
    }))}`, {
        ...opts
    }));
}
export function createSharedLink({ sharedLinkCreateDto }: {
    sharedLinkCreateDto: SharedLinkCreateDto;
}, opts?: Oazapfts.RequestOpts) {
    return oazapfts.ok(oazapfts.fetchJson<{
        status: 201;
        data: SharedLinkResponseDto;
    }>("/shared-links", oazapfts.json({
        ...opts,
        method: "POST",
        body: sharedLinkCreateDto
    })));
}
export function getMySharedLink({ key, password, token }: {
    key?: string;
    password?: string;
    token?: string;
}, opts?: Oazapfts.RequestOpts) {
    return oazapfts.ok(oazapfts.fetchJson<{
        status: 200;
        data: SharedLinkResponseDto;
    }>(`/shared-links/me${QS.query(QS.explode({
        key,
        password,
        token
    }))}`, {
        ...opts
    }));
}
export function removeSharedLink({ id }: {
    id: string;
}, opts?: Oazapfts.RequestOpts) {
    return oazapfts.ok(oazapfts.fetchText(`/shared-links/${encodeURIComponent(id)}`, {
        ...opts,
        method: "DELETE"
    }));
}
export function getSharedLinkById({ id }: {
    id: string;
}, opts?: Oazapfts.RequestOpts) {
    return oazapfts.ok(oazapfts.fetchJson<{
        status: 200;
        data: SharedLinkResponseDto;
    }>(`/shared-links/${encodeURIComponent(id)}`, {
        ...opts
    }));
}
export function updateSharedLink({ id, sharedLinkEditDto }: {
    id: string;
    sharedLinkEditDto: SharedLinkEditDto;
}, opts?: Oazapfts.RequestOpts) {
    return oazapfts.ok(oazapfts.fetchJson<{
        status: 200;
        data: SharedLinkResponseDto;
    }>(`/shared-links/${encodeURIComponent(id)}`, oazapfts.json({
        ...opts,
        method: "PATCH",
        body: sharedLinkEditDto
    })));
}
export function removeSharedLinkAssets({ id, key, assetIdsDto }: {
    id: string;
    key?: string;
    assetIdsDto: AssetIdsDto;
}, opts?: Oazapfts.RequestOpts) {
    return oazapfts.ok(oazapfts.fetchJson<{
        status: 200;
        data: AssetIdsResponseDto[];
    }>(`/shared-links/${encodeURIComponent(id)}/assets${QS.query(QS.explode({
        key
    }))}`, oazapfts.json({
        ...opts,
        method: "DELETE",
        body: assetIdsDto
    })));
}
export function addSharedLinkAssets({ id, key, assetIdsDto }: {
    id: string;
    key?: string;
    assetIdsDto: AssetIdsDto;
}, opts?: Oazapfts.RequestOpts) {
    return oazapfts.ok(oazapfts.fetchJson<{
        status: 200;
        data: AssetIdsResponseDto[];
    }>(`/shared-links/${encodeURIComponent(id)}/assets${QS.query(QS.explode({
        key
    }))}`, oazapfts.json({
        ...opts,
        method: "PUT",
        body: assetIdsDto
    })));
}
export function deleteStacks({ bulkIdsDto }: {
    bulkIdsDto: BulkIdsDto;
}, opts?: Oazapfts.RequestOpts) {
    return oazapfts.ok(oazapfts.fetchText("/stacks", oazapfts.json({
        ...opts,
        method: "DELETE",
        body: bulkIdsDto
    })));
}
export function searchStacks({ primaryAssetId }: {
    primaryAssetId?: string;
}, opts?: Oazapfts.RequestOpts) {
    return oazapfts.ok(oazapfts.fetchJson<{
        status: 200;
        data: StackResponseDto[];
    }>(`/stacks${QS.query(QS.explode({
        primaryAssetId
    }))}`, {
        ...opts
    }));
}
export function createStack({ stackCreateDto }: {
    stackCreateDto: StackCreateDto;
}, opts?: Oazapfts.RequestOpts) {
    return oazapfts.ok(oazapfts.fetchJson<{
        status: 201;
        data: StackResponseDto;
    }>("/stacks", oazapfts.json({
        ...opts,
        method: "POST",
        body: stackCreateDto
    })));
}
export function deleteStack({ id }: {
    id: string;
}, opts?: Oazapfts.RequestOpts) {
    return oazapfts.ok(oazapfts.fetchText(`/stacks/${encodeURIComponent(id)}`, {
        ...opts,
        method: "DELETE"
    }));
}
export function getStack({ id }: {
    id: string;
}, opts?: Oazapfts.RequestOpts) {
    return oazapfts.ok(oazapfts.fetchJson<{
        status: 200;
        data: StackResponseDto;
    }>(`/stacks/${encodeURIComponent(id)}`, {
        ...opts
    }));
}
export function updateStack({ id, stackUpdateDto }: {
    id: string;
    stackUpdateDto: StackUpdateDto;
}, opts?: Oazapfts.RequestOpts) {
    return oazapfts.ok(oazapfts.fetchJson<{
        status: 200;
        data: StackResponseDto;
    }>(`/stacks/${encodeURIComponent(id)}`, oazapfts.json({
        ...opts,
        method: "PUT",
        body: stackUpdateDto
    })));
}
export function deleteSyncAck({ syncAckDeleteDto }: {
    syncAckDeleteDto: SyncAckDeleteDto;
}, opts?: Oazapfts.RequestOpts) {
    return oazapfts.ok(oazapfts.fetchText("/sync/ack", oazapfts.json({
        ...opts,
        method: "DELETE",
        body: syncAckDeleteDto
    })));
}
export function getSyncAck(opts?: Oazapfts.RequestOpts) {
    return oazapfts.ok(oazapfts.fetchJson<{
        status: 200;
        data: SyncAckDto[];
    }>("/sync/ack", {
        ...opts
    }));
}
export function sendSyncAck({ syncAckSetDto }: {
    syncAckSetDto: SyncAckSetDto;
}, opts?: Oazapfts.RequestOpts) {
    return oazapfts.ok(oazapfts.fetchText("/sync/ack", oazapfts.json({
        ...opts,
        method: "POST",
        body: syncAckSetDto
    })));
}
export function getDeltaSync({ assetDeltaSyncDto }: {
    assetDeltaSyncDto: AssetDeltaSyncDto;
}, opts?: Oazapfts.RequestOpts) {
    return oazapfts.ok(oazapfts.fetchJson<{
        status: 200;
        data: AssetDeltaSyncResponseDto;
    }>("/sync/delta-sync", oazapfts.json({
        ...opts,
        method: "POST",
        body: assetDeltaSyncDto
    })));
}
export function getFullSyncForUser({ assetFullSyncDto }: {
    assetFullSyncDto: AssetFullSyncDto;
}, opts?: Oazapfts.RequestOpts) {
    return oazapfts.ok(oazapfts.fetchJson<{
        status: 200;
        data: AssetResponseDto[];
    }>("/sync/full-sync", oazapfts.json({
        ...opts,
        method: "POST",
        body: assetFullSyncDto
    })));
}
export function getSyncStream({ syncStreamDto }: {
    syncStreamDto: SyncStreamDto;
}, opts?: Oazapfts.RequestOpts) {
    return oazapfts.ok(oazapfts.fetchText("/sync/stream", oazapfts.json({
        ...opts,
        method: "POST",
        body: syncStreamDto
    })));
}
export function getConfig(opts?: Oazapfts.RequestOpts) {
    return oazapfts.ok(oazapfts.fetchJson<{
        status: 200;
        data: SystemConfigDto;
    }>("/system-config", {
        ...opts
    }));
}
export function updateConfig({ systemConfigDto }: {
    systemConfigDto: SystemConfigDto;
}, opts?: Oazapfts.RequestOpts) {
    return oazapfts.ok(oazapfts.fetchJson<{
        status: 200;
        data: SystemConfigDto;
    }>("/system-config", oazapfts.json({
        ...opts,
        method: "PUT",
        body: systemConfigDto
    })));
}
export function getConfigDefaults(opts?: Oazapfts.RequestOpts) {
    return oazapfts.ok(oazapfts.fetchJson<{
        status: 200;
        data: SystemConfigDto;
    }>("/system-config/defaults", {
        ...opts
    }));
}
export function getStorageTemplateOptions(opts?: Oazapfts.RequestOpts) {
    return oazapfts.ok(oazapfts.fetchJson<{
        status: 200;
        data: SystemConfigTemplateStorageOptionDto;
    }>("/system-config/storage-template-options", {
        ...opts
    }));
}
export function getAdminOnboarding(opts?: Oazapfts.RequestOpts) {
    return oazapfts.ok(oazapfts.fetchJson<{
        status: 200;
        data: AdminOnboardingUpdateDto;
    }>("/system-metadata/admin-onboarding", {
        ...opts
    }));
}
export function updateAdminOnboarding({ adminOnboardingUpdateDto }: {
    adminOnboardingUpdateDto: AdminOnboardingUpdateDto;
}, opts?: Oazapfts.RequestOpts) {
    return oazapfts.ok(oazapfts.fetchText("/system-metadata/admin-onboarding", oazapfts.json({
        ...opts,
        method: "POST",
        body: adminOnboardingUpdateDto
    })));
}
export function getReverseGeocodingState(opts?: Oazapfts.RequestOpts) {
    return oazapfts.ok(oazapfts.fetchJson<{
        status: 200;
        data: ReverseGeocodingStateResponseDto;
    }>("/system-metadata/reverse-geocoding-state", {
        ...opts
    }));
}
export function getAllTags(opts?: Oazapfts.RequestOpts) {
    return oazapfts.ok(oazapfts.fetchJson<{
        status: 200;
        data: TagResponseDto[];
    }>("/tags", {
        ...opts
    }));
}
export function createTag({ tagCreateDto }: {
    tagCreateDto: TagCreateDto;
}, opts?: Oazapfts.RequestOpts) {
    return oazapfts.ok(oazapfts.fetchJson<{
        status: 201;
        data: TagResponseDto;
    }>("/tags", oazapfts.json({
        ...opts,
        method: "POST",
        body: tagCreateDto
    })));
}
export function upsertTags({ tagUpsertDto }: {
    tagUpsertDto: TagUpsertDto;
}, opts?: Oazapfts.RequestOpts) {
    return oazapfts.ok(oazapfts.fetchJson<{
        status: 200;
        data: TagResponseDto[];
    }>("/tags", oazapfts.json({
        ...opts,
        method: "PUT",
        body: tagUpsertDto
    })));
}
export function bulkTagAssets({ tagBulkAssetsDto }: {
    tagBulkAssetsDto: TagBulkAssetsDto;
}, opts?: Oazapfts.RequestOpts) {
    return oazapfts.ok(oazapfts.fetchJson<{
        status: 200;
        data: TagBulkAssetsResponseDto;
    }>("/tags/assets", oazapfts.json({
        ...opts,
        method: "PUT",
        body: tagBulkAssetsDto
    })));
}
export function deleteTag({ id }: {
    id: string;
}, opts?: Oazapfts.RequestOpts) {
    return oazapfts.ok(oazapfts.fetchText(`/tags/${encodeURIComponent(id)}`, {
        ...opts,
        method: "DELETE"
    }));
}
export function getTagById({ id }: {
    id: string;
}, opts?: Oazapfts.RequestOpts) {
    return oazapfts.ok(oazapfts.fetchJson<{
        status: 200;
        data: TagResponseDto;
    }>(`/tags/${encodeURIComponent(id)}`, {
        ...opts
    }));
}
export function updateTag({ id, tagUpdateDto }: {
    id: string;
    tagUpdateDto: TagUpdateDto;
}, opts?: Oazapfts.RequestOpts) {
    return oazapfts.ok(oazapfts.fetchJson<{
        status: 200;
        data: TagResponseDto;
    }>(`/tags/${encodeURIComponent(id)}`, oazapfts.json({
        ...opts,
        method: "PUT",
        body: tagUpdateDto
    })));
}
export function untagAssets({ id, bulkIdsDto }: {
    id: string;
    bulkIdsDto: BulkIdsDto;
}, opts?: Oazapfts.RequestOpts) {
    return oazapfts.ok(oazapfts.fetchJson<{
        status: 200;
        data: BulkIdResponseDto[];
    }>(`/tags/${encodeURIComponent(id)}/assets`, oazapfts.json({
        ...opts,
        method: "DELETE",
        body: bulkIdsDto
    })));
}
export function tagAssets({ id, bulkIdsDto }: {
    id: string;
    bulkIdsDto: BulkIdsDto;
}, opts?: Oazapfts.RequestOpts) {
    return oazapfts.ok(oazapfts.fetchJson<{
        status: 200;
        data: BulkIdResponseDto[];
    }>(`/tags/${encodeURIComponent(id)}/assets`, oazapfts.json({
        ...opts,
        method: "PUT",
        body: bulkIdsDto
    })));
}
<<<<<<< HEAD
export function getTimeBucket({ albumId, isArchived, isFavorite, isTrashed, key, order, page, pageSize, personId, tagId, timeBucket, userId, withPartners, withStacked }: {
=======
export function getTimeBucket({ albumId, isFavorite, isTrashed, key, order, personId, size, tagId, timeBucket, userId, visibility, withPartners, withStacked }: {
>>>>>>> 81d959a2
    albumId?: string;
    isFavorite?: boolean;
    isTrashed?: boolean;
    key?: string;
    order?: AssetOrder;
    page?: number;
    pageSize?: number;
    personId?: string;
    tagId?: string;
    timeBucket: string;
    userId?: string;
    visibility?: AssetVisibility;
    withPartners?: boolean;
    withStacked?: boolean;
}, opts?: Oazapfts.RequestOpts) {
    return oazapfts.ok(oazapfts.fetchJson<{
        status: 200;
        data: TimeBucketAssetResponseDto;
    }>(`/timeline/bucket${QS.query(QS.explode({
        albumId,
        isFavorite,
        isTrashed,
        key,
        order,
        page,
        pageSize,
        personId,
        tagId,
        timeBucket,
        userId,
        visibility,
        withPartners,
        withStacked
    }))}`, {
        ...opts
    }));
}
<<<<<<< HEAD
export function getTimeBuckets({ albumId, isArchived, isFavorite, isTrashed, key, order, personId, tagId, userId, withPartners, withStacked }: {
=======
export function getTimeBuckets({ albumId, isFavorite, isTrashed, key, order, personId, size, tagId, userId, visibility, withPartners, withStacked }: {
>>>>>>> 81d959a2
    albumId?: string;
    isFavorite?: boolean;
    isTrashed?: boolean;
    key?: string;
    order?: AssetOrder;
    personId?: string;
    tagId?: string;
    userId?: string;
    visibility?: AssetVisibility;
    withPartners?: boolean;
    withStacked?: boolean;
}, opts?: Oazapfts.RequestOpts) {
    return oazapfts.ok(oazapfts.fetchJson<{
        status: 200;
        data: TimeBucketsResponseDto[];
    }>(`/timeline/buckets${QS.query(QS.explode({
        albumId,
        isFavorite,
        isTrashed,
        key,
        order,
        personId,
        tagId,
        userId,
        visibility,
        withPartners,
        withStacked
    }))}`, {
        ...opts
    }));
}
export function emptyTrash(opts?: Oazapfts.RequestOpts) {
    return oazapfts.ok(oazapfts.fetchJson<{
        status: 200;
        data: TrashResponseDto;
    }>("/trash/empty", {
        ...opts,
        method: "POST"
    }));
}
export function restoreTrash(opts?: Oazapfts.RequestOpts) {
    return oazapfts.ok(oazapfts.fetchJson<{
        status: 200;
        data: TrashResponseDto;
    }>("/trash/restore", {
        ...opts,
        method: "POST"
    }));
}
export function restoreAssets({ bulkIdsDto }: {
    bulkIdsDto: BulkIdsDto;
}, opts?: Oazapfts.RequestOpts) {
    return oazapfts.ok(oazapfts.fetchJson<{
        status: 200;
        data: TrashResponseDto;
    }>("/trash/restore/assets", oazapfts.json({
        ...opts,
        method: "POST",
        body: bulkIdsDto
    })));
}
export function searchUsers(opts?: Oazapfts.RequestOpts) {
    return oazapfts.ok(oazapfts.fetchJson<{
        status: 200;
        data: UserResponseDto[];
    }>("/users", {
        ...opts
    }));
}
export function getMyUser(opts?: Oazapfts.RequestOpts) {
    return oazapfts.ok(oazapfts.fetchJson<{
        status: 200;
        data: UserAdminResponseDto;
    }>("/users/me", {
        ...opts
    }));
}
export function updateMyUser({ userUpdateMeDto }: {
    userUpdateMeDto: UserUpdateMeDto;
}, opts?: Oazapfts.RequestOpts) {
    return oazapfts.ok(oazapfts.fetchJson<{
        status: 200;
        data: UserAdminResponseDto;
    }>("/users/me", oazapfts.json({
        ...opts,
        method: "PUT",
        body: userUpdateMeDto
    })));
}
export function deleteUserLicense(opts?: Oazapfts.RequestOpts) {
    return oazapfts.ok(oazapfts.fetchText("/users/me/license", {
        ...opts,
        method: "DELETE"
    }));
}
export function getUserLicense(opts?: Oazapfts.RequestOpts) {
    return oazapfts.ok(oazapfts.fetchJson<{
        status: 200;
        data: LicenseResponseDto;
    }>("/users/me/license", {
        ...opts
    }));
}
export function setUserLicense({ licenseKeyDto }: {
    licenseKeyDto: LicenseKeyDto;
}, opts?: Oazapfts.RequestOpts) {
    return oazapfts.ok(oazapfts.fetchJson<{
        status: 200;
        data: LicenseResponseDto;
    }>("/users/me/license", oazapfts.json({
        ...opts,
        method: "PUT",
        body: licenseKeyDto
    })));
}
export function getMyPreferences(opts?: Oazapfts.RequestOpts) {
    return oazapfts.ok(oazapfts.fetchJson<{
        status: 200;
        data: UserPreferencesResponseDto;
    }>("/users/me/preferences", {
        ...opts
    }));
}
export function updateMyPreferences({ userPreferencesUpdateDto }: {
    userPreferencesUpdateDto: UserPreferencesUpdateDto;
}, opts?: Oazapfts.RequestOpts) {
    return oazapfts.ok(oazapfts.fetchJson<{
        status: 200;
        data: UserPreferencesResponseDto;
    }>("/users/me/preferences", oazapfts.json({
        ...opts,
        method: "PUT",
        body: userPreferencesUpdateDto
    })));
}
export function deleteProfileImage(opts?: Oazapfts.RequestOpts) {
    return oazapfts.ok(oazapfts.fetchText("/users/profile-image", {
        ...opts,
        method: "DELETE"
    }));
}
export function createProfileImage({ createProfileImageDto }: {
    createProfileImageDto: CreateProfileImageDto;
}, opts?: Oazapfts.RequestOpts) {
    return oazapfts.ok(oazapfts.fetchJson<{
        status: 201;
        data: CreateProfileImageResponseDto;
    }>("/users/profile-image", oazapfts.multipart({
        ...opts,
        method: "POST",
        body: createProfileImageDto
    })));
}
export function getUser({ id }: {
    id: string;
}, opts?: Oazapfts.RequestOpts) {
    return oazapfts.ok(oazapfts.fetchJson<{
        status: 200;
        data: UserResponseDto;
    }>(`/users/${encodeURIComponent(id)}`, {
        ...opts
    }));
}
export function getProfileImage({ id }: {
    id: string;
}, opts?: Oazapfts.RequestOpts) {
    return oazapfts.ok(oazapfts.fetchBlob<{
        status: 200;
        data: Blob;
    }>(`/users/${encodeURIComponent(id)}/profile-image`, {
        ...opts
    }));
}
export function getAssetsByOriginalPath({ path }: {
    path: string;
}, opts?: Oazapfts.RequestOpts) {
    return oazapfts.ok(oazapfts.fetchJson<{
        status: 200;
        data: AssetResponseDto[];
    }>(`/view/folder${QS.query(QS.explode({
        path
    }))}`, {
        ...opts
    }));
}
export function getUniqueOriginalPaths(opts?: Oazapfts.RequestOpts) {
    return oazapfts.ok(oazapfts.fetchJson<{
        status: 200;
        data: string[];
    }>("/view/folder/unique-paths", {
        ...opts
    }));
}
export enum ReactionLevel {
    Album = "album",
    Asset = "asset"
}
export enum ReactionType {
    Comment = "comment",
    Like = "like"
}
export enum UserAvatarColor {
    Primary = "primary",
    Pink = "pink",
    Red = "red",
    Yellow = "yellow",
    Blue = "blue",
    Green = "green",
    Purple = "purple",
    Orange = "orange",
    Gray = "gray",
    Amber = "amber"
}
export enum NotificationLevel {
    Success = "success",
    Error = "error",
    Warning = "warning",
    Info = "info"
}
export enum NotificationType {
    JobFailed = "JobFailed",
    BackupFailed = "BackupFailed",
    SystemMessage = "SystemMessage",
    Custom = "Custom"
}
export enum UserStatus {
    Active = "active",
    Removing = "removing",
    Deleted = "deleted"
}
export enum AssetVisibility {
    Archive = "archive",
    Timeline = "timeline",
    Hidden = "hidden"
}
export enum AlbumUserRole {
    Editor = "editor",
    Viewer = "viewer"
}
export enum SourceType {
    MachineLearning = "machine-learning",
    Exif = "exif",
    Manual = "manual"
}
export enum AssetTypeEnum {
    Image = "IMAGE",
    Video = "VIDEO",
    Audio = "AUDIO",
    Other = "OTHER"
}
export enum AssetOrder {
    Asc = "asc",
    Desc = "desc"
}
export enum Error {
    Duplicate = "duplicate",
    NoPermission = "no_permission",
    NotFound = "not_found",
    Unknown = "unknown"
}
export enum Permission {
    All = "all",
    ActivityCreate = "activity.create",
    ActivityRead = "activity.read",
    ActivityUpdate = "activity.update",
    ActivityDelete = "activity.delete",
    ActivityStatistics = "activity.statistics",
    ApiKeyCreate = "apiKey.create",
    ApiKeyRead = "apiKey.read",
    ApiKeyUpdate = "apiKey.update",
    ApiKeyDelete = "apiKey.delete",
    AssetRead = "asset.read",
    AssetUpdate = "asset.update",
    AssetDelete = "asset.delete",
    AssetShare = "asset.share",
    AssetView = "asset.view",
    AssetDownload = "asset.download",
    AssetUpload = "asset.upload",
    AlbumCreate = "album.create",
    AlbumRead = "album.read",
    AlbumUpdate = "album.update",
    AlbumDelete = "album.delete",
    AlbumStatistics = "album.statistics",
    AlbumAddAsset = "album.addAsset",
    AlbumRemoveAsset = "album.removeAsset",
    AlbumShare = "album.share",
    AlbumDownload = "album.download",
    AuthDeviceDelete = "authDevice.delete",
    ArchiveRead = "archive.read",
    FaceCreate = "face.create",
    FaceRead = "face.read",
    FaceUpdate = "face.update",
    FaceDelete = "face.delete",
    LibraryCreate = "library.create",
    LibraryRead = "library.read",
    LibraryUpdate = "library.update",
    LibraryDelete = "library.delete",
    LibraryStatistics = "library.statistics",
    TimelineRead = "timeline.read",
    TimelineDownload = "timeline.download",
    MemoryCreate = "memory.create",
    MemoryRead = "memory.read",
    MemoryUpdate = "memory.update",
    MemoryDelete = "memory.delete",
    NotificationCreate = "notification.create",
    NotificationRead = "notification.read",
    NotificationUpdate = "notification.update",
    NotificationDelete = "notification.delete",
    PartnerCreate = "partner.create",
    PartnerRead = "partner.read",
    PartnerUpdate = "partner.update",
    PartnerDelete = "partner.delete",
    PersonCreate = "person.create",
    PersonRead = "person.read",
    PersonUpdate = "person.update",
    PersonDelete = "person.delete",
    PersonStatistics = "person.statistics",
    PersonMerge = "person.merge",
    PersonReassign = "person.reassign",
    SessionRead = "session.read",
    SessionUpdate = "session.update",
    SessionDelete = "session.delete",
    SharedLinkCreate = "sharedLink.create",
    SharedLinkRead = "sharedLink.read",
    SharedLinkUpdate = "sharedLink.update",
    SharedLinkDelete = "sharedLink.delete",
    StackCreate = "stack.create",
    StackRead = "stack.read",
    StackUpdate = "stack.update",
    StackDelete = "stack.delete",
    SystemConfigRead = "systemConfig.read",
    SystemConfigUpdate = "systemConfig.update",
    SystemMetadataRead = "systemMetadata.read",
    SystemMetadataUpdate = "systemMetadata.update",
    TagCreate = "tag.create",
    TagRead = "tag.read",
    TagUpdate = "tag.update",
    TagDelete = "tag.delete",
    TagAsset = "tag.asset",
    AdminUserCreate = "admin.user.create",
    AdminUserRead = "admin.user.read",
    AdminUserUpdate = "admin.user.update",
    AdminUserDelete = "admin.user.delete"
}
export enum AssetMediaStatus {
    Created = "created",
    Replaced = "replaced",
    Duplicate = "duplicate"
}
export enum Action {
    Accept = "accept",
    Reject = "reject"
}
export enum Reason {
    Duplicate = "duplicate",
    UnsupportedFormat = "unsupported-format"
}
export enum AssetJobName {
    RefreshFaces = "refresh-faces",
    RefreshMetadata = "refresh-metadata",
    RegenerateThumbnail = "regenerate-thumbnail",
    TranscodeVideo = "transcode-video"
}
export enum AssetMediaSize {
    Fullsize = "fullsize",
    Preview = "preview",
    Thumbnail = "thumbnail"
}
export enum ManualJobName {
    PersonCleanup = "person-cleanup",
    TagCleanup = "tag-cleanup",
    UserCleanup = "user-cleanup",
    MemoryCleanup = "memory-cleanup",
    MemoryCreate = "memory-create",
    BackupDatabase = "backup-database"
}
export enum JobName {
    ThumbnailGeneration = "thumbnailGeneration",
    MetadataExtraction = "metadataExtraction",
    VideoConversion = "videoConversion",
    FaceDetection = "faceDetection",
    FacialRecognition = "facialRecognition",
    SmartSearch = "smartSearch",
    DuplicateDetection = "duplicateDetection",
    BackgroundTask = "backgroundTask",
    StorageTemplateMigration = "storageTemplateMigration",
    Migration = "migration",
    Search = "search",
    Sidecar = "sidecar",
    Library = "library",
    Notifications = "notifications",
    BackupDatabase = "backupDatabase"
}
export enum JobCommand {
    Start = "start",
    Pause = "pause",
    Resume = "resume",
    Empty = "empty",
    ClearFailed = "clear-failed"
}
export enum MemoryType {
    OnThisDay = "on_this_day"
}
export enum PartnerDirection {
    SharedBy = "shared-by",
    SharedWith = "shared-with"
}
export enum SearchSuggestionType {
    Country = "country",
    State = "state",
    City = "city",
    CameraMake = "camera-make",
    CameraModel = "camera-model"
}
export enum SharedLinkType {
    Album = "ALBUM",
    Individual = "INDIVIDUAL"
}
export enum Error2 {
    Duplicate = "duplicate",
    NoPermission = "no_permission",
    NotFound = "not_found"
}
export enum SyncEntityType {
    UserV1 = "UserV1",
    UserDeleteV1 = "UserDeleteV1",
    PartnerV1 = "PartnerV1",
    PartnerDeleteV1 = "PartnerDeleteV1",
    AssetV1 = "AssetV1",
    AssetDeleteV1 = "AssetDeleteV1",
    AssetExifV1 = "AssetExifV1",
    PartnerAssetV1 = "PartnerAssetV1",
    PartnerAssetDeleteV1 = "PartnerAssetDeleteV1",
    PartnerAssetExifV1 = "PartnerAssetExifV1"
}
export enum SyncRequestType {
    UsersV1 = "UsersV1",
    PartnersV1 = "PartnersV1",
    AssetsV1 = "AssetsV1",
    AssetExifsV1 = "AssetExifsV1",
    PartnerAssetsV1 = "PartnerAssetsV1",
    PartnerAssetExifsV1 = "PartnerAssetExifsV1"
}
export enum TranscodeHWAccel {
    Nvenc = "nvenc",
    Qsv = "qsv",
    Vaapi = "vaapi",
    Rkmpp = "rkmpp",
    Disabled = "disabled"
}
export enum AudioCodec {
    Mp3 = "mp3",
    Aac = "aac",
    Libopus = "libopus",
    PcmS16Le = "pcm_s16le"
}
export enum VideoContainer {
    Mov = "mov",
    Mp4 = "mp4",
    Ogg = "ogg",
    Webm = "webm"
}
export enum VideoCodec {
    H264 = "h264",
    Hevc = "hevc",
    Vp9 = "vp9",
    Av1 = "av1"
}
export enum CQMode {
    Auto = "auto",
    Cqp = "cqp",
    Icq = "icq"
}
export enum ToneMapping {
    Hable = "hable",
    Mobius = "mobius",
    Reinhard = "reinhard",
    Disabled = "disabled"
}
export enum TranscodePolicy {
    All = "all",
    Optimal = "optimal",
    Bitrate = "bitrate",
    Required = "required",
    Disabled = "disabled"
}
export enum Colorspace {
    Srgb = "srgb",
    P3 = "p3"
}
export enum ImageFormat {
    Jpeg = "jpeg",
    Webp = "webp"
}
export enum LogLevel {
    Verbose = "verbose",
    Debug = "debug",
    Log = "log",
    Warn = "warn",
    Error = "error",
    Fatal = "fatal"
}
export enum OAuthTokenEndpointAuthMethod {
    ClientSecretPost = "client_secret_post",
    ClientSecretBasic = "client_secret_basic"
}<|MERGE_RESOLUTION|>--- conflicted
+++ resolved
@@ -1395,7 +1395,6 @@
     country: (string | null)[];
     duration: (string | null)[];
     id: string[];
-    isArchived: number[];
     isFavorite: number[];
     isImage: number[];
     isTrashed: number[];
@@ -1407,6 +1406,7 @@
     /** (stack ID, stack asset count) tuple */
     stack?: (string[] | null)[];
     thumbhash: (string | null)[];
+    visibility: string[];
 };
 export type TimeBucketsResponseDto = {
     count: number;
@@ -3320,11 +3320,7 @@
         body: bulkIdsDto
     })));
 }
-<<<<<<< HEAD
-export function getTimeBucket({ albumId, isArchived, isFavorite, isTrashed, key, order, page, pageSize, personId, tagId, timeBucket, userId, withPartners, withStacked }: {
-=======
-export function getTimeBucket({ albumId, isFavorite, isTrashed, key, order, personId, size, tagId, timeBucket, userId, visibility, withPartners, withStacked }: {
->>>>>>> 81d959a2
+export function getTimeBucket({ albumId, isFavorite, isTrashed, key, order, page, pageSize, personId, tagId, timeBucket, userId, visibility, withPartners, withStacked }: {
     albumId?: string;
     isFavorite?: boolean;
     isTrashed?: boolean;
@@ -3362,11 +3358,7 @@
         ...opts
     }));
 }
-<<<<<<< HEAD
-export function getTimeBuckets({ albumId, isArchived, isFavorite, isTrashed, key, order, personId, tagId, userId, withPartners, withStacked }: {
-=======
-export function getTimeBuckets({ albumId, isFavorite, isTrashed, key, order, personId, size, tagId, userId, visibility, withPartners, withStacked }: {
->>>>>>> 81d959a2
+export function getTimeBuckets({ albumId, isFavorite, isTrashed, key, order, personId, tagId, userId, visibility, withPartners, withStacked }: {
     albumId?: string;
     isFavorite?: boolean;
     isTrashed?: boolean;
