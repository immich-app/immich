name: Test
on:
  workflow_dispatch:
  pull_request:
  push:
    branches: [main]

concurrency:
  group: ${{ github.workflow }}-${{ github.ref }}
  cancel-in-progress: true

jobs:
  e2e-tests:
    name: Server (e2e)
    runs-on: ubuntu-latest

    steps:
      - name: Checkout code
        uses: actions/checkout@v4
        with:
          submodules: "recursive"

      - name: Run e2e tests
        run: make test-server-e2e

  doc-tests:
    name: Docs
    runs-on: ubuntu-latest
    defaults:
      run:
        working-directory: ./docs

    steps:
      - name: Checkout code
        uses: actions/checkout@v4

      - name: Run npm install
        run: npm ci

      - name: Run formatter
        run: npm run format
        if: ${{ !cancelled() }}

      - name: Run tsc
        run: npm run check
        if: ${{ !cancelled() }}

      - name: Run build
        run: npm run build
        if: ${{ !cancelled() }}

  server-unit-tests:
    name: Server
    runs-on: ubuntu-latest
    defaults:
      run:
        working-directory: ./server

    steps:
      - name: Checkout code
        uses: actions/checkout@v4

      - name: Run npm install
        run: npm ci

      - name: Run linter
        run: npm run lint
        if: ${{ !cancelled() }}

      - name: Run formatter
        run: npm run format
        if: ${{ !cancelled() }}

      - name: Run tsc
        run: npm run check
        if: ${{ !cancelled() }}

      - name: Run unit tests & coverage
        run: npm run test:cov
        if: ${{ !cancelled() }}

  cli-unit-tests:
    name: CLI
    runs-on: ubuntu-latest
    defaults:
      run:
        working-directory: ./cli

    steps:
      - name: Checkout code
        uses: actions/checkout@v4

      - name: Run npm install in cli
<<<<<<< HEAD
=======
        run: npm ci

      - name: Run npm install in server
>>>>>>> b4085955
        run: npm ci
        working-directory: ./server

      - uses: chill-viking/npm-ci@latest
        name: Run npm install in server
        with:
          working_directory: "server"

      - name: Run linter
        run: npm run lint
        if: ${{ !cancelled() }}

      - name: Run formatter
        run: npm run format
        if: ${{ !cancelled() }}

      - name: Run tsc
        run: npm run check
        if: ${{ !cancelled() }}

      - name: Run unit tests & coverage
        run: npm run test:cov
        if: ${{ !cancelled() }}

  cli-e2e-tests:
    name: CLI (e2e)
    runs-on: ubuntu-latest
    defaults:
      run:
        working-directory: ./cli

    steps:
      - name: Checkout code
        uses: actions/checkout@v4
        with:
          submodules: "recursive"

      - name: Run npm install in cli
        run: npm ci

      - name: Run npm install in server
        run: npm ci
        working-directory: ./server

      - name: Run e2e tests
        run: npm run test:e2e

  web-unit-tests:
    name: Web
    runs-on: ubuntu-latest
    defaults:
      run:
        working-directory: ./web

    steps:
      - name: Checkout code
        uses: actions/checkout@v4

      - name: Run npm install
        run: npm ci

      - name: Run linter
        run: npm run lint
        if: ${{ !cancelled() }}

      - name: Run formatter
        run: npm run format
        if: ${{ !cancelled() }}

      - name: Run svelte checks
        run: npm run check:svelte
        if: ${{ !cancelled() }}

      - name: Run tsc
        run: npm run check:typescript
        if: ${{ !cancelled() }}

      # - name: Run unit tests & coverage
      #   run: npm run test:cov
      #   if: ${{ !cancelled() }}

  mobile-unit-tests:
    name: Mobile
    runs-on: ubuntu-latest
    steps:
      - uses: actions/checkout@v4
      - name: Setup Flutter SDK
        uses: subosito/flutter-action@v2
        with:
          channel: "stable"
          flutter-version: "3.13.6"
      - name: Run tests
        working-directory: ./mobile
        run: flutter test -j 1

  ml-unit-tests:
    name: Machine Learning
    runs-on: ubuntu-latest
    defaults:
      run:
        working-directory: ./machine-learning
    steps:
      - uses: actions/checkout@v4
      - name: Install poetry
        run: pipx install poetry
      - uses: actions/setup-python@v5
        with:
          python-version: 3.11
          cache: "poetry"
      - name: Install dependencies
        run: |
          poetry install --with dev
      - name: Lint with ruff
        run: |
          poetry run ruff check --format=github app export
      - name: Check black formatting
        run: |
          poetry run black --check app export
      - name: Run mypy type checking
        run: |
          poetry run mypy --install-types --non-interactive --strict app/ export/
      - name: Run tests and coverage
        run: |
          poetry run pytest --cov app

  generated-api-up-to-date:
    name: OpenAPI Clients
    runs-on: ubuntu-latest
    steps:
      - uses: actions/checkout@v4
      - name: Run API generation
        run: npm --prefix server run api:generate
      - name: Find file changes
        uses: tj-actions/verify-changed-files@v13.1
        id: verify-changed-files
        with:
          files: |
            mobile/openapi
            web/src/api/open-api
      - name: Verify files have not changed
        if: steps.verify-changed-files.outputs.files_changed == 'true'
        run: |
          echo "ERROR: Generated files not up to date!"
          echo "Changed files: ${{ steps.verify-changed-files.outputs.changed_files }}"
          exit 1

  generated-typeorm-migrations-up-to-date:
    name: TypeORM Checks
    runs-on: ubuntu-latest
    services:
      postgres:
        image: tensorchord/pgvecto-rs:pg14-v0.1.11@sha256:0335a1a22f8c5dd1b697f14f079934f5152eaaa216c09b61e293be285491f8ee
        env:
          POSTGRES_PASSWORD: postgres
          POSTGRES_USER: postgres
          POSTGRES_DB: immich
        options: >-
          --health-cmd pg_isready
          --health-interval 10s
          --health-timeout 5s
          --health-retries 5
        ports:
          - 5432:5432
    defaults:
      run:
        working-directory: ./server

    steps:
      - name: Checkout code
        uses: actions/checkout@v4

      - name: Install server dependencies
        run: npm ci

      - name: Build the app
        run: npm run build

      - name: Run existing migrations
        run: npm run typeorm:migrations:run

      - name: Generate new migrations
        continue-on-error: true
        run: npm run typeorm:migrations:generate ./src/infra/migrations/TestMigration

      - name: Find file changes
        uses: tj-actions/verify-changed-files@v13.1
        id: verify-changed-files
        with:
          files: |
            server/src/infra/migrations/
      - name: Verify migration files have not changed
        if: steps.verify-changed-files.outputs.files_changed == 'true'
        run: |
          echo "ERROR: Generated migration files not up to date!"
          echo "Changed files: ${{ steps.verify-changed-files.outputs.changed_files }}"
          exit 1

      - name: Run SQL generation
        run: npm run sql:generate
        env:
          DB_URL: postgres://postgres:postgres@localhost:5432/immich

      - name: Find file changes
        uses: tj-actions/verify-changed-files@v13.1
        id: verify-changed-sql-files
        with:
          files: |
            server/src/infra/sql

      - name: Verify SQL files have not changed
        if: steps.verify-changed-sql-files.outputs.files_changed == 'true'
        run: |
          echo "ERROR: Generated SQL files not up to date!"
          echo "Changed files: ${{ steps.verify-changed-sql-files.outputs.changed_files }}"
          exit 1

  # mobile-integration-tests:
  #   name: Run mobile end-to-end integration tests
  #   runs-on: macos-latest
  #   steps:
  #     - uses: actions/checkout@v4
  #     - uses: actions/setup-java@v3
  #       with:
  #         distribution: 'zulu'
  #         java-version: '12.x'
  #         cache: 'gradle'
  #     - name: Cache android SDK
  #       uses: actions/cache@v3
  #       id: android-sdk
  #       with:
  #         key: android-sdk
  #         path: |
  #           /usr/local/lib/android/
  #           ~/.android
  #     - name: Cache Gradle
  #       uses: actions/cache@v3
  #       with:
  #         path: |
  #           ./mobile/build/
  #           ./mobile/android/.gradle/
  #         key: ${{ runner.os }}-flutter-${{ hashFiles('**/*.gradle*', 'pubspec.lock') }}
  #     - name: Setup Android SDK
  #       if: steps.android-sdk.outputs.cache-hit != 'true'
  #       uses: android-actions/setup-android@v2
  #     - name: AVD cache
  #       uses: actions/cache@v3
  #       id: avd-cache
  #       with:
  #         path: |
  #           ~/.android/avd/*
  #           ~/.android/adb*
  #         key: avd-29
  #     - name: create AVD and generate snapshot for caching
  #       if: steps.avd-cache.outputs.cache-hit != 'true'
  #       uses: reactivecircus/android-emulator-runner@v2.27.0
  #       with:
  #         working-directory: ./mobile
  #         cores: 2
  #         api-level: 29
  #         arch: x86_64
  #         profile: pixel
  #         target: default
  #         force-avd-creation: false
  #         emulator-options: -no-window -gpu swiftshader_indirect -noaudio -no-boot-anim -camera-back none
  #         disable-animations: false
  #         script: echo "Generated AVD snapshot for caching."
  #     - name: Setup Flutter SDK
  #       uses: subosito/flutter-action@v2
  #       with:
  #         channel: 'stable'
  #         flutter-version: '3.7.3'
  #         cache: true
  #     - name: Run integration tests
  #       uses: Wandalen/wretry.action@master
  #       with:
  #         action: reactivecircus/android-emulator-runner@v2.27.0
  #         with: |
  #           working-directory: ./mobile
  #           cores: 2
  #           api-level: 29
  #           arch: x86_64
  #           profile: pixel
  #           target: default
  #           force-avd-creation: false
  #           emulator-options: -no-snapshot-save -no-window -gpu swiftshader_indirect -noaudio -no-boot-anim -camera-back none
  #           disable-animations: true
  #           script: |
  #             flutter pub get
  #             flutter test integration_test
  #         attempt_limit: 3<|MERGE_RESOLUTION|>--- conflicted
+++ resolved
@@ -91,19 +91,11 @@
         uses: actions/checkout@v4
 
       - name: Run npm install in cli
-<<<<<<< HEAD
-=======
         run: npm ci
 
       - name: Run npm install in server
->>>>>>> b4085955
         run: npm ci
         working-directory: ./server
-
-      - uses: chill-viking/npm-ci@latest
-        name: Run npm install in server
-        with:
-          working_directory: "server"
 
       - name: Run linter
         run: npm run lint
