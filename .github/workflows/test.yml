--- conflicted
+++ resolved
@@ -188,11 +188,7 @@
     name: Lint Web
     needs: pre-job
     if: ${{ needs.pre-job.outputs.should_run_web == 'true' }}
-<<<<<<< HEAD
-    runs-on: ubuntu-latest
-=======
     runs-on: mich
->>>>>>> 987e5ab7
     permissions:
       contents: read
     defaults:
