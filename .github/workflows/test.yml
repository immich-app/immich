name: Test
on:
  workflow_dispatch:
  pull_request:
  push:
    branches: [main]

concurrency:
  group: ${{ github.workflow }}-${{ github.ref }}
  cancel-in-progress: true

jobs:
  e2e-tests:
<<<<<<< HEAD
    name: Run server end-to-end tests
=======
    name: Server (e2e)
>>>>>>> e5d083fe
    runs-on: ubuntu-latest

    steps:
      - name: Checkout code
        uses: actions/checkout@v4
        with:
          submodules: "recursive"

      - name: Run e2e tests
        run: make test-server-e2e

  doc-tests:
    name: Docs
    runs-on: ubuntu-latest
    defaults:
      run:
        working-directory: ./docs

    steps:
      - name: Checkout code
        uses: actions/checkout@v4

      - name: Run npm install
        run: npm ci

      - name: Run formatter
        run: npm run format
        if: ${{ !cancelled() }}

      - name: Run tsc
        run: npm run check
        if: ${{ !cancelled() }}

      - name: Run build
        run: npm run build
        if: ${{ !cancelled() }}

  server-unit-tests:
<<<<<<< HEAD
    name: Run server checks and unit tests
=======
    name: Server
>>>>>>> e5d083fe
    runs-on: ubuntu-latest
    defaults:
      run:
        working-directory: ./server

    steps:
      - name: Checkout code
        uses: actions/checkout@v4

      - name: Run npm install
        run: npm ci

      - name: Run linter
        run: npm run lint
        if: ${{ !cancelled() }}

      - name: Run formatter
        run: npm run format
        if: ${{ !cancelled() }}

      - name: Run tsc
        run: npm run check
        if: ${{ !cancelled() }}

      - name: Run unit tests & coverage
        run: npm run test:cov
        if: ${{ !cancelled() }}

  cli-unit-tests:
<<<<<<< HEAD
    name: Run cli checks and unit tests
=======
    name: CLI
>>>>>>> e5d083fe
    runs-on: ubuntu-latest
    defaults:
      run:
        working-directory: ./cli

    steps:
      - name: Checkout code
        uses: actions/checkout@v4

      - name: Run npm install in cli
        run: npm ci

      - uses: chill-viking/npm-ci@latest
        name: Run npm install in server
        with:
          working_directory: "server"

      - name: Run linter
        run: npm run lint
        if: ${{ !cancelled() }}

      - name: Run formatter
        run: npm run format
        if: ${{ !cancelled() }}

      - name: Run tsc
        run: npm run check
        if: ${{ !cancelled() }}

      - name: Run unit tests & coverage
        run: npm run test:cov
        if: ${{ !cancelled() }}

  cli-e2e-tests:
    name: Run cli end-to-end tests
    strategy:
      matrix:
        os: [ubuntu-latest] # TODO: macos and windows

    runs-on: ${{ matrix.os }}

    steps:
      - name: Checkout code
        uses: actions/checkout@v4
        with:
          submodules: "recursive"

      - name: Run e2e tests
        run: make test-cli-e2e

  web-unit-tests:
    name: Web
    runs-on: ubuntu-latest
    defaults:
      run:
        working-directory: ./web

    steps:
      - name: Checkout code
        uses: actions/checkout@v4

      - name: Run npm install
        run: npm ci

      - name: Run linter
        run: npm run lint
        if: ${{ !cancelled() }}

      - name: Run formatter
        run: npm run format
        if: ${{ !cancelled() }}

      - name: Run svelte checks
        run: npm run check:svelte
        if: ${{ !cancelled() }}

      - name: Run tsc
        run: npm run check:typescript
        if: ${{ !cancelled() }}

      # - name: Run unit tests & coverage
      #   run: npm run test:cov
      #   if: ${{ !cancelled() }}

  mobile-unit-tests:
    name: Mobile
    runs-on: ubuntu-latest
    steps:
      - uses: actions/checkout@v4
      - name: Setup Flutter SDK
        uses: subosito/flutter-action@v2
        with:
          channel: "stable"
          flutter-version: "3.13.6"
      - name: Run tests
        working-directory: ./mobile
        run: flutter test -j 1

  ml-unit-tests:
    name: Machine Learning
    runs-on: ubuntu-latest
    defaults:
      run:
        working-directory: ./machine-learning
    steps:
      - uses: actions/checkout@v4
      - name: Install poetry
        run: pipx install poetry
      - uses: actions/setup-python@v4
        with:
          python-version: 3.11
          cache: "poetry"
      - name: Install dependencies
        run: |
          poetry install --with dev
      - name: Lint with ruff
        run: |
          poetry run ruff check --format=github app export
      - name: Check black formatting
        run: |
          poetry run black --check app export
      - name: Run mypy type checking
        run: |
          poetry run mypy --install-types --non-interactive --strict app/ export/
      - name: Run tests and coverage
        run: |
          poetry run pytest --cov app

  generated-api-up-to-date:
    name: OpenAPI Clients
    runs-on: ubuntu-latest
    steps:
      - uses: actions/checkout@v4
      - name: Run API generation
        run: npm --prefix server run api:generate
      - name: Find file changes
        uses: tj-actions/verify-changed-files@v13.1
        id: verify-changed-files
        with:
          files: |
            mobile/openapi
            web/src/api/open-api
      - name: Verify files have not changed
        if: steps.verify-changed-files.outputs.files_changed == 'true'
        run: |
          echo "ERROR: Generated files not up to date!"
          echo "Changed files: ${{ steps.verify-changed-files.outputs.changed_files }}"
          exit 1

  generated-typeorm-migrations-up-to-date:
    name: TypeORM Migrations
    runs-on: ubuntu-latest
    services:
      postgres:
        image: postgres@sha256:71da05df8c4f1e1bac9b92ebfba2a0eeb183f6ac6a972fd5e55e8146e29efe9c
        env:
          POSTGRES_PASSWORD: postgres
          POSTGRES_USER: postgres
          POSTGRES_DB: immich
        options: >-
          --health-cmd pg_isready
          --health-interval 10s
          --health-timeout 5s
          --health-retries 5
        ports:
          - 5432:5432
    defaults:
      run:
        working-directory: ./server

    steps:
      - name: Checkout code
        uses: actions/checkout@v4

      - name: Install server dependencies
        run: npm ci

      - name: Build the
        run: npm run build

      - name: Run existing migrations
        run: npm run typeorm:migrations:run

      - name: Generate new migrations
        continue-on-error: true
        run: npm run typeorm:migrations:generate ./src/infra/migrations/TestMigration

      - name: Find file changes
        uses: tj-actions/verify-changed-files@v13.1
        id: verify-changed-files
        with:
          files: |
            server/src/infra/migrations/
      - name: Verify files have not changed
        if: steps.verify-changed-files.outputs.files_changed == 'true'
        run: |
          echo "ERROR: Generated files not up to date!"
          echo "Changed files: ${{ steps.verify-changed-files.outputs.changed_files }}"
          exit 1

  # mobile-integration-tests:
  #   name: Run mobile end-to-end integration tests
  #   runs-on: macos-latest
  #   steps:
  #     - uses: actions/checkout@v4
  #     - uses: actions/setup-java@v3
  #       with:
  #         distribution: 'zulu'
  #         java-version: '12.x'
  #         cache: 'gradle'
  #     - name: Cache android SDK
  #       uses: actions/cache@v3
  #       id: android-sdk
  #       with:
  #         key: android-sdk
  #         path: |
  #           /usr/local/lib/android/
  #           ~/.android
  #     - name: Cache Gradle
  #       uses: actions/cache@v3
  #       with:
  #         path: |
  #           ./mobile/build/
  #           ./mobile/android/.gradle/
  #         key: ${{ runner.os }}-flutter-${{ hashFiles('**/*.gradle*', 'pubspec.lock') }}
  #     - name: Setup Android SDK
  #       if: steps.android-sdk.outputs.cache-hit != 'true'
  #       uses: android-actions/setup-android@v2
  #     - name: AVD cache
  #       uses: actions/cache@v3
  #       id: avd-cache
  #       with:
  #         path: |
  #           ~/.android/avd/*
  #           ~/.android/adb*
  #         key: avd-29
  #     - name: create AVD and generate snapshot for caching
  #       if: steps.avd-cache.outputs.cache-hit != 'true'
  #       uses: reactivecircus/android-emulator-runner@v2.27.0
  #       with:
  #         working-directory: ./mobile
  #         cores: 2
  #         api-level: 29
  #         arch: x86_64
  #         profile: pixel
  #         target: default
  #         force-avd-creation: false
  #         emulator-options: -no-window -gpu swiftshader_indirect -noaudio -no-boot-anim -camera-back none
  #         disable-animations: false
  #         script: echo "Generated AVD snapshot for caching."
  #     - name: Setup Flutter SDK
  #       uses: subosito/flutter-action@v2
  #       with:
  #         channel: 'stable'
  #         flutter-version: '3.7.3'
  #         cache: true
  #     - name: Run integration tests
  #       uses: Wandalen/wretry.action@master
  #       with:
  #         action: reactivecircus/android-emulator-runner@v2.27.0
  #         with: |
  #           working-directory: ./mobile
  #           cores: 2
  #           api-level: 29
  #           arch: x86_64
  #           profile: pixel
  #           target: default
  #           force-avd-creation: false
  #           emulator-options: -no-snapshot-save -no-window -gpu swiftshader_indirect -noaudio -no-boot-anim -camera-back none
  #           disable-animations: true
  #           script: |
  #             flutter pub get
  #             flutter test integration_test
  #         attempt_limit: 3<|MERGE_RESOLUTION|>--- conflicted
+++ resolved
@@ -11,11 +11,7 @@
 
 jobs:
   e2e-tests:
-<<<<<<< HEAD
-    name: Run server end-to-end tests
-=======
     name: Server (e2e)
->>>>>>> e5d083fe
     runs-on: ubuntu-latest
 
     steps:
@@ -54,11 +50,7 @@
         if: ${{ !cancelled() }}
 
   server-unit-tests:
-<<<<<<< HEAD
-    name: Run server checks and unit tests
-=======
     name: Server
->>>>>>> e5d083fe
     runs-on: ubuntu-latest
     defaults:
       run:
@@ -88,11 +80,7 @@
         if: ${{ !cancelled() }}
 
   cli-unit-tests:
-<<<<<<< HEAD
-    name: Run cli checks and unit tests
-=======
     name: CLI
->>>>>>> e5d083fe
     runs-on: ubuntu-latest
     defaults:
       run:
@@ -127,7 +115,7 @@
         if: ${{ !cancelled() }}
 
   cli-e2e-tests:
-    name: Run cli end-to-end tests
+    name: CLI (e2e)
     strategy:
       matrix:
         os: [ubuntu-latest] # TODO: macos and windows
