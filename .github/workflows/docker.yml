name: Docker

on:
  workflow_dispatch:
  push:
    branches: [main]
  pull_request:
    branches: [main]
  release:
    types: [published]

concurrency:
  group: ${{ github.workflow }}-${{ github.ref }}
  cancel-in-progress: true

permissions:
  packages: write

jobs:
  build_and_push:
    name: Build and Push
    runs-on: ubuntu-latest
    strategy:
      # Prevent a failure in one image from stopping the other builds
      fail-fast: false
      matrix:
        include:
          - image: immich-machine-learning
            context: machine-learning
            file: machine-learning/Dockerfile
            platforms: linux/amd64,linux/arm64
            device: cpu

          - image: immich-machine-learning
            context: machine-learning
            file: machine-learning/Dockerfile
            platforms: linux/amd64
            device: cuda
            suffix: -cuda

          - image: immich-machine-learning
            context: machine-learning
            file: machine-learning/Dockerfile
            platforms: linux/amd64
            device: openvino
            suffix: -openvino

          - image: immich-machine-learning
            context: machine-learning
            file: machine-learning/Dockerfile
            platforms: linux/arm64
            device: armnn
            suffix: -armnn

          - image: immich-server
            context: .
            file: server/Dockerfile
            platforms: linux/amd64,linux/arm64
            device: cpu

    steps:
      - name: Checkout
        uses: actions/checkout@v4

      - name: Set up QEMU
        uses: docker/setup-qemu-action@v3.0.0

      - name: Set up Docker Buildx
<<<<<<< HEAD
        uses: docker/setup-buildx-action@v3.1.0
=======
        uses: docker/setup-buildx-action@v3.2.0
        # Workaround to fix error:
        # failed to push: failed to copy: io: read/write on closed pipe
        # See https://github.com/docker/build-push-action/issues/761
        with:
          driver-opts: |
            image=moby/buildkit:v0.10.6
>>>>>>> 428b7b0c

      - name: Login to Docker Hub
        # Only push to Docker Hub when making a release
        if: ${{ github.event_name == 'release' }}
        uses: docker/login-action@v3
        with:
          username: ${{ secrets.DOCKERHUB_USERNAME }}
          password: ${{ secrets.DOCKERHUB_TOKEN }}

      - name: Login to GitHub Container Registry
        uses: docker/login-action@v3
        # Skip when PR from a fork
        if: ${{ !github.event.pull_request.head.repo.fork }}
        with:
          registry: ghcr.io
          username: ${{ github.repository_owner }}
          password: ${{ secrets.GITHUB_TOKEN }}

      - name: Generate docker image tags
        id: metadata
        uses: docker/metadata-action@v5
        with:
          flavor: |
            # Disable latest tag
            latest=false
          images: |
            name=ghcr.io/${{ github.repository_owner }}/${{matrix.image}}
            name=altran1502/${{matrix.image}},enable=${{ github.event_name == 'release' }}
          tags: |
            # Tag with branch name
            type=ref,event=branch,suffix=${{ matrix.suffix }}
            # Tag with pr-number
            type=ref,event=pr,suffix=${{ matrix.suffix }}
            # Tag with git tag on release
            type=ref,event=tag,suffix=${{ matrix.suffix }}
            type=raw,value=release,enable=${{ github.event_name == 'release' }},suffix=${{ matrix.suffix }}

      - name: Determine build cache output
        id: cache-target
        run: |
          if [[ "${{ github.event_name }}" == "pull_request" ]]; then
            # Essentially just ignore the cache output (PR can't write to registry cache)
            echo "cache-to=type=local,dest=/tmp/discard,ignore-error=true" >> $GITHUB_OUTPUT
          else
            echo "cache-to=type=registry,mode=max,ref=ghcr.io/${{ github.repository_owner }}/immich-build-cache:${{ matrix.image }}" >> $GITHUB_OUTPUT
          fi

      - name: Build and push image
        uses: docker/build-push-action@v5.3.0
        with:
          context: ${{ matrix.context }}
          file: ${{ matrix.file }}
          platforms: ${{ matrix.platforms }}
          # Skip pushing when PR from a fork
          push: ${{ !github.event.pull_request.head.repo.fork }}
          cache-from: type=registry,ref=ghcr.io/${{ github.repository_owner }}/immich-build-cache:${{matrix.image}}
          cache-to: ${{ steps.cache-target.outputs.cache-to }}
          build-args: |
            DEVICE=${{ matrix.device }}
          tags: ${{ steps.metadata.outputs.tags }}
          labels: ${{ steps.metadata.outputs.labels }}<|MERGE_RESOLUTION|>--- conflicted
+++ resolved
@@ -66,17 +66,7 @@
         uses: docker/setup-qemu-action@v3.0.0
 
       - name: Set up Docker Buildx
-<<<<<<< HEAD
-        uses: docker/setup-buildx-action@v3.1.0
-=======
         uses: docker/setup-buildx-action@v3.2.0
-        # Workaround to fix error:
-        # failed to push: failed to copy: io: read/write on closed pipe
-        # See https://github.com/docker/build-push-action/issues/761
-        with:
-          driver-opts: |
-            image=moby/buildkit:v0.10.6
->>>>>>> 428b7b0c
 
       - name: Login to Docker Hub
         # Only push to Docker Hub when making a release
