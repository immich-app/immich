--- conflicted
+++ resolved
@@ -22,13 +22,8 @@
     outputs:
       should_run: ${{ steps.check.outputs.should_run }}
     steps:
-<<<<<<< HEAD
       - name: Sparse checkout for pre-job action
-        uses: actions/checkout@11bd71901bbe5b1630ceea73d27597364c9af683 # v4.2.2
-=======
-      - name: Checkout code
         uses: actions/checkout@08eba0b27e820071cde6df949e0beb9ba4906955 # v4.3.0
->>>>>>> 18084a49
         with:
           sparse-checkout: |
             .github/actions/pre-job
