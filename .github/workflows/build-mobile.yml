name: Build Mobile

on:
  workflow_dispatch:
  workflow_call:
    inputs:
      ref:
        required: false
        type: string
    secrets:
      KEY_JKS:
        required: true
      ALIAS:
        required: true
      ANDROID_KEY_PASSWORD:
        required: true
      ANDROID_STORE_PASSWORD:
        required: true
  pull_request:
  push:
    branches: [main]

concurrency:
  group: ${{ github.workflow }}-${{ github.ref }}
  cancel-in-progress: true

permissions: {}

jobs:
  pre-job:
    runs-on: ubuntu-latest
    permissions:
      contents: read
    outputs:
      should_run: ${{ steps.check.outputs.should_run }}
    steps:
      - name: Check what should run
        id: check
        uses: immich-app/devtools/actions/pre-job@5f91b52dfbb92b8d96ca411ab59c896cd59714ca # pre-job-action-v1.1.0
        with:
          filters: |
            mobile:
              - 'mobile/**'
          force-filters: |
            - '.github/workflows/build-mobile.yml'
          force-events: 'workflow_call,workflow_dispatch'

  build-sign-android:
    name: Build and sign Android
    needs: pre-job
    permissions:
      contents: read
    # Skip when PR from a fork
    if: ${{ !github.event.pull_request.head.repo.fork && github.actor != 'dependabot[bot]' && fromJSON(needs.pre-job.outputs.should_run).mobile == true }}
    runs-on: mich

    steps:
      - uses: actions/checkout@08eba0b27e820071cde6df949e0beb9ba4906955 # v4.3.0
        with:
          ref: ${{ inputs.ref || github.sha }}
          persist-credentials: false

      - name: Create the Keystore
        env:
          KEY_JKS: ${{ secrets.KEY_JKS }}
        working-directory: ./mobile
        run: printf "%s" $KEY_JKS | base64 -d > android/key.jks

      - uses: actions/setup-java@c5195efecf7bdfc987ee8bae7a71cb8b11521c00 # v4.7.1
        with:
          distribution: 'zulu'
          java-version: '17'

      - name: Restore Gradle Cache
        id: cache-gradle-restore
<<<<<<< HEAD
        uses: actions/cache/restore@0400d5f644dc74513175e3cd8d07132dd4860809 # v4.2.4
=======
        uses: actions/cache/restore@0057852bfaa89a56745cba8c7296529d2fc39830 # v4
>>>>>>> 966ab220
        with:
          path: |
            ~/.gradle/caches
            ~/.gradle/wrapper
            ~/.android/sdk
            mobile/android/.gradle
            mobile/.dart_tool
          key: build-mobile-gradle-${{ runner.os }}-main

      - name: Setup Flutter SDK
        uses: subosito/flutter-action@fd55f4c5af5b953cc57a2be44cb082c8f6635e8e # v2.21.0
        with:
          channel: 'stable'
          flutter-version-file: ./mobile/pubspec.yaml
          cache: true

      - name: Setup Android SDK
        uses: android-actions/setup-android@9fc6c4e9069bf8d3d10b2204b1fb8f6ef7065407 # v3.2.2
        with:
          packages: ''

      - name: Get Packages
        working-directory: ./mobile
        run: flutter pub get

      - name: Generate translation file
        run: dart run easy_localization:generate -S ../i18n && dart run bin/generate_keys.dart
        working-directory: ./mobile

      - name: Generate platform APIs
        run: make pigeon
        working-directory: ./mobile

      - name: Build Android App Bundle
        working-directory: ./mobile
        env:
          ALIAS: ${{ secrets.ALIAS }}
          ANDROID_KEY_PASSWORD: ${{ secrets.ANDROID_KEY_PASSWORD }}
          ANDROID_STORE_PASSWORD: ${{ secrets.ANDROID_STORE_PASSWORD }}
          IS_MAIN: ${{ github.ref == 'refs/heads/main' }}
        run: |
          if [[ $IS_MAIN == 'true' ]]; then
            flutter build apk --release
            flutter build apk --release --split-per-abi --target-platform android-arm,android-arm64,android-x64
          else
            flutter build apk --debug --split-per-abi --target-platform android-arm64
          fi

      - name: Publish Android Artifact
        uses: actions/upload-artifact@ea165f8d65b6e75b540449e92b4886f43607fa02 # v4.6.2
        with:
          name: release-apk-signed
          path: mobile/build/app/outputs/flutter-apk/*.apk

      - name: Save Gradle Cache
        id: cache-gradle-save
<<<<<<< HEAD
        uses: actions/cache/save@0400d5f644dc74513175e3cd8d07132dd4860809 # v4.2.4
=======
        uses: actions/cache/save@0057852bfaa89a56745cba8c7296529d2fc39830 # v4
>>>>>>> 966ab220
        if: github.ref == 'refs/heads/main'
        with:
          path: |
            ~/.gradle/caches
            ~/.gradle/wrapper
            ~/.android/sdk
            mobile/android/.gradle
            mobile/.dart_tool
          key: ${{ steps.cache-gradle-restore.outputs.cache-primary-key }}<|MERGE_RESOLUTION|>--- conflicted
+++ resolved
@@ -73,11 +73,7 @@
 
       - name: Restore Gradle Cache
         id: cache-gradle-restore
-<<<<<<< HEAD
-        uses: actions/cache/restore@0400d5f644dc74513175e3cd8d07132dd4860809 # v4.2.4
-=======
-        uses: actions/cache/restore@0057852bfaa89a56745cba8c7296529d2fc39830 # v4
->>>>>>> 966ab220
+        uses: actions/cache/restore@0057852bfaa89a56745cba8c7296529d2fc39830 # v4.3.0
         with:
           path: |
             ~/.gradle/caches
@@ -134,11 +130,7 @@
 
       - name: Save Gradle Cache
         id: cache-gradle-save
-<<<<<<< HEAD
-        uses: actions/cache/save@0400d5f644dc74513175e3cd8d07132dd4860809 # v4.2.4
-=======
-        uses: actions/cache/save@0057852bfaa89a56745cba8c7296529d2fc39830 # v4
->>>>>>> 966ab220
+        uses: actions/cache/save@0057852bfaa89a56745cba8c7296529d2fc39830 # v4.3.0
         if: github.ref == 'refs/heads/main'
         with:
           path: |
