--- conflicted
+++ resolved
@@ -10,7 +10,6 @@
 RUN /opt/venv/bin/pip install --no-deps sentence-transformers
 # Facial Recognition Stuff
 RUN /opt/venv/bin/pip install insightface onnxruntime
-
 
 FROM python:3.10-slim
 
@@ -27,8 +26,4 @@
 
 COPY . .
 ENV PYTHONPATH=`pwd`
-<<<<<<< HEAD
-CMD ["gunicorn", "src.main:server"]
-=======
-CMD ["python", "main.py"]
->>>>>>> 7e965cb6
+CMD ["python", "main.py"]